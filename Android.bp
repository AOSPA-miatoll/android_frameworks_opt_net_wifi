--- conflicted
+++ resolved
@@ -15,10 +15,6 @@
 subdirs = [
     "libwifi_system",
     "libwifi_system_iface",
-<<<<<<< HEAD
-    "service/proto",
-=======
     "service",
     "tests",
->>>>>>> af10c29a
 ]