--- conflicted
+++ resolved
@@ -100,10 +100,6 @@
 	libsync \
 	libwifi-system \
 	libui \
-<<<<<<< HEAD
-	libunwind \
-=======
->>>>>>> 02651a92
 	libunwindstack \
 	libutils \
 	libvndksupport \
