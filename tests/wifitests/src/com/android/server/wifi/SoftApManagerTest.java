/*
 * Copyright (C) 2016 The Android Open Source Project
 *
 * Licensed under the Apache License, Version 2.0 (the "License");
 * you may not use this file except in compliance with the License.
 * You may obtain a copy of the License at
 *
 *      http://www.apache.org/licenses/LICENSE-2.0
 *
 * Unless required by applicable law or agreed to in writing, software
 * distributed under the License is distributed on an "AS IS" BASIS,
 * WITHOUT WARRANTIES OR CONDITIONS OF ANY KIND, either express or implied.
 * See the License for the specific language governing permissions and
 * limitations under the License.
 */

package com.android.server.wifi;


import static android.net.wifi.WifiManager.EXTRA_PREVIOUS_WIFI_AP_STATE;
import static android.net.wifi.WifiManager.EXTRA_WIFI_AP_FAILURE_REASON;
import static android.net.wifi.WifiManager.EXTRA_WIFI_AP_INTERFACE_NAME;
import static android.net.wifi.WifiManager.EXTRA_WIFI_AP_MODE;
import static android.net.wifi.WifiManager.EXTRA_WIFI_AP_STATE;
import static android.net.wifi.WifiManager.IFACE_IP_MODE_LOCAL_ONLY;
import static android.net.wifi.WifiManager.SAP_CLIENT_DISCONNECT_REASON_CODE_UNSPECIFIED;
import static android.net.wifi.WifiManager.WIFI_AP_STATE_DISABLED;
import static android.net.wifi.WifiManager.WIFI_AP_STATE_DISABLING;
import static android.net.wifi.WifiManager.WIFI_AP_STATE_ENABLED;
import static android.net.wifi.WifiManager.WIFI_AP_STATE_ENABLING;
import static android.net.wifi.WifiManager.WIFI_AP_STATE_FAILED;

import static com.android.server.wifi.LocalOnlyHotspotRequestInfo.HOTSPOT_NO_ERROR;
import static com.android.server.wifi.util.ApConfigUtil.DEFAULT_AP_CHANNEL;

import static com.google.common.truth.Truth.assertThat;

import static org.junit.Assert.assertEquals;
import static org.mockito.Mockito.any;
import static org.mockito.Mockito.anyInt;
import static org.mockito.Mockito.anyLong;
import static org.mockito.Mockito.anyString;
import static org.mockito.Mockito.doNothing;
import static org.mockito.Mockito.eq;
import static org.mockito.Mockito.inOrder;
import static org.mockito.Mockito.never;
import static org.mockito.Mockito.reset;
import static org.mockito.Mockito.times;
import static org.mockito.Mockito.verify;
import static org.mockito.Mockito.verifyNoMoreInteractions;
import static org.mockito.Mockito.when;

import android.app.NotificationManager;
import android.app.test.TestAlarmManager;
import android.content.Context;
import android.content.Intent;
import android.content.res.Resources;
import android.net.MacAddress;
import android.net.wifi.ScanResult;
import android.net.wifi.SoftApCapability;
import android.net.wifi.SoftApConfiguration;
import android.net.wifi.SoftApConfiguration.Builder;
import android.net.wifi.SoftApInfo;
import android.net.wifi.WifiClient;
import android.net.wifi.WifiManager;
import android.net.wifi.WifiScanner;
import android.net.wifi.nl80211.NativeWifiClient;
import android.os.UserHandle;
import android.os.WorkSource;
import android.os.test.TestLooper;
import android.provider.Settings;

import androidx.test.filters.SmallTest;

import com.android.internal.util.WakeupMessage;
import com.android.wifi.resources.R;

import org.junit.Before;
import org.junit.Test;
import org.mockito.ArgumentCaptor;
import org.mockito.InOrder;
import org.mockito.Mock;
import org.mockito.Mockito;
import org.mockito.MockitoAnnotations;

import java.util.ArrayList;
import java.util.List;
import java.util.Locale;

/** Unit tests for {@link SoftApManager}. */
@SmallTest
public class SoftApManagerTest extends WifiBaseTest {

    private static final String TAG = "SoftApManagerTest";

    private static final String DEFAULT_SSID = "DefaultTestSSID";
    private static final String TEST_SSID = "TestSSID";
    private static final String TEST_PASSWORD = "TestPassword";
    private static final String TEST_COUNTRY_CODE = "TestCountry";
    private static final String TEST_INTERFACE_NAME = "testif0";
    private static final String OTHER_INTERFACE_NAME = "otherif";
    private static final long TEST_DEFAULT_SHUTDOWN_TIMEOUT_MILLS = 600_000;
    private static final MacAddress TEST_MAC_ADDRESS = MacAddress.fromString("22:33:44:55:66:77");
    private static final MacAddress TEST_MAC_ADDRESS_2 = MacAddress.fromString("aa:bb:cc:dd:ee:ff");
    private static final WifiClient TEST_CONNECTED_CLIENT = new WifiClient(TEST_MAC_ADDRESS);
    private static final NativeWifiClient TEST_NATIVE_CLIENT = new NativeWifiClient(
            TEST_MAC_ADDRESS);
    private static final WifiClient TEST_CONNECTED_CLIENT_2 = new WifiClient(TEST_MAC_ADDRESS_2);
    private static final NativeWifiClient TEST_NATIVE_CLIENT_2 = new NativeWifiClient(
            TEST_MAC_ADDRESS_2);
    private static final int TEST_AP_FREQUENCY = 2412;
    private static final int TEST_AP_BANDWIDTH_FROM_IFACE_CALLBACK =
            SoftApInfo.CHANNEL_WIDTH_20MHZ_NOHT;
    private static final int TEST_AP_BANDWIDTH_IN_SOFTAPINFO = SoftApInfo.CHANNEL_WIDTH_20MHZ_NOHT;
    private static final int[] EMPTY_CHANNEL_ARRAY = {};
    private static final WorkSource TEST_WORKSOURCE = new WorkSource();
    private SoftApConfiguration mDefaultApConfig = createDefaultApConfig();

    private TestLooper mLooper;
    private TestAlarmManager mAlarmManager;
    private SoftApInfo mTestSoftApInfo;
    private SoftApCapability mTestSoftApCapability;

    @Mock WifiContext mContext;
    @Mock Resources mResources;
    @Mock WifiNative mWifiNative;
    @Mock WifiManager.SoftApCallback mCallback;
    @Mock ActiveModeManager.Listener mListener;
    @Mock FrameworkFacade mFrameworkFacade;
    @Mock WifiApConfigStore mWifiApConfigStore;
    @Mock WifiMetrics mWifiMetrics;
<<<<<<< HEAD
    @Mock BaseWifiDiagnostics mWifiDiagnostics;
=======
    @Mock WifiDiagnostics mWifiDiagnostics;
>>>>>>> 4419e593
    @Mock NotificationManager mNotificationManager;
    @Mock SoftApNotifier mFakeSoftApNotifier;

    final ArgumentCaptor<WifiNative.InterfaceCallback> mWifiNativeInterfaceCallbackCaptor =
            ArgumentCaptor.forClass(WifiNative.InterfaceCallback.class);

    final ArgumentCaptor<WifiNative.SoftApListener> mSoftApListenerCaptor =
            ArgumentCaptor.forClass(WifiNative.SoftApListener.class);

    SoftApManager mSoftApManager;

    /** Old callback event from wificond */
    private void mockChannelSwitchEvent(int frequency, int bandwidth) {
        mSoftApListenerCaptor.getValue().onInfoChanged(
                TEST_INTERFACE_NAME, frequency, bandwidth, 0, null);
    }

    /** New callback event from hostapd */
    private void mockApInfoChangedEvent(SoftApInfo apInfo) {
        mSoftApListenerCaptor.getValue().onInfoChanged(
                TEST_INTERFACE_NAME, apInfo.getFrequency(), apInfo.getBandwidth(),
                apInfo.getWifiStandard(), apInfo.getBssid());
    }

    private void mockClientConnectedEvent(MacAddress mac, boolean isConnected) {
        mSoftApListenerCaptor.getValue().onConnectedClientsChanged(
                TEST_INTERFACE_NAME, mac, isConnected);
    }


    /** Sets up test. */
    @Before
    public void setUp() throws Exception {
        MockitoAnnotations.initMocks(this);
        mLooper = new TestLooper();

        when(mWifiNative.isApSetMacAddressSupported(any())).thenReturn(true);
        when(mWifiNative.setApMacAddress(any(), any())).thenReturn(true);
        when(mWifiNative.startSoftAp(eq(TEST_INTERFACE_NAME), any(),
                any(WifiNative.SoftApListener.class))).thenReturn(true);

        when(mFrameworkFacade.getIntegerSetting(
                mContext, Settings.Global.SOFT_AP_TIMEOUT_ENABLED, 1)).thenReturn(1);
        mAlarmManager = new TestAlarmManager();
        when(mContext.getSystemService(Context.ALARM_SERVICE))
                .thenReturn(mAlarmManager.getAlarmManager());
        when(mContext.getResources()).thenReturn(mResources);
        when(mContext.getSystemService(NotificationManager.class))
                .thenReturn(mNotificationManager);
        when(mContext.getWifiOverlayApkPkgName()).thenReturn("test.com.android.wifi.resources");

        when(mResources.getInteger(R.integer.config_wifiFrameworkSoftApShutDownTimeoutMilliseconds))
                .thenReturn((int) TEST_DEFAULT_SHUTDOWN_TIMEOUT_MILLS);
        when(mWifiNative.setCountryCodeHal(
                TEST_INTERFACE_NAME, TEST_COUNTRY_CODE.toUpperCase(Locale.ROOT)))
                .thenReturn(true);
        when(mWifiNative.getApFactoryMacAddress(any())).thenReturn(TEST_MAC_ADDRESS);
        when(mWifiApConfigStore.randomizeBssidIfUnset(any(), any())).thenAnswer(
                (invocation) -> invocation.getArgument(1));
        mTestSoftApInfo = new SoftApInfo();
        mTestSoftApInfo.setFrequency(TEST_AP_FREQUENCY);
        mTestSoftApInfo.setBandwidth(TEST_AP_BANDWIDTH_IN_SOFTAPINFO);
        mTestSoftApInfo.setBssid(TEST_MAC_ADDRESS);
        // Default set up all features support.
        long testSoftApFeature = SoftApCapability.SOFTAP_FEATURE_CLIENT_FORCE_DISCONNECT
                | SoftApCapability.SOFTAP_FEATURE_ACS_OFFLOAD
                | SoftApCapability.SOFTAP_FEATURE_WPA3_SAE;
        mTestSoftApCapability = new SoftApCapability(testSoftApFeature);
        mTestSoftApCapability.setMaxSupportedClients(10);
    }

    private SoftApConfiguration createDefaultApConfig() {
        Builder defaultConfigBuilder = new SoftApConfiguration.Builder();
        defaultConfigBuilder.setSsid(DEFAULT_SSID);
        return defaultConfigBuilder.build();
    }

    private SoftApManager createSoftApManager(SoftApModeConfiguration config, String countryCode) {
        if (config.getSoftApConfiguration() == null) {
            when(mWifiApConfigStore.getApConfiguration()).thenReturn(mDefaultApConfig);
        }
        SoftApManager newSoftApManager = new SoftApManager(mContext,
                                                           mLooper.getLooper(),
                                                           mFrameworkFacade,
                                                           mWifiNative,
                                                           countryCode,
                                                           mListener,
                                                           mCallback,
                                                           mWifiApConfigStore,
                                                           config,
                                                           mWifiMetrics,
                                                           mWifiDiagnostics);
        mLooper.dispatchAll();

        return newSoftApManager;
    }

    /** Verifies startSoftAp will use default config if AP configuration is not provided. */
    @Test
    public void startSoftApWithoutConfig() throws Exception {
        SoftApModeConfiguration apConfig =
                new SoftApModeConfiguration(WifiManager.IFACE_IP_MODE_TETHERED, null,
                mTestSoftApCapability);
        startSoftApAndVerifyEnabled(apConfig);
    }

    /** Verifies startSoftAp will use provided config and start AP. */
    @Test
    public void startSoftApWithConfig() throws Exception {
        Builder configBuilder = new SoftApConfiguration.Builder();
        configBuilder.setBand(SoftApConfiguration.BAND_2GHZ);
        configBuilder.setSsid(TEST_SSID);
        SoftApModeConfiguration apConfig = new SoftApModeConfiguration(
                WifiManager.IFACE_IP_MODE_TETHERED, configBuilder.build(),
                mTestSoftApCapability);
        startSoftApAndVerifyEnabled(apConfig);
    }

    /**
     * Verifies startSoftAp will start with the hiddenSSID param set when it is set to true in the
     * supplied config.
     */
    @Test
    public void startSoftApWithHiddenSsidTrueInConfig() throws Exception {
        Builder configBuilder = new SoftApConfiguration.Builder();
        configBuilder.setBand(SoftApConfiguration.BAND_2GHZ);
        configBuilder.setSsid(TEST_SSID);
        configBuilder.setHiddenSsid(true);
        SoftApModeConfiguration apConfig = new SoftApModeConfiguration(
                WifiManager.IFACE_IP_MODE_TETHERED, configBuilder.build(),
                mTestSoftApCapability);
        startSoftApAndVerifyEnabled(apConfig);
    }

    /**
     * Verifies startSoftAp will start with the password param set in the
     * supplied config.
     */
    @Test
    public void startSoftApWithPassphraseInConfig() throws Exception {
        Builder configBuilder = new SoftApConfiguration.Builder();
        configBuilder.setBand(SoftApConfiguration.BAND_2GHZ);
        configBuilder.setSsid(TEST_SSID);
        configBuilder.setPassphrase(TEST_PASSWORD,
                SoftApConfiguration.SECURITY_TYPE_WPA2_PSK);
        SoftApModeConfiguration apConfig = new SoftApModeConfiguration(
                WifiManager.IFACE_IP_MODE_TETHERED, configBuilder.build(),
                mTestSoftApCapability);
        startSoftApAndVerifyEnabled(apConfig);
    }

    /** Tests softap startup if default config fails to load. **/
    @Test
    public void startSoftApDefaultConfigFailedToLoad() throws Exception {
        when(mWifiNative.setupInterfaceForSoftApMode(any(), any())).thenReturn(TEST_INTERFACE_NAME);

        when(mWifiApConfigStore.getApConfiguration()).thenReturn(null);
        SoftApModeConfiguration nullApConfig =
                new SoftApModeConfiguration(WifiManager.IFACE_IP_MODE_TETHERED, null,
                mTestSoftApCapability);
        SoftApManager newSoftApManager = new SoftApManager(mContext,
                                                           mLooper.getLooper(),
                                                           mFrameworkFacade,
                                                           mWifiNative,
                                                           TEST_COUNTRY_CODE,
                                                           mListener,
                                                           mCallback,
                                                           mWifiApConfigStore,
                                                           nullApConfig,
                                                           mWifiMetrics,
                                                           mWifiDiagnostics);
        mLooper.dispatchAll();
        newSoftApManager.start(TEST_WORKSOURCE);
        mLooper.dispatchAll();
        verify(mCallback).onStateChanged(WifiManager.WIFI_AP_STATE_FAILED,
                WifiManager.SAP_START_FAILURE_GENERAL);
        verify(mListener).onStartFailure();
        ArgumentCaptor<Intent> intentCaptor = ArgumentCaptor.forClass(Intent.class);
        verify(mContext, times(2)).sendStickyBroadcastAsUser(intentCaptor.capture(),
                eq(UserHandle.ALL));

        List<Intent> capturedIntents = intentCaptor.getAllValues();
        checkApStateChangedBroadcast(capturedIntents.get(0), WIFI_AP_STATE_ENABLING,
                WIFI_AP_STATE_DISABLED, HOTSPOT_NO_ERROR, TEST_INTERFACE_NAME,
                nullApConfig.getTargetMode());
        checkApStateChangedBroadcast(capturedIntents.get(1), WIFI_AP_STATE_FAILED,
                WIFI_AP_STATE_ENABLING, WifiManager.SAP_START_FAILURE_GENERAL, TEST_INTERFACE_NAME,
                nullApConfig.getTargetMode());
    }

    /**
     * Test that failure to retrieve the SoftApInterface name increments the corresponding metrics
     * and proper state updates are sent out.
     */
    @Test
    public void testSetupForSoftApModeNullApInterfaceNameFailureIncrementsMetrics()
            throws Exception {
        when(mWifiNative.setupInterfaceForSoftApMode(any(), any())).thenReturn(null);

        SoftApModeConfiguration config = new SoftApModeConfiguration(
                WifiManager.IFACE_IP_MODE_TETHERED, new SoftApConfiguration.Builder().build(),
                mTestSoftApCapability);

        when(mWifiApConfigStore.getApConfiguration()).thenReturn(null);
        SoftApModeConfiguration nullApConfig =
                new SoftApModeConfiguration(WifiManager.IFACE_IP_MODE_TETHERED, null,
                mTestSoftApCapability);
        SoftApManager newSoftApManager = new SoftApManager(mContext,
                                                           mLooper.getLooper(),
                                                           mFrameworkFacade,
                                                           mWifiNative,
                                                           TEST_COUNTRY_CODE,
                                                           mListener,
                                                           mCallback,
                                                           mWifiApConfigStore,
                                                           nullApConfig,
                                                           mWifiMetrics,
                                                           mWifiDiagnostics);
        mLooper.dispatchAll();
        newSoftApManager.start(TEST_WORKSOURCE);
        mLooper.dispatchAll();
        verify(mCallback).onStateChanged(WifiManager.WIFI_AP_STATE_FAILED,
                WifiManager.SAP_START_FAILURE_GENERAL);
        verify(mListener).onStartFailure();
        ArgumentCaptor<Intent> intentCaptor = ArgumentCaptor.forClass(Intent.class);
        verify(mContext).sendStickyBroadcastAsUser(intentCaptor.capture(),
                eq(UserHandle.ALL));

        checkApStateChangedBroadcast(intentCaptor.getValue(), WIFI_AP_STATE_FAILED,
                WIFI_AP_STATE_DISABLED, WifiManager.SAP_START_FAILURE_GENERAL, null,
                nullApConfig.getTargetMode());

        verify(mWifiMetrics).incrementSoftApStartResult(false,
                WifiManager.SAP_START_FAILURE_GENERAL);
    }

    /**
     * Test that an empty SoftApInterface name is detected as a failure and increments the
     * corresponding metrics and proper state updates are sent out.
     */
    @Test
    public void testSetupForSoftApModeEmptyInterfaceNameFailureIncrementsMetrics()
            throws Exception {
        when(mWifiNative.setupInterfaceForSoftApMode(any(), any())).thenReturn("");

        SoftApModeConfiguration config = new SoftApModeConfiguration(
                WifiManager.IFACE_IP_MODE_TETHERED, new SoftApConfiguration.Builder().build(),
                mTestSoftApCapability);

        when(mWifiApConfigStore.getApConfiguration()).thenReturn(null);
        SoftApModeConfiguration nullApConfig =
                new SoftApModeConfiguration(WifiManager.IFACE_IP_MODE_TETHERED, null,
                mTestSoftApCapability);
        SoftApManager newSoftApManager = new SoftApManager(mContext,
                                                           mLooper.getLooper(),
                                                           mFrameworkFacade,
                                                           mWifiNative,
                                                           TEST_COUNTRY_CODE,
                                                           mListener,
                                                           mCallback,
                                                           mWifiApConfigStore,
                                                           nullApConfig,
                                                           mWifiMetrics,
                                                           mWifiDiagnostics);
        mLooper.dispatchAll();
        newSoftApManager.start(TEST_WORKSOURCE);
        mLooper.dispatchAll();
        verify(mCallback).onStateChanged(WifiManager.WIFI_AP_STATE_FAILED,
                WifiManager.SAP_START_FAILURE_GENERAL);
        verify(mListener).onStartFailure();
        ArgumentCaptor<Intent> intentCaptor = ArgumentCaptor.forClass(Intent.class);
        verify(mContext).sendStickyBroadcastAsUser(intentCaptor.capture(),
                eq(UserHandle.ALL));

        checkApStateChangedBroadcast(intentCaptor.getValue(), WIFI_AP_STATE_FAILED,
                WIFI_AP_STATE_DISABLED, WifiManager.SAP_START_FAILURE_GENERAL, "",
                nullApConfig.getTargetMode());

        verify(mWifiMetrics).incrementSoftApStartResult(false,
                WifiManager.SAP_START_FAILURE_GENERAL);
    }

    /**
     * Tests that the generic error is propagated and properly reported when starting softap and no
     * country code is provided.
     */
    @Test
    public void startSoftApOn5GhzFailGeneralErrorForNoCountryCode() throws Exception {
        Builder configBuilder = new SoftApConfiguration.Builder();
        configBuilder.setBand(SoftApConfiguration.BAND_5GHZ);
        configBuilder.setSsid(TEST_SSID);
        SoftApModeConfiguration softApConfig = new SoftApModeConfiguration(
                WifiManager.IFACE_IP_MODE_TETHERED, configBuilder.build(),
                mTestSoftApCapability);

        when(mWifiNative.setupInterfaceForSoftApMode(any(), any())).thenReturn(TEST_INTERFACE_NAME);

        SoftApManager newSoftApManager = new SoftApManager(mContext,
                mLooper.getLooper(),
                mFrameworkFacade,
                mWifiNative,
                null,
                mListener,
                mCallback,
                mWifiApConfigStore,
                softApConfig,
                mWifiMetrics,
                mWifiDiagnostics);
        mLooper.dispatchAll();
        newSoftApManager.start(TEST_WORKSOURCE);
        mLooper.dispatchAll();

        verify(mWifiNative, never()).setCountryCodeHal(eq(TEST_INTERFACE_NAME), any());

        ArgumentCaptor<Intent> intentCaptor = ArgumentCaptor.forClass(Intent.class);
        verify(mContext, times(2)).sendStickyBroadcastAsUser(intentCaptor.capture(),
                eq(UserHandle.ALL));

        List<Intent> capturedIntents = intentCaptor.getAllValues();
        checkApStateChangedBroadcast(capturedIntents.get(0), WIFI_AP_STATE_ENABLING,
                WIFI_AP_STATE_DISABLED, HOTSPOT_NO_ERROR, TEST_INTERFACE_NAME,
                softApConfig.getTargetMode());
        checkApStateChangedBroadcast(capturedIntents.get(1), WIFI_AP_STATE_FAILED,
                WIFI_AP_STATE_ENABLING, WifiManager.SAP_START_FAILURE_GENERAL, TEST_INTERFACE_NAME,
                softApConfig.getTargetMode());
    }

    /**
     * Tests that the generic error is propagated and properly reported when starting softap and the
     * country code cannot be set.
     */
    @Test
    public void startSoftApOn5GhzFailGeneralErrorForCountryCodeSetFailure() throws Exception {
        Builder configBuilder = new SoftApConfiguration.Builder();
        configBuilder.setBand(SoftApConfiguration.BAND_5GHZ);
        configBuilder.setSsid(TEST_SSID);
        SoftApModeConfiguration softApConfig = new SoftApModeConfiguration(
                WifiManager.IFACE_IP_MODE_TETHERED, configBuilder.build(),
                mTestSoftApCapability);

        when(mWifiNative.setupInterfaceForSoftApMode(any(), any())).thenReturn(TEST_INTERFACE_NAME);
        when(mWifiNative.setCountryCodeHal(
                TEST_INTERFACE_NAME, TEST_COUNTRY_CODE.toUpperCase(Locale.ROOT)))
                .thenReturn(false);

        SoftApManager newSoftApManager = new SoftApManager(mContext,
                                                           mLooper.getLooper(),
                                                           mFrameworkFacade,
                                                           mWifiNative,
                                                           TEST_COUNTRY_CODE,
                                                           mListener,
                                                           mCallback,
                                                           mWifiApConfigStore,
                                                           softApConfig,
                                                           mWifiMetrics,
                                                           mWifiDiagnostics);
        mLooper.dispatchAll();
        newSoftApManager.start(TEST_WORKSOURCE);
        mLooper.dispatchAll();

        verify(mWifiNative).setCountryCodeHal(
                TEST_INTERFACE_NAME, TEST_COUNTRY_CODE.toUpperCase(Locale.ROOT));

        ArgumentCaptor<Intent> intentCaptor = ArgumentCaptor.forClass(Intent.class);
        verify(mContext, times(2)).sendStickyBroadcastAsUser(intentCaptor.capture(),
                eq(UserHandle.ALL));

        List<Intent> capturedIntents = intentCaptor.getAllValues();
        checkApStateChangedBroadcast(capturedIntents.get(0), WIFI_AP_STATE_ENABLING,
                WIFI_AP_STATE_DISABLED, HOTSPOT_NO_ERROR, TEST_INTERFACE_NAME,
                softApConfig.getTargetMode());
        checkApStateChangedBroadcast(capturedIntents.get(1), WIFI_AP_STATE_FAILED,
                WIFI_AP_STATE_ENABLING, WifiManager.SAP_START_FAILURE_GENERAL, TEST_INTERFACE_NAME,
                softApConfig.getTargetMode());
    }

    /**
     * Tests that there is no failure in starting softap in 2Ghz band when no country code is
     * provided.
     */
    @Test
    public void startSoftApOn24GhzNoFailForNoCountryCode() throws Exception {
        Builder configBuilder = new SoftApConfiguration.Builder();
        configBuilder.setBand(SoftApConfiguration.BAND_2GHZ);
        configBuilder.setSsid(TEST_SSID);
        SoftApModeConfiguration softApConfig = new SoftApModeConfiguration(
                WifiManager.IFACE_IP_MODE_TETHERED, configBuilder.build(),
                mTestSoftApCapability);

        startSoftApAndVerifyEnabled(softApConfig, null);
        verify(mWifiNative, never()).setCountryCodeHal(eq(TEST_INTERFACE_NAME), any());
    }

    /**
     * Tests that there is no failure in starting softap in ANY band when no country code is
     * provided.
     */
    @Test
    public void startSoftApOnAnyGhzNoFailForNoCountryCode() throws Exception {
        Builder configBuilder = new SoftApConfiguration.Builder();
        configBuilder.setBand(SoftApConfiguration.BAND_ANY);
        configBuilder.setSsid(TEST_SSID);
        SoftApModeConfiguration softApConfig = new SoftApModeConfiguration(
                WifiManager.IFACE_IP_MODE_TETHERED, configBuilder.build(),
                mTestSoftApCapability);

        startSoftApAndVerifyEnabled(softApConfig, null);
        verify(mWifiNative, never()).setCountryCodeHal(eq(TEST_INTERFACE_NAME), any());
    }

    /**
     * Tests that there is no failure in starting softap in 2Ghz band when country code cannot be
     * set.
     */
    @Test
    public void startSoftApOn2GhzNoFailForCountryCodeSetFailure() throws Exception {
        Builder configBuilder = new SoftApConfiguration.Builder();
        configBuilder.setBand(SoftApConfiguration.BAND_2GHZ);
        configBuilder.setSsid(TEST_SSID);
        SoftApModeConfiguration softApConfig = new SoftApModeConfiguration(
                WifiManager.IFACE_IP_MODE_TETHERED, configBuilder.build(),
                mTestSoftApCapability);

        when(mWifiNative.setCountryCodeHal(eq(TEST_INTERFACE_NAME), any())).thenReturn(false);

        startSoftApAndVerifyEnabled(softApConfig, TEST_COUNTRY_CODE);
        verify(mWifiNative).setCountryCodeHal(
                TEST_INTERFACE_NAME, TEST_COUNTRY_CODE.toUpperCase(Locale.ROOT));
    }

    /**
     * Tests that there is no failure in starting softap in ANY band when country code cannot be
     * set.
     */
    @Test
    public void startSoftApOnAnyNoFailForCountryCodeSetFailure() throws Exception {
        Builder configBuilder = new SoftApConfiguration.Builder();
        configBuilder.setBand(SoftApConfiguration.BAND_ANY);
        configBuilder.setSsid(TEST_SSID);
        SoftApModeConfiguration softApConfig = new SoftApModeConfiguration(
                WifiManager.IFACE_IP_MODE_TETHERED, configBuilder.build(),
                mTestSoftApCapability);

        when(mWifiNative.setCountryCodeHal(eq(TEST_INTERFACE_NAME), any())).thenReturn(false);

        startSoftApAndVerifyEnabled(softApConfig, TEST_COUNTRY_CODE);
        verify(mWifiNative).setCountryCodeHal(
                TEST_INTERFACE_NAME, TEST_COUNTRY_CODE.toUpperCase(Locale.ROOT));
    }

    /**
     * Tests that the NO_CHANNEL error is propagated and properly reported when starting softap and
     * a valid channel cannot be determined.
     */
    @Test
    public void startSoftApFailNoChannel() throws Exception {
        SoftApCapability noAcsCapability = new SoftApCapability(0);
        Builder configBuilder = new SoftApConfiguration.Builder();
        configBuilder.setBand(SoftApConfiguration.BAND_5GHZ);
        configBuilder.setSsid(TEST_SSID);
        SoftApModeConfiguration softApConfig = new SoftApModeConfiguration(
                WifiManager.IFACE_IP_MODE_TETHERED, configBuilder.build(),
                noAcsCapability);

        when(mWifiNative.getChannelsForBand(WifiScanner.WIFI_BAND_5_GHZ))
                .thenReturn(EMPTY_CHANNEL_ARRAY);
        when(mWifiNative.setupInterfaceForSoftApMode(any(), any())).thenReturn(TEST_INTERFACE_NAME);
        when(mWifiNative.isHalStarted()).thenReturn(true);

        SoftApManager newSoftApManager = new SoftApManager(mContext,
                                                           mLooper.getLooper(),
                                                           mFrameworkFacade,
                                                           mWifiNative,
                                                           TEST_COUNTRY_CODE,
                                                           mListener,
                                                           mCallback,
                                                           mWifiApConfigStore,
                                                           softApConfig,
                                                           mWifiMetrics,
                                                           mWifiDiagnostics);
        mLooper.dispatchAll();
        newSoftApManager.start(TEST_WORKSOURCE);
        mLooper.dispatchAll();

        ArgumentCaptor<Intent> intentCaptor = ArgumentCaptor.forClass(Intent.class);
        verify(mContext, times(2)).sendStickyBroadcastAsUser(intentCaptor.capture(),
                eq(UserHandle.ALL));

        List<Intent> capturedIntents = intentCaptor.getAllValues();
        checkApStateChangedBroadcast(capturedIntents.get(0), WIFI_AP_STATE_ENABLING,
                WIFI_AP_STATE_DISABLED, HOTSPOT_NO_ERROR, TEST_INTERFACE_NAME,
                softApConfig.getTargetMode());
        checkApStateChangedBroadcast(capturedIntents.get(1), WIFI_AP_STATE_FAILED,
                WIFI_AP_STATE_ENABLING, WifiManager.SAP_START_FAILURE_NO_CHANNEL,
                TEST_INTERFACE_NAME, softApConfig.getTargetMode());
    }

    /**
     * Tests startup when Ap Interface fails to start successfully.
     */
    @Test
    public void startSoftApApInterfaceFailedToStart() throws Exception {
        when(mWifiNative.setupInterfaceForSoftApMode(any(), any())).thenReturn(TEST_INTERFACE_NAME);
        when(mWifiNative.startSoftAp(eq(TEST_INTERFACE_NAME), any(),
                any(WifiNative.SoftApListener.class))).thenReturn(false);

        SoftApModeConfiguration softApModeConfig =
                new SoftApModeConfiguration(WifiManager.IFACE_IP_MODE_TETHERED, mDefaultApConfig,
                mTestSoftApCapability);

        SoftApManager newSoftApManager = new SoftApManager(mContext,
                                                           mLooper.getLooper(),
                                                           mFrameworkFacade,
                                                           mWifiNative,
                                                           TEST_COUNTRY_CODE,
                                                           mListener,
                                                           mCallback,
                                                           mWifiApConfigStore,
                                                           softApModeConfig,
                                                           mWifiMetrics,
                                                           mWifiDiagnostics);

        mLooper.dispatchAll();
        newSoftApManager.start(TEST_WORKSOURCE);
        mLooper.dispatchAll();
        verify(mCallback).onStateChanged(WifiManager.WIFI_AP_STATE_FAILED,
                WifiManager.SAP_START_FAILURE_GENERAL);
        verify(mListener).onStartFailure();
        verify(mWifiNative).teardownInterface(TEST_INTERFACE_NAME);
    }

    /**
     * Tests the handling of stop command when soft AP is not started.
     */
    @Test
    public void stopWhenNotStarted() throws Exception {
        mSoftApManager = createSoftApManager(
                new SoftApModeConfiguration(WifiManager.IFACE_IP_MODE_TETHERED, null,
                mTestSoftApCapability), TEST_COUNTRY_CODE);
        mSoftApManager.stop();
        mLooper.dispatchAll();
        /* Verify no state changes. */
        verify(mCallback, never()).onStateChanged(anyInt(), anyInt());
        verifyNoMoreInteractions(mListener);
        verify(mContext, never()).sendStickyBroadcastAsUser(any(), any());
        verify(mWifiNative, never()).teardownInterface(anyString());
    }

    /**
     * Tests the handling of stop command when soft AP is started.
     */
    @Test
    public void stopWhenStarted() throws Exception {
        SoftApModeConfiguration softApModeConfig =
                new SoftApModeConfiguration(WifiManager.IFACE_IP_MODE_TETHERED, null,
                mTestSoftApCapability);
        startSoftApAndVerifyEnabled(softApModeConfig);

        // reset to clear verified Intents for ap state change updates
        reset(mContext);

        InOrder order = inOrder(mCallback, mListener, mContext);

        mSoftApManager.stop();
        mLooper.dispatchAll();

        ArgumentCaptor<Intent> intentCaptor = ArgumentCaptor.forClass(Intent.class);
        order.verify(mCallback).onStateChanged(WifiManager.WIFI_AP_STATE_DISABLING, 0);
        order.verify(mContext).sendStickyBroadcastAsUser(intentCaptor.capture(),
                eq(UserHandle.ALL));
        checkApStateChangedBroadcast(intentCaptor.getValue(), WIFI_AP_STATE_DISABLING,
                WIFI_AP_STATE_ENABLED, HOTSPOT_NO_ERROR, TEST_INTERFACE_NAME,
                softApModeConfig.getTargetMode());

        order.verify(mCallback).onStateChanged(WifiManager.WIFI_AP_STATE_DISABLED, 0);
        verify(mWifiDiagnostics).stopLogging(TEST_INTERFACE_NAME);
        order.verify(mContext).sendStickyBroadcastAsUser(intentCaptor.capture(),
                eq(UserHandle.ALL));
        checkApStateChangedBroadcast(intentCaptor.getValue(), WIFI_AP_STATE_DISABLED,
                WIFI_AP_STATE_DISABLING, HOTSPOT_NO_ERROR, TEST_INTERFACE_NAME,
                softApModeConfig.getTargetMode());
        order.verify(mListener).onStopped();
    }

    /**
     * Verify that onDestroyed properly reports softap stop.
     */
    @Test
    public void cleanStopOnInterfaceDestroyed() throws Exception {
        SoftApModeConfiguration softApModeConfig =
                new SoftApModeConfiguration(WifiManager.IFACE_IP_MODE_TETHERED, null,
                mTestSoftApCapability);
        startSoftApAndVerifyEnabled(softApModeConfig);

        // reset to clear verified Intents for ap state change updates
        reset(mContext);

        InOrder order = inOrder(mCallback, mListener, mContext);

        mWifiNativeInterfaceCallbackCaptor.getValue().onDestroyed(TEST_INTERFACE_NAME);

        mLooper.dispatchAll();
        ArgumentCaptor<Intent> intentCaptor = ArgumentCaptor.forClass(Intent.class);
        order.verify(mCallback).onStateChanged(WifiManager.WIFI_AP_STATE_DISABLING, 0);
        order.verify(mContext).sendStickyBroadcastAsUser(intentCaptor.capture(),
                eq(UserHandle.ALL));
        checkApStateChangedBroadcast(intentCaptor.getValue(), WIFI_AP_STATE_DISABLING,
                WIFI_AP_STATE_ENABLED, HOTSPOT_NO_ERROR, TEST_INTERFACE_NAME,
                softApModeConfig.getTargetMode());

        order.verify(mCallback).onStateChanged(WifiManager.WIFI_AP_STATE_DISABLED, 0);
        order.verify(mContext).sendStickyBroadcastAsUser(intentCaptor.capture(),
                eq(UserHandle.ALL));
        checkApStateChangedBroadcast(intentCaptor.getValue(), WIFI_AP_STATE_DISABLED,
                WIFI_AP_STATE_DISABLING, HOTSPOT_NO_ERROR, TEST_INTERFACE_NAME,
                softApModeConfig.getTargetMode());
        order.verify(mListener).onStopped();
    }

    /**
     * Verify that onDestroyed after softap is stopped doesn't trigger a callback.
     */
    @Test
    public void noCallbackOnInterfaceDestroyedWhenAlreadyStopped() throws Exception {
        SoftApModeConfiguration softApModeConfig =
                new SoftApModeConfiguration(WifiManager.IFACE_IP_MODE_TETHERED, null,
                mTestSoftApCapability);
        startSoftApAndVerifyEnabled(softApModeConfig);

        mSoftApManager.stop();
        mLooper.dispatchAll();
        verify(mListener).onStopped();

        verify(mCallback).onStateChanged(WifiManager.WIFI_AP_STATE_DISABLING, 0);
        verify(mCallback).onStateChanged(WifiManager.WIFI_AP_STATE_DISABLED, 0);

        reset(mCallback);

        // now trigger interface destroyed and make sure callback doesn't get called
        mWifiNativeInterfaceCallbackCaptor.getValue().onDestroyed(TEST_INTERFACE_NAME);
        mLooper.dispatchAll();

        verifyNoMoreInteractions(mCallback, mListener);
    }

    /**
     * Verify that onDown is handled by SoftApManager.
     */
    @Test
    public void testInterfaceOnDownHandled() throws Exception {
        SoftApModeConfiguration softApModeConfig =
                new SoftApModeConfiguration(WifiManager.IFACE_IP_MODE_TETHERED, null,
                mTestSoftApCapability);
        startSoftApAndVerifyEnabled(softApModeConfig);

        // reset to clear verified Intents for ap state change updates
        reset(mContext, mCallback, mWifiNative);

        InOrder order = inOrder(mCallback, mListener, mContext);

        mWifiNativeInterfaceCallbackCaptor.getValue().onDown(TEST_INTERFACE_NAME);

        mLooper.dispatchAll();

        order.verify(mCallback).onStateChanged(WifiManager.WIFI_AP_STATE_FAILED,
                WifiManager.SAP_START_FAILURE_GENERAL);
        order.verify(mListener).onStopped();
        ArgumentCaptor<Intent> intentCaptor = ArgumentCaptor.forClass(Intent.class);
        verify(mContext, times(3)).sendStickyBroadcastAsUser(intentCaptor.capture(),
                eq(UserHandle.ALL));

        List<Intent> capturedIntents = intentCaptor.getAllValues();
        checkApStateChangedBroadcast(capturedIntents.get(0), WIFI_AP_STATE_FAILED,
                WIFI_AP_STATE_ENABLED, WifiManager.SAP_START_FAILURE_GENERAL, TEST_INTERFACE_NAME,
                softApModeConfig.getTargetMode());
        checkApStateChangedBroadcast(capturedIntents.get(1), WIFI_AP_STATE_DISABLING,
                WIFI_AP_STATE_FAILED, HOTSPOT_NO_ERROR, TEST_INTERFACE_NAME,
                softApModeConfig.getTargetMode());
        checkApStateChangedBroadcast(capturedIntents.get(2), WIFI_AP_STATE_DISABLED,
                WIFI_AP_STATE_DISABLING, HOTSPOT_NO_ERROR, TEST_INTERFACE_NAME,
                softApModeConfig.getTargetMode());
    }

    /**
     * Verify that onDown for a different interface name does not stop SoftApManager.
     */
    @Test
    public void testInterfaceOnDownForDifferentInterfaceDoesNotTriggerStop() throws Exception {
        SoftApModeConfiguration softApModeConfig =
                new SoftApModeConfiguration(WifiManager.IFACE_IP_MODE_TETHERED, null,
                mTestSoftApCapability);
        startSoftApAndVerifyEnabled(softApModeConfig);

        // reset to clear verified Intents for ap state change updates
        reset(mContext, mCallback, mWifiNative);

        InOrder order = inOrder(mCallback, mContext);

        mWifiNativeInterfaceCallbackCaptor.getValue().onDown(OTHER_INTERFACE_NAME);

        mLooper.dispatchAll();

        verifyNoMoreInteractions(mContext, mCallback, mListener, mWifiNative);
    }

    /**
     * Verify that onFailure from hostapd is handled by SoftApManager.
     */
    @Test
    public void testHostapdOnFailureHandled() throws Exception {
        SoftApModeConfiguration softApModeConfig =
                new SoftApModeConfiguration(WifiManager.IFACE_IP_MODE_TETHERED, null,
                mTestSoftApCapability);
        startSoftApAndVerifyEnabled(softApModeConfig);

        // reset to clear verified Intents for ap state change updates
        reset(mContext, mCallback, mWifiNative);

        InOrder order = inOrder(mCallback, mListener, mContext);
        mSoftApListenerCaptor.getValue().onFailure();
        mLooper.dispatchAll();

        order.verify(mCallback).onStateChanged(WifiManager.WIFI_AP_STATE_FAILED,
                WifiManager.SAP_START_FAILURE_GENERAL);
        order.verify(mListener).onStopped();
        ArgumentCaptor<Intent> intentCaptor = ArgumentCaptor.forClass(Intent.class);
        verify(mContext, times(3)).sendStickyBroadcastAsUser(intentCaptor.capture(),
                eq(UserHandle.ALL));

        List<Intent> capturedIntents = intentCaptor.getAllValues();
        checkApStateChangedBroadcast(capturedIntents.get(0), WIFI_AP_STATE_FAILED,
                WIFI_AP_STATE_ENABLED, WifiManager.SAP_START_FAILURE_GENERAL, TEST_INTERFACE_NAME,
                softApModeConfig.getTargetMode());
        checkApStateChangedBroadcast(capturedIntents.get(1), WIFI_AP_STATE_DISABLING,
                WIFI_AP_STATE_FAILED, HOTSPOT_NO_ERROR, TEST_INTERFACE_NAME,
                softApModeConfig.getTargetMode());
        checkApStateChangedBroadcast(capturedIntents.get(2), WIFI_AP_STATE_DISABLED,
                WIFI_AP_STATE_DISABLING, HOTSPOT_NO_ERROR, TEST_INTERFACE_NAME,
                softApModeConfig.getTargetMode());
    }

    @Test
    public void updatesMetricsOnChannelSwitchedEvent() throws Exception {
        SoftApModeConfiguration apConfig =
                new SoftApModeConfiguration(WifiManager.IFACE_IP_MODE_TETHERED, null,
                mTestSoftApCapability);
        startSoftApAndVerifyEnabled(apConfig);

        mockApInfoChangedEvent(mTestSoftApInfo);
        mLooper.dispatchAll();

        verify(mWifiMetrics).addSoftApChannelSwitchedEvent(mTestSoftApInfo,
                apConfig.getTargetMode());
    }

    @Test
    public void updatesMetricsOnChannelSwitchedEventDetectsBandUnsatisfiedOnBand2Ghz()
            throws Exception {
        SoftApConfiguration config = createDefaultApConfig();
        Builder configBuilder = new SoftApConfiguration.Builder(config);
        configBuilder.setBand(SoftApConfiguration.BAND_2GHZ);

        SoftApModeConfiguration apConfig = new SoftApModeConfiguration(
                WifiManager.IFACE_IP_MODE_TETHERED, configBuilder.build(),
                mTestSoftApCapability);
        startSoftApAndVerifyEnabled(apConfig);
        SoftApInfo testSoftApInfo = new SoftApInfo(mTestSoftApInfo);
        testSoftApInfo.setFrequency(5220);
        testSoftApInfo.setBandwidth(SoftApInfo.CHANNEL_WIDTH_20MHZ_NOHT);
        mockApInfoChangedEvent(testSoftApInfo);
        mLooper.dispatchAll();

        verify(mWifiMetrics).addSoftApChannelSwitchedEvent(testSoftApInfo,
                apConfig.getTargetMode());
        verify(mWifiMetrics).incrementNumSoftApUserBandPreferenceUnsatisfied();
    }

    @Test
    public void updatesMetricsOnChannelSwitchedEventDetectsBandUnsatisfiedOnBand5Ghz()
            throws Exception {
        SoftApConfiguration config = createDefaultApConfig();
        Builder configBuilder = new SoftApConfiguration.Builder(config);
        configBuilder.setBand(SoftApConfiguration.BAND_5GHZ);

        SoftApModeConfiguration apConfig = new SoftApModeConfiguration(
                WifiManager.IFACE_IP_MODE_TETHERED, configBuilder.build(),
                mTestSoftApCapability);
        startSoftApAndVerifyEnabled(apConfig);
        mockApInfoChangedEvent(mTestSoftApInfo);
        mLooper.dispatchAll();

        verify(mWifiMetrics).addSoftApChannelSwitchedEvent(mTestSoftApInfo,
                apConfig.getTargetMode());
        verify(mWifiMetrics).incrementNumSoftApUserBandPreferenceUnsatisfied();
    }

    @Test
    public void updatesMetricsOnChannelSwitchedEventDoesNotDetectBandUnsatisfiedOnBandAny()
            throws Exception {
        SoftApConfiguration config = createDefaultApConfig();
        Builder configBuilder = new SoftApConfiguration.Builder(config);
        configBuilder.setBand(SoftApConfiguration.BAND_ANY);

        SoftApModeConfiguration apConfig = new SoftApModeConfiguration(
                WifiManager.IFACE_IP_MODE_TETHERED, configBuilder.build(),
                mTestSoftApCapability);
        startSoftApAndVerifyEnabled(apConfig);
        mockApInfoChangedEvent(mTestSoftApInfo);
        mLooper.dispatchAll();

        verify(mWifiMetrics).addSoftApChannelSwitchedEvent(mTestSoftApInfo,
                apConfig.getTargetMode());
        verify(mWifiMetrics, never()).incrementNumSoftApUserBandPreferenceUnsatisfied();
    }

    /**
     * If SoftApManager gets an update for the ap channal and the frequency, it will trigger
     * callbacks to update softap information.
     */
    @Test
    public void testOnSoftApChannelSwitchedEventTriggerSoftApInfoUpdate() throws Exception {
        SoftApModeConfiguration apConfig =
                new SoftApModeConfiguration(WifiManager.IFACE_IP_MODE_TETHERED, null,
                mTestSoftApCapability);
        startSoftApAndVerifyEnabled(apConfig);
        mockApInfoChangedEvent(mTestSoftApInfo);
        mLooper.dispatchAll();

        verify(mCallback).onInfoChanged(mTestSoftApInfo);
        verify(mWifiMetrics).addSoftApChannelSwitchedEvent(mTestSoftApInfo,
                apConfig.getTargetMode());
    }

    /**
     * If SoftApManager gets an update for the ap channal and the frequency those are the same,
     * do not trigger callbacks a second time.
     */
    @Test
    public void testDoesNotTriggerCallbackForSameChannelInfoUpdate() throws Exception {
        SoftApModeConfiguration apConfig =
                new SoftApModeConfiguration(WifiManager.IFACE_IP_MODE_TETHERED, null,
                mTestSoftApCapability);
        startSoftApAndVerifyEnabled(apConfig);
        mockApInfoChangedEvent(mTestSoftApInfo);
        mLooper.dispatchAll();
        verify(mCallback).onInfoChanged(mTestSoftApInfo);
        verify(mWifiMetrics).addSoftApChannelSwitchedEvent(mTestSoftApInfo,
                apConfig.getTargetMode());

        reset(mCallback);
        // now trigger callback again, but we should have each method only called once
        mockApInfoChangedEvent(mTestSoftApInfo);
        mLooper.dispatchAll();

        verify(mCallback, never()).onInfoChanged(any());
    }

    /**
     * If SoftApManager gets an update for the invalid ap frequency, it will not
     * trigger callbacks
     */
    @Test
    public void testHandlesInvalidChannelFrequency() throws Exception {
        SoftApModeConfiguration apConfig =
                new SoftApModeConfiguration(WifiManager.IFACE_IP_MODE_TETHERED, null,
                mTestSoftApCapability);
        startSoftApAndVerifyEnabled(apConfig);
        mockChannelSwitchEvent(-1, TEST_AP_BANDWIDTH_FROM_IFACE_CALLBACK);
        mLooper.dispatchAll();

        verify(mCallback, never()).onInfoChanged(any());
        verify(mWifiMetrics, never()).addSoftApChannelSwitchedEvent(any(),
                anyInt());
    }

    /**
     * If softap leave started state, it should update softap inforation which frequency is 0 via
     * trigger callbacks.
     */
    @Test
    public void testCallbackForChannelUpdateToZeroWhenLeaveSoftapStarted() throws Exception {
        InOrder order = inOrder(mCallback, mWifiMetrics);
        SoftApModeConfiguration apConfig =
                new SoftApModeConfiguration(WifiManager.IFACE_IP_MODE_TETHERED, null,
                mTestSoftApCapability);
        startSoftApAndVerifyEnabled(apConfig);
        mockApInfoChangedEvent(mTestSoftApInfo);
        mLooper.dispatchAll();

        order.verify(mCallback).onInfoChanged(mTestSoftApInfo);
        order.verify(mWifiMetrics).addSoftApChannelSwitchedEvent(mTestSoftApInfo,
                apConfig.getTargetMode());

        mSoftApManager.stop();
        mLooper.dispatchAll();

<<<<<<< HEAD
        mTestSoftApInfo.setFrequency(0);
        mTestSoftApInfo.setBandwidth(SoftApInfo.CHANNEL_WIDTH_INVALID);
        mTestSoftApInfo.setBssid(null);

        order.verify(mCallback).onInfoChanged(mTestSoftApInfo);
        order.verify(mWifiMetrics, never()).addSoftApChannelSwitchedEvent(0,
                SoftApInfo.CHANNEL_WIDTH_INVALID, apConfig.getTargetMode());
=======
        order.verify(mCallback).onInfoChanged(new SoftApInfo());
        order.verify(mWifiMetrics, never()).addSoftApChannelSwitchedEvent(any(),
                eq(apConfig.getTargetMode()));
>>>>>>> 4419e593
    }

    @Test
    public void updatesConnectedClients() throws Exception {
        InOrder order = inOrder(mCallback, mWifiMetrics);
        SoftApModeConfiguration apConfig =
                new SoftApModeConfiguration(WifiManager.IFACE_IP_MODE_TETHERED, null,
                mTestSoftApCapability);
        startSoftApAndVerifyEnabled(apConfig);

        order.verify(mCallback).onConnectedClientsChanged(new ArrayList<>());
        mockClientConnectedEvent(TEST_MAC_ADDRESS, true);
        mLooper.dispatchAll();

        order.verify(mCallback).onConnectedClientsChanged(
                Mockito.argThat((List<WifiClient> clients) ->
                        clients.contains(TEST_CONNECTED_CLIENT))
        );
        verify(mWifiMetrics).addSoftApNumAssociatedStationsChangedEvent(
                1, apConfig.getTargetMode());
    }

    /**
     * If SoftApManager gets an update for the number of connected clients that is the same, do not
     * trigger callbacks a second time.
     */
    @Test
    public void testDoesNotTriggerCallbackForSameClients() throws Exception {
        SoftApModeConfiguration apConfig =
                new SoftApModeConfiguration(WifiManager.IFACE_IP_MODE_TETHERED, null,
                mTestSoftApCapability);
        startSoftApAndVerifyEnabled(apConfig);
        mockClientConnectedEvent(TEST_MAC_ADDRESS, true);
        mLooper.dispatchAll();

        // now trigger callback again, but we should have each method only called once
        mockClientConnectedEvent(TEST_MAC_ADDRESS, true);
        mLooper.dispatchAll();

        // Should just trigger 1 time callback, the first time will be happen when softap enable
        verify(mCallback, times(2)).onConnectedClientsChanged(
                Mockito.argThat((List<WifiClient> clients) ->
                        clients.contains(TEST_CONNECTED_CLIENT))
        );
        mockClientConnectedEvent(TEST_MAC_ADDRESS, false);
        mLooper.dispatchAll();

        // now trigger callback again, but we should have each method only called once
        mockClientConnectedEvent(TEST_MAC_ADDRESS, false);
        mLooper.dispatchAll();

        // Should just trigger 1 time callback to update to zero client.
        // Should just trigger 1 time callback, the first time will be happen when softap enable
        verify(mCallback, times(3)).onConnectedClientsChanged(
                Mockito.argThat((List<WifiClient> clients) ->
                        clients.size() == 0)
        );

        verify(mWifiMetrics)
                .addSoftApNumAssociatedStationsChangedEvent(
                0, apConfig.getTargetMode());

    }

    @Test
    public void stopDisconnectsConnectedClients() throws Exception {
        InOrder order = inOrder(mCallback, mWifiMetrics);
        SoftApModeConfiguration apConfig =
                new SoftApModeConfiguration(WifiManager.IFACE_IP_MODE_TETHERED, null,
                        mTestSoftApCapability);
        startSoftApAndVerifyEnabled(apConfig);

        order.verify(mCallback).onConnectedClientsChanged(new ArrayList<>());
        mockClientConnectedEvent(TEST_MAC_ADDRESS, true);
        mLooper.dispatchAll();

        order.verify(mCallback).onConnectedClientsChanged(
                Mockito.argThat((List<WifiClient> clients) ->
                        clients.contains(TEST_CONNECTED_CLIENT))
        );
        verify(mWifiMetrics).addSoftApNumAssociatedStationsChangedEvent(
                1, apConfig.getTargetMode());

        mSoftApManager.stop();
        mLooper.dispatchAll();

        verify(mWifiNative).forceClientDisconnect(TEST_INTERFACE_NAME, TEST_MAC_ADDRESS,
                SAP_CLIENT_DISCONNECT_REASON_CODE_UNSPECIFIED);
    }

    @Test
    public void handlesInvalidConnectedClients() throws Exception {
        SoftApModeConfiguration apConfig =
                new SoftApModeConfiguration(WifiManager.IFACE_IP_MODE_TETHERED, null,
                mTestSoftApCapability);
        startSoftApAndVerifyEnabled(apConfig);

        /* Invalid values should be ignored */
        mockClientConnectedEvent(null, true);
        mLooper.dispatchAll();
        verify(mCallback, never()).onConnectedClientsChanged(null);
        verify(mWifiMetrics, never()).addSoftApNumAssociatedStationsChangedEvent(anyInt(),
                anyInt());
    }

    @Test
    public void testCallbackForClientUpdateToZeroWhenLeaveSoftapStarted() throws Exception {
        InOrder order = inOrder(mCallback, mWifiMetrics);
        SoftApModeConfiguration apConfig =
                new SoftApModeConfiguration(WifiManager.IFACE_IP_MODE_TETHERED, null,
                mTestSoftApCapability);
        startSoftApAndVerifyEnabled(apConfig);

        order.verify(mCallback).onConnectedClientsChanged(new ArrayList<>());
        mockClientConnectedEvent(TEST_MAC_ADDRESS, true);
        mLooper.dispatchAll();

        order.verify(mCallback).onConnectedClientsChanged(
                Mockito.argThat((List<WifiClient> clients) ->
                        clients.contains(TEST_CONNECTED_CLIENT))
        );
        order.verify(mWifiMetrics).addSoftApNumAssociatedStationsChangedEvent(
                1, apConfig.getTargetMode());
        // Verify timer is canceled at this point
        verify(mAlarmManager.getAlarmManager()).cancel(any(WakeupMessage.class));

        mSoftApManager.stop();
        mLooper.dispatchAll();

        order.verify(mCallback).onConnectedClientsChanged(new ArrayList<>());
        order.verify(mWifiMetrics).addSoftApNumAssociatedStationsChangedEvent(0,
                apConfig.getTargetMode());
        // Verify timer is canceled after stop softap
        verify(mAlarmManager.getAlarmManager()).cancel(any(WakeupMessage.class));
    }

    @Test
    public void testClientConnectFailureWhenClientInBlcokedListAndClientAuthorizationDisabled()
            throws Exception {
        ArrayList<MacAddress> blockedClientList = new ArrayList<>();
        mTestSoftApCapability.setMaxSupportedClients(10);
        Builder configBuilder = new SoftApConfiguration.Builder();
        configBuilder.setBand(SoftApConfiguration.BAND_2GHZ);
        configBuilder.setSsid(TEST_SSID);
        configBuilder.setClientControlByUserEnabled(false);
        // Client in blocked list
        blockedClientList.add(TEST_MAC_ADDRESS);
        configBuilder.setBlockedClientList(blockedClientList);
        SoftApModeConfiguration apConfig =
                new SoftApModeConfiguration(WifiManager.IFACE_IP_MODE_TETHERED,
                configBuilder.build(), mTestSoftApCapability);
        startSoftApAndVerifyEnabled(apConfig);

        verify(mCallback).onConnectedClientsChanged(new ArrayList<>());
        mockClientConnectedEvent(TEST_MAC_ADDRESS, true);
        mLooper.dispatchAll();

        // Client is not allow verify
        verify(mWifiNative).forceClientDisconnect(
                        TEST_INTERFACE_NAME, TEST_MAC_ADDRESS,
                        WifiManager.SAP_CLIENT_BLOCK_REASON_CODE_BLOCKED_BY_USER);
        verify(mWifiMetrics, never()).addSoftApNumAssociatedStationsChangedEvent(
                1, apConfig.getTargetMode());
        verify(mCallback, never()).onConnectedClientsChanged(
                Mockito.argThat((List<WifiClient> clients) ->
                        clients.contains(TEST_CONNECTED_CLIENT))
        );

    }

    @Test
    public void testClientDisconnectWhenClientInBlcokedLisUpdatedtAndClientAuthorizationDisabled()
            throws Exception {
        ArrayList<MacAddress> blockedClientList = new ArrayList<>();
        mTestSoftApCapability.setMaxSupportedClients(10);
        Builder configBuilder = new SoftApConfiguration.Builder();
        configBuilder.setBand(SoftApConfiguration.BAND_2GHZ);
        configBuilder.setSsid(TEST_SSID);
        configBuilder.setClientControlByUserEnabled(false);
        SoftApModeConfiguration apConfig =
                new SoftApModeConfiguration(WifiManager.IFACE_IP_MODE_TETHERED,
                configBuilder.build(), mTestSoftApCapability);
        startSoftApAndVerifyEnabled(apConfig);

        verify(mCallback).onConnectedClientsChanged(new ArrayList<>());
        mockClientConnectedEvent(TEST_MAC_ADDRESS, true);
        mLooper.dispatchAll();

        // Client connected check
        verify(mWifiNative, never()).forceClientDisconnect(
                        TEST_INTERFACE_NAME, TEST_MAC_ADDRESS,
                        WifiManager.SAP_CLIENT_BLOCK_REASON_CODE_BLOCKED_BY_USER);
        verify(mWifiMetrics).addSoftApNumAssociatedStationsChangedEvent(
                1, apConfig.getTargetMode());
        verify(mCallback, times(2)).onConnectedClientsChanged(
                Mockito.argThat((List<WifiClient> clients) ->
                        clients.contains(TEST_CONNECTED_CLIENT))
        );

        reset(mCallback);
        reset(mWifiNative);
        // Update configuration
        blockedClientList.add(TEST_MAC_ADDRESS);
        configBuilder.setBlockedClientList(blockedClientList);
        mSoftApManager.updateConfiguration(configBuilder.build());
        mLooper.dispatchAll();
        // Client difconnected
        verify(mWifiNative).forceClientDisconnect(
                        TEST_INTERFACE_NAME, TEST_MAC_ADDRESS,
                        WifiManager.SAP_CLIENT_BLOCK_REASON_CODE_BLOCKED_BY_USER);
        // The callback should not trigger in configuration update case.
        verify(mCallback, never()).onBlockedClientConnecting(TEST_CONNECTED_CLIENT,
                WifiManager.SAP_CLIENT_BLOCK_REASON_CODE_BLOCKED_BY_USER);

    }



    @Test
    public void testForceClientDisconnectInvokeBecauseClientAuthorizationEnabled()
            throws Exception {
        mTestSoftApCapability.setMaxSupportedClients(10);
        Builder configBuilder = new SoftApConfiguration.Builder();
        configBuilder.setBand(SoftApConfiguration.BAND_2GHZ);
        configBuilder.setSsid(TEST_SSID);
        configBuilder.setClientControlByUserEnabled(true);
        SoftApModeConfiguration apConfig =
                new SoftApModeConfiguration(WifiManager.IFACE_IP_MODE_TETHERED,
                configBuilder.build(), mTestSoftApCapability);
        startSoftApAndVerifyEnabled(apConfig);

        verify(mCallback).onConnectedClientsChanged(new ArrayList<>());
        mockClientConnectedEvent(TEST_MAC_ADDRESS, true);
        mLooper.dispatchAll();

        // Client is not allow verify
        verify(mWifiNative).forceClientDisconnect(
                        TEST_INTERFACE_NAME, TEST_MAC_ADDRESS,
                        WifiManager.SAP_CLIENT_BLOCK_REASON_CODE_BLOCKED_BY_USER);
        verify(mWifiMetrics, never()).addSoftApNumAssociatedStationsChangedEvent(
                1, apConfig.getTargetMode());
        verify(mCallback, never()).onConnectedClientsChanged(
                Mockito.argThat((List<WifiClient> clients) ->
                        clients.contains(TEST_CONNECTED_CLIENT))
        );

    }

    @Test
    public void testClientConnectedAfterUpdateToAllowListwhenClientAuthorizationEnabled()
            throws Exception {
        mTestSoftApCapability.setMaxSupportedClients(10);
        ArrayList<MacAddress> allowedClientList = new ArrayList<>();
        Builder configBuilder = new SoftApConfiguration.Builder();
        configBuilder.setBand(SoftApConfiguration.BAND_2GHZ);
        configBuilder.setSsid(TEST_SSID);
        configBuilder.setClientControlByUserEnabled(true);
        SoftApModeConfiguration apConfig =
                new SoftApModeConfiguration(WifiManager.IFACE_IP_MODE_TETHERED,
                configBuilder.build(), mTestSoftApCapability);
        startSoftApAndVerifyEnabled(apConfig);

        verify(mCallback).onConnectedClientsChanged(new ArrayList<>());
        mockClientConnectedEvent(TEST_MAC_ADDRESS, true);
        mLooper.dispatchAll();

        // Client is not allow verify
        verify(mWifiNative).forceClientDisconnect(
                        TEST_INTERFACE_NAME, TEST_MAC_ADDRESS,
                        WifiManager.SAP_CLIENT_BLOCK_REASON_CODE_BLOCKED_BY_USER);
        verify(mWifiMetrics, never()).addSoftApNumAssociatedStationsChangedEvent(
                1, apConfig.getTargetMode());
        verify(mCallback, never()).onConnectedClientsChanged(
                Mockito.argThat((List<WifiClient> clients) ->
                        clients.contains(TEST_CONNECTED_CLIENT))
        );
        verify(mCallback).onBlockedClientConnecting(TEST_CONNECTED_CLIENT,
                WifiManager.SAP_CLIENT_BLOCK_REASON_CODE_BLOCKED_BY_USER);
        reset(mCallback);
        reset(mWifiNative);
        // Update configuration
        allowedClientList.add(TEST_MAC_ADDRESS);
        configBuilder.setAllowedClientList(allowedClientList);
        mSoftApManager.updateConfiguration(configBuilder.build());
        mLooper.dispatchAll();
        // Client connected again
        mockClientConnectedEvent(TEST_MAC_ADDRESS, true);
        mLooper.dispatchAll();
        verify(mWifiNative, never()).forceClientDisconnect(
                        TEST_INTERFACE_NAME, TEST_MAC_ADDRESS,
                        WifiManager.SAP_CLIENT_BLOCK_REASON_CODE_BLOCKED_BY_USER);
        verify(mWifiMetrics).addSoftApNumAssociatedStationsChangedEvent(
                1, apConfig.getTargetMode());
        verify(mCallback).onConnectedClientsChanged(
                Mockito.argThat((List<WifiClient> clients) ->
                        clients.contains(TEST_CONNECTED_CLIENT))
        );
        verify(mCallback, never()).onBlockedClientConnecting(TEST_CONNECTED_CLIENT,
                WifiManager.SAP_CLIENT_BLOCK_REASON_CODE_BLOCKED_BY_USER);
    }

    @Test
    public void testClientConnectedAfterUpdateToBlockListwhenClientAuthorizationEnabled()
            throws Exception {
        mTestSoftApCapability.setMaxSupportedClients(10);
        ArrayList<MacAddress> blockedClientList = new ArrayList<>();
        Builder configBuilder = new SoftApConfiguration.Builder();
        configBuilder.setBand(SoftApConfiguration.BAND_2GHZ);
        configBuilder.setSsid(TEST_SSID);
        configBuilder.setClientControlByUserEnabled(true);
        SoftApModeConfiguration apConfig =
                new SoftApModeConfiguration(WifiManager.IFACE_IP_MODE_TETHERED,
                configBuilder.build(), mTestSoftApCapability);
        startSoftApAndVerifyEnabled(apConfig);

        verify(mCallback).onConnectedClientsChanged(new ArrayList<>());
        mockClientConnectedEvent(TEST_MAC_ADDRESS, true);
        mLooper.dispatchAll();

        // Client is not allow verify
        verify(mWifiNative).forceClientDisconnect(
                        TEST_INTERFACE_NAME, TEST_MAC_ADDRESS,
                        WifiManager.SAP_CLIENT_BLOCK_REASON_CODE_BLOCKED_BY_USER);
        verify(mWifiMetrics, never()).addSoftApNumAssociatedStationsChangedEvent(
                1, apConfig.getTargetMode());
        verify(mCallback, never()).onConnectedClientsChanged(
                Mockito.argThat((List<WifiClient> clients) ->
                        clients.contains(TEST_CONNECTED_CLIENT))
        );
        verify(mCallback).onBlockedClientConnecting(TEST_CONNECTED_CLIENT,
                WifiManager.SAP_CLIENT_BLOCK_REASON_CODE_BLOCKED_BY_USER);
        reset(mCallback);
        reset(mWifiNative);
        // Update configuration
        blockedClientList.add(TEST_MAC_ADDRESS);
        configBuilder.setBlockedClientList(blockedClientList);
        mSoftApManager.updateConfiguration(configBuilder.build());
        mLooper.dispatchAll();
        // Client connected again
        mockClientConnectedEvent(TEST_MAC_ADDRESS, true);
        mLooper.dispatchAll();
        verify(mWifiNative).forceClientDisconnect(
                        TEST_INTERFACE_NAME, TEST_MAC_ADDRESS,
                        WifiManager.SAP_CLIENT_BLOCK_REASON_CODE_BLOCKED_BY_USER);
        verify(mWifiMetrics, never()).addSoftApNumAssociatedStationsChangedEvent(
                1, apConfig.getTargetMode());
        verify(mCallback, never()).onConnectedClientsChanged(
                Mockito.argThat((List<WifiClient> clients) ->
                        clients.contains(TEST_CONNECTED_CLIENT))
        );
        verify(mCallback, never()).onBlockedClientConnecting(TEST_CONNECTED_CLIENT,
                WifiManager.SAP_CLIENT_BLOCK_REASON_CODE_BLOCKED_BY_USER);
    }

    @Test
    public void testConfigChangeToSmallAndClientAddBlockListCauseClientDisconnect()
            throws Exception {
        mTestSoftApCapability.setMaxSupportedClients(10);
        ArrayList<MacAddress> allowedClientList = new ArrayList<>();
        allowedClientList.add(TEST_MAC_ADDRESS);
        allowedClientList.add(TEST_MAC_ADDRESS_2);
        ArrayList<MacAddress> blockedClientList = new ArrayList<>();

        Builder configBuilder = new SoftApConfiguration.Builder();
        configBuilder.setBand(SoftApConfiguration.BAND_2GHZ);
        configBuilder.setSsid(TEST_SSID);
        configBuilder.setClientControlByUserEnabled(true);
        configBuilder.setMaxNumberOfClients(2);
        configBuilder.setAllowedClientList(allowedClientList);
        SoftApModeConfiguration apConfig =
                new SoftApModeConfiguration(WifiManager.IFACE_IP_MODE_TETHERED,
                configBuilder.build(), mTestSoftApCapability);
        startSoftApAndVerifyEnabled(apConfig);

        verify(mCallback).onConnectedClientsChanged(new ArrayList<>());
        mockClientConnectedEvent(TEST_MAC_ADDRESS, true);
        mLooper.dispatchAll();

        verify(mCallback, times(2)).onConnectedClientsChanged(
                Mockito.argThat((List<WifiClient> clients) ->
                        clients.contains(TEST_CONNECTED_CLIENT))
        );

        verify(mWifiMetrics).addSoftApNumAssociatedStationsChangedEvent(
                1, apConfig.getTargetMode());
        // Verify timer is canceled at this point
        verify(mAlarmManager.getAlarmManager()).cancel(any(WakeupMessage.class));

        // Second client connect and max client set is 1.
        mockClientConnectedEvent(TEST_MAC_ADDRESS_2, true);
        mLooper.dispatchAll();

        verify(mCallback, times(3)).onConnectedClientsChanged(
                Mockito.argThat((List<WifiClient> clients) ->
                        clients.contains(TEST_CONNECTED_CLIENT_2))
        );
        verify(mWifiMetrics).addSoftApNumAssociatedStationsChangedEvent(
                2, apConfig.getTargetMode());
        reset(mCallback);
        reset(mWifiNative);
        // Update configuration
        allowedClientList.clear();
        allowedClientList.add(TEST_MAC_ADDRESS_2);

        blockedClientList.add(TEST_MAC_ADDRESS);
        configBuilder.setBlockedClientList(blockedClientList);
        configBuilder.setAllowedClientList(allowedClientList);
        configBuilder.setMaxNumberOfClients(1);
        mSoftApManager.updateConfiguration(configBuilder.build());
        mLooper.dispatchAll();
        verify(mWifiNative).forceClientDisconnect(
                        TEST_INTERFACE_NAME, TEST_MAC_ADDRESS,
                        WifiManager.SAP_CLIENT_BLOCK_REASON_CODE_BLOCKED_BY_USER);
        verify(mWifiNative, never()).forceClientDisconnect(
                        TEST_INTERFACE_NAME, TEST_MAC_ADDRESS,
                        WifiManager.SAP_CLIENT_BLOCK_REASON_CODE_NO_MORE_STAS);
    }


    @Test
    public void schedulesTimeoutTimerOnStart() throws Exception {
        SoftApModeConfiguration apConfig =
                new SoftApModeConfiguration(WifiManager.IFACE_IP_MODE_TETHERED, null,
                mTestSoftApCapability);
        startSoftApAndVerifyEnabled(apConfig);
        verify(mResources)
                .getInteger(R.integer.config_wifiFrameworkSoftApShutDownTimeoutMilliseconds);

        // Verify timer is scheduled
        verify(mAlarmManager.getAlarmManager()).setExact(anyInt(), anyLong(),
                eq(mSoftApManager.SOFT_AP_SEND_MESSAGE_TIMEOUT_TAG), any(), any());
    }

    @Test
    public void schedulesTimeoutTimerOnStartWithConfigedValue() throws Exception {
        Builder configBuilder = new SoftApConfiguration.Builder();
        configBuilder.setBand(SoftApConfiguration.BAND_2GHZ);
        configBuilder.setSsid(TEST_SSID);
        configBuilder.setShutdownTimeoutMillis(50000);
        SoftApModeConfiguration apConfig =
                new SoftApModeConfiguration(WifiManager.IFACE_IP_MODE_TETHERED,
                configBuilder.build(), mTestSoftApCapability);
        startSoftApAndVerifyEnabled(apConfig);

        // Verify timer is scheduled
        verify(mAlarmManager.getAlarmManager()).setExact(anyInt(), anyLong(),
                eq(mSoftApManager.SOFT_AP_SEND_MESSAGE_TIMEOUT_TAG), any(), any());
    }

    @Test
    public void cancelsTimeoutTimerOnStop() throws Exception {
        SoftApModeConfiguration apConfig =
                new SoftApModeConfiguration(WifiManager.IFACE_IP_MODE_TETHERED, null,
                mTestSoftApCapability);
        startSoftApAndVerifyEnabled(apConfig);
        mSoftApManager.stop();
        mLooper.dispatchAll();

        // Verify timer is canceled
        verify(mAlarmManager.getAlarmManager()).cancel(any(WakeupMessage.class));
    }

    @Test
    public void cancelsTimeoutTimerOnNewClientsConnect() throws Exception {
        SoftApModeConfiguration apConfig =
                new SoftApModeConfiguration(WifiManager.IFACE_IP_MODE_TETHERED, null,
                mTestSoftApCapability);
        startSoftApAndVerifyEnabled(apConfig);
        mockClientConnectedEvent(TEST_MAC_ADDRESS, true);
        mLooper.dispatchAll();

        // Verify timer is canceled
        verify(mAlarmManager.getAlarmManager()).cancel(any(WakeupMessage.class));
    }

    @Test
    public void schedulesTimeoutTimerWhenAllClientsDisconnect() throws Exception {
        InOrder order = inOrder(mCallback, mWifiMetrics);
        SoftApModeConfiguration apConfig =
                new SoftApModeConfiguration(WifiManager.IFACE_IP_MODE_TETHERED, null,
                mTestSoftApCapability);
        startSoftApAndVerifyEnabled(apConfig);
        order.verify(mCallback).onConnectedClientsChanged(new ArrayList<>());
        mockClientConnectedEvent(TEST_MAC_ADDRESS, true);
        mLooper.dispatchAll();
        order.verify(mCallback).onConnectedClientsChanged(
                Mockito.argThat((List<WifiClient> clients) ->
                        clients.contains(TEST_CONNECTED_CLIENT))
        );
        // Verify timer is canceled at this point
        verify(mAlarmManager.getAlarmManager()).cancel(any(WakeupMessage.class));
        mockClientConnectedEvent(TEST_MAC_ADDRESS, false);
        mLooper.dispatchAll();
        // Verify timer is scheduled again
        verify(mAlarmManager.getAlarmManager(), times(2)).setExact(anyInt(), anyLong(),
                eq(mSoftApManager.SOFT_AP_SEND_MESSAGE_TIMEOUT_TAG), any(), any());
    }

    @Test
    public void stopsSoftApOnTimeoutMessage() throws Exception {
        SoftApModeConfiguration apConfig =
                new SoftApModeConfiguration(WifiManager.IFACE_IP_MODE_TETHERED, null,
                mTestSoftApCapability);
        startSoftApAndVerifyEnabled(apConfig);
        doNothing().when(mFakeSoftApNotifier)
                .showSoftApShutDownTimeoutExpiredNotification();
        mAlarmManager.dispatch(mSoftApManager.SOFT_AP_SEND_MESSAGE_TIMEOUT_TAG);
        mLooper.dispatchAll();

        verify(mWifiNative).teardownInterface(TEST_INTERFACE_NAME);
        verify(mFakeSoftApNotifier).showSoftApShutDownTimeoutExpiredNotification();
    }

    @Test
    public void cancelsTimeoutTimerOnTimeoutToggleChangeWhenNoClients() throws Exception {
        SoftApModeConfiguration apConfig =
                new SoftApModeConfiguration(WifiManager.IFACE_IP_MODE_TETHERED, null,
                mTestSoftApCapability);
        startSoftApAndVerifyEnabled(apConfig);

        SoftApConfiguration newConfig = new SoftApConfiguration.Builder(mDefaultApConfig)
                .setAutoShutdownEnabled(false)
                .build();
        mSoftApManager.updateConfiguration(newConfig);
        mLooper.dispatchAll();

        // Verify timer is canceled
        verify(mAlarmManager.getAlarmManager()).cancel(any(WakeupMessage.class));
    }

    @Test
    public void schedulesTimeoutTimerOnTimeoutToggleChangeWhenNoClients() throws Exception {
        // start with timeout toggle disabled
        mDefaultApConfig = new SoftApConfiguration.Builder(mDefaultApConfig)
                .setAutoShutdownEnabled(false)
                .build();
        SoftApModeConfiguration apConfig =
                new SoftApModeConfiguration(WifiManager.IFACE_IP_MODE_TETHERED, null,
                mTestSoftApCapability);
        startSoftApAndVerifyEnabled(apConfig);

        SoftApConfiguration newConfig = new SoftApConfiguration.Builder(mDefaultApConfig)
                .setAutoShutdownEnabled(true)
                .build();
        mSoftApManager.updateConfiguration(newConfig);
        mLooper.dispatchAll();

        // Verify timer is scheduled
        verify(mAlarmManager.getAlarmManager()).setExact(anyInt(), anyLong(),
                eq(mSoftApManager.SOFT_AP_SEND_MESSAGE_TIMEOUT_TAG), any(), any());
    }

    @Test
    public void doesNotScheduleTimeoutTimerOnStartWhenTimeoutIsDisabled() throws Exception {
        // start with timeout toggle disabled
        mDefaultApConfig = new SoftApConfiguration.Builder(mDefaultApConfig)
                .setAutoShutdownEnabled(false)
                .build();
        SoftApModeConfiguration apConfig =
                new SoftApModeConfiguration(WifiManager.IFACE_IP_MODE_TETHERED, null,
                mTestSoftApCapability);
        startSoftApAndVerifyEnabled(apConfig);

        // Verify timer is not scheduled
        verify(mAlarmManager.getAlarmManager(), never()).setExact(anyInt(), anyLong(),
                eq(mSoftApManager.SOFT_AP_SEND_MESSAGE_TIMEOUT_TAG), any(), any());
    }

    @Test
    public void doesNotScheduleTimeoutTimerWhenAllClientsDisconnectButTimeoutIsDisabled()
            throws Exception {
        // start with timeout toggle disabled
        mDefaultApConfig = new SoftApConfiguration.Builder(mDefaultApConfig)
                .setAutoShutdownEnabled(false)
                .build();
        SoftApModeConfiguration apConfig =
                new SoftApModeConfiguration(WifiManager.IFACE_IP_MODE_TETHERED, null,
                mTestSoftApCapability);
        startSoftApAndVerifyEnabled(apConfig);
        // add client
        mockClientConnectedEvent(TEST_MAC_ADDRESS, true);
        mLooper.dispatchAll();
        // remove client
        mockClientConnectedEvent(TEST_MAC_ADDRESS, false);
        mLooper.dispatchAll();
        // Verify timer is not scheduled
        verify(mAlarmManager.getAlarmManager(), never()).setExact(anyInt(), anyLong(),
                eq(mSoftApManager.SOFT_AP_SEND_MESSAGE_TIMEOUT_TAG), any(), any());
    }

    @Test
    public void resetsFactoryMacWhenRandomizationOff() throws Exception {
        Builder configBuilder = new SoftApConfiguration.Builder();
        configBuilder.setBand(SoftApConfiguration.BAND_2GHZ);
        configBuilder.setSsid(TEST_SSID);
        configBuilder.setBssid(null);

        SoftApModeConfiguration apConfig = new SoftApModeConfiguration(
                WifiManager.IFACE_IP_MODE_TETHERED, configBuilder.build(), mTestSoftApCapability);
        ArgumentCaptor<MacAddress> mac = ArgumentCaptor.forClass(MacAddress.class);
        when(mWifiNative.getApFactoryMacAddress(TEST_INTERFACE_NAME)).thenReturn(TEST_MAC_ADDRESS);
        when(mWifiNative.setApMacAddress(eq(TEST_INTERFACE_NAME), mac.capture())).thenReturn(true);

        startSoftApAndVerifyEnabled(apConfig);

        assertThat(mac.getValue()).isEqualTo(TEST_MAC_ADDRESS);
    }

    @Test
    public void setsCustomMac() throws Exception {
        Builder configBuilder = new SoftApConfiguration.Builder();
        configBuilder.setBand(SoftApConfiguration.BAND_2GHZ);
        configBuilder.setSsid(TEST_SSID);
        configBuilder.setBssid(TEST_MAC_ADDRESS);
        SoftApModeConfiguration apConfig = new SoftApModeConfiguration(
                IFACE_IP_MODE_LOCAL_ONLY, configBuilder.build(), mTestSoftApCapability);
        ArgumentCaptor<MacAddress> mac = ArgumentCaptor.forClass(MacAddress.class);
        when(mWifiNative.setApMacAddress(eq(TEST_INTERFACE_NAME), mac.capture())).thenReturn(true);

        startSoftApAndVerifyEnabled(apConfig);

        assertThat(mac.getValue()).isEqualTo(TEST_MAC_ADDRESS);
    }

    @Test
    public void setsCustomMacWhenSetMacNotSupport() throws Exception {
        when(mWifiNative.setupInterfaceForSoftApMode(any(), any())).thenReturn(TEST_INTERFACE_NAME);
        when(mWifiNative.isApSetMacAddressSupported(any())).thenReturn(false);
        Builder configBuilder = new SoftApConfiguration.Builder();
        configBuilder.setBand(SoftApConfiguration.BAND_2GHZ);
        configBuilder.setSsid(TEST_SSID);
        configBuilder.setBssid(TEST_MAC_ADDRESS);
        SoftApModeConfiguration apConfig = new SoftApModeConfiguration(
                IFACE_IP_MODE_LOCAL_ONLY, configBuilder.build(), mTestSoftApCapability);
        ArgumentCaptor<MacAddress> mac = ArgumentCaptor.forClass(MacAddress.class);

        mSoftApManager = createSoftApManager(apConfig, TEST_COUNTRY_CODE);
        mSoftApManager.start(TEST_WORKSOURCE);
        mLooper.dispatchAll();
        verify(mCallback).onStateChanged(WifiManager.WIFI_AP_STATE_ENABLING, 0);
        verify(mCallback).onStateChanged(WifiManager.WIFI_AP_STATE_FAILED,
                WifiManager.SAP_START_FAILURE_UNSUPPORTED_CONFIGURATION);
        verify(mWifiNative, never()).setApMacAddress(any(), any());
    }

    @Test
    public void setMacFailureWhenCustomMac() throws Exception {
        when(mWifiNative.setupInterfaceForSoftApMode(any(), any())).thenReturn(TEST_INTERFACE_NAME);
        Builder configBuilder = new SoftApConfiguration.Builder();
        configBuilder.setBand(SoftApConfiguration.BAND_2GHZ);
        configBuilder.setSsid(TEST_SSID);
        configBuilder.setBssid(TEST_MAC_ADDRESS);
        SoftApModeConfiguration apConfig = new SoftApModeConfiguration(
                IFACE_IP_MODE_LOCAL_ONLY, configBuilder.build(), mTestSoftApCapability);
        ArgumentCaptor<MacAddress> mac = ArgumentCaptor.forClass(MacAddress.class);
        when(mWifiNative.setApMacAddress(eq(TEST_INTERFACE_NAME), mac.capture())).thenReturn(false);

        mSoftApManager = createSoftApManager(apConfig, TEST_COUNTRY_CODE);
        mSoftApManager.start(TEST_WORKSOURCE);
        mLooper.dispatchAll();
        verify(mCallback).onStateChanged(WifiManager.WIFI_AP_STATE_ENABLING, 0);
        verify(mCallback).onStateChanged(WifiManager.WIFI_AP_STATE_FAILED,
                WifiManager.SAP_START_FAILURE_GENERAL);
        assertThat(mac.getValue()).isEqualTo(TEST_MAC_ADDRESS);
    }

    @Test
    public void setMacFailureWhenRandomMac() throws Exception {
        when(mWifiNative.setupInterfaceForSoftApMode(any(), any())).thenReturn(TEST_INTERFACE_NAME);
        when(mWifiApConfigStore.getApConfiguration()).thenReturn(mDefaultApConfig);
        SoftApConfiguration randomizedBssidConfig =
                new SoftApConfiguration.Builder(mDefaultApConfig)
                .setBssid(TEST_MAC_ADDRESS).build();
        when(mWifiApConfigStore.randomizeBssidIfUnset(any(), any())).thenReturn(
                randomizedBssidConfig);
        SoftApModeConfiguration apConfig = new SoftApModeConfiguration(
                IFACE_IP_MODE_LOCAL_ONLY, null, mTestSoftApCapability);
        ArgumentCaptor<MacAddress> mac = ArgumentCaptor.forClass(MacAddress.class);
        when(mWifiNative.setApMacAddress(eq(TEST_INTERFACE_NAME), mac.capture())).thenReturn(false);
        mSoftApManager = createSoftApManager(apConfig, TEST_COUNTRY_CODE);
        mSoftApManager.start(TEST_WORKSOURCE);
        mLooper.dispatchAll();
        verify(mCallback).onStateChanged(WifiManager.WIFI_AP_STATE_ENABLING, 0);
        verify(mCallback).onStateChanged(WifiManager.WIFI_AP_STATE_FAILED,
                WifiManager.SAP_START_FAILURE_GENERAL);
    }

    @Test
    public void setRandomMacWhenSetMacNotsupport() throws Exception {
        when(mWifiNative.isApSetMacAddressSupported(any())).thenReturn(false);
        SoftApModeConfiguration apConfig = new SoftApModeConfiguration(
                IFACE_IP_MODE_LOCAL_ONLY, null, mTestSoftApCapability);
        startSoftApAndVerifyEnabled(apConfig);
        verify(mWifiNative, never()).setApMacAddress(any(), any());
    }

    @Test
    public void testForceClientDisconnectInvokeBecauseReachMaxClient() throws Exception {
        mTestSoftApCapability.setMaxSupportedClients(1);
        SoftApModeConfiguration apConfig =
                new SoftApModeConfiguration(WifiManager.IFACE_IP_MODE_TETHERED, null,
                mTestSoftApCapability);
        startSoftApAndVerifyEnabled(apConfig);

        verify(mCallback).onConnectedClientsChanged(new ArrayList<>());
        mockClientConnectedEvent(TEST_MAC_ADDRESS, true);
        mLooper.dispatchAll();

        verify(mCallback, times(2)).onConnectedClientsChanged(
                Mockito.argThat((List<WifiClient> clients) ->
                        clients.contains(TEST_CONNECTED_CLIENT))
        );

        verify(mWifiMetrics).addSoftApNumAssociatedStationsChangedEvent(
                1, apConfig.getTargetMode());
        // Verify timer is canceled at this point
        verify(mAlarmManager.getAlarmManager()).cancel(any(WakeupMessage.class));

        // Second client connect and max client set is 1.
        mockClientConnectedEvent(TEST_MAC_ADDRESS_2, true);
        mLooper.dispatchAll();
        verify(mWifiNative).forceClientDisconnect(
                        TEST_INTERFACE_NAME, TEST_MAC_ADDRESS_2,
                        WifiManager.SAP_CLIENT_BLOCK_REASON_CODE_NO_MORE_STAS);
        verify(mWifiMetrics, never()).addSoftApNumAssociatedStationsChangedEvent(
                2, apConfig.getTargetMode());
        // Trigger connection again
        mockClientConnectedEvent(TEST_MAC_ADDRESS_2, true);
        mLooper.dispatchAll();
        // Verify just update metrics one time
        verify(mWifiMetrics).noteSoftApClientBlocked(1);
    }

    @Test
    public void testCapabilityChangeToSmallCauseClientDisconnect() throws Exception {
        mTestSoftApCapability.setMaxSupportedClients(2);
        SoftApModeConfiguration apConfig =
                new SoftApModeConfiguration(WifiManager.IFACE_IP_MODE_TETHERED, null,
                mTestSoftApCapability);
        startSoftApAndVerifyEnabled(apConfig);

        verify(mCallback).onConnectedClientsChanged(new ArrayList<>());
        mockClientConnectedEvent(TEST_MAC_ADDRESS, true);
        mLooper.dispatchAll();

        verify(mCallback, times(2)).onConnectedClientsChanged(
                Mockito.argThat((List<WifiClient> clients) ->
                        clients.contains(TEST_CONNECTED_CLIENT))
        );

        verify(mWifiMetrics).addSoftApNumAssociatedStationsChangedEvent(
                1, apConfig.getTargetMode());
        // Verify timer is canceled at this point
        verify(mAlarmManager.getAlarmManager()).cancel(any(WakeupMessage.class));

        // Second client connect and max client set is 1.
        mockClientConnectedEvent(TEST_MAC_ADDRESS_2, true);
        mLooper.dispatchAll();

        verify(mCallback, times(3)).onConnectedClientsChanged(
                Mockito.argThat((List<WifiClient> clients) ->
                        clients.contains(TEST_CONNECTED_CLIENT_2))
        );
        verify(mWifiMetrics).addSoftApNumAssociatedStationsChangedEvent(
                2, apConfig.getTargetMode());

        // Trigger Capability Change
        mTestSoftApCapability.setMaxSupportedClients(1);
        mSoftApManager.updateCapability(mTestSoftApCapability);
        mLooper.dispatchAll();
        // Verify Disconnect will trigger
        verify(mWifiNative).forceClientDisconnect(
                        any(), any(), anyInt());
    }

    @Test
    public void testCapabilityChangeNotApplyForLohsMode() throws Exception {
        mTestSoftApCapability.setMaxSupportedClients(2);
        SoftApModeConfiguration apConfig =
                new SoftApModeConfiguration(WifiManager.IFACE_IP_MODE_LOCAL_ONLY, null,
                mTestSoftApCapability);
        startSoftApAndVerifyEnabled(apConfig);

        verify(mCallback).onConnectedClientsChanged(new ArrayList<>());
        mockClientConnectedEvent(TEST_MAC_ADDRESS, true);
        mLooper.dispatchAll();

        verify(mCallback, times(2)).onConnectedClientsChanged(
                Mockito.argThat((List<WifiClient> clients) ->
                        clients.contains(TEST_CONNECTED_CLIENT))
        );

        verify(mWifiMetrics).addSoftApNumAssociatedStationsChangedEvent(
                1, apConfig.getTargetMode());
        // Verify timer is canceled at this point
        verify(mAlarmManager.getAlarmManager()).cancel(any(WakeupMessage.class));

        // Second client connect and max client set is 1.
        mockClientConnectedEvent(TEST_MAC_ADDRESS_2, true);
        mLooper.dispatchAll();

        verify(mCallback, times(3)).onConnectedClientsChanged(
                Mockito.argThat((List<WifiClient> clients) ->
                        clients.contains(TEST_CONNECTED_CLIENT_2))
        );
        verify(mWifiMetrics).addSoftApNumAssociatedStationsChangedEvent(
                2, apConfig.getTargetMode());

        // Trigger Capability Change
        mTestSoftApCapability.setMaxSupportedClients(1);
        mSoftApManager.updateCapability(mTestSoftApCapability);
        mLooper.dispatchAll();
        // Verify Disconnect will NOT trigger even capability changed
        verify(mWifiNative, never()).forceClientDisconnect(
                        any(), any(), anyInt());
    }

    /** Starts soft AP and verifies that it is enabled successfully. */
    protected void startSoftApAndVerifyEnabled(
            SoftApModeConfiguration softApConfig) throws Exception {
        startSoftApAndVerifyEnabled(softApConfig, TEST_COUNTRY_CODE);
    }

    /** Starts soft AP and verifies that it is enabled successfully. */
    protected void startSoftApAndVerifyEnabled(
            SoftApModeConfiguration softApConfig, String countryCode) throws Exception {
        // The expected config to pass to Native
        SoftApConfiguration expectedConfig = null;
        // The config which base on mDefaultApConfig and generate ramdonized mac address
        SoftApConfiguration randomizedBssidConfig = null;
        InOrder order = inOrder(mCallback, mWifiNative);

        SoftApConfiguration config = softApConfig.getSoftApConfiguration();
        if (config == null) {
            // Only generate randomized mac for default config since test case doesn't care it.
            when(mWifiApConfigStore.getApConfiguration()).thenReturn(mDefaultApConfig);
            randomizedBssidConfig =
                    new SoftApConfiguration.Builder(mDefaultApConfig)
                    .setBssid(TEST_MAC_ADDRESS).build();
            when(mWifiApConfigStore.randomizeBssidIfUnset(any(), any())).thenReturn(
                    randomizedBssidConfig);
            expectedConfig = new SoftApConfiguration.Builder(randomizedBssidConfig)
                .setChannel(DEFAULT_AP_CHANNEL, SoftApConfiguration.BAND_2GHZ)
                .build();
        } else {
            expectedConfig = new SoftApConfiguration.Builder(config)
                .setChannel(DEFAULT_AP_CHANNEL, SoftApConfiguration.BAND_2GHZ)
                .build();
        }
        mSoftApManager = createSoftApManager(softApConfig, countryCode);
        mSoftApManager.mSoftApNotifier = mFakeSoftApNotifier;
        ArgumentCaptor<Intent> intentCaptor = ArgumentCaptor.forClass(Intent.class);

        when(mWifiNative.setupInterfaceForSoftApMode(any(), any()))
                .thenReturn(TEST_INTERFACE_NAME);


<<<<<<< HEAD
        mSoftApManager.start();
=======
        mSoftApManager.start(TEST_WORKSOURCE);
>>>>>>> 4419e593
        mLooper.dispatchAll();
        verify(mFakeSoftApNotifier).dismissSoftApShutDownTimeoutExpiredNotification();
        order.verify(mWifiNative).setupInterfaceForSoftApMode(
                mWifiNativeInterfaceCallbackCaptor.capture(), eq(TEST_WORKSOURCE));
        ArgumentCaptor<SoftApConfiguration> configCaptor =
                ArgumentCaptor.forClass(SoftApConfiguration.class);
        order.verify(mCallback).onStateChanged(WifiManager.WIFI_AP_STATE_ENABLING, 0);
        order.verify(mWifiNative).startSoftAp(eq(TEST_INTERFACE_NAME),
                configCaptor.capture(), mSoftApListenerCaptor.capture());
        assertThat(configCaptor.getValue()).isEqualTo(expectedConfig);
        mWifiNativeInterfaceCallbackCaptor.getValue().onUp(TEST_INTERFACE_NAME);
        mLooper.dispatchAll();
        order.verify(mCallback).onStateChanged(WifiManager.WIFI_AP_STATE_ENABLED, 0);
        order.verify(mCallback).onConnectedClientsChanged(new ArrayList<>());
        verify(mWifiDiagnostics).startLogging(TEST_INTERFACE_NAME);
        verify(mContext, times(2)).sendStickyBroadcastAsUser(intentCaptor.capture(),
                eq(UserHandle.ALL));
        List<Intent> capturedIntents = intentCaptor.getAllValues();
        checkApStateChangedBroadcast(capturedIntents.get(0), WIFI_AP_STATE_ENABLING,
                WIFI_AP_STATE_DISABLED, HOTSPOT_NO_ERROR, TEST_INTERFACE_NAME,
                softApConfig.getTargetMode());
        checkApStateChangedBroadcast(capturedIntents.get(1), WIFI_AP_STATE_ENABLED,
                WIFI_AP_STATE_ENABLING, HOTSPOT_NO_ERROR, TEST_INTERFACE_NAME,
                softApConfig.getTargetMode());
        verify(mListener).onStarted();
        verify(mWifiMetrics).addSoftApUpChangedEvent(true, softApConfig.getTargetMode(),
                TEST_DEFAULT_SHUTDOWN_TIMEOUT_MILLS);
        verify(mWifiMetrics).updateSoftApConfiguration(config == null
                ? randomizedBssidConfig : config, softApConfig.getTargetMode());
        verify(mWifiMetrics).updateSoftApCapability(softApConfig.getCapability(),
                softApConfig.getTargetMode());
    }

    private void checkApStateChangedBroadcast(Intent intent, int expectedCurrentState,
            int expectedPrevState, int expectedErrorCode,
            String expectedIfaceName, int expectedMode) {
        int currentState = intent.getIntExtra(EXTRA_WIFI_AP_STATE, WIFI_AP_STATE_DISABLED);
        int prevState = intent.getIntExtra(EXTRA_PREVIOUS_WIFI_AP_STATE, WIFI_AP_STATE_DISABLED);
        int errorCode = intent.getIntExtra(EXTRA_WIFI_AP_FAILURE_REASON, HOTSPOT_NO_ERROR);
        String ifaceName = intent.getStringExtra(EXTRA_WIFI_AP_INTERFACE_NAME);
        int mode = intent.getIntExtra(EXTRA_WIFI_AP_MODE, WifiManager.IFACE_IP_MODE_UNSPECIFIED);
        assertEquals(expectedCurrentState, currentState);
        assertEquals(expectedPrevState, prevState);
        assertEquals(expectedErrorCode, errorCode);
        assertEquals(expectedIfaceName, ifaceName);
        assertEquals(expectedMode, mode);
    }

    @Test
    public void testForceClientDisconnectNotInvokeWhenNotSupport() throws Exception {
        long testSoftApFeature = SoftApCapability.SOFTAP_FEATURE_WPA3_SAE
                | SoftApCapability.SOFTAP_FEATURE_ACS_OFFLOAD;
        SoftApCapability noClientControlCapability = new SoftApCapability(testSoftApFeature);
        noClientControlCapability.setMaxSupportedClients(1);
        SoftApModeConfiguration apConfig =
                new SoftApModeConfiguration(WifiManager.IFACE_IP_MODE_TETHERED, null,
                noClientControlCapability);
        startSoftApAndVerifyEnabled(apConfig);

        verify(mCallback).onConnectedClientsChanged(new ArrayList<>());
        mockClientConnectedEvent(TEST_MAC_ADDRESS, true);
        mLooper.dispatchAll();

        verify(mCallback, times(2)).onConnectedClientsChanged(
                Mockito.argThat((List<WifiClient> clients) ->
                        clients.contains(TEST_CONNECTED_CLIENT))
        );

        verify(mWifiMetrics).addSoftApNumAssociatedStationsChangedEvent(
                1, apConfig.getTargetMode());
        // Verify timer is canceled at this point
        verify(mAlarmManager.getAlarmManager()).cancel(any(WakeupMessage.class));

        // Second client connect and max client set is 1.
        mockClientConnectedEvent(TEST_MAC_ADDRESS_2, true);
        mLooper.dispatchAll();
        // feature not support thus it should not trigger disconnect
        verify(mWifiNative, never()).forceClientDisconnect(
                        any(), any(), anyInt());
        // feature not support thus client still allow connected.
        verify(mWifiMetrics).addSoftApNumAssociatedStationsChangedEvent(
                2, apConfig.getTargetMode());
    }

    @Test
    public void testSoftApEnableFailureBecauseSetMaxClientWhenNotSupport() throws Exception {
        long testSoftApFeature = SoftApCapability.SOFTAP_FEATURE_WPA3_SAE
                | SoftApCapability.SOFTAP_FEATURE_ACS_OFFLOAD;
        when(mWifiNative.setupInterfaceForSoftApMode(any(), any())).thenReturn(TEST_INTERFACE_NAME);
        SoftApCapability noClientControlCapability = new SoftApCapability(testSoftApFeature);
        noClientControlCapability.setMaxSupportedClients(1);
        SoftApConfiguration softApConfig = new SoftApConfiguration.Builder(
                mDefaultApConfig).setMaxNumberOfClients(1).build();

        SoftApModeConfiguration apConfig =
                new SoftApModeConfiguration(WifiManager.IFACE_IP_MODE_TETHERED, softApConfig,
                noClientControlCapability);
        SoftApManager newSoftApManager = new SoftApManager(mContext,
                                                           mLooper.getLooper(),
                                                           mFrameworkFacade,
                                                           mWifiNative,
                                                           TEST_COUNTRY_CODE,
                                                           mListener,
                                                           mCallback,
                                                           mWifiApConfigStore,
                                                           apConfig,
                                                           mWifiMetrics,
                                                           mWifiDiagnostics);
        mLooper.dispatchAll();
        newSoftApManager.start(TEST_WORKSOURCE);
        mLooper.dispatchAll();
        verify(mCallback).onStateChanged(WifiManager.WIFI_AP_STATE_ENABLING, 0);
        verify(mCallback).onStateChanged(WifiManager.WIFI_AP_STATE_FAILED,
                WifiManager.SAP_START_FAILURE_UNSUPPORTED_CONFIGURATION);
        verify(mWifiMetrics).incrementSoftApStartResult(false,
                WifiManager.SAP_START_FAILURE_UNSUPPORTED_CONFIGURATION);
        verify(mListener).onStartFailure();
    }

    @Test
    public void testSoftApEnableFailureBecauseSecurityTypeSaeSetupButSaeNotSupport()
            throws Exception {
        long testSoftApFeature = SoftApCapability.SOFTAP_FEATURE_CLIENT_FORCE_DISCONNECT
                | SoftApCapability.SOFTAP_FEATURE_ACS_OFFLOAD;
        when(mWifiNative.setupInterfaceForSoftApMode(any(), any())).thenReturn(TEST_INTERFACE_NAME);
        SoftApCapability noSaeCapability = new SoftApCapability(testSoftApFeature);
        SoftApConfiguration softApConfig = new SoftApConfiguration.Builder(
                mDefaultApConfig).setPassphrase(TEST_PASSWORD,
                SoftApConfiguration.SECURITY_TYPE_WPA3_SAE).build();

        SoftApModeConfiguration apConfig =
                new SoftApModeConfiguration(WifiManager.IFACE_IP_MODE_TETHERED, softApConfig,
                noSaeCapability);
        SoftApManager newSoftApManager = new SoftApManager(mContext,
                                                           mLooper.getLooper(),
                                                           mFrameworkFacade,
                                                           mWifiNative,
                                                           TEST_COUNTRY_CODE,
                                                           mListener,
                                                           mCallback,
                                                           mWifiApConfigStore,
                                                           apConfig,
                                                           mWifiMetrics,
                                                           mWifiDiagnostics);
        mLooper.dispatchAll();
        newSoftApManager.start(TEST_WORKSOURCE);
        mLooper.dispatchAll();
        verify(mCallback).onStateChanged(WifiManager.WIFI_AP_STATE_ENABLING, 0);
        verify(mCallback).onStateChanged(WifiManager.WIFI_AP_STATE_FAILED,
                WifiManager.SAP_START_FAILURE_UNSUPPORTED_CONFIGURATION);
        verify(mListener).onStartFailure();
    }

    @Test
    public void testConfigurationChangedApplySinceDoesNotNeedToRestart() throws Exception {
        Builder configBuilder = new SoftApConfiguration.Builder();
        configBuilder.setBand(SoftApConfiguration.BAND_2GHZ);
        configBuilder.setSsid(TEST_SSID);

        SoftApModeConfiguration apConfig = new SoftApModeConfiguration(
                WifiManager.IFACE_IP_MODE_TETHERED, configBuilder.build(), mTestSoftApCapability);
        startSoftApAndVerifyEnabled(apConfig);

        // Verify timer is scheduled
        verify(mAlarmManager.getAlarmManager()).setExact(anyInt(), anyLong(),
                eq(mSoftApManager.SOFT_AP_SEND_MESSAGE_TIMEOUT_TAG), any(), any());
        verify(mCallback).onConnectedClientsChanged(new ArrayList<>());
        verify(mWifiMetrics).updateSoftApConfiguration(configBuilder.build(),
                WifiManager.IFACE_IP_MODE_TETHERED);

        mLooper.dispatchAll();

        // Trigger Configuration Change
        configBuilder.setShutdownTimeoutMillis(500000);
        mSoftApManager.updateConfiguration(configBuilder.build());
        mLooper.dispatchAll();
        // Verify timer is canceled at this point since timeout changed
        verify(mAlarmManager.getAlarmManager()).cancel(any(WakeupMessage.class));
        // Verify timer setup again
        verify(mAlarmManager.getAlarmManager(), times(2)).setExact(anyInt(), anyLong(),
                eq(mSoftApManager.SOFT_AP_SEND_MESSAGE_TIMEOUT_TAG), any(), any());
        verify(mWifiMetrics).updateSoftApConfiguration(configBuilder.build(),
                WifiManager.IFACE_IP_MODE_TETHERED);

    }

    @Test
    public void testConfigurationChangedDoesNotApplySinceNeedToRestart() throws Exception {
        Builder configBuilder = new SoftApConfiguration.Builder();
        configBuilder.setBand(SoftApConfiguration.BAND_2GHZ);
        configBuilder.setSsid(TEST_SSID);

        SoftApModeConfiguration apConfig = new SoftApModeConfiguration(
                WifiManager.IFACE_IP_MODE_TETHERED, configBuilder.build(), mTestSoftApCapability);
        startSoftApAndVerifyEnabled(apConfig);

        // Verify timer is scheduled
        verify(mAlarmManager.getAlarmManager()).setExact(anyInt(), anyLong(),
                eq(mSoftApManager.SOFT_AP_SEND_MESSAGE_TIMEOUT_TAG), any(), any());

        mLooper.dispatchAll();

        // Trigger Configuration Change
        configBuilder.setShutdownTimeoutMillis(500000);
        configBuilder.setSsid(TEST_SSID + "new");
        mSoftApManager.updateConfiguration(configBuilder.build());
        mLooper.dispatchAll();
        // Verify timer cancel will not apply since changed config need to apply via restart.
        verify(mAlarmManager.getAlarmManager(), never()).cancel(any(WakeupMessage.class));
    }

    @Test
    public void testConfigChangeToSmallCauseClientDisconnect() throws Exception {
        Builder configBuilder = new SoftApConfiguration.Builder();
        configBuilder.setBand(SoftApConfiguration.BAND_2GHZ);
        configBuilder.setSsid(TEST_SSID);
        configBuilder.setMaxNumberOfClients(2);
        SoftApModeConfiguration apConfig =
                new SoftApModeConfiguration(WifiManager.IFACE_IP_MODE_TETHERED,
                configBuilder.build(), mTestSoftApCapability);
        startSoftApAndVerifyEnabled(apConfig);

        verify(mCallback).onConnectedClientsChanged(new ArrayList<>());
        mockClientConnectedEvent(TEST_MAC_ADDRESS, true);
        mLooper.dispatchAll();

        verify(mCallback, times(2)).onConnectedClientsChanged(
                Mockito.argThat((List<WifiClient> clients) ->
                        clients.contains(TEST_CONNECTED_CLIENT))
        );

        verify(mWifiMetrics).addSoftApNumAssociatedStationsChangedEvent(
                1, apConfig.getTargetMode());
        // Verify timer is canceled at this point
        verify(mAlarmManager.getAlarmManager()).cancel(any(WakeupMessage.class));

        // Second client connect and max client set is 2.
        mockClientConnectedEvent(TEST_MAC_ADDRESS_2, true);
        mLooper.dispatchAll();

        verify(mCallback, times(3)).onConnectedClientsChanged(
                Mockito.argThat((List<WifiClient> clients) ->
                        clients.contains(TEST_CONNECTED_CLIENT_2))
        );
        verify(mWifiMetrics).addSoftApNumAssociatedStationsChangedEvent(
                2, apConfig.getTargetMode());

        // Trigger Configuration Change
        configBuilder.setMaxNumberOfClients(1);
        mSoftApManager.updateConfiguration(configBuilder.build());
        mLooper.dispatchAll();
        // Verify Disconnect will trigger
        verify(mWifiNative).forceClientDisconnect(
                        any(), any(), anyInt());
    }

    @Test
    public void testConfigChangeWillTriggerUpdateMetricsAgain() throws Exception {
        Builder configBuilder = new SoftApConfiguration.Builder();
        configBuilder.setBand(SoftApConfiguration.BAND_2GHZ);
        configBuilder.setSsid(TEST_SSID);
        configBuilder.setMaxNumberOfClients(1);
        SoftApModeConfiguration apConfig =
                new SoftApModeConfiguration(WifiManager.IFACE_IP_MODE_TETHERED,
                configBuilder.build(), mTestSoftApCapability);
        startSoftApAndVerifyEnabled(apConfig);

        verify(mCallback).onConnectedClientsChanged(new ArrayList<>());
        mockClientConnectedEvent(TEST_MAC_ADDRESS, true);
        mLooper.dispatchAll();

        verify(mCallback, times(2)).onConnectedClientsChanged(
                Mockito.argThat((List<WifiClient> clients) ->
                        clients.contains(TEST_CONNECTED_CLIENT))
        );

        verify(mWifiMetrics).addSoftApNumAssociatedStationsChangedEvent(
                1, apConfig.getTargetMode());
        // Verify timer is canceled at this point
        verify(mAlarmManager.getAlarmManager()).cancel(any(WakeupMessage.class));

        // Second client connect and max client set is 1.
        mockClientConnectedEvent(TEST_MAC_ADDRESS_2, true);
        mLooper.dispatchAll();
        verify(mWifiNative).forceClientDisconnect(
                        TEST_INTERFACE_NAME, TEST_MAC_ADDRESS_2,
                        WifiManager.SAP_CLIENT_BLOCK_REASON_CODE_NO_MORE_STAS);

        // Verify update metrics
        verify(mWifiMetrics).noteSoftApClientBlocked(1);

        // Trigger Configuration Change
        configBuilder.setMaxNumberOfClients(2);
        mSoftApManager.updateConfiguration(configBuilder.build());
        mLooper.dispatchAll();

        // Second client connect and max client set is 2.
        mockClientConnectedEvent(TEST_MAC_ADDRESS_2, true);
        mLooper.dispatchAll();
        verify(mCallback, times(3)).onConnectedClientsChanged(
                Mockito.argThat((List<WifiClient> clients) ->
                        clients.contains(TEST_CONNECTED_CLIENT_2))
        );

        // Trigger Configuration Change
        configBuilder.setMaxNumberOfClients(1);
        mSoftApManager.updateConfiguration(configBuilder.build());
        mLooper.dispatchAll();
        // Let client disconnect due to maximum number change to small.
        mockClientConnectedEvent(TEST_MAC_ADDRESS, false);
        mLooper.dispatchAll();

        // Trigger connection again
        mockClientConnectedEvent(TEST_MAC_ADDRESS, true);
        mLooper.dispatchAll();
        // Verify just update metrics one time
        verify(mWifiMetrics, times(2)).noteSoftApClientBlocked(1);
    }

    /**
     * If SoftApManager gets an update for the ap channal and the frequency, it will trigger
     * callbacks to update softap information with bssid field.
     */
    @Test
    public void testBssidUpdatedWhenSoftApInfoUpdate() throws Exception {
        MacAddress testBssid = MacAddress.fromString("aa:bb:cc:11:22:33");
        SoftApConfiguration customizedBssidConfig = new SoftApConfiguration
                .Builder(mDefaultApConfig).setBssid(testBssid).build();
<<<<<<< HEAD
        when(mWifiNative.setMacAddress(eq(TEST_INTERFACE_NAME), eq(testBssid))).thenReturn(true);
=======
        when(mWifiNative.setApMacAddress(eq(TEST_INTERFACE_NAME), eq(testBssid))).thenReturn(true);
>>>>>>> 4419e593
        mTestSoftApInfo.setBssid(testBssid);
        InOrder order = inOrder(mCallback, mWifiMetrics);
        SoftApModeConfiguration apConfig =
                new SoftApModeConfiguration(WifiManager.IFACE_IP_MODE_TETHERED,
                customizedBssidConfig, mTestSoftApCapability);
        startSoftApAndVerifyEnabled(apConfig);
<<<<<<< HEAD

        mSoftApListenerCaptor.getValue().onSoftApChannelSwitched(
                TEST_AP_FREQUENCY, TEST_AP_BANDWIDTH_FROM_IFACE_CALLBACK);
        mLooper.dispatchAll();

        order.verify(mCallback).onInfoChanged(mTestSoftApInfo);
        order.verify(mWifiMetrics).addSoftApChannelSwitchedEvent(TEST_AP_FREQUENCY,
                TEST_AP_BANDWIDTH_IN_SOFTAPINFO, apConfig.getTargetMode());
=======
        mockApInfoChangedEvent(mTestSoftApInfo);
        mLooper.dispatchAll();

        order.verify(mCallback).onInfoChanged(mTestSoftApInfo);
        order.verify(mWifiMetrics).addSoftApChannelSwitchedEvent(mTestSoftApInfo,
                apConfig.getTargetMode());
>>>>>>> 4419e593

        // Verify stop will set bssid back to null
        mSoftApManager.stop();
        mLooper.dispatchAll();

<<<<<<< HEAD
        mTestSoftApInfo.setFrequency(0);
        mTestSoftApInfo.setBandwidth(SoftApInfo.CHANNEL_WIDTH_INVALID);
        mTestSoftApInfo.setBssid(null);

        order.verify(mCallback).onInfoChanged(mTestSoftApInfo);
        order.verify(mWifiMetrics, never()).addSoftApChannelSwitchedEvent(0,
                SoftApInfo.CHANNEL_WIDTH_INVALID, apConfig.getTargetMode());
=======
        order.verify(mCallback).onInfoChanged(new SoftApInfo());
        order.verify(mWifiMetrics, never()).addSoftApChannelSwitchedEvent(any(),
                eq(apConfig.getTargetMode()));
    }

    /**
     * If SoftApManager gets an update for the invalid ap frequency, it will not
     * trigger callbacks
     */
    @Test
    public void testHandleCallbackFromWificond() throws Exception {
        SoftApModeConfiguration apConfig =
                new SoftApModeConfiguration(WifiManager.IFACE_IP_MODE_TETHERED, null,
                mTestSoftApCapability);
        startSoftApAndVerifyEnabled(apConfig);
        mockChannelSwitchEvent(mTestSoftApInfo.getFrequency(), mTestSoftApInfo.getBandwidth());
        mLooper.dispatchAll();

        SoftApInfo expectedInfo = new SoftApInfo(mTestSoftApInfo);
        // Old callback should doesn't include the wifiStandard and bssid.
        expectedInfo.setBssid(null);
        expectedInfo.setWifiStandard(ScanResult.WIFI_STANDARD_UNKNOWN);
        verify(mCallback).onInfoChanged(expectedInfo);
        verify(mWifiMetrics).addSoftApChannelSwitchedEvent(expectedInfo,
                apConfig.getTargetMode());
>>>>>>> 4419e593
    }
}<|MERGE_RESOLUTION|>--- conflicted
+++ resolved
@@ -129,11 +129,7 @@
     @Mock FrameworkFacade mFrameworkFacade;
     @Mock WifiApConfigStore mWifiApConfigStore;
     @Mock WifiMetrics mWifiMetrics;
-<<<<<<< HEAD
-    @Mock BaseWifiDiagnostics mWifiDiagnostics;
-=======
     @Mock WifiDiagnostics mWifiDiagnostics;
->>>>>>> 4419e593
     @Mock NotificationManager mNotificationManager;
     @Mock SoftApNotifier mFakeSoftApNotifier;
 
@@ -1030,19 +1026,9 @@
         mSoftApManager.stop();
         mLooper.dispatchAll();
 
-<<<<<<< HEAD
-        mTestSoftApInfo.setFrequency(0);
-        mTestSoftApInfo.setBandwidth(SoftApInfo.CHANNEL_WIDTH_INVALID);
-        mTestSoftApInfo.setBssid(null);
-
-        order.verify(mCallback).onInfoChanged(mTestSoftApInfo);
-        order.verify(mWifiMetrics, never()).addSoftApChannelSwitchedEvent(0,
-                SoftApInfo.CHANNEL_WIDTH_INVALID, apConfig.getTargetMode());
-=======
         order.verify(mCallback).onInfoChanged(new SoftApInfo());
         order.verify(mWifiMetrics, never()).addSoftApChannelSwitchedEvent(any(),
                 eq(apConfig.getTargetMode()));
->>>>>>> 4419e593
     }
 
     @Test
@@ -1900,11 +1886,7 @@
                 .thenReturn(TEST_INTERFACE_NAME);
 
 
-<<<<<<< HEAD
-        mSoftApManager.start();
-=======
         mSoftApManager.start(TEST_WORKSOURCE);
->>>>>>> 4419e593
         mLooper.dispatchAll();
         verify(mFakeSoftApNotifier).dismissSoftApShutDownTimeoutExpiredNotification();
         order.verify(mWifiNative).setupInterfaceForSoftApMode(
@@ -2233,48 +2215,24 @@
         MacAddress testBssid = MacAddress.fromString("aa:bb:cc:11:22:33");
         SoftApConfiguration customizedBssidConfig = new SoftApConfiguration
                 .Builder(mDefaultApConfig).setBssid(testBssid).build();
-<<<<<<< HEAD
-        when(mWifiNative.setMacAddress(eq(TEST_INTERFACE_NAME), eq(testBssid))).thenReturn(true);
-=======
         when(mWifiNative.setApMacAddress(eq(TEST_INTERFACE_NAME), eq(testBssid))).thenReturn(true);
->>>>>>> 4419e593
         mTestSoftApInfo.setBssid(testBssid);
         InOrder order = inOrder(mCallback, mWifiMetrics);
         SoftApModeConfiguration apConfig =
                 new SoftApModeConfiguration(WifiManager.IFACE_IP_MODE_TETHERED,
                 customizedBssidConfig, mTestSoftApCapability);
         startSoftApAndVerifyEnabled(apConfig);
-<<<<<<< HEAD
-
-        mSoftApListenerCaptor.getValue().onSoftApChannelSwitched(
-                TEST_AP_FREQUENCY, TEST_AP_BANDWIDTH_FROM_IFACE_CALLBACK);
-        mLooper.dispatchAll();
-
-        order.verify(mCallback).onInfoChanged(mTestSoftApInfo);
-        order.verify(mWifiMetrics).addSoftApChannelSwitchedEvent(TEST_AP_FREQUENCY,
-                TEST_AP_BANDWIDTH_IN_SOFTAPINFO, apConfig.getTargetMode());
-=======
         mockApInfoChangedEvent(mTestSoftApInfo);
         mLooper.dispatchAll();
 
         order.verify(mCallback).onInfoChanged(mTestSoftApInfo);
         order.verify(mWifiMetrics).addSoftApChannelSwitchedEvent(mTestSoftApInfo,
                 apConfig.getTargetMode());
->>>>>>> 4419e593
 
         // Verify stop will set bssid back to null
         mSoftApManager.stop();
         mLooper.dispatchAll();
 
-<<<<<<< HEAD
-        mTestSoftApInfo.setFrequency(0);
-        mTestSoftApInfo.setBandwidth(SoftApInfo.CHANNEL_WIDTH_INVALID);
-        mTestSoftApInfo.setBssid(null);
-
-        order.verify(mCallback).onInfoChanged(mTestSoftApInfo);
-        order.verify(mWifiMetrics, never()).addSoftApChannelSwitchedEvent(0,
-                SoftApInfo.CHANNEL_WIDTH_INVALID, apConfig.getTargetMode());
-=======
         order.verify(mCallback).onInfoChanged(new SoftApInfo());
         order.verify(mWifiMetrics, never()).addSoftApChannelSwitchedEvent(any(),
                 eq(apConfig.getTargetMode()));
@@ -2300,6 +2258,5 @@
         verify(mCallback).onInfoChanged(expectedInfo);
         verify(mWifiMetrics).addSoftApChannelSwitchedEvent(expectedInfo,
                 apConfig.getTargetMode());
->>>>>>> 4419e593
     }
 }