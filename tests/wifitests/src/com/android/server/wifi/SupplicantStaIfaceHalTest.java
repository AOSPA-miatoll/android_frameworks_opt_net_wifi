/*
 * Copyright (C) 2017 The Android Open Source Project
 *
 * Licensed under the Apache License, Version 2.0 (the "License");
 * you may not use this file except in compliance with the License.
 * You may obtain a copy of the License at
 *
 *      http://www.apache.org/licenses/LICENSE-2.0
 *
 * Unless required by applicable law or agreed to in writing, software
 * distributed under the License is distributed on an "AS IS" BASIS,
 * WITHOUT WARRANTIES OR CONDITIONS OF ANY KIND, either express or implied.
 * See the License for the specific language governing permissions and
 * limitations under the License.
 */
package com.android.server.wifi;

import static org.junit.Assert.*;
import static org.mockito.Matchers.any;
import static org.mockito.Matchers.anyInt;
import static org.mockito.Matchers.anyLong;
import static org.mockito.Matchers.anyShort;
import static org.mockito.Matchers.anyString;
import static org.mockito.Matchers.eq;
import static org.mockito.Mockito.doAnswer;
import static org.mockito.Mockito.doThrow;
import static org.mockito.Mockito.inOrder;
import static org.mockito.Mockito.mock;
import static org.mockito.Mockito.never;
import static org.mockito.Mockito.times;
import static org.mockito.Mockito.verify;
import static org.mockito.Mockito.when;

import android.app.test.MockAnswerUtil;
import android.content.Context;
import android.hardware.wifi.supplicant.V1_0.ISupplicant;
import android.hardware.wifi.supplicant.V1_0.ISupplicantIface;
import android.hardware.wifi.supplicant.V1_0.ISupplicantStaIface;
import android.hardware.wifi.supplicant.V1_0.ISupplicantStaNetwork;
import android.hardware.wifi.supplicant.V1_0.IfaceType;
import android.hardware.wifi.supplicant.V1_0.SupplicantStatus;
import android.hardware.wifi.supplicant.V1_0.SupplicantStatusCode;
import android.hardware.wifi.supplicant.V1_0.WpsConfigMethods;
import android.hidl.manager.V1_0.IServiceManager;
import android.hidl.manager.V1_0.IServiceNotification;
import android.net.IpConfiguration;
import android.net.wifi.WifiConfiguration;
import android.os.IHwBinder;
import android.os.RemoteException;
import android.util.SparseArray;

import org.junit.Before;
import org.junit.Test;
import org.mockito.ArgumentCaptor;
import org.mockito.InOrder;
import org.mockito.Mock;
import org.mockito.MockitoAnnotations;

import java.util.ArrayList;
import java.util.Arrays;
import java.util.HashMap;
import java.util.Map;

/**
 * Unit tests for SupplicantStaIfaceHal
 */
public class SupplicantStaIfaceHalTest {
    private static final String TAG = "SupplicantStaIfaceHalTest";
    private static final Map<Integer, String> NETWORK_ID_TO_SSID = new HashMap<Integer, String>() {{
            put(1, "ssid1");
            put(2, "ssid2");
            put(3, "ssid3");
        }};
    private static final int EXISTING_SUPPLICANT_NETWORK_ID = 2;
    private static final int ROAM_NETWORK_ID = 4;
    private static final String ROAM_BSSID = "fa:45:23:23:12:12";
    @Mock IServiceManager mServiceManagerMock;
    @Mock ISupplicant mISupplicantMock;
    @Mock ISupplicantIface mISupplicantIfaceMock;
    @Mock ISupplicantStaIface mISupplicantStaIfaceMock;
    @Mock Context mContext;
    @Mock WifiMonitor mWifiMonitor;
    @Mock SupplicantStaNetworkHal mSupplicantStaNetworkMock;
    SupplicantStatus mStatusSuccess;
    SupplicantStatus mStatusFailure;
    ISupplicant.IfaceInfo mStaIface;
    ISupplicant.IfaceInfo mP2pIface;
    ArrayList<ISupplicant.IfaceInfo> mIfaceInfoList;
    private SupplicantStaIfaceHal mDut;
    private ArgumentCaptor<IHwBinder.DeathRecipient> mDeathRecipientCaptor =
            ArgumentCaptor.forClass(IHwBinder.DeathRecipient.class);
    private ArgumentCaptor<IServiceNotification.Stub> mServiceNotificationCaptor =
            ArgumentCaptor.forClass(IServiceNotification.Stub.class);
    private InOrder mInOrder;

    private class SupplicantStaIfaceHalSpy extends SupplicantStaIfaceHal {
        SupplicantStaIfaceHalSpy(Context context, WifiMonitor monitor) {
            super(context, monitor);
        }

        @Override
        protected IServiceManager getServiceManagerMockable() throws RemoteException {
            return mServiceManagerMock;
        }

        @Override
        protected ISupplicant getSupplicantMockable() throws RemoteException {
            return mISupplicantMock;
        }

        @Override
        protected ISupplicantStaIface getStaIfaceMockable(ISupplicantIface iface) {
            return mISupplicantStaIfaceMock;
        }

        @Override
        protected SupplicantStaNetworkHal getStaNetworkMockable(
                ISupplicantStaNetwork iSupplicantStaNetwork) {
            return mSupplicantStaNetworkMock;
        }
    }

    @Before
    public void setUp() throws Exception {
        MockitoAnnotations.initMocks(this);
        mStatusSuccess = createSupplicantStatus(SupplicantStatusCode.SUCCESS);
        mStatusFailure = createSupplicantStatus(SupplicantStatusCode.FAILURE_UNKNOWN);
        mStaIface = createIfaceInfo(IfaceType.STA, "wlan0");
        mP2pIface = createIfaceInfo(IfaceType.P2P, "p2p0");

        mIfaceInfoList = new ArrayList<>();
        mIfaceInfoList.add(mStaIface);
        mIfaceInfoList.add(mP2pIface);

        when(mServiceManagerMock.linkToDeath(any(IHwBinder.DeathRecipient.class),
                anyLong())).thenReturn(true);
        when(mServiceManagerMock.registerForNotifications(anyString(), anyString(),
                any(IServiceNotification.Stub.class))).thenReturn(true);
        mDut = new SupplicantStaIfaceHalSpy(mContext, mWifiMonitor);
    }

    /**
     * Sunny day scenario for SupplicantStaIfaceHal initialization
     * Asserts successful initialization
     */
    @Test
    public void testInitialize_success() throws Exception {
        executeAndValidateInitializationSequence(false, false, false);
    }

    /**
     * Tests the initialization flow, with a RemoteException occurring when 'getInterface' is called
     * Ensures initialization fails.
     */
    @Test
    public void testInitialize_remoteExceptionFailure() throws Exception {
        executeAndValidateInitializationSequence(true, false, false);
    }

    /**
     * Tests the initialization flow, with listInterfaces returning 0 interfaces.
     * Ensures failure
     */
    @Test
    public void testInitialize_zeroInterfacesFailure() throws Exception {
        executeAndValidateInitializationSequence(false, true, false);
    }

    /**
     * Tests the initialization flow, with a null interface being returned by getInterface.
     * Ensures initialization fails.
     */
    @Test
    public void testInitialize_nullInterfaceFailure() throws Exception {
        executeAndValidateInitializationSequence(false, false, true);
    }

    /**
     * Tests the loading of networks using {@link SupplicantStaNetworkHal}.
     * Fills up only the SSID field of configs and uses it as a configKey as well.
     */
    @Test
    public void testLoadNetworks() throws Exception {
        executeAndValidateInitializationSequence(false, false, false);
        doAnswer(new MockAnswerUtil.AnswerWithArguments() {
            public void answer(ISupplicantStaIface.listNetworksCallback cb) {
                cb.onValues(mStatusSuccess, new ArrayList<>(NETWORK_ID_TO_SSID.keySet()));
            }
        }).when(mISupplicantStaIfaceMock)
                .listNetworks(any(ISupplicantStaIface.listNetworksCallback.class));
        doAnswer(new MockAnswerUtil.AnswerWithArguments() {
            public void answer(final int networkId, ISupplicantStaIface.getNetworkCallback cb) {
                // Reset the |mSupplicantStaNetwork| mock for each network.
                doAnswer(new MockAnswerUtil.AnswerWithArguments() {
                    public boolean answer(
                            WifiConfiguration config, Map<String, String> networkExtra) {
                        config.SSID = NETWORK_ID_TO_SSID.get(networkId);
                        config.networkId = networkId;
                        networkExtra.put(
                                SupplicantStaNetworkHal.ID_STRING_KEY_CONFIG_KEY, config.SSID);
                        return true;
                    }
                }).when(mSupplicantStaNetworkMock)
                        .loadWifiConfiguration(any(WifiConfiguration.class), any(Map.class));
                cb.onValues(mStatusSuccess, mock(ISupplicantStaNetwork.class));
                return;
            }
        }).when(mISupplicantStaIfaceMock)
                .getNetwork(anyInt(), any(ISupplicantStaIface.getNetworkCallback.class));

        Map<String, WifiConfiguration> configs = new HashMap<>();
        SparseArray<Map<String, String>> extras = new SparseArray<>();
        assertTrue(mDut.loadNetworks(configs, extras));

        assertEquals(3, configs.size());
        assertEquals(3, extras.size());
        for (Map.Entry<Integer, String> network : NETWORK_ID_TO_SSID.entrySet()) {
            WifiConfiguration config = configs.get(network.getValue());
            assertTrue(config != null);
            assertEquals(network.getKey(), Integer.valueOf(config.networkId));
            assertEquals(network.getValue(), config.SSID);
            assertEquals(IpConfiguration.IpAssignment.DHCP, config.getIpAssignment());
            assertEquals(IpConfiguration.ProxySettings.NONE, config.getProxySettings());
        }
    }

    /**
     * Tests the loading of networks using {@link SupplicantStaNetworkHal} removes any networks
     * with duplicate config key.
     * Fills up only the SSID field of configs and uses it as a configKey as well.
     */
    @Test
    public void testLoadNetworksRemovesDuplicates() throws Exception {
        // Network ID which will have the same config key as the previous one.
        final int duplicateNetworkId = 2;
        final int toRemoveNetworkId = duplicateNetworkId - 1;
        executeAndValidateInitializationSequence(false, false, false);
        doAnswer(new MockAnswerUtil.AnswerWithArguments() {
            public void answer(ISupplicantStaIface.listNetworksCallback cb) {
                cb.onValues(mStatusSuccess, new ArrayList<>(NETWORK_ID_TO_SSID.keySet()));
            }
        }).when(mISupplicantStaIfaceMock)
                .listNetworks(any(ISupplicantStaIface.listNetworksCallback.class));
        doAnswer(new MockAnswerUtil.AnswerWithArguments() {
            public SupplicantStatus answer(int id) {
                return mStatusSuccess;
            }
        }).when(mISupplicantStaIfaceMock).removeNetwork(eq(toRemoveNetworkId));
        doAnswer(new MockAnswerUtil.AnswerWithArguments() {
            public void answer(final int networkId, ISupplicantStaIface.getNetworkCallback cb) {
                // Reset the |mSupplicantStaNetwork| mock for each network.
                doAnswer(new MockAnswerUtil.AnswerWithArguments() {
                    public boolean answer(
                            WifiConfiguration config, Map<String, String> networkExtra) {
                        config.SSID = NETWORK_ID_TO_SSID.get(networkId);
                        config.networkId = networkId;
                        // Duplicate network gets the same config key as the to removed one.
                        if (networkId == duplicateNetworkId) {
                            networkExtra.put(
                                    SupplicantStaNetworkHal.ID_STRING_KEY_CONFIG_KEY,
                                    NETWORK_ID_TO_SSID.get(toRemoveNetworkId));
                        } else {
                            networkExtra.put(
                                    SupplicantStaNetworkHal.ID_STRING_KEY_CONFIG_KEY,
                                    NETWORK_ID_TO_SSID.get(networkId));
                        }
                        return true;
                    }
                }).when(mSupplicantStaNetworkMock)
                        .loadWifiConfiguration(any(WifiConfiguration.class), any(Map.class));
                cb.onValues(mStatusSuccess, mock(ISupplicantStaNetwork.class));
                return;
            }
        }).when(mISupplicantStaIfaceMock)
                .getNetwork(anyInt(), any(ISupplicantStaIface.getNetworkCallback.class));

        Map<String, WifiConfiguration> configs = new HashMap<>();
        SparseArray<Map<String, String>> extras = new SparseArray<>();
        assertTrue(mDut.loadNetworks(configs, extras));

        assertEquals(2, configs.size());
        assertEquals(2, extras.size());
        for (Map.Entry<Integer, String> network : NETWORK_ID_TO_SSID.entrySet()) {
            if (network.getKey() == toRemoveNetworkId) {
                continue;
            }
            WifiConfiguration config;
            // Duplicate network gets the same config key as the to removed one. So, use that to
            // lookup the map.
            if (network.getKey() == duplicateNetworkId) {
                config = configs.get(NETWORK_ID_TO_SSID.get(toRemoveNetworkId));
            } else {
                config = configs.get(network.getValue());
            }
            assertTrue(config != null);
            assertEquals(network.getKey(), Integer.valueOf(config.networkId));
            assertEquals(network.getValue(), config.SSID);
            assertEquals(IpConfiguration.IpAssignment.DHCP, config.getIpAssignment());
            assertEquals(IpConfiguration.ProxySettings.NONE, config.getProxySettings());
        }
    }

    /**
     * Tests the failure to load networks because of listNetworks failure.
     */
    @Test
    public void testLoadNetworksFailedDueToListNetworks() throws Exception {
        executeAndValidateInitializationSequence(false, false, false);
        doAnswer(new MockAnswerUtil.AnswerWithArguments() {
            public void answer(ISupplicantStaIface.listNetworksCallback cb) {
                cb.onValues(mStatusFailure, null);
            }
        }).when(mISupplicantStaIfaceMock)
                .listNetworks(any(ISupplicantStaIface.listNetworksCallback.class));

        Map<String, WifiConfiguration> configs = new HashMap<>();
        SparseArray<Map<String, String>> extras = new SparseArray<>();
        assertFalse(mDut.loadNetworks(configs, extras));
    }

    /**
     * Tests the failure to load networks because of getNetwork failure.
     */
    @Test
    public void testLoadNetworksFailedDueToGetNetwork() throws Exception {
        executeAndValidateInitializationSequence(false, false, false);
        doAnswer(new MockAnswerUtil.AnswerWithArguments() {
            public void answer(ISupplicantStaIface.listNetworksCallback cb) {
                cb.onValues(mStatusSuccess, new ArrayList<>(NETWORK_ID_TO_SSID.keySet()));
            }
        }).when(mISupplicantStaIfaceMock)
                .listNetworks(any(ISupplicantStaIface.listNetworksCallback.class));
        doAnswer(new MockAnswerUtil.AnswerWithArguments() {
            public void answer(final int networkId, ISupplicantStaIface.getNetworkCallback cb) {
                cb.onValues(mStatusFailure, mock(ISupplicantStaNetwork.class));
                return;
            }
        }).when(mISupplicantStaIfaceMock)
                .getNetwork(anyInt(), any(ISupplicantStaIface.getNetworkCallback.class));

        Map<String, WifiConfiguration> configs = new HashMap<>();
        SparseArray<Map<String, String>> extras = new SparseArray<>();
        assertFalse(mDut.loadNetworks(configs, extras));
    }

    /**
     * Tests the failure to load networks because of loadWifiConfiguration failure.
     */
    @Test
    public void testLoadNetworksFailedDueToLoadWifiConfiguration() throws Exception {
        executeAndValidateInitializationSequence(false, false, false);
        doAnswer(new MockAnswerUtil.AnswerWithArguments() {
            public void answer(ISupplicantStaIface.listNetworksCallback cb) {
                cb.onValues(mStatusSuccess, new ArrayList<>(NETWORK_ID_TO_SSID.keySet()));
            }
        }).when(mISupplicantStaIfaceMock)
                .listNetworks(any(ISupplicantStaIface.listNetworksCallback.class));
        doAnswer(new MockAnswerUtil.AnswerWithArguments() {
            public boolean answer(WifiConfiguration config, Map<String, String> networkExtra) {
                return false;
            }
        }).when(mSupplicantStaNetworkMock)
                .loadWifiConfiguration(any(WifiConfiguration.class), any(Map.class));

        Map<String, WifiConfiguration> configs = new HashMap<>();
        SparseArray<Map<String, String>> extras = new SparseArray<>();
        assertFalse(mDut.loadNetworks(configs, extras));
    }

    /**
     * Tests connection to a specified network without triggering disconnect.
     */
    @Test
    public void testConnectWithNoDisconnectAndEmptyExistingNetworks() throws Exception {
        executeAndValidateInitializationSequence(false, false, false);
        executeAndValidateConnectSequence(0, false, false);
    }

    /**
     * Tests connection to a specified network without triggering disconnect.
     */
    @Test
    public void testConnectWithNoDisconnectAndSingleExistingNetwork() throws Exception {
        executeAndValidateInitializationSequence(false, false, false);
        executeAndValidateConnectSequence(0, true, false);
    }

    /**
     * Tests connection to a specified network, with a triggered disconnect.
     */
    @Test
    public void testConnectWithDisconnectAndSingleExistingNetwork() throws Exception {
        executeAndValidateInitializationSequence(false, false, false);
        executeAndValidateConnectSequence(0, false, true);
    }

    /**
     * Tests connection to a specified network failure due to network add.
     */
    @Test
    public void testConnectFailureDueToNetworkAddFailure() throws Exception {
        executeAndValidateInitializationSequence(false, false, false);
        setupMocksForConnectSequence(false);
        doAnswer(new MockAnswerUtil.AnswerWithArguments() {
            public void answer(ISupplicantStaIface.addNetworkCallback cb) throws RemoteException {
                cb.onValues(mStatusFailure, mock(ISupplicantStaNetwork.class));
                return;
            }
        }).when(mISupplicantStaIfaceMock).addNetwork(
                any(ISupplicantStaIface.addNetworkCallback.class));

        assertFalse(mDut.connectToNetwork(new WifiConfiguration(), false));
    }

    /**
     * Tests connection to a specified network failure due to network save.
     */
    @Test
    public void testConnectFailureDueToNetworkSaveFailure() throws Exception {
        executeAndValidateInitializationSequence(false, false, false);
        setupMocksForConnectSequence(false);

        when(mSupplicantStaNetworkMock.saveWifiConfiguration(any(WifiConfiguration.class)))
                .thenReturn(false);

        assertFalse(mDut.connectToNetwork(new WifiConfiguration(), false));
    }

    /**
     * Tests connection to a specified network failure due to network select.
     */
    @Test
    public void testConnectFailureDueToNetworkSelectFailure() throws Exception {
        executeAndValidateInitializationSequence(false, false, false);
        setupMocksForConnectSequence(false);

        when(mSupplicantStaNetworkMock.select()).thenReturn(false);

        assertFalse(mDut.connectToNetwork(new WifiConfiguration(), false));
    }

    /**
     * Tests roaming to the same network as the currently connected one.
     */
    @Test
    public void testRoamToSameNetwork() throws Exception {
        executeAndValidateInitializationSequence(false, false, false);
        executeAndValidateRoamSequence(true);
    }

    /**
     * Tests roaming to a different network.
     */
    @Test
    public void testRoamToDifferentNetwork() throws Exception {
        executeAndValidateInitializationSequence(false, false, false);
        executeAndValidateRoamSequence(false);
    }

    /**
     * Tests roaming failure because of unable to set bssid.
     */
    @Test
    public void testRoamFailureDueToBssidSet() throws Exception {
        executeAndValidateInitializationSequence(false, false, false);
        int connectedNetworkId = 5;
        executeAndValidateConnectSequence(connectedNetworkId, false, false);
        when(mSupplicantStaNetworkMock.setBssid(anyString())).thenReturn(false);

        WifiConfiguration roamingConfig = new WifiConfiguration();
        roamingConfig.networkId = connectedNetworkId;
        roamingConfig.getNetworkSelectionStatus().setNetworkSelectionBSSID("45:34:23:23:ab:ed");
        assertFalse(mDut.roamToNetwork(roamingConfig));
    }

    /**
     * Tests removal of all configured networks from wpa_supplicant.
     */
    @Test
    public void testRemoveAllNetworks() throws Exception {
        executeAndValidateInitializationSequence(false, false, false);
        doAnswer(new MockAnswerUtil.AnswerWithArguments() {
            public void answer(ISupplicantStaIface.listNetworksCallback cb) {
                cb.onValues(mStatusSuccess, new ArrayList<>(NETWORK_ID_TO_SSID.keySet()));
            }
        }).when(mISupplicantStaIfaceMock)
                .listNetworks(any(ISupplicantStaIface.listNetworksCallback.class));
        doAnswer(new MockAnswerUtil.AnswerWithArguments() {
            public SupplicantStatus answer(int id) {
                assertTrue(NETWORK_ID_TO_SSID.containsKey(id));
                return mStatusSuccess;
            }
        }).when(mISupplicantStaIfaceMock).removeNetwork(anyInt());

        assertTrue(mDut.removeAllNetworks());
        verify(mISupplicantStaIfaceMock, times(NETWORK_ID_TO_SSID.size())).removeNetwork(anyInt());
    }

    /**
     * Tests roaming failure because of unable to reassociate.
     */
    @Test
    public void testRoamFailureDueToReassociate() throws Exception {
        executeAndValidateInitializationSequence(false, false, false);
        int connectedNetworkId = 5;
        executeAndValidateConnectSequence(connectedNetworkId, false, false);

        doAnswer(new MockAnswerUtil.AnswerWithArguments() {
            public SupplicantStatus answer() throws RemoteException {
                return mStatusFailure;
            }
        }).when(mISupplicantStaIfaceMock).reassociate();
        when(mSupplicantStaNetworkMock.setBssid(anyString())).thenReturn(true);

        WifiConfiguration roamingConfig = new WifiConfiguration();
        roamingConfig.networkId = connectedNetworkId;
        roamingConfig.getNetworkSelectionStatus().setNetworkSelectionBSSID("45:34:23:23:ab:ed");
        assertFalse(mDut.roamToNetwork(roamingConfig));
    }

    /**
     * Tests the retrieval of WPS NFC token.
     */
    @Test
    public void testGetCurrentNetworkWpsNfcConfigurationToken() throws Exception {
        String token = "45adbc1";
        when(mSupplicantStaNetworkMock.getWpsNfcConfigurationToken()).thenReturn(token);

        executeAndValidateInitializationSequence(false, false, false);

        // Return null when not connected to the network.
        assertTrue(mDut.getCurrentNetworkWpsNfcConfigurationToken() == null);

        executeAndValidateConnectSequence(4, false, false);

        assertEquals(token, mDut.getCurrentNetworkWpsNfcConfigurationToken());
    }

    /**
<<<<<<< HEAD
     * Tests the retrieval of WPS NFC token.
=======
     * Tests the setting of BSSID.
>>>>>>> 995a0b54
     */
    @Test
    public void testSetCurrentNetworkBssid() throws Exception {
        String bssidStr = "34:34:12:12:12:90";
        when(mSupplicantStaNetworkMock.setBssid(eq(bssidStr))).thenReturn(true);

        executeAndValidateInitializationSequence(false, false, false);

        // Fail when not connected to a network.
        assertFalse(mDut.setCurrentNetworkBssid(bssidStr));

        executeAndValidateConnectSequence(4, false, false);

        assertTrue(mDut.setCurrentNetworkBssid(bssidStr));
    }

    /**
<<<<<<< HEAD
=======
     * Tests the setting of WPS device type.
     */
    @Test
    public void testSetWpsDeviceType() throws Exception {
        String validDeviceTypeStr = "10-0050F204-5";
        byte[] expectedDeviceType = { 0x0, 0xa, 0x0, 0x50, (byte) 0xf2, 0x04, 0x0, 0x05};
        String invalidDeviceType1Str = "10-02050F204-5";
        String invalidDeviceType2Str = "10-0050F204-534";
        when(mISupplicantStaIfaceMock.setWpsDeviceType(any(byte[].class)))
                .thenReturn(mStatusSuccess);

        executeAndValidateInitializationSequence(false, false, false);

        // This should work.
        assertTrue(mDut.setWpsDeviceType(validDeviceTypeStr));
        verify(mISupplicantStaIfaceMock).setWpsDeviceType(eq(expectedDeviceType));

        // This should not work
        assertFalse(mDut.setWpsDeviceType(invalidDeviceType1Str));
        // This should not work
        assertFalse(mDut.setWpsDeviceType(invalidDeviceType2Str));
    }

    /**
     * Tests the setting of WPS config methods.
     */
    @Test
    public void testSetWpsConfigMethods() throws Exception {
        String validConfigMethodsStr = "physical_display virtual_push_button";
        Short expectedConfigMethods =
                WpsConfigMethods.PHY_DISPLAY | WpsConfigMethods.VIRT_PUSHBUTTON;
        String invalidConfigMethodsStr = "physical_display virtual_push_button test";
        when(mISupplicantStaIfaceMock.setWpsConfigMethods(anyShort())).thenReturn(mStatusSuccess);

        executeAndValidateInitializationSequence(false, false, false);

        // This should work.
        assertTrue(mDut.setWpsConfigMethods(validConfigMethodsStr));
        verify(mISupplicantStaIfaceMock).setWpsConfigMethods(eq(expectedConfigMethods));

        // This should throw an illegal argument exception.
        try {
            assertFalse(mDut.setWpsConfigMethods(invalidConfigMethodsStr));
        } catch (IllegalArgumentException e) {
            return;
        }
        assertTrue(false);
    }

    /**
>>>>>>> 995a0b54
     * Calls.initialize(), mocking various call back answers and verifying flow, asserting for the
     * expected result. Verifies if ISupplicantStaIface manager is initialized or reset.
     * Each of the arguments will cause a different failure mode when set true.
     */
    private void executeAndValidateInitializationSequence(boolean causeRemoteException,
                                                          boolean getZeroInterfaces,
                                                          boolean getNullInterface)
            throws Exception {
        boolean shouldSucceed = !causeRemoteException && !getZeroInterfaces && !getNullInterface;
        // Setup callback mock answers
        ArrayList<ISupplicant.IfaceInfo> interfaces;
        if (getZeroInterfaces) {
            interfaces = new ArrayList<>();
        } else {
            interfaces = mIfaceInfoList;
        }
        doAnswer(new GetListInterfacesAnswer(interfaces)).when(mISupplicantMock)
                .listInterfaces(any(ISupplicant.listInterfacesCallback.class));
        if (causeRemoteException) {
            doThrow(new RemoteException("Some error!!!"))
                    .when(mISupplicantMock).getInterface(any(ISupplicant.IfaceInfo.class),
                    any(ISupplicant.getInterfaceCallback.class));
        } else {
            doAnswer(new GetGetInterfaceAnswer(getNullInterface))
                    .when(mISupplicantMock).getInterface(any(ISupplicant.IfaceInfo.class),
                    any(ISupplicant.getInterfaceCallback.class));
        }

        mInOrder = inOrder(mServiceManagerMock, mISupplicantMock);
        // Initialize SupplicantStaIfaceHal, should call serviceManager.registerForNotifications
        assertTrue(mDut.initialize());
        // verify: service manager initialization sequence
        mInOrder.verify(mServiceManagerMock).linkToDeath(any(IHwBinder.DeathRecipient.class),
                anyLong());
        mInOrder.verify(mServiceManagerMock).registerForNotifications(
                eq(ISupplicant.kInterfaceName), eq(""), mServiceNotificationCaptor.capture());
        // act: cause the onRegistration(...) callback to execute
        mServiceNotificationCaptor.getValue().onRegistration(ISupplicant.kInterfaceName, "", true);

        assertTrue(mDut.isInitializationComplete() == shouldSucceed);
        // verify: listInterfaces is called
        mInOrder.verify(mISupplicantMock).listInterfaces(
                any(ISupplicant.listInterfacesCallback.class));
        if (!getZeroInterfaces) {
            mInOrder.verify(mISupplicantMock)
                    .getInterface(any(ISupplicant.IfaceInfo.class),
                            any(ISupplicant.getInterfaceCallback.class));
        }
    }

    private SupplicantStatus createSupplicantStatus(int code) {
        SupplicantStatus status = new SupplicantStatus();
        status.code = code;
        return status;
    }

    /**
     * Create an IfaceInfo with given type and name
     */
    private ISupplicant.IfaceInfo createIfaceInfo(int type, String name) {
        ISupplicant.IfaceInfo info = new ISupplicant.IfaceInfo();
        info.type = type;
        info.name = name;
        return info;
    }

    private class GetListInterfacesAnswer extends MockAnswerUtil.AnswerWithArguments {
        private ArrayList<ISupplicant.IfaceInfo> mInterfaceList;

        GetListInterfacesAnswer(ArrayList<ISupplicant.IfaceInfo> ifaces) {
            mInterfaceList = ifaces;
        }

        public void answer(ISupplicant.listInterfacesCallback cb) {
            cb.onValues(mStatusSuccess, mInterfaceList);
        }
    }

    private class GetGetInterfaceAnswer extends MockAnswerUtil.AnswerWithArguments {
        boolean mGetNullInterface;

        GetGetInterfaceAnswer(boolean getNullInterface) {
            mGetNullInterface = getNullInterface;
        }

        public void answer(ISupplicant.IfaceInfo iface, ISupplicant.getInterfaceCallback cb) {
            if (mGetNullInterface) {
                cb.onValues(mStatusSuccess, null);
            } else {
                cb.onValues(mStatusSuccess, mISupplicantIfaceMock);
            }
        }
    }

    /**
     * Setup mocks for connect sequence.
     */
    private void setupMocksForConnectSequence(final boolean haveExistingNetwork) throws Exception {
        final int existingNetworkId = EXISTING_SUPPLICANT_NETWORK_ID;
        doAnswer(new MockAnswerUtil.AnswerWithArguments() {
            public SupplicantStatus answer() throws RemoteException {
                return mStatusSuccess;
            }
        }).when(mISupplicantStaIfaceMock).disconnect();
        doAnswer(new MockAnswerUtil.AnswerWithArguments() {
            public void answer(ISupplicantStaIface.listNetworksCallback cb) throws RemoteException {
                if (haveExistingNetwork) {
                    cb.onValues(mStatusSuccess, new ArrayList<>(Arrays.asList(existingNetworkId)));
                } else {
                    cb.onValues(mStatusSuccess, new ArrayList<>());
                }
            }
        }).when(mISupplicantStaIfaceMock)
                .listNetworks(any(ISupplicantStaIface.listNetworksCallback.class));
        doAnswer(new MockAnswerUtil.AnswerWithArguments() {
            public SupplicantStatus answer(int id) throws RemoteException {
                return mStatusSuccess;
            }
        }).when(mISupplicantStaIfaceMock).removeNetwork(eq(existingNetworkId));
        doAnswer(new MockAnswerUtil.AnswerWithArguments() {
            public void answer(ISupplicantStaIface.addNetworkCallback cb) throws RemoteException {
                cb.onValues(mStatusSuccess, mock(ISupplicantStaNetwork.class));
                return;
            }
        }).when(mISupplicantStaIfaceMock).addNetwork(
                any(ISupplicantStaIface.addNetworkCallback.class));
        when(mSupplicantStaNetworkMock.saveWifiConfiguration(any(WifiConfiguration.class)))
                .thenReturn(true);
        when(mSupplicantStaNetworkMock.select()).thenReturn(true);
    }

    /**
     * Helper function to validate the connect sequence.
     */
    private void validateConnectSequence(
            final boolean haveExistingNetwork, boolean shouldDisconnect, int numNetworkAdditions)
            throws Exception {
        if (shouldDisconnect) {
            verify(mISupplicantStaIfaceMock).disconnect();
        }
        if (haveExistingNetwork) {
            verify(mISupplicantStaIfaceMock).removeNetwork(anyInt());
        }
        verify(mISupplicantStaIfaceMock, times(numNetworkAdditions))
                .addNetwork(any(ISupplicantStaIface.addNetworkCallback.class));
        verify(mSupplicantStaNetworkMock, times(numNetworkAdditions))
                .saveWifiConfiguration(any(WifiConfiguration.class));
        verify(mSupplicantStaNetworkMock, times(numNetworkAdditions)).select();
    }

    /**
     * Helper function to execute all the actions to perform connection to the network.
     *
     * @param newFrameworkNetworkId Framework Network Id of the new network to connect.
     * @param haveExistingNetwork Removes the existing network.
     * @param shouldDisconnect Should trigger disconnect before connecting.
     */
    private void executeAndValidateConnectSequence(
            final int newFrameworkNetworkId, final boolean haveExistingNetwork,
            boolean shouldDisconnect) throws Exception {
        setupMocksForConnectSequence(haveExistingNetwork);
        WifiConfiguration config = new WifiConfiguration();
        config.networkId = newFrameworkNetworkId;
        assertTrue(mDut.connectToNetwork(config, shouldDisconnect));
        validateConnectSequence(haveExistingNetwork, shouldDisconnect, 1);
    }

    /**
     * Setup mocks for roam sequence.
     */
    private void setupMocksForRoamSequence(String roamBssid) throws Exception {
        doAnswer(new MockAnswerUtil.AnswerWithArguments() {
            public SupplicantStatus answer() throws RemoteException {
                return mStatusSuccess;
            }
        }).when(mISupplicantStaIfaceMock).reassociate();
        when(mSupplicantStaNetworkMock.setBssid(eq(roamBssid))).thenReturn(true);
    }

    /**
     * Helper function to execute all the actions to perform roaming to the network.
     *
     * @param sameNetwork Roam to the same network or not.
     */
    private void executeAndValidateRoamSequence(boolean sameNetwork) throws Exception {
        int connectedNetworkId = ROAM_NETWORK_ID;
        String roamBssid = ROAM_BSSID;
        int roamNetworkId;
        if (sameNetwork) {
            roamNetworkId = connectedNetworkId;
        } else {
            roamNetworkId = connectedNetworkId + 1;
        }
        executeAndValidateConnectSequence(connectedNetworkId, false, true);
        setupMocksForRoamSequence(roamBssid);

        WifiConfiguration roamingConfig = new WifiConfiguration();
        roamingConfig.networkId = roamNetworkId;
        roamingConfig.getNetworkSelectionStatus().setNetworkSelectionBSSID(roamBssid);
        assertTrue(mDut.roamToNetwork(roamingConfig));

        if (!sameNetwork) {
            validateConnectSequence(false, false, 2);
            verify(mSupplicantStaNetworkMock, never()).setBssid(anyString());
            verify(mISupplicantStaIfaceMock, never()).reassociate();
        } else {
            verify(mSupplicantStaNetworkMock).setBssid(eq(roamBssid));
            verify(mISupplicantStaIfaceMock).reassociate();
        }
    }
}<|MERGE_RESOLUTION|>--- conflicted
+++ resolved
@@ -537,11 +537,7 @@
     }
 
     /**
-<<<<<<< HEAD
-     * Tests the retrieval of WPS NFC token.
-=======
      * Tests the setting of BSSID.
->>>>>>> 995a0b54
      */
     @Test
     public void testSetCurrentNetworkBssid() throws Exception {
@@ -559,8 +555,6 @@
     }
 
     /**
-<<<<<<< HEAD
-=======
      * Tests the setting of WPS device type.
      */
     @Test
@@ -611,7 +605,6 @@
     }
 
     /**
->>>>>>> 995a0b54
      * Calls.initialize(), mocking various call back answers and verifying flow, asserting for the
      * expected result. Verifies if ISupplicantStaIface manager is initialized or reset.
      * Each of the arguments will cause a different failure mode when set true.
