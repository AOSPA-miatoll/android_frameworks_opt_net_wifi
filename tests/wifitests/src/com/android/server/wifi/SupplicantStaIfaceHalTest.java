/*
 * Copyright (C) 2017 The Android Open Source Project
 *
 * Licensed under the Apache License, Version 2.0 (the "License");
 * you may not use this file except in compliance with the License.
 * You may obtain a copy of the License at
 *
 *      http://www.apache.org/licenses/LICENSE-2.0
 *
 * Unless required by applicable law or agreed to in writing, software
 * distributed under the License is distributed on an "AS IS" BASIS,
 * WITHOUT WARRANTIES OR CONDITIONS OF ANY KIND, either express or implied.
 * See the License for the specific language governing permissions and
 * limitations under the License.
 */
package com.android.server.wifi;

import static android.net.wifi.WifiManager.WIFI_FEATURE_DPP;
import static android.net.wifi.WifiManager.WIFI_FEATURE_FILS_SHA256;
import static android.net.wifi.WifiManager.WIFI_FEATURE_FILS_SHA384;
import static android.net.wifi.WifiManager.WIFI_FEATURE_MBO;
import static android.net.wifi.WifiManager.WIFI_FEATURE_OCE;
import static android.net.wifi.WifiManager.WIFI_FEATURE_OWE;
import static android.net.wifi.WifiManager.WIFI_FEATURE_WAPI;
import static android.net.wifi.WifiManager.WIFI_FEATURE_WPA3_SAE;
import static android.net.wifi.WifiManager.WIFI_FEATURE_WPA3_SUITE_B;

import static org.junit.Assert.assertArrayEquals;
import static org.junit.Assert.assertEquals;
import static org.junit.Assert.assertFalse;
import static org.junit.Assert.assertNotNull;
import static org.junit.Assert.assertNull;
import static org.junit.Assert.assertTrue;
import static org.mockito.Matchers.any;
import static org.mockito.Matchers.anyBoolean;
import static org.mockito.Matchers.anyInt;
import static org.mockito.Matchers.anyLong;
import static org.mockito.Matchers.anyShort;
import static org.mockito.Matchers.anyString;
import static org.mockito.Matchers.eq;
import static org.mockito.Mockito.doAnswer;
import static org.mockito.Mockito.doThrow;
import static org.mockito.Mockito.inOrder;
import static org.mockito.Mockito.mock;
import static org.mockito.Mockito.never;
import static org.mockito.Mockito.reset;
import static org.mockito.Mockito.spy;
import static org.mockito.Mockito.times;
import static org.mockito.Mockito.verify;
import static org.mockito.Mockito.verifyNoMoreInteractions;
import static org.mockito.Mockito.when;

import android.annotation.NonNull;
import android.app.test.MockAnswerUtil;
import android.app.test.MockAnswerUtil.AnswerWithArguments;
import android.content.Context;
import android.hardware.wifi.V1_0.WifiChannelWidthInMhz;
import android.hardware.wifi.supplicant.V1_0.ISupplicant;
import android.hardware.wifi.supplicant.V1_0.ISupplicantIface;
import android.hardware.wifi.supplicant.V1_0.ISupplicantStaIface;
import android.hardware.wifi.supplicant.V1_0.ISupplicantStaIfaceCallback;
import android.hardware.wifi.supplicant.V1_0.ISupplicantStaIfaceCallback.BssidChangeReason;
import android.hardware.wifi.supplicant.V1_0.ISupplicantStaNetwork;
import android.hardware.wifi.supplicant.V1_0.IfaceType;
import android.hardware.wifi.supplicant.V1_0.SupplicantStatus;
import android.hardware.wifi.supplicant.V1_0.SupplicantStatusCode;
import android.hardware.wifi.supplicant.V1_0.WpsConfigMethods;
import android.hardware.wifi.supplicant.V1_3.ISupplicantStaIfaceCallback.BssTmData;
import android.hardware.wifi.supplicant.V1_3.WifiTechnology;
import android.hardware.wifi.supplicant.V1_4.ConnectionCapabilities;
import android.hardware.wifi.supplicant.V1_4.LegacyMode;
import android.hidl.manager.V1_0.IServiceManager;
import android.hidl.manager.V1_0.IServiceNotification;
import android.net.MacAddress;
import android.net.wifi.ScanResult;
import android.net.wifi.SupplicantState;
import android.net.wifi.WifiConfiguration;
import android.net.wifi.WifiManager;
import android.net.wifi.WifiSsid;
import android.os.Handler;
import android.os.IHwBinder;
import android.os.RemoteException;
import android.os.test.TestLooper;
import android.text.TextUtils;

import androidx.test.filters.SmallTest;

import com.android.server.wifi.MboOceController.BtmFrameData;
import com.android.server.wifi.SupplicantStaIfaceHal.PmkCacheStoreData;
import com.android.server.wifi.hotspot2.AnqpEvent;
import com.android.server.wifi.hotspot2.IconEvent;
import com.android.server.wifi.hotspot2.WnmData;
import com.android.server.wifi.util.NativeUtil;

import org.junit.Before;
import org.junit.Test;
import org.mockito.ArgumentCaptor;
import org.mockito.InOrder;
import org.mockito.Mock;
import org.mockito.MockitoAnnotations;

import java.nio.ByteBuffer;
import java.nio.ByteOrder;
import java.util.ArrayList;
import java.util.Arrays;
import java.util.HashMap;
import java.util.Map;
import java.util.Random;

/**
 * Unit tests for SupplicantStaIfaceHal
 */
@SmallTest
public class SupplicantStaIfaceHalTest extends WifiBaseTest {
    private static final String TAG = "SupplicantStaIfaceHalTest";
    private static final Map<Integer, String> NETWORK_ID_TO_SSID = new HashMap<Integer, String>() {{
            put(1, "\"ssid1\"");
            put(2, "\"ssid2\"");
            put(3, "\"ssid3\"");
        }};
    private static final int SUPPLICANT_NETWORK_ID = 2;
    private static final String SUPPLICANT_SSID = NETWORK_ID_TO_SSID.get(SUPPLICANT_NETWORK_ID);
    private static final int ROAM_NETWORK_ID = 4;
    private static final String BSSID = "fa:45:23:23:12:12";
    private static final String WLAN0_IFACE_NAME = "wlan0";
    private static final String WLAN1_IFACE_NAME = "wlan1";
    private static final String P2P_IFACE_NAME = "p2p0";
    private static final String ICON_FILE_NAME  = "blahblah";
    private static final int ICON_FILE_SIZE = 72;
    private static final String HS20_URL = "http://blahblah";
    private static final long PMK_CACHE_EXPIRATION_IN_SEC = 1024;
    private static final byte[] CONNECTED_MAC_ADDRESS_BYTES =
            {0x00, 0x01, 0x02, 0x03, 0x04, 0x05};

    private @Mock IServiceManager mServiceManagerMock;
    private @Mock ISupplicant mISupplicantMock;
    private android.hardware.wifi.supplicant.V1_1.ISupplicant mISupplicantMockV1_1;
    private android.hardware.wifi.supplicant.V1_2.ISupplicant mISupplicantMockV1_2;
    private android.hardware.wifi.supplicant.V1_3.ISupplicant mISupplicantMockV13;
    private android.hardware.wifi.supplicant.V1_3.ISupplicant mISupplicantMockV14;
    private @Mock ISupplicantIface mISupplicantIfaceMock;
    private @Mock ISupplicantStaIface mISupplicantStaIfaceMock;
    private @Mock android.hardware.wifi.supplicant.V1_1.ISupplicantStaIface
            mISupplicantStaIfaceMockV1_1;
    private @Mock android.hardware.wifi.supplicant.V1_2.ISupplicantStaIface
            mISupplicantStaIfaceMockV1_2;
    private @Mock android.hardware.wifi.supplicant.V1_3.ISupplicantStaIface
            mISupplicantStaIfaceMockV13;
    private @Mock android.hardware.wifi.supplicant.V1_4.ISupplicantStaIface
            mISupplicantStaIfaceMockV14;
    private @Mock Context mContext;
    private @Mock WifiMonitor mWifiMonitor;
    private @Mock FrameworkFacade mFrameworkFacade;
    private @Mock SupplicantStaNetworkHal mSupplicantStaNetworkMock;
    private @Mock WifiNative.SupplicantDeathEventHandler mSupplicantHalDeathHandler;
    private @Mock Clock mClock;
    private @Mock WifiMetrics mWifiMetrics;

    SupplicantStatus mStatusSuccess;
    SupplicantStatus mStatusFailure;
    ISupplicant.IfaceInfo mStaIface0;
    ISupplicant.IfaceInfo mStaIface1;
    ISupplicant.IfaceInfo mP2pIface;
    ArrayList<ISupplicant.IfaceInfo> mIfaceInfoList;
    ISupplicantStaIfaceCallback mISupplicantStaIfaceCallback;
    android.hardware.wifi.supplicant.V1_1.ISupplicantStaIfaceCallback
            mISupplicantStaIfaceCallbackV1_1;
    android.hardware.wifi.supplicant.V1_2.ISupplicantStaIfaceCallback
            mISupplicantStaIfaceCallbackV1_2;
    android.hardware.wifi.supplicant.V1_3.ISupplicantStaIfaceCallback
            mISupplicantStaIfaceCallbackV13 = null;
    private TestLooper mLooper = new TestLooper();
    private Handler mHandler = null;
    private SupplicantStaIfaceHal mDut;
    private ArgumentCaptor<IHwBinder.DeathRecipient> mServiceManagerDeathCaptor =
            ArgumentCaptor.forClass(IHwBinder.DeathRecipient.class);
    private ArgumentCaptor<IHwBinder.DeathRecipient> mSupplicantDeathCaptor =
            ArgumentCaptor.forClass(IHwBinder.DeathRecipient.class);
    private ArgumentCaptor<IHwBinder.DeathRecipient> mSupplicantStaIfaceDeathCaptor =
            ArgumentCaptor.forClass(IHwBinder.DeathRecipient.class);
    private ArgumentCaptor<IServiceNotification.Stub> mServiceNotificationCaptor =
            ArgumentCaptor.forClass(IServiceNotification.Stub.class);
    private ArgumentCaptor<Long> mDeathRecipientCookieCaptor = ArgumentCaptor.forClass(Long.class);
    private InOrder mInOrder;

    private class SupplicantStaIfaceHalSpy extends SupplicantStaIfaceHal {
        SupplicantStaIfaceHalSpy() {
            super(mContext, mWifiMonitor, mFrameworkFacade,
                    mHandler, mClock, mWifiMetrics);
        }

        @Override
        protected IServiceManager getServiceManagerMockable() throws RemoteException {
            return mServiceManagerMock;
        }

        @Override
        protected ISupplicant getSupplicantMockable() throws RemoteException {
            return mISupplicantMock;
        }

        @Override
        protected android.hardware.wifi.supplicant.V1_1.ISupplicant getSupplicantMockableV1_1()
                throws RemoteException {
            return mISupplicantMockV1_1;
        }

        @Override
        protected ISupplicantStaIface getStaIfaceMockable(ISupplicantIface iface) {
            return mISupplicantStaIfaceMock;
        }

        @Override
        protected android.hardware.wifi.supplicant.V1_1.ISupplicantStaIface
                getStaIfaceMockableV1_1(ISupplicantIface iface) {
            return mISupplicantStaIfaceMockV1_1;
        }

        @Override
        protected android.hardware.wifi.supplicant.V1_2.ISupplicantStaIface
                getStaIfaceMockableV1_2(ISupplicantIface iface) {
            return mISupplicantStaIfaceMockV1_2;
        }

        @Override
        protected android.hardware.wifi.supplicant.V1_3.ISupplicantStaIface
                getStaIfaceMockableV1_3(ISupplicantIface iface) {
            return (mISupplicantMockV13 != null)
                    ? mISupplicantStaIfaceMockV13
                    : null;
        }

        @Override
        protected android.hardware.wifi.supplicant.V1_4.ISupplicantStaIface
                getStaIfaceMockableV1_4(ISupplicantIface iface) {
            return (mISupplicantMockV14 != null)
                    ? mISupplicantStaIfaceMockV14
                    : null;
        }

        @Override
        protected SupplicantStaNetworkHal getStaNetworkMockable(
                @NonNull String ifaceName,
                ISupplicantStaNetwork iSupplicantStaNetwork) {
            return mSupplicantStaNetworkMock;
        }
    }

    @Before
    public void setUp() throws Exception {
        MockitoAnnotations.initMocks(this);
        mStatusSuccess = createSupplicantStatus(SupplicantStatusCode.SUCCESS);
        mStatusFailure = createSupplicantStatus(SupplicantStatusCode.FAILURE_UNKNOWN);
        mStaIface0 = createIfaceInfo(IfaceType.STA, WLAN0_IFACE_NAME);
        mStaIface1 = createIfaceInfo(IfaceType.STA, WLAN1_IFACE_NAME);
        mP2pIface = createIfaceInfo(IfaceType.P2P, P2P_IFACE_NAME);

        mIfaceInfoList = new ArrayList<>();
        mIfaceInfoList.add(mStaIface0);
        mIfaceInfoList.add(mStaIface1);
        mIfaceInfoList.add(mP2pIface);
        when(mServiceManagerMock.getTransport(anyString(), anyString()))
                .thenReturn(IServiceManager.Transport.EMPTY);
        when(mServiceManagerMock.linkToDeath(any(IHwBinder.DeathRecipient.class),
                anyLong())).thenReturn(true);
        when(mServiceManagerMock.registerForNotifications(anyString(), anyString(),
                any(IServiceNotification.Stub.class))).thenReturn(true);
        when(mISupplicantMock.linkToDeath(any(IHwBinder.DeathRecipient.class),
                anyLong())).thenReturn(true);
        doAnswer(new AnswerWithArguments() {
            public void answer(ISupplicantStaIface.getMacAddressCallback cb) {
                cb.onValues(mStatusSuccess, CONNECTED_MAC_ADDRESS_BYTES);
            }
        })
        .when(mISupplicantStaIfaceMock)
                .getMacAddress(any(ISupplicantStaIface.getMacAddressCallback.class));
        mHandler = spy(new Handler(mLooper.getLooper()));
        mDut = new SupplicantStaIfaceHalSpy();
    }

    /**
     * Sunny day scenario for SupplicantStaIfaceHal initialization
     * Asserts successful initialization
     */
    @Test
    public void testInitialize_success() throws Exception {
        executeAndValidateInitializationSequence(false, false, false, false);
    }

    /**
     * Tests the initialization flow, with a RemoteException occurring when 'getInterface' is called
     * Ensures initialization fails.
     */
    @Test
    public void testInitialize_remoteExceptionFailure() throws Exception {
        executeAndValidateInitializationSequence(true, false, false, false);
    }

    /**
     * Tests the initialization flow, with listInterfaces returning 0 interfaces.
     * Ensures failure
     */
    @Test
    public void testInitialize_zeroInterfacesFailure() throws Exception {
        executeAndValidateInitializationSequence(false, true, false, false);
    }

    /**
     * Tests the initialization flow, with a null interface being returned by getInterface.
     * Ensures initialization fails.
     */
    @Test
    public void testInitialize_nullInterfaceFailure() throws Exception {
        executeAndValidateInitializationSequence(false, false, true, false);
    }

    /**
     * Tests the initialization flow, with a callback registration failure.
     * Ensures initialization fails.
     */
    @Test
    public void testInitialize_callbackRegistrationFailure() throws Exception {
        executeAndValidateInitializationSequence(false, false, false, true);
    }

    /**
     * Sunny day scenario for SupplicantStaIfaceHal initialization
     * Asserts successful initialization
     */
    @Test
    public void testInitialize_successV1_1() throws Exception {
        setupMocksForHalV1_1();
        executeAndValidateInitializationSequenceV1_1(false, false);
    }

    /**
     * Sunny day scenario for SupplicantStaIfaceHal initialization
     * Asserts successful initialization
     */
    @Test
    public void testInitialize_successV1_2() throws Exception {
        setupMocksForHalV1_2();
        executeAndValidateInitializationSequenceV1_2();
    }

    /**
     * Sunny day scenario for SupplicantStaIfaceHal initialization
     * Asserts successful initialization
     */
    @Test
    public void testInitialize_successV1_3() throws Exception {
        setupMocksForHalV1_3();
        executeAndValidateInitializationSequenceV1_3();
    }

    /**
     * Tests the initialization flow, with a RemoteException occurring when 'getInterface' is called
     * Ensures initialization fails.
     */
    @Test
    public void testInitialize_remoteExceptionFailureV1_1() throws Exception {
        setupMocksForHalV1_1();
        executeAndValidateInitializationSequenceV1_1(true, false);
    }

    /**
     * Tests the initialization flow, with a null interface being returned by getInterface.
     * Ensures initialization fails.
     */
    @Test
    public void testInitialize_nullInterfaceFailureV1_1() throws Exception {
        setupMocksForHalV1_1();
        executeAndValidateInitializationSequenceV1_1(false, true);
    }

    /**
     * Ensures that we do not allow operations on an interface until it's setup.
     */
    @Test
    public void testEnsureOperationFailsUntilSetupInterfaces() throws Exception {
        executeAndValidateInitializationSequence(false, false, false, false);

        // Ensure that the cancel wps operation is failed because wlan1 interface is not yet setup.
        assertFalse(mDut.cancelWps(WLAN1_IFACE_NAME));
        verify(mISupplicantStaIfaceMock, never()).cancelWps();

        // Now setup the wlan1 interface and Ensure that the cancel wps operation is successful.
        assertTrue(mDut.setupIface(WLAN1_IFACE_NAME));
        when(mISupplicantStaIfaceMock.cancelWps()).thenReturn(mStatusSuccess);
        assertTrue(mDut.cancelWps(WLAN1_IFACE_NAME));
        verify(mISupplicantStaIfaceMock).cancelWps();
    }

    /**
     * Ensures that reject addition of an existing iface.
     */
    @Test
    public void testDuplicateSetupIfaceV1_1_Fails() throws Exception {
        setupMocksForHalV1_1();
        executeAndValidateInitializationSequenceV1_1(false, false);

        // Trying setting up the wlan0 interface again & ensure it fails.
        assertFalse(mDut.setupIface(WLAN0_IFACE_NAME));
        verifyNoMoreInteractions(mISupplicantMockV1_1);
    }

    /**
     * Sunny day scenario for SupplicantStaIfaceHal interface teardown.
     */
    @Test
    public void testTeardownInterface() throws Exception {
        testInitialize_success();
        assertTrue(mDut.teardownIface(WLAN0_IFACE_NAME));

        // Ensure that the cancel wps operation is failed because there are no interfaces setup.
        assertFalse(mDut.cancelWps(WLAN0_IFACE_NAME));
        verify(mISupplicantStaIfaceMock, never()).cancelWps();
    }

    /**
     * Sunny day scenario for SupplicantStaIfaceHal interface teardown.
     */
    @Test
    public void testTeardownInterfaceV1_1() throws Exception {
        testInitialize_successV1_1();

        when(mISupplicantMockV1_1.removeInterface(any())).thenReturn(mStatusSuccess);
        assertTrue(mDut.teardownIface(WLAN0_IFACE_NAME));
        verify(mISupplicantMockV1_1).removeInterface(any());

        // Ensure that the cancel wps operation is failed because there are no interfaces setup.
        assertFalse(mDut.cancelWps(WLAN0_IFACE_NAME));
        verify(mISupplicantStaIfaceMock, never()).cancelWps();
    }

    /**
     * Ensures that we reject removal of an invalid iface.
     */
    @Test
    public void testInvalidTeardownInterfaceV1_1_Fails() throws Exception {
        assertFalse(mDut.teardownIface(WLAN0_IFACE_NAME));
        verifyNoMoreInteractions(mISupplicantMock);
    }

    /**
     * Sunny day scenario for SupplicantStaIfaceHal initialization
     * Asserts successful initialization of second interface
     */
    @Test
    public void testSetupTwoInterfaces() throws Exception {
        executeAndValidateInitializationSequence(false, false, false, false);
        assertTrue(mDut.setupIface(WLAN1_IFACE_NAME));
    }

    /**
     * Sunny day scenario for SupplicantStaIfaceHal interface teardown.
     * Asserts successful initialization of second interface
     */
    @Test
    public void testTeardownTwoInterfaces() throws Exception {
        testSetupTwoInterfaces();
        assertTrue(mDut.teardownIface(WLAN0_IFACE_NAME));
        assertTrue(mDut.teardownIface(WLAN1_IFACE_NAME));

        // Ensure that the cancel wps operation is failed because there are no interfaces setup.
        assertFalse(mDut.cancelWps(WLAN0_IFACE_NAME));
        verify(mISupplicantStaIfaceMock, never()).cancelWps();
    }

    /**
     * Tests connection to a specified network with empty existing network.
     */
    @Test
    public void testConnectWithEmptyExistingNetwork() throws Exception {
        executeAndValidateInitializationSequence();
        executeAndValidateConnectSequence(0, false);
    }

    @Test
    public void testConnectToNetworkWithDifferentConfigReplacesNetworkInSupplicant()
            throws Exception {
        executeAndValidateInitializationSequence();
        WifiConfiguration config = executeAndValidateConnectSequence(
                SUPPLICANT_NETWORK_ID, false);
        // Reset mocks for mISupplicantStaIfaceMock because we finished the first connection.
        reset(mISupplicantStaIfaceMock);
        setupMocksForConnectSequence(true /*haveExistingNetwork*/);
        // Make this network different by changing SSID.
        config.SSID = "AnDifferentSSID";
        assertTrue(mDut.connectToNetwork(WLAN0_IFACE_NAME, config));
        verify(mISupplicantStaIfaceMock).removeNetwork(SUPPLICANT_NETWORK_ID);
        verify(mISupplicantStaIfaceMock)
                .addNetwork(any(ISupplicantStaIface.addNetworkCallback.class));
    }

    @Test
    public void connectToNetworkWithSameNetworkDoesNotRemoveNetworkFromSupplicant()
            throws Exception {
        executeAndValidateInitializationSequence();
        WifiConfiguration config = executeAndValidateConnectSequence(SUPPLICANT_NETWORK_ID, false);
        // Reset mocks for mISupplicantStaIfaceMock because we finished the first connection.
        reset(mISupplicantStaIfaceMock);
        setupMocksForConnectSequence(true /*haveExistingNetwork*/);
        assertTrue(mDut.connectToNetwork(WLAN0_IFACE_NAME, config));
        verify(mISupplicantStaIfaceMock, never()).removeNetwork(anyInt());
        verify(mISupplicantStaIfaceMock, never())
                .addNetwork(any(ISupplicantStaIface.addNetworkCallback.class));
    }

    @Test
    public void connectToNetworkWithSameNetworkButDifferentBssidUpdatesNetworkFromSupplicant()
            throws Exception {
        executeAndValidateInitializationSequence();
        WifiConfiguration config = executeAndValidateConnectSequence(SUPPLICANT_NETWORK_ID, false);
        String testBssid = "11:22:33:44:55:66";
        when(mSupplicantStaNetworkMock.setBssid(eq(testBssid))).thenReturn(true);

        // Reset mocks for mISupplicantStaIfaceMock because we finished the first connection.
        reset(mISupplicantStaIfaceMock);
        setupMocksForConnectSequence(true /*haveExistingNetwork*/);
        // Change the BSSID and connect to the same network.
        assertFalse(TextUtils.equals(
                testBssid, config.getNetworkSelectionStatus().getNetworkSelectionBSSID()));
        config.getNetworkSelectionStatus().setNetworkSelectionBSSID(testBssid);
        assertTrue(mDut.connectToNetwork(WLAN0_IFACE_NAME, config));
        verify(mSupplicantStaNetworkMock).setBssid(eq(testBssid));
        verify(mISupplicantStaIfaceMock, never()).removeNetwork(anyInt());
        verify(mISupplicantStaIfaceMock, never())
                .addNetwork(any(ISupplicantStaIface.addNetworkCallback.class));
    }

    /**
     * Tests connection to a specified network failure due to network add.
     */
    @Test
    public void testConnectFailureDueToNetworkAddFailure() throws Exception {
        executeAndValidateInitializationSequence();
        setupMocksForConnectSequence(false);
        doAnswer(new MockAnswerUtil.AnswerWithArguments() {
            public void answer(ISupplicantStaIface.addNetworkCallback cb) throws RemoteException {
                cb.onValues(mStatusFailure, mock(ISupplicantStaNetwork.class));
                return;
            }
        }).when(mISupplicantStaIfaceMock).addNetwork(
                any(ISupplicantStaIface.addNetworkCallback.class));

        assertFalse(mDut.connectToNetwork(WLAN0_IFACE_NAME, createTestWifiConfiguration()));
    }

    /**
     * Tests connection to a specified network failure due to network save.
     */
    @Test
    public void testConnectFailureDueToNetworkSaveFailure() throws Exception {
        executeAndValidateInitializationSequence();
        setupMocksForConnectSequence(true);

        when(mSupplicantStaNetworkMock.saveWifiConfiguration(any(WifiConfiguration.class)))
                .thenReturn(false);

        assertFalse(mDut.connectToNetwork(WLAN0_IFACE_NAME, createTestWifiConfiguration()));
        // We should have removed the existing network once before connection and once more
        // on failure to save network configuration.
        verify(mISupplicantStaIfaceMock, times(2)).removeNetwork(anyInt());
    }

    /**
     * Tests connection to a specified network failure due to exception in network save.
     */
    @Test
    public void testConnectFailureDueToNetworkSaveException() throws Exception {
        executeAndValidateInitializationSequence();
        setupMocksForConnectSequence(true);

        doThrow(new IllegalArgumentException("Some error!!!"))
                .when(mSupplicantStaNetworkMock).saveWifiConfiguration(
                        any(WifiConfiguration.class));

        assertFalse(mDut.connectToNetwork(WLAN0_IFACE_NAME, createTestWifiConfiguration()));
        // We should have removed the existing network once before connection and once more
        // on failure to save network configuration.
        verify(mISupplicantStaIfaceMock, times(2)).removeNetwork(anyInt());
    }

    /**
     * Tests connection to a specified network failure due to network select.
     */
    @Test
    public void testConnectFailureDueToNetworkSelectFailure() throws Exception {
        executeAndValidateInitializationSequence();
        setupMocksForConnectSequence(false);

        when(mSupplicantStaNetworkMock.select()).thenReturn(false);

        assertFalse(mDut.connectToNetwork(WLAN0_IFACE_NAME, createTestWifiConfiguration()));
    }

    /**
     * Tests roaming to the same network as the currently connected one.
     */
    @Test
    public void testRoamToSameNetwork() throws Exception {
        executeAndValidateInitializationSequence();
        executeAndValidateRoamSequence(true);
        assertTrue(mDut.connectToNetwork(WLAN0_IFACE_NAME, createTestWifiConfiguration()));
    }

    /**
     * Tests roaming to a different network.
     */
    @Test
    public void testRoamToDifferentNetwork() throws Exception {
        executeAndValidateInitializationSequence();
        executeAndValidateRoamSequence(false);
    }

    /**
     * Tests roaming failure because of unable to set bssid.
     */
    @Test
    public void testRoamFailureDueToBssidSet() throws Exception {
        executeAndValidateInitializationSequence();
        int connectedNetworkId = 5;
        executeAndValidateConnectSequence(connectedNetworkId, false);
        when(mSupplicantStaNetworkMock.setBssid(anyString())).thenReturn(false);

        WifiConfiguration roamingConfig = new WifiConfiguration();
        roamingConfig.networkId = connectedNetworkId;
        roamingConfig.getNetworkSelectionStatus().setNetworkSelectionBSSID("45:34:23:23:ab:ed");
        assertFalse(mDut.roamToNetwork(WLAN0_IFACE_NAME, roamingConfig));
    }

    /**
     * Tests removal of all configured networks from wpa_supplicant.
     */
    @Test
    public void testRemoveAllNetworks() throws Exception {
        executeAndValidateInitializationSequence();
        doAnswer(new MockAnswerUtil.AnswerWithArguments() {
            public void answer(ISupplicantStaIface.listNetworksCallback cb) {
                cb.onValues(mStatusSuccess, new ArrayList<>(NETWORK_ID_TO_SSID.keySet()));
            }
        }).when(mISupplicantStaIfaceMock)
                .listNetworks(any(ISupplicantStaIface.listNetworksCallback.class));
        doAnswer(new MockAnswerUtil.AnswerWithArguments() {
            public SupplicantStatus answer(int id) {
                assertTrue(NETWORK_ID_TO_SSID.containsKey(id));
                return mStatusSuccess;
            }
        }).when(mISupplicantStaIfaceMock).removeNetwork(anyInt());

        assertTrue(mDut.removeAllNetworks(WLAN0_IFACE_NAME));
        verify(mISupplicantStaIfaceMock, times(NETWORK_ID_TO_SSID.size())).removeNetwork(anyInt());
    }

    /**
     * Remove all networks while connected, verify that the current network info is resetted.
     */
    @Test
    public void testRemoveAllNetworksWhileConnected() throws Exception {
        String testBssid = "11:22:33:44:55:66";
        when(mSupplicantStaNetworkMock.setBssid(eq(testBssid))).thenReturn(true);

        executeAndValidateInitializationSequence();

        // Connect to a network and verify current network is set.
        executeAndValidateConnectSequence(4, false);
        assertTrue(mDut.setCurrentNetworkBssid(WLAN0_IFACE_NAME, testBssid));
        verify(mSupplicantStaNetworkMock).setBssid(eq(testBssid));
        reset(mSupplicantStaNetworkMock);

        // Remove all networks and verify current network info is resetted.
        assertTrue(mDut.removeAllNetworks(WLAN0_IFACE_NAME));
        assertFalse(mDut.setCurrentNetworkBssid(WLAN0_IFACE_NAME, testBssid));
        verify(mSupplicantStaNetworkMock, never()).setBssid(eq(testBssid));
    }

    /**
     * Tests roaming failure because of unable to reassociate.
     */
    @Test
    public void testRoamFailureDueToReassociate() throws Exception {
        executeAndValidateInitializationSequence();
        int connectedNetworkId = 5;
        executeAndValidateConnectSequence(connectedNetworkId, false);

        doAnswer(new MockAnswerUtil.AnswerWithArguments() {
            public SupplicantStatus answer() throws RemoteException {
                return mStatusFailure;
            }
        }).when(mISupplicantStaIfaceMock).reassociate();
        when(mSupplicantStaNetworkMock.setBssid(anyString())).thenReturn(true);

        WifiConfiguration roamingConfig = new WifiConfiguration();
        roamingConfig.networkId = connectedNetworkId;
        roamingConfig.getNetworkSelectionStatus().setNetworkSelectionBSSID("45:34:23:23:ab:ed");
        assertFalse(mDut.roamToNetwork(WLAN0_IFACE_NAME, roamingConfig));
    }

    /**
     * Tests the retrieval of WPS NFC token.
     */
    @Test
    public void testGetCurrentNetworkWpsNfcConfigurationToken() throws Exception {
        String token = "45adbc1";
        when(mSupplicantStaNetworkMock.getWpsNfcConfigurationToken()).thenReturn(token);

        executeAndValidateInitializationSequence();
        // Return null when not connected to the network.
        assertTrue(mDut.getCurrentNetworkWpsNfcConfigurationToken(WLAN0_IFACE_NAME) == null);
        verify(mSupplicantStaNetworkMock, never()).getWpsNfcConfigurationToken();
        executeAndValidateConnectSequence(4, false);
        assertEquals(token, mDut.getCurrentNetworkWpsNfcConfigurationToken(WLAN0_IFACE_NAME));
        verify(mSupplicantStaNetworkMock).getWpsNfcConfigurationToken();
    }

    /**
     * Tests the setting of BSSID.
     */
    @Test
    public void testSetCurrentNetworkBssid() throws Exception {
        String bssidStr = "34:34:12:12:12:90";
        when(mSupplicantStaNetworkMock.setBssid(eq(bssidStr))).thenReturn(true);

        executeAndValidateInitializationSequence();
        // Fail when not connected to a network.
        assertFalse(mDut.setCurrentNetworkBssid(WLAN0_IFACE_NAME, bssidStr));
        verify(mSupplicantStaNetworkMock, never()).setBssid(eq(bssidStr));
        executeAndValidateConnectSequence(4, false);
        assertTrue(mDut.setCurrentNetworkBssid(WLAN0_IFACE_NAME, bssidStr));
        verify(mSupplicantStaNetworkMock).setBssid(eq(bssidStr));
    }

    /**
     * Tests the sending identity response for the current network.
     */
    @Test
    public void testSetCurrentNetworkEapIdentityResponse() throws Exception {
        String identity = "blah@blah.com";
        String encryptedIdentity = "blah2@blah.com";
        when(mSupplicantStaNetworkMock.sendNetworkEapIdentityResponse(eq(identity),
                eq(encryptedIdentity)))
                .thenReturn(true);

        executeAndValidateInitializationSequence();
        // Fail when not connected to a network.
        assertFalse(mDut.sendCurrentNetworkEapIdentityResponse(WLAN0_IFACE_NAME, identity,
                encryptedIdentity));
        verify(mSupplicantStaNetworkMock, never()).sendNetworkEapIdentityResponse(eq(identity),
                eq(encryptedIdentity));
        executeAndValidateConnectSequence(4, false);
        assertTrue(mDut.sendCurrentNetworkEapIdentityResponse(WLAN0_IFACE_NAME, identity,
                encryptedIdentity));
        verify(mSupplicantStaNetworkMock).sendNetworkEapIdentityResponse(eq(identity),
                eq(encryptedIdentity));
    }

    /**
     * Tests the getting of anonymous identity for the current network.
     */
    @Test
    public void testGetCurrentNetworkEapAnonymousIdentity() throws Exception {
        String anonymousIdentity = "aaa@bbb.ccc";
        when(mSupplicantStaNetworkMock.fetchEapAnonymousIdentity())
                .thenReturn(anonymousIdentity);
        executeAndValidateInitializationSequence();

        // Return null when not connected to the network.
        assertEquals(null, mDut.getCurrentNetworkEapAnonymousIdentity(WLAN0_IFACE_NAME));
        executeAndValidateConnectSequence(4, false);
        // Return anonymous identity for the current network.
        assertEquals(
                anonymousIdentity, mDut.getCurrentNetworkEapAnonymousIdentity(WLAN0_IFACE_NAME));
    }

    /**
     * Tests the sending gsm auth response for the current network.
     */
    @Test
    public void testSetCurrentNetworkEapSimGsmAuthResponse() throws Exception {
        String params = "test";
        when(mSupplicantStaNetworkMock.sendNetworkEapSimGsmAuthResponse(eq(params)))
                .thenReturn(true);

        executeAndValidateInitializationSequence();
        // Fail when not connected to a network.
        assertFalse(mDut.sendCurrentNetworkEapSimGsmAuthResponse(WLAN0_IFACE_NAME, params));
        verify(mSupplicantStaNetworkMock, never()).sendNetworkEapSimGsmAuthResponse(eq(params));
        executeAndValidateConnectSequence(4, false);
        assertTrue(mDut.sendCurrentNetworkEapSimGsmAuthResponse(WLAN0_IFACE_NAME, params));
        verify(mSupplicantStaNetworkMock).sendNetworkEapSimGsmAuthResponse(eq(params));
    }

    /**
     * Tests the sending umts auth response for the current network.
     */
    @Test
    public void testSetCurrentNetworkEapSimUmtsAuthResponse() throws Exception {
        String params = "test";
        when(mSupplicantStaNetworkMock.sendNetworkEapSimUmtsAuthResponse(eq(params)))
                .thenReturn(true);

        executeAndValidateInitializationSequence();
        // Fail when not connected to a network.
        assertFalse(mDut.sendCurrentNetworkEapSimUmtsAuthResponse(WLAN0_IFACE_NAME, params));
        verify(mSupplicantStaNetworkMock, never()).sendNetworkEapSimUmtsAuthResponse(eq(params));
        executeAndValidateConnectSequence(4, false);
        assertTrue(mDut.sendCurrentNetworkEapSimUmtsAuthResponse(WLAN0_IFACE_NAME, params));
        verify(mSupplicantStaNetworkMock).sendNetworkEapSimUmtsAuthResponse(eq(params));
    }

    /**
     * Tests the sending umts auts response for the current network.
     */
    @Test
    public void testSetCurrentNetworkEapSimUmtsAutsResponse() throws Exception {
        String params = "test";
        when(mSupplicantStaNetworkMock.sendNetworkEapSimUmtsAutsResponse(eq(params)))
                .thenReturn(true);

        executeAndValidateInitializationSequence();
        // Fail when not connected to a network.
        assertFalse(mDut.sendCurrentNetworkEapSimUmtsAutsResponse(WLAN0_IFACE_NAME, params));
        verify(mSupplicantStaNetworkMock, never()).sendNetworkEapSimUmtsAutsResponse(eq(params));
        executeAndValidateConnectSequence(4, false);
        assertTrue(mDut.sendCurrentNetworkEapSimUmtsAutsResponse(WLAN0_IFACE_NAME, params));
        verify(mSupplicantStaNetworkMock).sendNetworkEapSimUmtsAutsResponse(eq(params));
    }

    /**
     * Tests the setting of WPS device type.
     */
    @Test
    public void testSetWpsDeviceType() throws Exception {
        String validDeviceTypeStr = "10-0050F204-5";
        byte[] expectedDeviceType = { 0x0, 0xa, 0x0, 0x50, (byte) 0xf2, 0x04, 0x0, 0x05};
        String invalidDeviceType1Str = "10-02050F204-5";
        String invalidDeviceType2Str = "10-0050F204-534";
        when(mISupplicantStaIfaceMock.setWpsDeviceType(any(byte[].class)))
                .thenReturn(mStatusSuccess);

        executeAndValidateInitializationSequence();

        // This should work.
        assertTrue(mDut.setWpsDeviceType(WLAN0_IFACE_NAME, validDeviceTypeStr));
        verify(mISupplicantStaIfaceMock).setWpsDeviceType(eq(expectedDeviceType));

        // This should not work
        assertFalse(mDut.setWpsDeviceType(WLAN0_IFACE_NAME, invalidDeviceType1Str));
        // This should not work
        assertFalse(mDut.setWpsDeviceType(WLAN0_IFACE_NAME, invalidDeviceType2Str));
    }

    /**
     * Tests the setting of WPS config methods.
     */
    @Test
    public void testSetWpsConfigMethods() throws Exception {
        String validConfigMethodsStr = "physical_display virtual_push_button";
        Short expectedConfigMethods =
                WpsConfigMethods.PHY_DISPLAY | WpsConfigMethods.VIRT_PUSHBUTTON;
        String invalidConfigMethodsStr = "physical_display virtual_push_button test";
        when(mISupplicantStaIfaceMock.setWpsConfigMethods(anyShort())).thenReturn(mStatusSuccess);

        executeAndValidateInitializationSequence();

        // This should work.
        assertTrue(mDut.setWpsConfigMethods(WLAN0_IFACE_NAME, validConfigMethodsStr));
        verify(mISupplicantStaIfaceMock).setWpsConfigMethods(eq(expectedConfigMethods));

        // This should throw an illegal argument exception.
        try {
            assertFalse(mDut.setWpsConfigMethods(WLAN0_IFACE_NAME, invalidConfigMethodsStr));
        } catch (IllegalArgumentException e) {
            return;
        }
        assertTrue(false);
    }

    /**
     * Tests the handling of ANQP done callback.
     * Note: Since the ANQP element parsing methods are static, this can only test the negative test
     * where all the parsing fails because the data is empty. It'll be non-trivial and unnecessary
     * to test out the parsing logic here.
     */
    @Test
    public void testAnqpDoneCallback() throws Exception {
        executeAndValidateInitializationSequence();
        assertNotNull(mISupplicantStaIfaceCallback);
        byte[] bssid = NativeUtil.macAddressToByteArray(BSSID);
        mISupplicantStaIfaceCallback.onAnqpQueryDone(
                bssid, new ISupplicantStaIfaceCallback.AnqpData(),
                new ISupplicantStaIfaceCallback.Hs20AnqpData());

        ArgumentCaptor<AnqpEvent> anqpEventCaptor = ArgumentCaptor.forClass(AnqpEvent.class);
        verify(mWifiMonitor).broadcastAnqpDoneEvent(
                eq(WLAN0_IFACE_NAME), anqpEventCaptor.capture());
        assertEquals(
                ByteBufferReader.readInteger(
                        ByteBuffer.wrap(bssid), ByteOrder.BIG_ENDIAN, bssid.length),
                anqpEventCaptor.getValue().getBssid());
    }

    /**
     * Tests the handling of Icon done callback.
     */
    @Test
    public void testIconDoneCallback() throws Exception {
        executeAndValidateInitializationSequence();
        assertNotNull(mISupplicantStaIfaceCallback);

        byte[] bssid = NativeUtil.macAddressToByteArray(BSSID);
        byte[] iconData = new byte[ICON_FILE_SIZE];
        new Random().nextBytes(iconData);
        mISupplicantStaIfaceCallback.onHs20IconQueryDone(
                bssid, ICON_FILE_NAME, NativeUtil.byteArrayToArrayList(iconData));

        ArgumentCaptor<IconEvent> iconEventCaptor = ArgumentCaptor.forClass(IconEvent.class);
        verify(mWifiMonitor).broadcastIconDoneEvent(
                eq(WLAN0_IFACE_NAME), iconEventCaptor.capture());
        assertEquals(
                ByteBufferReader.readInteger(
                        ByteBuffer.wrap(bssid), ByteOrder.BIG_ENDIAN, bssid.length),
                iconEventCaptor.getValue().getBSSID());
        assertEquals(ICON_FILE_NAME, iconEventCaptor.getValue().getFileName());
        assertArrayEquals(iconData, iconEventCaptor.getValue().getData());
    }

    /**
     * Tests the handling of HS20 subscription remediation callback.
     */
    @Test
    public void testHs20SubscriptionRemediationCallback() throws Exception {
        executeAndValidateInitializationSequence();
        assertNotNull(mISupplicantStaIfaceCallback);

        byte[] bssid = NativeUtil.macAddressToByteArray(BSSID);
        byte osuMethod = ISupplicantStaIfaceCallback.OsuMethod.OMA_DM;
        mISupplicantStaIfaceCallback.onHs20SubscriptionRemediation(
                bssid, osuMethod, HS20_URL);

        ArgumentCaptor<WnmData> wnmDataCaptor = ArgumentCaptor.forClass(WnmData.class);
        verify(mWifiMonitor).broadcastWnmEvent(eq(WLAN0_IFACE_NAME), wnmDataCaptor.capture());
        assertEquals(
                ByteBufferReader.readInteger(
                        ByteBuffer.wrap(bssid), ByteOrder.BIG_ENDIAN, bssid.length),
                wnmDataCaptor.getValue().getBssid());
        assertEquals(osuMethod, wnmDataCaptor.getValue().getMethod());
        assertEquals(HS20_URL, wnmDataCaptor.getValue().getUrl());
    }

    /**
     * Tests the handling of HS20 deauth imminent callback.
     */
    @Test
    public void testHs20DeauthImminentCallbackWithEssReasonCode() throws Exception {
        executeAndValidateHs20DeauthImminentCallback(true);
    }

    /**
     * Tests the handling of HS20 deauth imminent callback.
     */
    @Test
    public void testHs20DeauthImminentCallbackWithNonEssReasonCode() throws Exception {
        executeAndValidateHs20DeauthImminentCallback(false);

    }

    /**
     * Tests the handling of state change notification without any configured network.
     */
    @Test
    public void testStateChangeCallbackWithNoConfiguredNetwork() throws Exception {
        executeAndValidateInitializationSequence();
        assertNotNull(mISupplicantStaIfaceCallback);

        mISupplicantStaIfaceCallback.onStateChanged(
                ISupplicantStaIfaceCallback.State.INACTIVE,
                NativeUtil.macAddressToByteArray(BSSID), SUPPLICANT_NETWORK_ID,
                NativeUtil.decodeSsid(SUPPLICANT_SSID));

        // Can't compare WifiSsid instances because they lack an equals.
        verify(mWifiMonitor).broadcastSupplicantStateChangeEvent(
                eq(WLAN0_IFACE_NAME), eq(WifiConfiguration.INVALID_NETWORK_ID),
                any(WifiSsid.class), eq(BSSID), eq(SupplicantState.INACTIVE));
    }

    /**
     * Tests the handling of state change notification to associated after configuring a network.
     */
    @Test
    public void testStateChangeToAssociatedCallback() throws Exception {
        executeAndValidateInitializationSequence();
        int frameworkNetworkId = 6;
        executeAndValidateConnectSequence(frameworkNetworkId, false);
        assertNotNull(mISupplicantStaIfaceCallback);

        mISupplicantStaIfaceCallback.onStateChanged(
                ISupplicantStaIfaceCallback.State.ASSOCIATED,
                NativeUtil.macAddressToByteArray(BSSID), SUPPLICANT_NETWORK_ID,
                NativeUtil.decodeSsid(SUPPLICANT_SSID));

        verify(mWifiMonitor).broadcastSupplicantStateChangeEvent(
                eq(WLAN0_IFACE_NAME), eq(frameworkNetworkId),
                any(WifiSsid.class), eq(BSSID), eq(SupplicantState.ASSOCIATED));
    }

    /**
     * Tests the handling of state change notification to completed after configuring a network.
     */
    @Test
    public void testStateChangeToCompletedCallback() throws Exception {
        InOrder wifiMonitorInOrder = inOrder(mWifiMonitor);
        executeAndValidateInitializationSequence();
        int frameworkNetworkId = 6;
        executeAndValidateConnectSequence(frameworkNetworkId, false);
        assertNotNull(mISupplicantStaIfaceCallback);

        mISupplicantStaIfaceCallback.onStateChanged(
                ISupplicantStaIfaceCallback.State.COMPLETED,
                NativeUtil.macAddressToByteArray(BSSID), SUPPLICANT_NETWORK_ID,
                NativeUtil.decodeSsid(SUPPLICANT_SSID));

        wifiMonitorInOrder.verify(mWifiMonitor).broadcastNetworkConnectionEvent(
                eq(WLAN0_IFACE_NAME), eq(frameworkNetworkId), eq(false), eq(BSSID));
        wifiMonitorInOrder.verify(mWifiMonitor).broadcastSupplicantStateChangeEvent(
                eq(WLAN0_IFACE_NAME), eq(frameworkNetworkId),
                any(WifiSsid.class), eq(BSSID), eq(SupplicantState.COMPLETED));
    }

    /**
     * Tests the handling of network disconnected notification.
     */
    @Test
    public void testDisconnectedCallback() throws Exception {
        executeAndValidateInitializationSequence();
        assertNotNull(mISupplicantStaIfaceCallback);

        // Set the SSID for the current connection.
        mISupplicantStaIfaceCallback.onStateChanged(
                ISupplicantStaIfaceCallback.State.ASSOCIATING,
                NativeUtil.macAddressToByteArray(BSSID),
                SUPPLICANT_NETWORK_ID,
                NativeUtil.decodeSsid(SUPPLICANT_SSID));
        int reasonCode = 5;
        mISupplicantStaIfaceCallback.onDisconnected(
                NativeUtil.macAddressToByteArray(BSSID), true, reasonCode);
        verify(mWifiMonitor).broadcastNetworkDisconnectionEvent(
                eq(WLAN0_IFACE_NAME), eq(true), eq(reasonCode), eq(SUPPLICANT_SSID), eq(BSSID));

        mISupplicantStaIfaceCallback.onDisconnected(
                NativeUtil.macAddressToByteArray(BSSID), false, reasonCode);
        verify(mWifiMonitor).broadcastNetworkDisconnectionEvent(
                eq(WLAN0_IFACE_NAME), eq(false), eq(reasonCode), eq(SUPPLICANT_SSID), eq(BSSID));
    }

    /**
     * Tests the handling of incorrect network passwords.
     */
    @Test
    public void testAuthFailurePasswordOnDisconnect() throws Exception {
        executeAndValidateInitializationSequence();
        assertNotNull(mISupplicantStaIfaceCallback);
        executeAndValidateConnectSequenceWithKeyMgmt(
                0, false, WifiConfiguration.KeyMgmt.WPA_PSK, null);

        int reasonCode = 3;
        mISupplicantStaIfaceCallback.onDisconnected(
                NativeUtil.macAddressToByteArray(BSSID), true, reasonCode);
        verify(mWifiMonitor, times(0))
                .broadcastAuthenticationFailureEvent(any(), anyInt(), anyInt());

        mISupplicantStaIfaceCallback.onDisconnected(
                NativeUtil.macAddressToByteArray(BSSID), false, reasonCode);
        verify(mWifiMonitor, times(0))
                .broadcastAuthenticationFailureEvent(any(), anyInt(), anyInt());

        mISupplicantStaIfaceCallback.onStateChanged(
                ISupplicantStaIfaceCallback.State.FOURWAY_HANDSHAKE,
                NativeUtil.macAddressToByteArray(BSSID),
                SUPPLICANT_NETWORK_ID,
                NativeUtil.decodeSsid(SUPPLICANT_SSID));
        mISupplicantStaIfaceCallback.onDisconnected(
                NativeUtil.macAddressToByteArray(BSSID), false, reasonCode);

        verify(mWifiMonitor).broadcastAuthenticationFailureEvent(
                eq(WLAN0_IFACE_NAME), eq(WifiManager.ERROR_AUTH_FAILURE_WRONG_PSWD), eq(-1));
    }

    /**
     * Tests the handling of EAP failure disconnects.
     */
    @Test
    public void testAuthFailureEapOnDisconnect() throws Exception {
        executeAndValidateInitializationSequence();
        assertNotNull(mISupplicantStaIfaceCallback);
        executeAndValidateConnectSequenceWithKeyMgmt(
                0, false, WifiConfiguration.KeyMgmt.WPA_EAP, null);

        int reasonCode = 3;
        mISupplicantStaIfaceCallback.onDisconnected(
                NativeUtil.macAddressToByteArray(BSSID), true, reasonCode);
        verify(mWifiMonitor, times(0))
                .broadcastAuthenticationFailureEvent(any(), anyInt(), anyInt());

<<<<<<< HEAD
        mISupplicantStaIfaceCallback.onDisconnected(
                NativeUtil.macAddressToByteArray(BSSID), false, reasonCode);
        verify(mWifiMonitor, times(0))
                .broadcastAuthenticationFailureEvent(any(), anyInt(), anyInt());

        mISupplicantStaIfaceCallback.onStateChanged(
                ISupplicantStaIfaceCallback.State.ASSOCIATED,
                NativeUtil.macAddressToByteArray(BSSID),
                SUPPLICANT_NETWORK_ID,
                NativeUtil.decodeSsid(SUPPLICANT_SSID));
        // Ensure we don't lose our prev state with this state changed event.
        mISupplicantStaIfaceCallback.onStateChanged(
                ISupplicantStaIfaceCallback.State.DISCONNECTED,
                NativeUtil.macAddressToByteArray(BSSID),
                SUPPLICANT_NETWORK_ID,
                NativeUtil.decodeSsid(SUPPLICANT_SSID));
=======
>>>>>>> 4419e593
        mISupplicantStaIfaceCallback.onDisconnected(
                NativeUtil.macAddressToByteArray(BSSID), false, reasonCode);
        verify(mWifiMonitor, times(0))
                .broadcastAuthenticationFailureEvent(any(), anyInt(), anyInt());

<<<<<<< HEAD
=======
        mISupplicantStaIfaceCallback.onStateChanged(
                ISupplicantStaIfaceCallback.State.ASSOCIATED,
                NativeUtil.macAddressToByteArray(BSSID),
                SUPPLICANT_NETWORK_ID,
                NativeUtil.decodeSsid(SUPPLICANT_SSID));
        // Ensure we don't lose our prev state with this state changed event.
        mISupplicantStaIfaceCallback.onStateChanged(
                ISupplicantStaIfaceCallback.State.DISCONNECTED,
                NativeUtil.macAddressToByteArray(BSSID),
                SUPPLICANT_NETWORK_ID,
                NativeUtil.decodeSsid(SUPPLICANT_SSID));
        mISupplicantStaIfaceCallback.onDisconnected(
                NativeUtil.macAddressToByteArray(BSSID), false, reasonCode);

>>>>>>> 4419e593
        verify(mWifiMonitor).broadcastAuthenticationFailureEvent(
                eq(WLAN0_IFACE_NAME), eq(WifiManager.ERROR_AUTH_FAILURE_EAP_FAILURE), eq(-1));
    }

    /**
     * Tests the handling of incorrect network passwords for WPA3-Personal networks
     */
    @Test
    public void testWpa3AuthRejectionPassword() throws Exception {
        executeAndValidateInitializationSequence();
        assertNotNull(mISupplicantStaIfaceCallback);

        executeAndValidateConnectSequenceWithKeyMgmt(SUPPLICANT_NETWORK_ID, false,
                WifiConfiguration.KeyMgmt.SAE, null);

        mISupplicantStaIfaceCallback.onStateChanged(
                ISupplicantStaIfaceCallback.State.ASSOCIATING,
                NativeUtil.macAddressToByteArray(BSSID),
                SUPPLICANT_NETWORK_ID,
                NativeUtil.decodeSsid(SUPPLICANT_SSID));
        int statusCode = ISupplicantStaIfaceCallback.StatusCode.UNSPECIFIED_FAILURE;
        mISupplicantStaIfaceCallback.onAssociationRejected(
                NativeUtil.macAddressToByteArray(BSSID), statusCode, false);
        verify(mWifiMonitor).broadcastAuthenticationFailureEvent(eq(WLAN0_IFACE_NAME),
                eq(WifiManager.ERROR_AUTH_FAILURE_WRONG_PSWD), eq(-1));
        verify(mWifiMonitor).broadcastAssociationRejectionEvent(
                eq(WLAN0_IFACE_NAME), eq(statusCode), eq(false), eq(SUPPLICANT_SSID), eq(BSSID));
    }

    /**
     * Tests the handling of incorrect network passwords for WEP networks.
     */
    @Test
    public void testWepAuthRejectionPassword() throws Exception {
        executeAndValidateInitializationSequence();
        assertNotNull(mISupplicantStaIfaceCallback);

        executeAndValidateConnectSequenceWithKeyMgmt(SUPPLICANT_NETWORK_ID, false,
                WifiConfiguration.KeyMgmt.NONE, "97CA326539");

        mISupplicantStaIfaceCallback.onStateChanged(
                ISupplicantStaIfaceCallback.State.ASSOCIATING,
                NativeUtil.macAddressToByteArray(BSSID),
                SUPPLICANT_NETWORK_ID,
                NativeUtil.decodeSsid(SUPPLICANT_SSID));
        int statusCode = ISupplicantStaIfaceCallback.StatusCode.CHALLENGE_FAIL;
        mISupplicantStaIfaceCallback.onAssociationRejected(
                NativeUtil.macAddressToByteArray(BSSID), statusCode, false);
        verify(mWifiMonitor).broadcastAuthenticationFailureEvent(eq(WLAN0_IFACE_NAME),
                eq(WifiManager.ERROR_AUTH_FAILURE_WRONG_PSWD), eq(-1));
        verify(mWifiMonitor).broadcastAssociationRejectionEvent(
                eq(WLAN0_IFACE_NAME), eq(statusCode), eq(false), eq(SUPPLICANT_SSID), eq(BSSID));
    }

    /**
     * Tests the handling of incorrect network passwords, edge case.
     *
     * If the network is removed during 4-way handshake, do not call it a password mismatch.
     */
    @Test
    public void testNetworkRemovedDuring4way() throws Exception {
        executeAndValidateInitializationSequence();
        assertNotNull(mISupplicantStaIfaceCallback);

        int reasonCode = 3;

        mISupplicantStaIfaceCallback.onStateChanged(
                ISupplicantStaIfaceCallback.State.FOURWAY_HANDSHAKE,
                NativeUtil.macAddressToByteArray(BSSID),
                SUPPLICANT_NETWORK_ID,
                NativeUtil.decodeSsid(SUPPLICANT_SSID));
        mISupplicantStaIfaceCallback.onNetworkRemoved(SUPPLICANT_NETWORK_ID);
        mISupplicantStaIfaceCallback.onDisconnected(
                NativeUtil.macAddressToByteArray(BSSID), true, reasonCode);
        verify(mWifiMonitor, times(0)).broadcastAuthenticationFailureEvent(any(), anyInt(),
                anyInt());
    }

     /**
      * Tests the handling of incorrect network passwords, edge case.
      *
      * If the disconnect reason is "IE in 4way differs", do not call it a password mismatch.
      */
    @Test
    public void testIeDiffers() throws Exception {
        executeAndValidateInitializationSequence();
        assertNotNull(mISupplicantStaIfaceCallback);

        int reasonCode = ISupplicantStaIfaceCallback.ReasonCode.IE_IN_4WAY_DIFFERS;

        mISupplicantStaIfaceCallback.onStateChanged(
                ISupplicantStaIfaceCallback.State.FOURWAY_HANDSHAKE,
                NativeUtil.macAddressToByteArray(BSSID),
                SUPPLICANT_NETWORK_ID,
                NativeUtil.decodeSsid(SUPPLICANT_SSID));
        mISupplicantStaIfaceCallback.onDisconnected(
                NativeUtil.macAddressToByteArray(BSSID), true, reasonCode);
        verify(mWifiMonitor, times(0)).broadcastAuthenticationFailureEvent(any(), anyInt(),
                anyInt());
    }

    /**
     * Tests the handling of eap failure during disconnect.
     */
    @Test
    public void testEapFailure() throws Exception {
        executeAndValidateInitializationSequence();
        assertNotNull(mISupplicantStaIfaceCallback);

        int reasonCode = ISupplicantStaIfaceCallback.ReasonCode.IEEE_802_1X_AUTH_FAILED;
        mISupplicantStaIfaceCallback.onDisconnected(
                NativeUtil.macAddressToByteArray(BSSID), false, reasonCode);
        verify(mWifiMonitor, times(0)).broadcastAuthenticationFailureEvent(any(), anyInt(),
                anyInt());
    }

    /**
     * Tests the handling of association rejection notification.
     */
    @Test
    public void testAssociationRejectionCallback() throws Exception {
        executeAndValidateInitializationSequence();
        assertNotNull(mISupplicantStaIfaceCallback);

        mISupplicantStaIfaceCallback.onStateChanged(
                ISupplicantStaIfaceCallback.State.ASSOCIATING,
                NativeUtil.macAddressToByteArray(BSSID),
                SUPPLICANT_NETWORK_ID,
                NativeUtil.decodeSsid(SUPPLICANT_SSID));
        int statusCode = 7;
        mISupplicantStaIfaceCallback.onAssociationRejected(
                NativeUtil.macAddressToByteArray(BSSID), statusCode, false);
        verify(mWifiMonitor).broadcastAssociationRejectionEvent(
                eq(WLAN0_IFACE_NAME), eq(statusCode), eq(false), eq(SUPPLICANT_SSID), eq(BSSID));
    }

    /**
     * Tests the handling of authentification timeout notification.
     */
    @Test
    public void testAuthenticationTimeoutCallback() throws Exception {
        executeAndValidateInitializationSequence();
        assertNotNull(mISupplicantStaIfaceCallback);

        mISupplicantStaIfaceCallback.onAuthenticationTimeout(
                NativeUtil.macAddressToByteArray(BSSID));
        verify(mWifiMonitor).broadcastAuthenticationFailureEvent(eq(WLAN0_IFACE_NAME),
                eq(WifiManager.ERROR_AUTH_FAILURE_TIMEOUT), eq(-1));
    }

    /**
     * Tests the handling of bssid change notification.
     */
    @Test
    public void testBssidChangedCallback() throws Exception {
        executeAndValidateInitializationSequence();
        assertNotNull(mISupplicantStaIfaceCallback);

        mISupplicantStaIfaceCallback.onBssidChanged(
                BssidChangeReason.ASSOC_START, NativeUtil.macAddressToByteArray(BSSID));
        verify(mWifiMonitor).broadcastTargetBssidEvent(eq(WLAN0_IFACE_NAME), eq(BSSID));
        verify(mWifiMonitor, never()).broadcastAssociatedBssidEvent(
                eq(WLAN0_IFACE_NAME), eq(BSSID));

        reset(mWifiMonitor);
        mISupplicantStaIfaceCallback.onBssidChanged(
                BssidChangeReason.ASSOC_COMPLETE, NativeUtil.macAddressToByteArray(BSSID));
        verify(mWifiMonitor, never()).broadcastTargetBssidEvent(eq(WLAN0_IFACE_NAME), eq(BSSID));
        verify(mWifiMonitor).broadcastAssociatedBssidEvent(eq(WLAN0_IFACE_NAME), eq(BSSID));

        reset(mWifiMonitor);
        mISupplicantStaIfaceCallback.onBssidChanged(
                BssidChangeReason.DISASSOC, NativeUtil.macAddressToByteArray(BSSID));
        verify(mWifiMonitor, never()).broadcastTargetBssidEvent(eq(WLAN0_IFACE_NAME), eq(BSSID));
        verify(mWifiMonitor, never()).broadcastAssociatedBssidEvent(
                eq(WLAN0_IFACE_NAME), eq(BSSID));
    }

    /**
     * Tests the handling of EAP failure notification.
     */
    @Test
    public void testEapFailureCallback() throws Exception {
        int eapFailureCode = WifiNative.EAP_SIM_VENDOR_SPECIFIC_CERT_EXPIRED;
        testInitialize_successV1_1();
        assertNotNull(mISupplicantStaIfaceCallbackV1_1);

        mISupplicantStaIfaceCallbackV1_1.onEapFailure_1_1(eapFailureCode);
        verify(mWifiMonitor).broadcastAuthenticationFailureEvent(
                eq(WLAN0_IFACE_NAME), eq(WifiManager.ERROR_AUTH_FAILURE_EAP_FAILURE),
                eq(eapFailureCode));
    }

    /**
     * Tests the handling of EAP failure notification.
     */
    @Test
    public void testEapFailureCallback1_3() throws Exception {
        int eapFailureCode = WifiNative.EAP_SIM_VENDOR_SPECIFIC_CERT_EXPIRED;
        testInitialize_successV1_3();
        assertNotNull(mISupplicantStaIfaceCallbackV13);

        mISupplicantStaIfaceCallbackV13.onEapFailure_1_3(eapFailureCode);
        verify(mWifiMonitor).broadcastAuthenticationFailureEvent(
                eq(WLAN0_IFACE_NAME), eq(WifiManager.ERROR_AUTH_FAILURE_EAP_FAILURE),
                eq(eapFailureCode));
    }

    /**
     * Tests the handling of Wps success notification.
     */
    @Test
    public void testWpsSuccessCallback() throws Exception {
        executeAndValidateInitializationSequence();
        assertNotNull(mISupplicantStaIfaceCallback);

        mISupplicantStaIfaceCallback.onWpsEventSuccess();
        verify(mWifiMonitor).broadcastWpsSuccessEvent(eq(WLAN0_IFACE_NAME));
    }

    /**
     * Tests the handling of Wps fail notification.
     */
    @Test
    public void testWpsFailureCallback() throws Exception {
        executeAndValidateInitializationSequence();
        assertNotNull(mISupplicantStaIfaceCallback);

        short cfgError = ISupplicantStaIfaceCallback.WpsConfigError.MULTIPLE_PBC_DETECTED;
        short errorInd = ISupplicantStaIfaceCallback.WpsErrorIndication.SECURITY_WEP_PROHIBITED;
        mISupplicantStaIfaceCallback.onWpsEventFail(
                NativeUtil.macAddressToByteArray(BSSID), cfgError, errorInd);
        verify(mWifiMonitor).broadcastWpsFailEvent(eq(WLAN0_IFACE_NAME),
                eq((int) cfgError), eq((int) errorInd));
    }

    /**
     * Tests the handling of Wps fail notification.
     */
    @Test
    public void testWpsTimeoutCallback() throws Exception {
        executeAndValidateInitializationSequence();
        assertNotNull(mISupplicantStaIfaceCallback);

        short cfgError = ISupplicantStaIfaceCallback.WpsConfigError.MSG_TIMEOUT;
        short errorInd = ISupplicantStaIfaceCallback.WpsErrorIndication.NO_ERROR;
        mISupplicantStaIfaceCallback.onWpsEventFail(
                NativeUtil.macAddressToByteArray(BSSID), cfgError, errorInd);
        verify(mWifiMonitor).broadcastWpsTimeoutEvent(eq(WLAN0_IFACE_NAME));
    }

    /**
     * Tests the handling of Wps pbc overlap notification.
     */
    @Test
    public void testWpsPbcOverlapCallback() throws Exception {
        executeAndValidateInitializationSequence();
        assertNotNull(mISupplicantStaIfaceCallback);

        mISupplicantStaIfaceCallback.onWpsEventPbcOverlap();
        verify(mWifiMonitor).broadcastWpsOverlapEvent(eq(WLAN0_IFACE_NAME));
    }

    /**
     * Tests the handling of service manager death notification.
     */
    @Test
    public void testServiceManagerDeathCallback() throws Exception {
        executeAndValidateInitializationSequence();
        assertNotNull(mServiceManagerDeathCaptor.getValue());
        assertTrue(mDut.isInitializationComplete());
        assertTrue(mDut.registerDeathHandler(mSupplicantHalDeathHandler));

        mServiceManagerDeathCaptor.getValue().serviceDied(5L);
        mLooper.dispatchAll();

        assertFalse(mDut.isInitializationComplete());
        verify(mSupplicantHalDeathHandler).onDeath();
    }

    /**
     * Tests the handling of supplicant death notification.
     */
    @Test
    public void testSupplicantDeathCallback() throws Exception {
        executeAndValidateInitializationSequence();
        assertNotNull(mSupplicantDeathCaptor.getValue());
        assertTrue(mDut.isInitializationComplete());
        assertTrue(mDut.registerDeathHandler(mSupplicantHalDeathHandler));

        mSupplicantDeathCaptor.getValue().serviceDied(mDeathRecipientCookieCaptor.getValue());
        mLooper.dispatchAll();

        assertFalse(mDut.isInitializationComplete());
        verify(mSupplicantHalDeathHandler).onDeath();
    }

    /**
     * Tests the handling of supplicant death notification.
     */
    @Test
    public void testSupplicantStaleDeathCallback() throws Exception {
        executeAndValidateInitializationSequence();
        assertNotNull(mSupplicantDeathCaptor.getValue());
        assertTrue(mDut.isInitializationComplete());
        assertTrue(mDut.registerDeathHandler(mSupplicantHalDeathHandler));

        mSupplicantDeathCaptor.getValue().serviceDied(mDeathRecipientCookieCaptor.getValue() - 1);
        mLooper.dispatchAll();

        assertTrue(mDut.isInitializationComplete());
        verify(mSupplicantHalDeathHandler, never()).onDeath();
    }

    /**
     * When wpa_supplicant is dead, we could end up getting a remote exception on a hwbinder call
     * and then the death notification.
     */
    @Test
    public void testHandleRemoteExceptionAndDeathNotification() throws Exception {
        executeAndValidateInitializationSequence();
        assertTrue(mDut.registerDeathHandler(mSupplicantHalDeathHandler));
        assertTrue(mDut.isInitializationComplete());

        // Throw remote exception on hwbinder call.
        when(mISupplicantStaIfaceMock.setPowerSave(anyBoolean()))
                .thenThrow(new RemoteException());
        assertFalse(mDut.setPowerSave(WLAN0_IFACE_NAME, true));
        verify(mISupplicantStaIfaceMock).setPowerSave(true);

        // Check that remote exception cleared all internal state.
        assertFalse(mDut.isInitializationComplete());

        // Ensure that further calls fail because the remote exception clears any state.
        assertFalse(mDut.setPowerSave(WLAN0_IFACE_NAME, true));
        //.. No call to ISupplicantStaIface object

        // Now trigger a death notification and ensure it's handled.
        assertNotNull(mSupplicantDeathCaptor.getValue());
        mSupplicantDeathCaptor.getValue().serviceDied(mDeathRecipientCookieCaptor.getValue());
        mLooper.dispatchAll();

        // External death notification fires only once!
        verify(mSupplicantHalDeathHandler).onDeath();
    }

    /**
     * Tests the setting of log level.
     */
    @Test
    public void testSetLogLevel() throws Exception {
        when(mISupplicantMock.setDebugParams(anyInt(), anyBoolean(), anyBoolean()))
                .thenReturn(mStatusSuccess);

        // Fail before initialization is performed.
        assertFalse(mDut.setLogLevel(true));

        executeAndValidateInitializationSequence();

        // This should work.
        assertTrue(mDut.setLogLevel(true));
        verify(mISupplicantMock)
                .setDebugParams(eq(ISupplicant.DebugLevel.DEBUG), eq(false), eq(false));
    }

    /**
     * Tests the setting of concurrency priority.
     */
    @Test
    public void testConcurrencyPriority() throws Exception {
        when(mISupplicantMock.setConcurrencyPriority(anyInt())).thenReturn(mStatusSuccess);

        // Fail before initialization is performed.
        assertFalse(mDut.setConcurrencyPriority(false));

        executeAndValidateInitializationSequence();

        // This should work.
        assertTrue(mDut.setConcurrencyPriority(false));
        verify(mISupplicantMock).setConcurrencyPriority(eq(IfaceType.P2P));
        assertTrue(mDut.setConcurrencyPriority(true));
        verify(mISupplicantMock).setConcurrencyPriority(eq(IfaceType.STA));
    }

    /**
     * Tests the start of wps registrar.
     */
    @Test
    public void testStartWpsRegistrar() throws Exception {
        when(mISupplicantStaIfaceMock.startWpsRegistrar(any(byte[].class), anyString()))
                .thenReturn(mStatusSuccess);

        // Fail before initialization is performed.
        assertFalse(mDut.startWpsRegistrar(WLAN0_IFACE_NAME, null, null));

        executeAndValidateInitializationSequence();

        assertFalse(mDut.startWpsRegistrar(WLAN0_IFACE_NAME, null, null));
        verify(mISupplicantStaIfaceMock, never()).startWpsRegistrar(any(byte[].class), anyString());

        assertFalse(mDut.startWpsRegistrar(WLAN0_IFACE_NAME, new String(), "452233"));
        verify(mISupplicantStaIfaceMock, never()).startWpsRegistrar(any(byte[].class), anyString());

        assertTrue(mDut.startWpsRegistrar(WLAN0_IFACE_NAME, "45:23:12:12:12:98", "562535"));
        verify(mISupplicantStaIfaceMock).startWpsRegistrar(any(byte[].class), anyString());
    }

    /**
     * Tests the start of wps PBC.
     */
    @Test
    public void testStartWpsPbc() throws Exception {
        when(mISupplicantStaIfaceMock.startWpsPbc(any(byte[].class))).thenReturn(mStatusSuccess);
        String bssid = "45:23:12:12:12:98";
        byte[] bssidBytes = {0x45, 0x23, 0x12, 0x12, 0x12, (byte) 0x98};
        byte[] anyBssidBytes = {0, 0, 0, 0, 0, 0};

        // Fail before initialization is performed.
        assertFalse(mDut.startWpsPbc(WLAN0_IFACE_NAME, bssid));
        verify(mISupplicantStaIfaceMock, never()).startWpsPbc(any(byte[].class));

        executeAndValidateInitializationSequence();

        assertTrue(mDut.startWpsPbc(WLAN0_IFACE_NAME, bssid));
        verify(mISupplicantStaIfaceMock).startWpsPbc(eq(bssidBytes));

        assertTrue(mDut.startWpsPbc(WLAN0_IFACE_NAME, null));
        verify(mISupplicantStaIfaceMock).startWpsPbc(eq(anyBssidBytes));
    }

    /**
     * Tests country code setter
     */
    @Test
    public void testSetCountryCode() throws Exception {
        when(mISupplicantStaIfaceMock.setCountryCode(any(byte[].class))).thenReturn(mStatusSuccess);
        String testCountryCode = "US";

        // Fail before initialization is performed.
        assertFalse(mDut.setCountryCode(WLAN0_IFACE_NAME, testCountryCode));
        verify(mISupplicantStaIfaceMock, never()).setCountryCode(any(byte[].class));

        executeAndValidateInitializationSequence();

        assertTrue(mDut.setCountryCode(WLAN0_IFACE_NAME, testCountryCode));
        verify(mISupplicantStaIfaceMock).setCountryCode(eq(testCountryCode.getBytes()));

        // Bad input values should fail the call.
        reset(mISupplicantStaIfaceMock);

        assertFalse(mDut.setCountryCode(WLAN0_IFACE_NAME, null));
        verify(mISupplicantStaIfaceMock, never()).setCountryCode(any(byte[].class));

        assertFalse(mDut.setCountryCode(WLAN0_IFACE_NAME, "U"));
        verify(mISupplicantStaIfaceMock, never()).setCountryCode(any(byte[].class));
    }

    /**
     * Tests the start daemon for V1_0 service.
     */
    @Test
    public void testStartDaemonV1_0() throws Exception {
        executeAndValidateInitializationSequence();
        assertTrue(mDut.startDaemon());
        verify(mFrameworkFacade).startSupplicant();
    }

    /**
     * Tests the start daemon for V1_1 service.
     */
    @Test
    public void testStartDaemonV1_1() throws Exception {
        setupMocksForHalV1_1();

        executeAndValidateInitializationSequenceV1_1(false, false);
        assertTrue(mDut.startDaemon());
        verify(mFrameworkFacade, never()).startSupplicant();
    }

    /**
     * Tests the terminate for V1_0 service.
     */
    @Test
    public void testTerminateV1_0() throws Exception {
        executeAndValidateInitializationSequence();
        mDut.terminate();
        verify(mFrameworkFacade).stopSupplicant();
    }

    /**
     * Tests the start daemon for V1_1 service.
     */
    @Test
    public void testTerminateV1_1() throws Exception {
        setupMocksForHalV1_1();

        executeAndValidateInitializationSequenceV1_1(false, false);
        mDut.terminate();
        verify(mFrameworkFacade, never()).stopSupplicant();
        verify(mISupplicantMockV1_1).terminate();
    }

    private class GetKeyMgmtCapabilitiesAnswer extends MockAnswerUtil.AnswerWithArguments {
        private int mKeyMgmtCapabilities;

        GetKeyMgmtCapabilitiesAnswer(int keyMgmtCapabilities) {
            mKeyMgmtCapabilities = keyMgmtCapabilities;
        }

        public void answer(android.hardware.wifi.supplicant.V1_2.ISupplicantStaIface
                .getKeyMgmtCapabilitiesCallback cb) {
            cb.onValues(mStatusSuccess, mKeyMgmtCapabilities);
        }
    }

    private class GetKeyMgmtCapabilities_1_3Answer extends MockAnswerUtil.AnswerWithArguments {
        private int mKeyMgmtCapabilities;

        GetKeyMgmtCapabilities_1_3Answer(int keyMgmtCapabilities) {
            mKeyMgmtCapabilities = keyMgmtCapabilities;
        }

        public void answer(android.hardware.wifi.supplicant.V1_3.ISupplicantStaIface
                .getKeyMgmtCapabilities_1_3Callback cb) {
            cb.onValues(mStatusSuccess, mKeyMgmtCapabilities);
        }
    }

    /**
     * Test get key management capabilities API on old HAL, should return 0 (not supported)
     */
    @Test
    public void testGetKeyMgmtCapabilitiesOldHal() throws Exception {
        setupMocksForHalV1_1();

        executeAndValidateInitializationSequenceV1_1(false, false);

        assertTrue(mDut.getAdvancedKeyMgmtCapabilities(WLAN0_IFACE_NAME) == 0);
    }

    /**
     * Test WPA3-Personal SAE key may management support
     */
    @Test
    public void testGetKeyMgmtCapabilitiesWpa3Sae() throws Exception {
        setupMocksForHalV1_2();

        executeAndValidateInitializationSequenceV1_2();

        doAnswer(new GetKeyMgmtCapabilitiesAnswer(android.hardware.wifi.supplicant.V1_2
                .ISupplicantStaNetwork.KeyMgmtMask.SAE))
                .when(mISupplicantStaIfaceMockV1_2).getKeyMgmtCapabilities(any(
                android.hardware.wifi.supplicant.V1_2.ISupplicantStaIface
                        .getKeyMgmtCapabilitiesCallback.class));

        assertEquals(WIFI_FEATURE_WPA3_SAE, mDut.getAdvancedKeyMgmtCapabilities(WLAN0_IFACE_NAME));
    }

    /**
     * Test WPA3-Enterprise Suite-B-192 key may management support
     */
    @Test
    public void testGetKeyMgmtCapabilitiesWpa3SuiteB() throws Exception {
        setupMocksForHalV1_2();

        executeAndValidateInitializationSequenceV1_2();

        doAnswer(new GetKeyMgmtCapabilitiesAnswer(android.hardware.wifi.supplicant.V1_2
                .ISupplicantStaNetwork.KeyMgmtMask.SUITE_B_192))
                .when(mISupplicantStaIfaceMockV1_2).getKeyMgmtCapabilities(any(
                android.hardware.wifi.supplicant.V1_2.ISupplicantStaIface
                        .getKeyMgmtCapabilitiesCallback.class));

        assertEquals(WIFI_FEATURE_WPA3_SUITE_B,
                mDut.getAdvancedKeyMgmtCapabilities(WLAN0_IFACE_NAME));
    }

    /**
     * Test Enhanced Open (OWE) key may management support
     */
    @Test
    public void testGetKeyMgmtCapabilitiesOwe() throws Exception {
        setupMocksForHalV1_2();

        executeAndValidateInitializationSequenceV1_2();

        doAnswer(new GetKeyMgmtCapabilitiesAnswer(android.hardware.wifi.supplicant.V1_2
                .ISupplicantStaNetwork.KeyMgmtMask.OWE))
                .when(mISupplicantStaIfaceMockV1_2).getKeyMgmtCapabilities(any(
                android.hardware.wifi.supplicant.V1_2.ISupplicantStaIface
                        .getKeyMgmtCapabilitiesCallback.class));

        assertEquals(WIFI_FEATURE_OWE, mDut.getAdvancedKeyMgmtCapabilities(WLAN0_IFACE_NAME));
    }

    /**
     * Test Enhanced Open (OWE) and SAE key may management support
     */
    @Test
    public void testGetKeyMgmtCapabilitiesOweAndSae() throws Exception {
        setupMocksForHalV1_2();

        executeAndValidateInitializationSequenceV1_2();

        doAnswer(new GetKeyMgmtCapabilitiesAnswer(android.hardware.wifi.supplicant.V1_2
                .ISupplicantStaNetwork.KeyMgmtMask.OWE
                | android.hardware.wifi.supplicant.V1_2.ISupplicantStaNetwork.KeyMgmtMask.SAE))
                .when(mISupplicantStaIfaceMockV1_2).getKeyMgmtCapabilities(any(
                android.hardware.wifi.supplicant.V1_2.ISupplicantStaIface
                        .getKeyMgmtCapabilitiesCallback.class));

        assertEquals(WIFI_FEATURE_OWE | WIFI_FEATURE_WPA3_SAE,
                mDut.getAdvancedKeyMgmtCapabilities(WLAN0_IFACE_NAME));
    }

    /**
     * Test Easy Connect (DPP) key may management support
     */
    @Test
    public void testGetKeyMgmtCapabilitiesDpp() throws Exception {
        setupMocksForHalV1_2();

        executeAndValidateInitializationSequenceV1_2();

        doAnswer(new GetKeyMgmtCapabilitiesAnswer(android.hardware.wifi.supplicant.V1_2
                .ISupplicantStaNetwork.KeyMgmtMask.DPP))
                .when(mISupplicantStaIfaceMockV1_2).getKeyMgmtCapabilities(any(
                android.hardware.wifi.supplicant.V1_2.ISupplicantStaIface
                        .getKeyMgmtCapabilitiesCallback.class));

        assertEquals(WIFI_FEATURE_DPP, mDut.getAdvancedKeyMgmtCapabilities(WLAN0_IFACE_NAME));
    }

    /**
     * Test WAPI key may management support
     */
    @Test
    public void testGetKeyMgmtCapabilitiesWapi() throws Exception {
        setupMocksForHalV1_3();

        executeAndValidateInitializationSequenceV1_3();

        doAnswer(new GetKeyMgmtCapabilities_1_3Answer(android.hardware.wifi.supplicant.V1_3
                .ISupplicantStaNetwork.KeyMgmtMask.WAPI_PSK))
                .when(mISupplicantStaIfaceMockV13).getKeyMgmtCapabilities_1_3(any(
                android.hardware.wifi.supplicant.V1_3.ISupplicantStaIface
                        .getKeyMgmtCapabilities_1_3Callback.class));

        assertEquals(WIFI_FEATURE_WAPI, mDut.getAdvancedKeyMgmtCapabilities(WLAN0_IFACE_NAME));
    }

    /**
     * Test FILS SHA256 key management support.
     */
    @Test
    public void testGetKeyMgmtCapabilitiesFilsSha256() throws Exception {
        setupMocksForHalV1_3();

        executeAndValidateInitializationSequenceV1_3();

        doAnswer(new GetKeyMgmtCapabilities_1_3Answer(android.hardware.wifi.supplicant.V1_3
                .ISupplicantStaNetwork.KeyMgmtMask.FILS_SHA256))
                .when(mISupplicantStaIfaceMockV13).getKeyMgmtCapabilities_1_3(any(
                android.hardware.wifi.supplicant.V1_3.ISupplicantStaIface
                        .getKeyMgmtCapabilities_1_3Callback.class));

        assertEquals(WIFI_FEATURE_FILS_SHA256,
                mDut.getAdvancedKeyMgmtCapabilities(WLAN0_IFACE_NAME));
    }

    /**
     * Test FILS SHA384 key management support.
     */
    @Test
    public void testGetKeyMgmtCapabilitiesFilsSha384() throws Exception {
        setupMocksForHalV1_3();

        executeAndValidateInitializationSequenceV1_3();

        doAnswer(new GetKeyMgmtCapabilities_1_3Answer(android.hardware.wifi.supplicant.V1_3
                .ISupplicantStaNetwork.KeyMgmtMask.FILS_SHA384))
                .when(mISupplicantStaIfaceMockV13).getKeyMgmtCapabilities_1_3(any(
                android.hardware.wifi.supplicant.V1_3.ISupplicantStaIface
                        .getKeyMgmtCapabilities_1_3Callback.class));

        assertEquals(WIFI_FEATURE_FILS_SHA384,
                mDut.getAdvancedKeyMgmtCapabilities(WLAN0_IFACE_NAME));
    }

    /**
     * Test Easy Connect (DPP) calls return failure if hal version is less than 1_2
     */
    @Test
    public void testDppFailsWithOldHal() throws Exception {
        assertEquals(-1, mDut.addDppPeerUri(WLAN0_IFACE_NAME, "/blah"));
        assertFalse(mDut.removeDppUri(WLAN0_IFACE_NAME, 0));
        assertFalse(mDut.stopDppInitiator(WLAN0_IFACE_NAME));
        assertFalse(mDut.startDppConfiguratorInitiator(WLAN0_IFACE_NAME,
                1, 2, "Buckle", "My", "Shoe",
                3, 4));
        assertFalse(mDut.startDppEnrolleeInitiator(WLAN0_IFACE_NAME, 3, 14));
    }

    /**
     * Test adding PMK cache entry to the supplicant.
     */
    @Test
    public void testSetPmkSuccess() throws Exception {
        int testFrameworkNetworkId = 9;
        long testStartSeconds = PMK_CACHE_EXPIRATION_IN_SEC / 2;
        WifiConfiguration config = new WifiConfiguration();
        config.networkId = testFrameworkNetworkId;
        config.allowedKeyManagement.set(WifiConfiguration.KeyMgmt.WPA_EAP);
        PmkCacheStoreData pmkCacheData =
                new PmkCacheStoreData(PMK_CACHE_EXPIRATION_IN_SEC, new ArrayList<Byte>(),
                        MacAddress.fromBytes(CONNECTED_MAC_ADDRESS_BYTES));
        mDut.mPmkCacheEntries.put(testFrameworkNetworkId, pmkCacheData);
        when(mClock.getElapsedSinceBootMillis()).thenReturn(testStartSeconds * 1000L);

        setupMocksForHalV1_3();
        setupMocksForPmkCache();
        setupMocksForConnectSequence(false);

        executeAndValidateInitializationSequenceV1_3();
        assertTrue(mDut.connectToNetwork(WLAN0_IFACE_NAME, config));

        verify(mSupplicantStaNetworkMock).setPmkCache(eq(pmkCacheData.data));
        verify(mISupplicantStaIfaceCallbackV13)
                .onPmkCacheAdded(eq(PMK_CACHE_EXPIRATION_IN_SEC), eq(pmkCacheData.data));
        // there is only one cache entry, the next expiration alarm should be the same as
        // its expiration time.
        verify(mHandler).postDelayed(
                /* private listener */ any(),
                eq(SupplicantStaIfaceHal.PMK_CACHE_EXPIRATION_ALARM_TAG),
                eq((PMK_CACHE_EXPIRATION_IN_SEC - testStartSeconds) * 1000));
    }

    /**
     * Test adding PMK cache entry is not called if there is no
     * valid PMK cache for a corresponding configuratoin.
     */
    @Test
    public void testAddPmkEntryNotCalledIfNoPmkCache() throws Exception {
        int testFrameworkNetworkId = 9;
        long testStartSeconds = PMK_CACHE_EXPIRATION_IN_SEC / 2;
        WifiConfiguration config = new WifiConfiguration();
        config.networkId = testFrameworkNetworkId;
        config.allowedKeyManagement.set(WifiConfiguration.KeyMgmt.WPA_EAP);
        when(mClock.getElapsedSinceBootMillis()).thenReturn(testStartSeconds * 1000L);

        setupMocksForHalV1_3();
        setupMocksForPmkCache();
        setupMocksForConnectSequence(false);
        executeAndValidateInitializationSequenceV1_3();
        assertTrue(mDut.connectToNetwork(WLAN0_IFACE_NAME, config));

        verify(mSupplicantStaNetworkMock, never()).setPmkCache(any(ArrayList.class));
        verify(mISupplicantStaIfaceCallbackV13, never()).onPmkCacheAdded(
                anyLong(), any(ArrayList.class));
        verify(mHandler, never()).postDelayed(
                /* private listener */ any(),
                eq(SupplicantStaIfaceHal.PMK_CACHE_EXPIRATION_ALARM_TAG),
                anyLong());
    }

    /**
     * Test adding PMK cache entry returns faliure if this is a psk network.
     */
    @Test
    public void testAddPmkEntryIsOmittedWithPskNetwork() throws Exception {
        int testFrameworkNetworkId = 9;
        long testStartSeconds = PMK_CACHE_EXPIRATION_IN_SEC / 2;
        WifiConfiguration config = new WifiConfiguration();
        config.networkId = testFrameworkNetworkId;
        config.allowedKeyManagement.set(WifiConfiguration.KeyMgmt.WPA_PSK);
        PmkCacheStoreData pmkCacheData =
                new PmkCacheStoreData(PMK_CACHE_EXPIRATION_IN_SEC, new ArrayList<Byte>(),
                        MacAddress.fromBytes(CONNECTED_MAC_ADDRESS_BYTES));
        mDut.mPmkCacheEntries.put(testFrameworkNetworkId, pmkCacheData);
        when(mClock.getElapsedSinceBootMillis()).thenReturn(testStartSeconds * 1000L);

        setupMocksForHalV1_3();
        setupMocksForPmkCache();
        setupMocksForConnectSequence(false);
        executeAndValidateInitializationSequenceV1_3();
        assertTrue(mDut.connectToNetwork(WLAN0_IFACE_NAME, config));

        verify(mSupplicantStaNetworkMock, never()).setPmkCache(any(ArrayList.class));
        verify(mISupplicantStaIfaceCallbackV13, never()).onPmkCacheAdded(
                anyLong(), any(ArrayList.class));
        verify(mHandler, never()).postDelayed(
                /* private listener */ any(),
                eq(SupplicantStaIfaceHal.PMK_CACHE_EXPIRATION_ALARM_TAG),
                anyLong());
    }

    /**
     * Test adding PMK cache entry returns faliure if HAL version is less than 1_3
     */
    @Test
    public void testAddPmkEntryIsOmittedWithOldHal() throws Exception {
        int testFrameworkNetworkId = 9;
        long testStartSeconds = PMK_CACHE_EXPIRATION_IN_SEC / 2;
        WifiConfiguration config = new WifiConfiguration();
        config.networkId = testFrameworkNetworkId;
        config.allowedKeyManagement.set(WifiConfiguration.KeyMgmt.WPA_EAP);
        PmkCacheStoreData pmkCacheData =
                new PmkCacheStoreData(PMK_CACHE_EXPIRATION_IN_SEC, new ArrayList<Byte>(),
                        MacAddress.fromBytes(CONNECTED_MAC_ADDRESS_BYTES));
        mDut.mPmkCacheEntries.put(testFrameworkNetworkId, pmkCacheData);
        when(mClock.getElapsedSinceBootMillis()).thenReturn(testStartSeconds * 1000L);

        setupMocksForConnectSequence(false);
        executeAndValidateInitializationSequence();
        assertTrue(mDut.connectToNetwork(WLAN0_IFACE_NAME, config));

        verify(mSupplicantStaNetworkMock).setPmkCache(eq(pmkCacheData.data));
        assertNull(mISupplicantStaIfaceCallbackV13);
        verify(mHandler, never()).postDelayed(
                /* private listener */ any(),
                eq(SupplicantStaIfaceHal.PMK_CACHE_EXPIRATION_ALARM_TAG),
                anyLong());
    }

    /**
     * Tests the handling of assoc reject for PMK cache
     */
    @Test
    public void testRemovePmkEntryOnReceivingAssocReject() throws Exception {
        int testFrameworkNetworkId = 9;
        long testStartSeconds = PMK_CACHE_EXPIRATION_IN_SEC / 2;
        WifiConfiguration config = new WifiConfiguration();
        config.networkId = testFrameworkNetworkId;
        config.allowedKeyManagement.set(WifiConfiguration.KeyMgmt.WPA_EAP);
        PmkCacheStoreData pmkCacheData =
                new PmkCacheStoreData(PMK_CACHE_EXPIRATION_IN_SEC, new ArrayList<Byte>(),
                        MacAddress.fromBytes(CONNECTED_MAC_ADDRESS_BYTES));
        mDut.mPmkCacheEntries.put(testFrameworkNetworkId, pmkCacheData);
        when(mClock.getElapsedSinceBootMillis()).thenReturn(testStartSeconds * 1000L);

        setupMocksForHalV1_3();
        setupMocksForPmkCache();
        setupMocksForConnectSequence(false);

        executeAndValidateInitializationSequenceV1_3();
        assertTrue(mDut.connectToNetwork(WLAN0_IFACE_NAME, config));

        int statusCode = 7;
        mISupplicantStaIfaceCallbackV13.onAssociationRejected(
                NativeUtil.macAddressToByteArray(BSSID), statusCode, false);

        assertNull(mDut.mPmkCacheEntries.get(testFrameworkNetworkId));
    }

    /**
     * Tests the PMK cache is removed and not set if MAC address is changed.
     */
    @Test
    public void testRemovePmkEntryOnMacAddressChanged() throws Exception {
        int testFrameworkNetworkId = 9;
        long testStartSeconds = PMK_CACHE_EXPIRATION_IN_SEC / 2;
        WifiConfiguration config = new WifiConfiguration();
        config.networkId = testFrameworkNetworkId;
        config.allowedKeyManagement.set(WifiConfiguration.KeyMgmt.WPA_EAP);
        // Assume we have a PMK cache with a different MAC address.
        final byte[] previouisConnectedMacAddressBytes =
                {0x00, 0x01, 0x02, 0x03, 0x04, 0x09};
        PmkCacheStoreData pmkCacheData =
                new PmkCacheStoreData(PMK_CACHE_EXPIRATION_IN_SEC, new ArrayList<Byte>(),
                        MacAddress.fromBytes(previouisConnectedMacAddressBytes));
        mDut.mPmkCacheEntries.put(testFrameworkNetworkId, pmkCacheData);
        when(mClock.getElapsedSinceBootMillis()).thenReturn(testStartSeconds * 1000L);

        setupMocksForHalV1_3();
        setupMocksForPmkCache();
        setupMocksForConnectSequence(false);

        // When MAC is not changed, PMK cache should NOT be removed.
        mDut.removeNetworkCachedDataIfNeeded(testFrameworkNetworkId,
                MacAddress.fromBytes(previouisConnectedMacAddressBytes));
        assertEquals(pmkCacheData, mDut.mPmkCacheEntries.get(testFrameworkNetworkId));

        // When MAC is changed, PMK cache should be removed.
        mDut.removeNetworkCachedDataIfNeeded(testFrameworkNetworkId,
                MacAddress.fromBytes(CONNECTED_MAC_ADDRESS_BYTES));
        assertNull(mDut.mPmkCacheEntries.get(testFrameworkNetworkId));
    }

    /**
     * Test getConnectionCapabilities
     * Should fail if running HAL lower than V1_3
     */
    @Test
    public void testGetConnectionCapabilitiesV1_2() throws Exception {
        setupMocksForHalV1_2();
        executeAndValidateInitializationSequenceV1_2();
        WifiNative.ConnectionCapabilities cap = mDut.getConnectionCapabilities(WLAN0_IFACE_NAME);
        assertEquals(ScanResult.WIFI_STANDARD_UNKNOWN, cap.wifiStandard);
    }

    private class GetConnCapabilitiesAnswerV1_3 extends MockAnswerUtil.AnswerWithArguments {
        private android.hardware.wifi.supplicant.V1_3.ConnectionCapabilities mConnCapabilities;

        GetConnCapabilitiesAnswerV1_3(int wifiTechnology, int channelBandwidth,
                int maxNumberTxSpatialStreams, int maxNumberRxSpatialStreams) {
            mConnCapabilities = new android.hardware.wifi.supplicant.V1_3.ConnectionCapabilities();
            mConnCapabilities.technology = wifiTechnology;
            mConnCapabilities.channelBandwidth = channelBandwidth;
            mConnCapabilities.maxNumberTxSpatialStreams = maxNumberTxSpatialStreams;
            mConnCapabilities.maxNumberRxSpatialStreams = maxNumberRxSpatialStreams;
        }

        public void answer(android.hardware.wifi.supplicant.V1_3.ISupplicantStaIface
                .getConnectionCapabilitiesCallback cb) {
            cb.onValues(mStatusSuccess, mConnCapabilities);
        }
    }

    private class GetConnCapabilitiesAnswerV1_4 extends MockAnswerUtil.AnswerWithArguments {
        private ConnectionCapabilities mConnCapabilities;

        GetConnCapabilitiesAnswerV1_4(int wifiTechnology, int legacyMode, int channelBandwidth,
                int maxNumberTxSpatialStreams, int maxNumberRxSpatialStreams) {
            mConnCapabilities = new ConnectionCapabilities();
            mConnCapabilities.V1_3.technology = wifiTechnology;
            mConnCapabilities.legacyMode = legacyMode;
            mConnCapabilities.V1_3.channelBandwidth = channelBandwidth;
            mConnCapabilities.V1_3.maxNumberTxSpatialStreams = maxNumberTxSpatialStreams;
            mConnCapabilities.V1_3.maxNumberRxSpatialStreams = maxNumberRxSpatialStreams;
        }

        public void answer(android.hardware.wifi.supplicant.V1_4.ISupplicantStaIface
                .getConnectionCapabilities_1_4Callback cb) {
            cb.onValues(mStatusSuccess, mConnCapabilities);
        }
    }

    /**
     * Test getConnectionCapabilities if running with HAL V1_3
     */
    @Test
    public void testGetConnectionCapabilitiesV1_3() throws Exception {
        setupMocksForHalV1_3();

        executeAndValidateInitializationSequenceV1_3();
        int testWifiTechnologyHal = WifiTechnology.VHT;
        int testWifiStandardWifiInfo = ScanResult.WIFI_STANDARD_11AC;
        int testChannelBandwidthHal = WifiChannelWidthInMhz.WIDTH_80P80;
        int testChannelBandwidth = ScanResult.CHANNEL_WIDTH_80MHZ_PLUS_MHZ;
        int maxNumberTxSpatialStreams = 3;
        int maxNumberRxSpatialStreams = 1;

        doAnswer(new GetConnCapabilitiesAnswerV1_3(testWifiTechnologyHal, testChannelBandwidthHal,
                maxNumberTxSpatialStreams, maxNumberRxSpatialStreams))
                .when(mISupplicantStaIfaceMockV13).getConnectionCapabilities(any(
                android.hardware.wifi.supplicant.V1_3.ISupplicantStaIface
                        .getConnectionCapabilitiesCallback.class));
        WifiNative.ConnectionCapabilities cap = mDut.getConnectionCapabilities(WLAN0_IFACE_NAME);
        assertEquals(testWifiStandardWifiInfo, cap.wifiStandard);
        assertEquals(false, cap.is11bMode);
        assertEquals(testChannelBandwidth, cap.channelBandwidth);
        assertEquals(maxNumberTxSpatialStreams, cap.maxNumberTxSpatialStreams);
        assertEquals(maxNumberRxSpatialStreams, cap.maxNumberRxSpatialStreams);
    }

    /**
     * Test getConnectionCapabilities if running with HAL V1_4
     */
    @Test
    public void testGetConnectionCapabilitiesV1_4() throws Exception {
        setupMocksForHalV1_4();

        executeAndValidateInitializationSequenceV1_3();
        int testWifiTechnologyHal = WifiTechnology.LEGACY;
        int testLegacyMode = LegacyMode.B_MODE;
        int testWifiStandardWifiInfo = ScanResult.WIFI_STANDARD_LEGACY;
        int testChannelBandwidthHal = WifiChannelWidthInMhz.WIDTH_20;
        int testChannelBandwidth = ScanResult.CHANNEL_WIDTH_20MHZ;
        int maxNumberTxSpatialStreams = 1;
        int maxNumberRxSpatialStreams = 1;

        doAnswer(new GetConnCapabilitiesAnswerV1_4(testWifiTechnologyHal, testLegacyMode,
                testChannelBandwidthHal, maxNumberTxSpatialStreams, maxNumberRxSpatialStreams))
                .when(mISupplicantStaIfaceMockV14).getConnectionCapabilities_1_4(any(
                android.hardware.wifi.supplicant.V1_4.ISupplicantStaIface
                        .getConnectionCapabilities_1_4Callback.class));
        WifiNative.ConnectionCapabilities cap = mDut.getConnectionCapabilities(WLAN0_IFACE_NAME);
        assertEquals(testWifiStandardWifiInfo, cap.wifiStandard);
        assertEquals(true, cap.is11bMode);
        assertEquals(testChannelBandwidth, cap.channelBandwidth);
        assertEquals(maxNumberTxSpatialStreams, cap.maxNumberTxSpatialStreams);
        assertEquals(maxNumberRxSpatialStreams, cap.maxNumberRxSpatialStreams);
    }

    private WifiConfiguration createTestWifiConfiguration() {
        WifiConfiguration config = new WifiConfiguration();
        config.networkId = SUPPLICANT_NETWORK_ID;
        return config;
    }

    private void executeAndValidateHs20DeauthImminentCallback(boolean isEss) throws Exception {
        executeAndValidateInitializationSequence();
        assertNotNull(mISupplicantStaIfaceCallback);

        byte[] bssid = NativeUtil.macAddressToByteArray(BSSID);
        int reasonCode = isEss ? WnmData.ESS : WnmData.ESS + 1;
        int reauthDelay = 5;
        mISupplicantStaIfaceCallback.onHs20DeauthImminentNotice(
                bssid, reasonCode, reauthDelay, HS20_URL);

        ArgumentCaptor<WnmData> wnmDataCaptor = ArgumentCaptor.forClass(WnmData.class);
        verify(mWifiMonitor).broadcastWnmEvent(eq(WLAN0_IFACE_NAME), wnmDataCaptor.capture());
        assertEquals(
                ByteBufferReader.readInteger(
                        ByteBuffer.wrap(bssid), ByteOrder.BIG_ENDIAN, bssid.length),
                wnmDataCaptor.getValue().getBssid());
        assertEquals(isEss, wnmDataCaptor.getValue().isEss());
        assertEquals(reauthDelay, wnmDataCaptor.getValue().getDelay());
        assertEquals(HS20_URL, wnmDataCaptor.getValue().getUrl());
    }

    private void executeAndValidateInitializationSequence() throws  Exception {
        executeAndValidateInitializationSequence(false, false, false, false);
    }

    /**
     * Calls.initialize(), mocking various call back answers and verifying flow, asserting for the
     * expected result. Verifies if ISupplicantStaIface manager is initialized or reset.
     * Each of the arguments will cause a different failure mode when set true.
     */
    private void executeAndValidateInitializationSequence(boolean causeRemoteException,
                                                          boolean getZeroInterfaces,
                                                          boolean getNullInterface,
                                                          boolean causeCallbackRegFailure)
            throws Exception {
        boolean shouldSucceed =
                !causeRemoteException && !getZeroInterfaces && !getNullInterface
                        && !causeCallbackRegFailure;
        // Setup callback mock answers
        ArrayList<ISupplicant.IfaceInfo> interfaces;
        if (getZeroInterfaces) {
            interfaces = new ArrayList<>();
        } else {
            interfaces = mIfaceInfoList;
        }
        doAnswer(new GetListInterfacesAnswer(interfaces)).when(mISupplicantMock)
                .listInterfaces(any(ISupplicant.listInterfacesCallback.class));
        if (causeRemoteException) {
            doThrow(new RemoteException("Some error!!!"))
                    .when(mISupplicantMock).getInterface(any(ISupplicant.IfaceInfo.class),
                    any(ISupplicant.getInterfaceCallback.class));
        } else {
            doAnswer(new GetGetInterfaceAnswer(getNullInterface))
                    .when(mISupplicantMock).getInterface(any(ISupplicant.IfaceInfo.class),
                    any(ISupplicant.getInterfaceCallback.class));
        }
        /** Callback registration */
        if (causeCallbackRegFailure) {
            doAnswer(new MockAnswerUtil.AnswerWithArguments() {
                public SupplicantStatus answer(ISupplicantStaIfaceCallback cb)
                        throws RemoteException {
                    return mStatusFailure;
                }
            }).when(mISupplicantStaIfaceMock)
                    .registerCallback(any(ISupplicantStaIfaceCallback.class));
        } else {
            doAnswer(new MockAnswerUtil.AnswerWithArguments() {
                public SupplicantStatus answer(ISupplicantStaIfaceCallback cb)
                        throws RemoteException {
                    mISupplicantStaIfaceCallback = cb;
                    return mStatusSuccess;
                }
            }).when(mISupplicantStaIfaceMock)
                    .registerCallback(any(ISupplicantStaIfaceCallback.class));
        }

        mInOrder = inOrder(mServiceManagerMock, mISupplicantMock, mISupplicantStaIfaceMock,
                mWifiMonitor);
        // Initialize SupplicantStaIfaceHal, should call serviceManager.registerForNotifications
        assertTrue(mDut.initialize());
        // verify: service manager initialization sequence
        mInOrder.verify(mServiceManagerMock).linkToDeath(mServiceManagerDeathCaptor.capture(),
                anyLong());
        mInOrder.verify(mServiceManagerMock).registerForNotifications(
                eq(ISupplicant.kInterfaceName), eq(""), mServiceNotificationCaptor.capture());
        // act: cause the onRegistration(...) callback to execute
        mServiceNotificationCaptor.getValue().onRegistration(ISupplicant.kInterfaceName, "", true);

        assertTrue(mDut.isInitializationComplete());
        assertEquals(shouldSucceed, mDut.setupIface(WLAN0_IFACE_NAME));
        mInOrder.verify(mISupplicantMock).linkToDeath(mSupplicantDeathCaptor.capture(),
                mDeathRecipientCookieCaptor.capture());
        // verify: listInterfaces is called
        mInOrder.verify(mISupplicantMock).listInterfaces(
                any(ISupplicant.listInterfacesCallback.class));
        if (!getZeroInterfaces) {
            mInOrder.verify(mISupplicantMock)
                    .getInterface(any(ISupplicant.IfaceInfo.class),
                            any(ISupplicant.getInterfaceCallback.class));
        }
        if (!causeRemoteException && !getZeroInterfaces && !getNullInterface) {
            mInOrder.verify(mISupplicantStaIfaceMock)
                    .registerCallback(any(ISupplicantStaIfaceCallback.class));
        }
    }

    /**
     * Calls.initialize(), mocking various call back answers and verifying flow, asserting for the
     * expected result. Verifies if ISupplicantStaIface manager is initialized or reset.
     * Each of the arguments will cause a different failure mode when set true.
     */
    private void executeAndValidateInitializationSequenceV1_1(boolean causeRemoteException,
                                                               boolean getNullInterface)
            throws Exception {
        boolean shouldSucceed = !causeRemoteException && !getNullInterface;
        // Setup callback mock answers
        if (causeRemoteException) {
            doThrow(new RemoteException("Some error!!!"))
                    .when(mISupplicantMockV1_1).addInterface(any(ISupplicant.IfaceInfo.class),
                    any(android.hardware.wifi.supplicant.V1_1.ISupplicant
                            .addInterfaceCallback.class));
        } else {
            doAnswer(new GetAddInterfaceAnswer(getNullInterface))
                    .when(mISupplicantMockV1_1).addInterface(any(ISupplicant.IfaceInfo.class),
                    any(android.hardware.wifi.supplicant.V1_1.ISupplicant
                            .addInterfaceCallback.class));
        }
        /** Callback registration */
        doAnswer(new MockAnswerUtil.AnswerWithArguments() {
            public SupplicantStatus answer(
                    android.hardware.wifi.supplicant.V1_1.ISupplicantStaIfaceCallback cb)
                    throws RemoteException {
                mISupplicantStaIfaceCallbackV1_1 = cb;
                return mStatusSuccess;
            }
        }).when(mISupplicantStaIfaceMockV1_1)
                .registerCallback_1_1(
                any(android.hardware.wifi.supplicant.V1_1.ISupplicantStaIfaceCallback.class));

        mInOrder = inOrder(mServiceManagerMock, mISupplicantMock, mISupplicantMockV1_1,
                mISupplicantStaIfaceMockV1_1, mWifiMonitor);
        // Initialize SupplicantStaIfaceHal, should call serviceManager.registerForNotifications
        assertTrue(mDut.initialize());
        // verify: service manager initialization sequence
        mInOrder.verify(mServiceManagerMock).linkToDeath(mServiceManagerDeathCaptor.capture(),
                anyLong());
        mInOrder.verify(mServiceManagerMock).registerForNotifications(
                eq(ISupplicant.kInterfaceName), eq(""), mServiceNotificationCaptor.capture());
        // act: cause the onRegistration(...) callback to execute
        mServiceNotificationCaptor.getValue().onRegistration(ISupplicant.kInterfaceName, "", true);

        assertTrue(mDut.isInitializationComplete());
        assertTrue(mDut.setupIface(WLAN0_IFACE_NAME) == shouldSucceed);
        mInOrder.verify(mISupplicantMock).linkToDeath(mSupplicantDeathCaptor.capture(),
                anyLong());
        // verify: addInterface is called
        mInOrder.verify(mISupplicantMockV1_1)
                .addInterface(any(ISupplicant.IfaceInfo.class),
                        any(android.hardware.wifi.supplicant.V1_1.ISupplicant
                                .addInterfaceCallback.class));
        if (!causeRemoteException && !getNullInterface) {
            mInOrder.verify(mISupplicantStaIfaceMockV1_1)
                    .registerCallback_1_1(
                    any(android.hardware.wifi.supplicant.V1_1.ISupplicantStaIfaceCallback.class));
        }

        // Ensure we don't try to use the listInterfaces method from 1.0 version.
        verify(mISupplicantMock, never()).listInterfaces(
                any(ISupplicant.listInterfacesCallback.class));
        verify(mISupplicantMock, never()).getInterface(any(ISupplicant.IfaceInfo.class),
                        any(ISupplicant.getInterfaceCallback.class));
    }

    /**
     * Calls.initialize(), mocking various call back answers and verifying flow, asserting for the
     * expected result. Verifies if ISupplicantStaIface manager is initialized or reset.
     * Each of the arguments will cause a different failure mode when set true.
     */
    private void executeAndValidateInitializationSequenceV1_2()
            throws Exception {
        // Setup callback mock answers
        doAnswer(new GetAddInterfaceAnswerV1_2(false))
                .when(mISupplicantMockV1_1).addInterface(any(ISupplicant.IfaceInfo.class),
                any(android.hardware.wifi.supplicant.V1_2.ISupplicant
                        .addInterfaceCallback.class));

        /** Callback registration */
        doAnswer(new MockAnswerUtil.AnswerWithArguments() {
            public SupplicantStatus answer(
                    android.hardware.wifi.supplicant.V1_1.ISupplicantStaIfaceCallback cb)
                    throws RemoteException {
                mISupplicantStaIfaceCallbackV1_1 = cb;
                return mStatusSuccess;
            }
        }).when(mISupplicantStaIfaceMockV1_2)
                .registerCallback_1_1(
                        any(android.hardware.wifi.supplicant.V1_1.ISupplicantStaIfaceCallback
                                .class));

        doAnswer(new MockAnswerUtil.AnswerWithArguments() {
            public SupplicantStatus answer(
                    android.hardware.wifi.supplicant.V1_2.ISupplicantStaIfaceCallback cb)
                    throws RemoteException {
                mISupplicantStaIfaceCallbackV1_2 = cb;
                return mStatusSuccess;
            }
        }).when(mISupplicantStaIfaceMockV1_2)
                .registerCallback_1_2(
                        any(android.hardware.wifi.supplicant.V1_2.ISupplicantStaIfaceCallback
                                .class));

        mInOrder = inOrder(mServiceManagerMock, mISupplicantMock, mISupplicantMockV1_1,
                mISupplicantStaIfaceMockV1_2, mWifiMonitor);
        // Initialize SupplicantStaIfaceHal, should call serviceManager.registerForNotifications
        assertTrue(mDut.initialize());
        // verify: service manager initialization sequence
        mInOrder.verify(mServiceManagerMock).linkToDeath(mServiceManagerDeathCaptor.capture(),
                anyLong());
        mInOrder.verify(mServiceManagerMock).registerForNotifications(
                eq(ISupplicant.kInterfaceName), eq(""), mServiceNotificationCaptor.capture());
        // act: cause the onRegistration(...) callback to execute
        mServiceNotificationCaptor.getValue().onRegistration(ISupplicant.kInterfaceName, "", true);

        assertTrue(mDut.isInitializationComplete());
        assertTrue(mDut.setupIface(WLAN0_IFACE_NAME));
        mInOrder.verify(mISupplicantMock).linkToDeath(mSupplicantDeathCaptor.capture(),
                anyLong());
        // verify: addInterface is called
        mInOrder.verify(mISupplicantMockV1_1)
                .addInterface(any(ISupplicant.IfaceInfo.class),
                        any(android.hardware.wifi.supplicant.V1_2.ISupplicant
                                .addInterfaceCallback.class));

        mInOrder.verify(mISupplicantStaIfaceMockV1_2)
                .registerCallback_1_2(
                        any(android.hardware.wifi.supplicant.V1_2.ISupplicantStaIfaceCallback
                                .class));

        // Ensure we don't try to use the listInterfaces method from 1.0 version.
//        verify(mISupplicantMock, never()).listInterfaces(
//                any(ISupplicant.listInterfacesCallback.class));
//        verify(mISupplicantMock, never()).getInterface(any(ISupplicant.IfaceInfo.class),
//                any(ISupplicant.getInterfaceCallback.class));
    }

    /**
     * Calls.initialize(), mocking various call back answers and verifying flow, asserting for the
     * expected result. Verifies if ISupplicantStaIface manager is initialized or reset.
     * Each of the arguments will cause a different failure mode when set true.
     */
    private void executeAndValidateInitializationSequenceV1_3()
            throws Exception {
        // Setup callback mock answers
        doAnswer(new GetAddInterfaceAnswerV1_3(false))
                .when(mISupplicantMockV1_1).addInterface(any(ISupplicant.IfaceInfo.class),
                any(android.hardware.wifi.supplicant.V1_1.ISupplicant
                        .addInterfaceCallback.class));

        /** Callback registration */
        doAnswer(new MockAnswerUtil.AnswerWithArguments() {
            public SupplicantStatus answer(
                    android.hardware.wifi.supplicant.V1_3.ISupplicantStaIfaceCallback cb)
                    throws RemoteException {
                mISupplicantStaIfaceCallbackV13 = spy(cb);
                return mStatusSuccess;
            }
        }).when(mISupplicantStaIfaceMockV13)
                .registerCallback_1_3(
                        any(android.hardware.wifi.supplicant.V1_3.ISupplicantStaIfaceCallback
                                .class));

        mInOrder = inOrder(mServiceManagerMock, mISupplicantMock, mISupplicantMockV1_1,
                mISupplicantStaIfaceMockV13, mWifiMonitor);
        // Initialize SupplicantStaIfaceHal, should call serviceManager.registerForNotifications
        assertTrue(mDut.initialize());
        // verify: service manager initialization sequence
        mInOrder.verify(mServiceManagerMock).linkToDeath(mServiceManagerDeathCaptor.capture(),
                anyLong());
        mInOrder.verify(mServiceManagerMock).registerForNotifications(
                eq(ISupplicant.kInterfaceName), eq(""), mServiceNotificationCaptor.capture());
        // act: cause the onRegistration(...) callback to execute
        mServiceNotificationCaptor.getValue().onRegistration(ISupplicant.kInterfaceName, "", true);

        assertTrue(mDut.isInitializationComplete());
        assertTrue(mDut.setupIface(WLAN0_IFACE_NAME));
        mInOrder.verify(mISupplicantMock).linkToDeath(mSupplicantDeathCaptor.capture(),
                anyLong());
        // verify: addInterface is called
        mInOrder.verify(mISupplicantMockV1_1)
                .addInterface(any(ISupplicant.IfaceInfo.class),
                        any(android.hardware.wifi.supplicant.V1_1.ISupplicant
                                .addInterfaceCallback.class));

        mInOrder.verify(mISupplicantStaIfaceMockV13)
                .registerCallback_1_3(
                        any(android.hardware.wifi.supplicant.V1_3.ISupplicantStaIfaceCallback
                                .class));
    }

    private SupplicantStatus createSupplicantStatus(int code) {
        SupplicantStatus status = new SupplicantStatus();
        status.code = code;
        return status;
    }

    /**
     * Create an IfaceInfo with given type and name
     */
    private ISupplicant.IfaceInfo createIfaceInfo(int type, String name) {
        ISupplicant.IfaceInfo info = new ISupplicant.IfaceInfo();
        info.type = type;
        info.name = name;
        return info;
    }

    private class GetListInterfacesAnswer extends MockAnswerUtil.AnswerWithArguments {
        private ArrayList<ISupplicant.IfaceInfo> mInterfaceList;

        GetListInterfacesAnswer(ArrayList<ISupplicant.IfaceInfo> ifaces) {
            mInterfaceList = ifaces;
        }

        public void answer(ISupplicant.listInterfacesCallback cb) {
            cb.onValues(mStatusSuccess, mInterfaceList);
        }
    }

    private class GetGetInterfaceAnswer extends MockAnswerUtil.AnswerWithArguments {
        boolean mGetNullInterface;

        GetGetInterfaceAnswer(boolean getNullInterface) {
            mGetNullInterface = getNullInterface;
        }

        public void answer(ISupplicant.IfaceInfo iface, ISupplicant.getInterfaceCallback cb) {
            if (mGetNullInterface) {
                cb.onValues(mStatusSuccess, null);
            } else {
                cb.onValues(mStatusSuccess, mISupplicantIfaceMock);
            }
        }
    }

    private class GetAddInterfaceAnswer extends MockAnswerUtil.AnswerWithArguments {
        boolean mGetNullInterface;

        GetAddInterfaceAnswer(boolean getNullInterface) {
            mGetNullInterface = getNullInterface;
        }

        public void answer(ISupplicant.IfaceInfo iface,
                           android.hardware.wifi.supplicant.V1_1.ISupplicant
                                   .addInterfaceCallback cb) {
            if (mGetNullInterface) {
                cb.onValues(mStatusSuccess, null);
            } else {
                cb.onValues(mStatusSuccess, mISupplicantIfaceMock);
            }
        }
    }

    private class GetAddInterfaceAnswerV1_2 extends MockAnswerUtil.AnswerWithArguments {
        boolean mGetNullInterface;

        GetAddInterfaceAnswerV1_2(boolean getNullInterface) {
            mGetNullInterface = getNullInterface;
        }

        public void answer(ISupplicant.IfaceInfo iface,
                android.hardware.wifi.supplicant.V1_2.ISupplicant
                        .addInterfaceCallback cb) {
            if (mGetNullInterface) {
                cb.onValues(mStatusSuccess, null);
            } else {
                cb.onValues(mStatusSuccess, mISupplicantIfaceMock);
            }
        }
    }

    private class GetAddInterfaceAnswerV1_3 extends MockAnswerUtil.AnswerWithArguments {
        boolean mGetNullInterface;

        GetAddInterfaceAnswerV1_3(boolean getNullInterface) {
            mGetNullInterface = getNullInterface;
        }

        public void answer(ISupplicant.IfaceInfo iface,
                android.hardware.wifi.supplicant.V1_3.ISupplicant
                        .addInterfaceCallback cb) {
            if (mGetNullInterface) {
                cb.onValues(mStatusSuccess, null);
            } else {
                cb.onValues(mStatusSuccess, mISupplicantIfaceMock);
            }
        }
    }

    /**
     * Setup mocks for connect sequence.
     */
    private void setupMocksForConnectSequence(final boolean haveExistingNetwork) throws Exception {
        final int existingNetworkId = SUPPLICANT_NETWORK_ID;
        doAnswer(new MockAnswerUtil.AnswerWithArguments() {
            public SupplicantStatus answer() throws RemoteException {
                return mStatusSuccess;
            }
        }).when(mISupplicantStaIfaceMock).disconnect();
        doAnswer(new MockAnswerUtil.AnswerWithArguments() {
            public void answer(ISupplicantStaIface.listNetworksCallback cb) throws RemoteException {
                if (haveExistingNetwork) {
                    cb.onValues(mStatusSuccess, new ArrayList<>(Arrays.asList(existingNetworkId)));
                } else {
                    cb.onValues(mStatusSuccess, new ArrayList<>());
                }
            }
        }).when(mISupplicantStaIfaceMock)
                .listNetworks(any(ISupplicantStaIface.listNetworksCallback.class));
        doAnswer(new MockAnswerUtil.AnswerWithArguments() {
            public SupplicantStatus answer(int id) throws RemoteException {
                return mStatusSuccess;
            }
        }).when(mISupplicantStaIfaceMock).removeNetwork(eq(existingNetworkId));
        doAnswer(new MockAnswerUtil.AnswerWithArguments() {
            public void answer(ISupplicantStaIface.addNetworkCallback cb) throws RemoteException {
                cb.onValues(mStatusSuccess, mock(ISupplicantStaNetwork.class));
                return;
            }
        }).when(mISupplicantStaIfaceMock).addNetwork(
                any(ISupplicantStaIface.addNetworkCallback.class));
        when(mSupplicantStaNetworkMock.saveWifiConfiguration(any(WifiConfiguration.class)))
                .thenReturn(true);
        when(mSupplicantStaNetworkMock.select()).thenReturn(true);
    }

    /**
     * Helper function to validate the connect sequence.
     */
    private void validateConnectSequence(
            final boolean haveExistingNetwork, int numNetworkAdditions) throws Exception {
        if (haveExistingNetwork) {
            verify(mISupplicantStaIfaceMock).removeNetwork(anyInt());
        }
        verify(mISupplicantStaIfaceMock, times(numNetworkAdditions))
                .addNetwork(any(ISupplicantStaIface.addNetworkCallback.class));
        verify(mSupplicantStaNetworkMock, times(numNetworkAdditions))
                .saveWifiConfiguration(any(WifiConfiguration.class));
        verify(mSupplicantStaNetworkMock, times(numNetworkAdditions)).select();
    }

    /**
     * Helper function to execute all the actions to perform connection to the network.
     *
     * @param newFrameworkNetworkId Framework Network Id of the new network to connect.
     * @param haveExistingNetwork Removes the existing network.
     * @return the WifiConfiguration object of the new network to connect.
     */
    private WifiConfiguration executeAndValidateConnectSequence(
            final int newFrameworkNetworkId, final boolean haveExistingNetwork) throws Exception {
        return executeAndValidateConnectSequenceWithKeyMgmt(newFrameworkNetworkId,
                haveExistingNetwork, WifiConfiguration.KeyMgmt.WPA_PSK, null);
    }

    /**
     * Helper function to execute all the actions to perform connection to the network.
     *
     * @param newFrameworkNetworkId Framework Network Id of the new network to connect.
     * @param haveExistingNetwork Removes the existing network.
     * @param keyMgmt Key management of the new network.
     * @param wepKey if configurations are for a WEP network else null.
     * @return the WifiConfiguration object of the new network to connect.
     */
    private WifiConfiguration executeAndValidateConnectSequenceWithKeyMgmt(
            final int newFrameworkNetworkId, final boolean haveExistingNetwork,
            int keyMgmt, String wepKey) throws Exception {
        setupMocksForConnectSequence(haveExistingNetwork);
        WifiConfiguration config = new WifiConfiguration();
        config.networkId = newFrameworkNetworkId;
        config.allowedKeyManagement.set(keyMgmt);
        config.wepKeys[0] = wepKey;
        config.wepTxKeyIndex = 0;
        assertTrue(mDut.connectToNetwork(WLAN0_IFACE_NAME, config));
        validateConnectSequence(haveExistingNetwork, 1);
        return config;
    }

    /**
     * Setup mocks for roam sequence.
     */
    private void setupMocksForRoamSequence(String roamBssid) throws Exception {
        doAnswer(new MockAnswerUtil.AnswerWithArguments() {
            public SupplicantStatus answer() throws RemoteException {
                return mStatusSuccess;
            }
        }).when(mISupplicantStaIfaceMock).reassociate();
        when(mSupplicantStaNetworkMock.setBssid(eq(roamBssid))).thenReturn(true);
    }

    /**
     * Helper function to execute all the actions to perform roaming to the network.
     *
     * @param sameNetwork Roam to the same network or not.
     */
    private void executeAndValidateRoamSequence(boolean sameNetwork) throws Exception {
        int connectedNetworkId = ROAM_NETWORK_ID;
        String roamBssid = BSSID;
        int roamNetworkId;
        if (sameNetwork) {
            roamNetworkId = connectedNetworkId;
        } else {
            roamNetworkId = connectedNetworkId + 1;
        }
        executeAndValidateConnectSequence(connectedNetworkId, false);
        setupMocksForRoamSequence(roamBssid);

        WifiConfiguration roamingConfig = new WifiConfiguration();
        roamingConfig.networkId = roamNetworkId;
        roamingConfig.getNetworkSelectionStatus().setNetworkSelectionBSSID(roamBssid);
        assertTrue(mDut.roamToNetwork(WLAN0_IFACE_NAME, roamingConfig));

        if (!sameNetwork) {
            validateConnectSequence(false, 2);
            verify(mSupplicantStaNetworkMock, never()).setBssid(anyString());
            verify(mISupplicantStaIfaceMock, never()).reassociate();
        } else {
            verify(mSupplicantStaNetworkMock).setBssid(eq(roamBssid));
            verify(mISupplicantStaIfaceMock).reassociate();
        }
    }

    /**
     * Helper function to set up Hal cascadingly.
     */
    private void setupMocksForHalV1_1() throws Exception {
        // V1_0 is set up by default, no need to do it.
        when(mServiceManagerMock.getTransport(eq(android.hardware.wifi.supplicant.V1_1.ISupplicant
                .kInterfaceName), anyString()))
                .thenReturn(IServiceManager.Transport.HWBINDER);
        mISupplicantMockV1_1 = mock(android.hardware.wifi.supplicant.V1_1.ISupplicant.class);
    }

    private void setupMocksForHalV1_2() throws Exception {
        setupMocksForHalV1_1();
        when(mServiceManagerMock.getTransport(eq(android.hardware.wifi.supplicant.V1_2.ISupplicant
                .kInterfaceName), anyString()))
                .thenReturn(IServiceManager.Transport.HWBINDER);
        mISupplicantMockV1_2 = mock(android.hardware.wifi.supplicant.V1_2.ISupplicant.class);
    }

    private void setupMocksForHalV1_3() throws Exception {
        setupMocksForHalV1_2();
        when(mServiceManagerMock.getTransport(eq(android.hardware.wifi.supplicant.V1_3.ISupplicant
                .kInterfaceName), anyString()))
                .thenReturn(IServiceManager.Transport.HWBINDER);
        mISupplicantMockV13 = mock(android.hardware.wifi.supplicant.V1_3.ISupplicant.class);
    }

    private void setupMocksForHalV1_4() throws Exception {
        setupMocksForHalV1_3();
        when(mServiceManagerMock.getTransport(eq(android.hardware.wifi.supplicant.V1_4.ISupplicant
                .kInterfaceName), anyString()))
                .thenReturn(IServiceManager.Transport.HWBINDER);
        mISupplicantMockV14 = mock(android.hardware.wifi.supplicant.V1_4.ISupplicant.class);
    }

    private void setupMocksForPmkCache() throws Exception {
        /** Callback registration */
        doAnswer(new MockAnswerUtil.AnswerWithArguments() {
            public SupplicantStatus answer(
                    android.hardware.wifi.supplicant.V1_3.ISupplicantStaIfaceCallback cb)
                    throws RemoteException {
                mISupplicantStaIfaceCallbackV13 = cb;
                return mStatusSuccess;
            }
        }).when(mISupplicantStaIfaceMockV13)
                .registerCallback_1_3(
                        any(android.hardware.wifi.supplicant.V1_3.ISupplicantStaIfaceCallback
                                .class));

        doAnswer(new MockAnswerUtil.AnswerWithArguments() {
            public boolean answer(WifiConfiguration config, Map<String, String> networkExtra)
                    throws Exception {
                config.networkId = SUPPLICANT_NETWORK_ID;
                return true;
            }
        }).when(mSupplicantStaNetworkMock)
                .loadWifiConfiguration(any(WifiConfiguration.class), any(Map.class));

        doAnswer(new MockAnswerUtil.AnswerWithArguments() {
            public boolean answer(ArrayList<Byte> serializedData)
                    throws Exception {
                mISupplicantStaIfaceCallbackV13.onPmkCacheAdded(
                        PMK_CACHE_EXPIRATION_IN_SEC, serializedData);
                return true;
            }
        }).when(mSupplicantStaNetworkMock)
                .setPmkCache(any(ArrayList.class));
    }

    private class GetWpaDriverCapabilitiesAnswer extends MockAnswerUtil.AnswerWithArguments {
        private int mWpaDriverCapabilities;

        GetWpaDriverCapabilitiesAnswer(int wpaDriverCapabilities) {
            mWpaDriverCapabilities = wpaDriverCapabilities;
        }

        public void answer(android.hardware.wifi.supplicant.V1_3.ISupplicantStaIface
                .getWpaDriverCapabilitiesCallback cb) {
            cb.onValues(mStatusSuccess, mWpaDriverCapabilities);
        }
    }

    /**
     * Test To get wpa driver capabilities API on old HAL, should
     * return 0 (not supported)
     */
    @Test
    public void tetGetWpaDriverCapabilitiesOldHal() throws Exception {
        setupMocksForHalV1_2();

        executeAndValidateInitializationSequenceV1_2();

        assertEquals(0, mDut.getWpaDriverFeatureSet(WLAN0_IFACE_NAME));
    }

    /**
     * Test Multi Band operation support (MBO).
     */
    @Test
    public void testGetWpaDriverCapabilitiesMbo() throws Exception {
        setupMocksForHalV1_3();

        executeAndValidateInitializationSequenceV1_3();

        doAnswer(new GetWpaDriverCapabilitiesAnswer(android.hardware.wifi.supplicant.V1_3
                .WpaDriverCapabilitiesMask.MBO))
                .when(mISupplicantStaIfaceMockV13).getWpaDriverCapabilities(any(
                android.hardware.wifi.supplicant.V1_3.ISupplicantStaIface
                        .getWpaDriverCapabilitiesCallback.class));

        assertEquals(WIFI_FEATURE_MBO, mDut.getWpaDriverFeatureSet(WLAN0_IFACE_NAME));
    }

    /**
     * Test Optimized Connectivity support (OCE).
     */
    @Test
    public void testGetWpaDriverCapabilitiesOce() throws Exception {
        setupMocksForHalV1_3();

        executeAndValidateInitializationSequenceV1_3();

        doAnswer(new GetWpaDriverCapabilitiesAnswer(android.hardware.wifi.supplicant.V1_3
                .WpaDriverCapabilitiesMask.MBO
                | android.hardware.wifi.supplicant.V1_3
                .WpaDriverCapabilitiesMask.OCE))
                .when(mISupplicantStaIfaceMockV13).getWpaDriverCapabilities(any(
                android.hardware.wifi.supplicant.V1_3.ISupplicantStaIface
                        .getWpaDriverCapabilitiesCallback.class));

        assertEquals(WIFI_FEATURE_MBO | WIFI_FEATURE_OCE,
                mDut.getWpaDriverFeatureSet(WLAN0_IFACE_NAME));
    }

    /**
     * Test the handling of BSS transition request callback.
     */
    @Test
    public void testBssTmHandlingDoneCallback() throws Exception {
        setupMocksForHalV1_3();
        executeAndValidateInitializationSequenceV1_3();
        assertNotNull(mISupplicantStaIfaceCallbackV13);
        mISupplicantStaIfaceCallbackV13.onBssTmHandlingDone(new BssTmData());

        ArgumentCaptor<BtmFrameData> btmFrameDataCaptor =
                ArgumentCaptor.forClass(BtmFrameData.class);
        verify(mWifiMonitor).broadcastBssTmHandlingDoneEvent(
                eq(WLAN0_IFACE_NAME), btmFrameDataCaptor.capture());
    }

    /**
     * Tests the configuring of FILS HLP packet in supplicant.
     */
    @Test
    public void testAddHlpReq() throws Exception {
        byte[] dstAddr = {0x45, 0x23, 0x12, 0x12, 0x12, 0x45};
        byte[] hlpPacket = {0x00, 0x01, 0x02, 0x03, 0x04, 0x12, 0x15, 0x34, 0x55, 0x12,
                0x12, 0x45, 0x23, 0x52, 0x32, 0x16, 0x15, 0x53, 0x62, 0x32, 0x32, 0x10};

        setupMocksForHalV1_3();
        when(mISupplicantStaIfaceMockV13.filsHlpAddRequest(any(byte[].class),
                any(ArrayList.class))).thenReturn(mStatusSuccess);

        // Fail before initialization is performed.
        assertFalse(mDut.addHlpReq(WLAN0_IFACE_NAME, dstAddr, hlpPacket));
        verify(mISupplicantStaIfaceMockV13, never()).filsHlpAddRequest(any(byte[].class),
                any(ArrayList.class));

        executeAndValidateInitializationSequenceV1_3();
        assertNotNull(mISupplicantStaIfaceCallbackV13);

        ArrayList<Byte> hlpPayload = NativeUtil.byteArrayToArrayList(hlpPacket);
        assertTrue(mDut.addHlpReq(WLAN0_IFACE_NAME, dstAddr, hlpPacket));
        verify(mISupplicantStaIfaceMockV13).filsHlpAddRequest(eq(dstAddr), eq(hlpPayload));
    }

    /**
     * Tests the flushing of FILS HLP packet from supplicant.
     */
    @Test
    public void testFlushAllHlp() throws Exception {

        setupMocksForHalV1_3();
        when(mISupplicantStaIfaceMockV13.filsHlpFlushRequest()).thenReturn(mStatusSuccess);

        // Fail before initialization is performed.
        assertFalse(mDut.flushAllHlp(WLAN0_IFACE_NAME));
        verify(mISupplicantStaIfaceMockV13, never()).filsHlpFlushRequest();

        executeAndValidateInitializationSequenceV1_3();
        assertNotNull(mISupplicantStaIfaceCallbackV13);

        assertTrue(mDut.flushAllHlp(WLAN0_IFACE_NAME));
        verify(mISupplicantStaIfaceMockV13).filsHlpFlushRequest();
    }

    /**
     * Tests the handling of state change V13 notification without
     * any configured network.
     */
    @Test
    public void testonStateChangedV13CallbackWithNoConfiguredNetwork() throws Exception {
        setupMocksForHalV1_3();
        executeAndValidateInitializationSequenceV1_3();
        assertNotNull(mISupplicantStaIfaceCallbackV13);

        mISupplicantStaIfaceCallbackV13.onStateChanged_1_3(
                ISupplicantStaIfaceCallback.State.INACTIVE,
                NativeUtil.macAddressToByteArray(BSSID), SUPPLICANT_NETWORK_ID,
                NativeUtil.decodeSsid(SUPPLICANT_SSID), false);

        // Can't compare WifiSsid instances because they lack an equals.
        verify(mWifiMonitor).broadcastSupplicantStateChangeEvent(
                eq(WLAN0_IFACE_NAME), eq(WifiConfiguration.INVALID_NETWORK_ID),
                any(WifiSsid.class), eq(BSSID), eq(SupplicantState.INACTIVE));
    }

    /**
     * Tests the handling of state change V13 notification to
     * associated after configuring a network.
     */
    @Test
    public void testStateChangeV13ToAssociatedCallback() throws Exception {
        setupMocksForHalV1_3();
        executeAndValidateInitializationSequenceV1_3();
        int frameworkNetworkId = 6;
        executeAndValidateConnectSequence(frameworkNetworkId, false);
        assertNotNull(mISupplicantStaIfaceCallbackV13);

        mISupplicantStaIfaceCallbackV13.onStateChanged_1_3(
                ISupplicantStaIfaceCallback.State.ASSOCIATED,
                NativeUtil.macAddressToByteArray(BSSID), SUPPLICANT_NETWORK_ID,
                NativeUtil.decodeSsid(SUPPLICANT_SSID), false);

        verify(mWifiMonitor).broadcastSupplicantStateChangeEvent(
                eq(WLAN0_IFACE_NAME), eq(frameworkNetworkId),
                any(WifiSsid.class), eq(BSSID), eq(SupplicantState.ASSOCIATED));
    }

    /**
     * Tests the handling of state change V13 notification to
     * completed after configuring a network.
     */
    @Test
    public void testStateChangeV13ToCompletedCallback() throws Exception {
        InOrder wifiMonitorInOrder = inOrder(mWifiMonitor);
        setupMocksForHalV1_3();
        executeAndValidateInitializationSequenceV1_3();
        assertNotNull(mISupplicantStaIfaceCallbackV13);
        int frameworkNetworkId = 6;
        executeAndValidateConnectSequence(frameworkNetworkId, false);

        mISupplicantStaIfaceCallbackV13.onStateChanged_1_3(
                ISupplicantStaIfaceCallback.State.COMPLETED,
                NativeUtil.macAddressToByteArray(BSSID), SUPPLICANT_NETWORK_ID,
                NativeUtil.decodeSsid(SUPPLICANT_SSID), false);

        wifiMonitorInOrder.verify(mWifiMonitor).broadcastNetworkConnectionEvent(
                eq(WLAN0_IFACE_NAME), eq(frameworkNetworkId), eq(false), eq(BSSID));
        wifiMonitorInOrder.verify(mWifiMonitor).broadcastSupplicantStateChangeEvent(
                eq(WLAN0_IFACE_NAME), eq(frameworkNetworkId),
                any(WifiSsid.class), eq(BSSID), eq(SupplicantState.COMPLETED));
    }

    /**
     * Tests the handling of incorrect network passwords, edge case
     * when onStateChanged_1_3() is used.
     *
     * If the network is removed during 4-way handshake, do not call it a password mismatch.
     */
    @Test
    public void testNetworkRemovedDuring4wayWhenonStateChangedV13IsUsed() throws Exception {
        executeAndValidateInitializationSequence();
        assertNotNull(mISupplicantStaIfaceCallback);
        setupMocksForHalV1_3();
        executeAndValidateInitializationSequenceV1_3();
        assertNotNull(mISupplicantStaIfaceCallbackV13);

        int reasonCode = 3;

        mISupplicantStaIfaceCallbackV13.onStateChanged_1_3(
                ISupplicantStaIfaceCallback.State.FOURWAY_HANDSHAKE,
                NativeUtil.macAddressToByteArray(BSSID),
                SUPPLICANT_NETWORK_ID,
                NativeUtil.decodeSsid(SUPPLICANT_SSID), false);
        mISupplicantStaIfaceCallback.onNetworkRemoved(SUPPLICANT_NETWORK_ID);
        mISupplicantStaIfaceCallback.onDisconnected(
                NativeUtil.macAddressToByteArray(BSSID), true, reasonCode);
        verify(mWifiMonitor, times(0)).broadcastAuthenticationFailureEvent(any(), anyInt(),
                anyInt());
    }

     /**
      * Tests the handling of incorrect network passwords when
      * onStateChanged_1_3() is used, edge case.
      *
      * If the disconnect reason is "IE in 4way differs", do not call it a password mismatch.
      */
    @Test
    public void testIeDiffersWhenonStateChangedV13IsUsed() throws Exception {
        executeAndValidateInitializationSequence();
        assertNotNull(mISupplicantStaIfaceCallback);
        setupMocksForHalV1_3();
        executeAndValidateInitializationSequenceV1_3();
        assertNotNull(mISupplicantStaIfaceCallbackV13);

        int reasonCode = ISupplicantStaIfaceCallback.ReasonCode.IE_IN_4WAY_DIFFERS;

        mISupplicantStaIfaceCallbackV13.onStateChanged_1_3(
                ISupplicantStaIfaceCallback.State.FOURWAY_HANDSHAKE,
                NativeUtil.macAddressToByteArray(BSSID),
                SUPPLICANT_NETWORK_ID,
                NativeUtil.decodeSsid(SUPPLICANT_SSID), false);
        mISupplicantStaIfaceCallback.onDisconnected(
                NativeUtil.macAddressToByteArray(BSSID), true, reasonCode);
        verify(mWifiMonitor, times(0)).broadcastAuthenticationFailureEvent(any(), anyInt(),
                anyInt());
    }

    /**
     * Tests the handling of state change V13 notification to
     * completed (with FILS HLP IE sent) after configuring a
     * network.
     */
    @Test
    public void testStateChangeV13WithFilsHlpIESentToCompletedCallback() throws Exception {
        InOrder wifiMonitorInOrder = inOrder(mWifiMonitor);
        setupMocksForHalV1_3();
        executeAndValidateInitializationSequenceV1_3();
        assertNotNull(mISupplicantStaIfaceCallbackV13);
        int frameworkNetworkId = 6;
        executeAndValidateConnectSequence(frameworkNetworkId, false);

        mISupplicantStaIfaceCallbackV13.onStateChanged_1_3(
                ISupplicantStaIfaceCallback.State.COMPLETED,
                NativeUtil.macAddressToByteArray(BSSID), SUPPLICANT_NETWORK_ID,
                NativeUtil.decodeSsid(SUPPLICANT_SSID), true);

        wifiMonitorInOrder.verify(mWifiMonitor).broadcastNetworkConnectionEvent(
                eq(WLAN0_IFACE_NAME), eq(frameworkNetworkId), eq(true), eq(BSSID));
        wifiMonitorInOrder.verify(mWifiMonitor).broadcastSupplicantStateChangeEvent(
                eq(WLAN0_IFACE_NAME), eq(frameworkNetworkId),
                any(WifiSsid.class), eq(BSSID), eq(SupplicantState.COMPLETED));
    }

    @Test
    public void testDisableNetworkAfterConnected() throws Exception {
        when(mSupplicantStaNetworkMock.disable()).thenReturn(true);

        executeAndValidateInitializationSequence();

        // Connect to a network.
        executeAndValidateConnectSequence(4, false);

        // Disable it.
        assertTrue(mDut.disableCurrentNetwork(WLAN0_IFACE_NAME));
        verify(mSupplicantStaNetworkMock).disable();
    }

}<|MERGE_RESOLUTION|>--- conflicted
+++ resolved
@@ -1103,32 +1103,11 @@
         verify(mWifiMonitor, times(0))
                 .broadcastAuthenticationFailureEvent(any(), anyInt(), anyInt());
 
-<<<<<<< HEAD
         mISupplicantStaIfaceCallback.onDisconnected(
                 NativeUtil.macAddressToByteArray(BSSID), false, reasonCode);
         verify(mWifiMonitor, times(0))
                 .broadcastAuthenticationFailureEvent(any(), anyInt(), anyInt());
 
-        mISupplicantStaIfaceCallback.onStateChanged(
-                ISupplicantStaIfaceCallback.State.ASSOCIATED,
-                NativeUtil.macAddressToByteArray(BSSID),
-                SUPPLICANT_NETWORK_ID,
-                NativeUtil.decodeSsid(SUPPLICANT_SSID));
-        // Ensure we don't lose our prev state with this state changed event.
-        mISupplicantStaIfaceCallback.onStateChanged(
-                ISupplicantStaIfaceCallback.State.DISCONNECTED,
-                NativeUtil.macAddressToByteArray(BSSID),
-                SUPPLICANT_NETWORK_ID,
-                NativeUtil.decodeSsid(SUPPLICANT_SSID));
-=======
->>>>>>> 4419e593
-        mISupplicantStaIfaceCallback.onDisconnected(
-                NativeUtil.macAddressToByteArray(BSSID), false, reasonCode);
-        verify(mWifiMonitor, times(0))
-                .broadcastAuthenticationFailureEvent(any(), anyInt(), anyInt());
-
-<<<<<<< HEAD
-=======
         mISupplicantStaIfaceCallback.onStateChanged(
                 ISupplicantStaIfaceCallback.State.ASSOCIATED,
                 NativeUtil.macAddressToByteArray(BSSID),
@@ -1143,7 +1122,6 @@
         mISupplicantStaIfaceCallback.onDisconnected(
                 NativeUtil.macAddressToByteArray(BSSID), false, reasonCode);
 
->>>>>>> 4419e593
         verify(mWifiMonitor).broadcastAuthenticationFailureEvent(
                 eq(WLAN0_IFACE_NAME), eq(WifiManager.ERROR_AUTH_FAILURE_EAP_FAILURE), eq(-1));
     }
