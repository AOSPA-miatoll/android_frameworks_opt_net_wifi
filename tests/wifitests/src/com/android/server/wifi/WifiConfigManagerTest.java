/*
 * Copyright (C) 2016 The Android Open Source Project
 *
 * Licensed under the Apache License, Version 2.0 (the "License");
 * you may not use this file except in compliance with the License.
 * You may obtain a copy of the License at
 *
 *      http://www.apache.org/licenses/LICENSE-2.0
 *
 * Unless required by applicable law or agreed to in writing, software
 * distributed under the License is distributed on an "AS IS" BASIS,
 * WITHOUT WARRANTIES OR CONDITIONS OF ANY KIND, either express or implied.
 * See the License for the specific language governing permissions and
 * limitations under the License.
 */

package com.android.server.wifi;

import static org.junit.Assert.*;
import static org.mockito.Mockito.*;

import android.annotation.Nullable;
import android.app.ActivityManager;
import android.app.test.MockAnswerUtil.AnswerWithArguments;
import android.content.Context;
import android.content.Intent;
import android.content.pm.ApplicationInfo;
import android.content.pm.PackageManager;
import android.net.IpConfiguration;
import android.net.MacAddress;
import android.net.wifi.ScanResult;
import android.net.wifi.WifiConfiguration;
import android.net.wifi.WifiConfiguration.NetworkSelectionStatus;
import android.net.wifi.WifiEnterpriseConfig;
import android.net.wifi.WifiInfo;
import android.net.wifi.WifiManager;
import android.net.wifi.WifiScanner;
import android.os.Handler;
import android.os.Process;
import android.os.UserHandle;
import android.os.UserManager;
import android.os.test.TestLooper;
import android.telephony.SubscriptionInfo;
import android.telephony.SubscriptionManager;
import android.telephony.TelephonyManager;
import android.text.TextUtils;
import android.util.ArrayMap;
import android.util.Pair;

import androidx.test.filters.SmallTest;

import com.android.dx.mockito.inline.extended.ExtendedMockito;
import com.android.server.wifi.WifiScoreCard.PerNetwork;
import com.android.server.wifi.proto.nano.WifiMetricsProto.UserActionEvent;
import com.android.server.wifi.util.LruConnectionTracker;
import com.android.server.wifi.util.WifiPermissionsUtil;
import com.android.wifi.resources.R;

import org.junit.After;
import org.junit.Before;
import org.junit.Test;
import org.mockito.ArgumentCaptor;
import org.mockito.InOrder;
import org.mockito.Mock;
import org.mockito.MockitoAnnotations;
import org.mockito.MockitoSession;
import org.mockito.quality.Strictness;

import java.io.FileDescriptor;
import java.io.PrintWriter;
import java.io.StringWriter;
import java.util.ArrayList;
import java.util.Arrays;
import java.util.Collections;
import java.util.HashMap;
import java.util.HashSet;
import java.util.List;
import java.util.Map;
import java.util.Random;
import java.util.Set;

/**
 * Unit tests for {@link com.android.server.wifi.WifiConfigManager}.
 */
@SmallTest
public class WifiConfigManagerTest extends WifiBaseTest {

    private static final String TEST_SSID = "\"test_ssid\"";
    private static final String TEST_BSSID = "0a:08:5c:67:89:00";
    private static final long TEST_WALLCLOCK_CREATION_TIME_MILLIS = 9845637;
    private static final long TEST_WALLCLOCK_UPDATE_TIME_MILLIS = 75455637;
    private static final long TEST_ELAPSED_UPDATE_NETWORK_SELECTION_TIME_MILLIS = 29457631;
    private static final int TEST_CREATOR_UID = WifiConfigurationTestUtil.TEST_UID;
    private static final int TEST_NO_PERM_UID = 7;
    private static final int TEST_UPDATE_UID = 4;
    private static final int TEST_SYSUI_UID = 56;
    private static final int TEST_OTHER_USER_UID = 1000000000;
    private static final int TEST_DEFAULT_USER = UserHandle.USER_SYSTEM;
    private static final int TEST_MAX_NUM_ACTIVE_CHANNELS_FOR_PARTIAL_SCAN = 5;
    private static final Integer[] TEST_FREQ_LIST = {2400, 2450, 5150, 5175, 5650};
    private static final String TEST_CREATOR_NAME = "com.wificonfigmanager.creator";
    private static final String TEST_UPDATE_NAME = "com.wificonfigmanager.update";
    private static final String TEST_NO_PERM_NAME = "com.wificonfigmanager.noperm";
    private static final String TEST_WIFI_NAME = "android.uid.system";
    private static final String TEST_OTHER_USER_NAME = "com.test.package";
    private static final String TEST_DEFAULT_GW_MAC_ADDRESS = "0f:67:ad:ef:09:34";
    private static final String TEST_STATIC_PROXY_HOST_1 = "192.168.48.1";
    private static final int    TEST_STATIC_PROXY_PORT_1 = 8000;
    private static final String TEST_STATIC_PROXY_EXCLUSION_LIST_1 = "";
    private static final String TEST_PAC_PROXY_LOCATION_1 = "http://bleh";
    private static final String TEST_STATIC_PROXY_HOST_2 = "192.168.1.1";
    private static final int    TEST_STATIC_PROXY_PORT_2 = 3000;
    private static final String TEST_STATIC_PROXY_EXCLUSION_LIST_2 = "";
    private static final String TEST_PAC_PROXY_LOCATION_2 = "http://blah";
    private static final int TEST_RSSI = -50;
    private static final int TEST_FREQUENCY_1 = 2412;
    private static final int MAX_BLOCKED_BSSID_PER_NETWORK = 10;
    private static final MacAddress TEST_RANDOMIZED_MAC =
            MacAddress.fromString("d2:11:19:34:a5:20");
    private static final int DATA_SUBID = 1;
    private static final String SYSUI_PACKAGE_NAME = "com.android.systemui";

    @Mock private Context mContext;
    @Mock private Clock mClock;
    @Mock private UserManager mUserManager;
    @Mock private SubscriptionManager mSubscriptionManager;
    @Mock private TelephonyManager mTelephonyManager;
    @Mock private TelephonyManager mDataTelephonyManager;
    @Mock private WifiKeyStore mWifiKeyStore;
    @Mock private WifiConfigStore mWifiConfigStore;
    @Mock private PackageManager mPackageManager;
    @Mock private WifiPermissionsUtil mWifiPermissionsUtil;
    @Mock private WifiInjector mWifiInjector;
    @Mock private WifiLastResortWatchdog mWifiLastResortWatchdog;
    @Mock private NetworkListSharedStoreData mNetworkListSharedStoreData;
    @Mock private NetworkListUserStoreData mNetworkListUserStoreData;
    @Mock private RandomizedMacStoreData mRandomizedMacStoreData;
    @Mock private WifiConfigManager.OnNetworkUpdateListener mWcmListener;
    @Mock private FrameworkFacade mFrameworkFacade;
    @Mock private DeviceConfigFacade mDeviceConfigFacade;
    @Mock private MacAddressUtil mMacAddressUtil;
    @Mock private BssidBlocklistMonitor mBssidBlocklistMonitor;
    @Mock private WifiNetworkSuggestionsManager mWifiNetworkSuggestionsManager;
    @Mock private WifiScoreCard mWifiScoreCard;
    @Mock private PerNetwork mPerNetwork;
    @Mock private WifiMetrics mWifiMetrics;
    private LruConnectionTracker mLruConnectionTracker;

    private MockResources mResources;
    private InOrder mContextConfigStoreMockOrder;
    private InOrder mNetworkListStoreDataMockOrder;
    private WifiConfigManager mWifiConfigManager;
    private boolean mStoreReadTriggered = false;
    private TestLooper mLooper = new TestLooper();
    private MockitoSession mSession;
    private WifiCarrierInfoManager mWifiCarrierInfoManager;


    /**
     * Setup the mocks and an instance of WifiConfigManager before each test.
     */
    @Before
    public void setUp() throws Exception {
        MockitoAnnotations.initMocks(this);

        // Set up the inorder for verifications. This is needed to verify that the broadcasts,
        // store writes for network updates followed by network additions are in the expected order.
        mContextConfigStoreMockOrder = inOrder(mContext, mWifiConfigStore);
        mNetworkListStoreDataMockOrder =
                inOrder(mNetworkListSharedStoreData, mNetworkListUserStoreData);

        // Set up the package name stuff & permission override.
        when(mContext.getPackageManager()).thenReturn(mPackageManager);
        mResources = new MockResources();
        mResources.setBoolean(
                R.bool.config_wifi_only_link_same_credential_configurations, true);
        mResources.setInteger(
                R.integer.config_wifi_framework_associated_partial_scan_max_num_active_channels,
                TEST_MAX_NUM_ACTIVE_CHANNELS_FOR_PARTIAL_SCAN);
        mResources.setBoolean(R.bool.config_wifi_connected_mac_randomization_supported, true);
        mResources.setInteger(R.integer.config_wifiMaxPnoSsidCount, 16);
        when(mContext.getResources()).thenReturn(mResources);

        // Setup UserManager profiles for the default user.
        setupUserProfiles(TEST_DEFAULT_USER);

        doAnswer(new AnswerWithArguments() {
            public String answer(int uid) throws Exception {
                if (uid == TEST_CREATOR_UID) {
                    return TEST_CREATOR_NAME;
                } else if (uid == TEST_UPDATE_UID) {
                    return TEST_UPDATE_NAME;
                } else if (uid == TEST_SYSUI_UID) {
                    return SYSUI_PACKAGE_NAME;
                } else if (uid == TEST_NO_PERM_UID) {
                    return TEST_NO_PERM_NAME;
                } else if (uid == Process.WIFI_UID) {
                    return TEST_WIFI_NAME;
                } else if (uid == TEST_OTHER_USER_UID) {
                    return TEST_OTHER_USER_NAME;
                }
                fail("Unexpected UID: " + uid);
                return "";
            }
        }).when(mPackageManager).getNameForUid(anyInt());

        when(mContext.getSystemService(ActivityManager.class))
                .thenReturn(mock(ActivityManager.class));

        when(mWifiKeyStore
                .updateNetworkKeys(any(WifiConfiguration.class), any()))
                .thenReturn(true);

        setupStoreDataForRead(new ArrayList<>(), new ArrayList<>());

        when(mWifiPermissionsUtil.checkNetworkSettingsPermission(anyInt())).thenReturn(true);
        when(mWifiPermissionsUtil.isDeviceOwner(anyInt(), any())).thenReturn(false);
        when(mWifiPermissionsUtil.isProfileOwner(anyInt(), any())).thenReturn(false);
        when(mWifiLastResortWatchdog.shouldIgnoreSsidUpdate()).thenReturn(false);
        when(mMacAddressUtil.calculatePersistentMac(any(), any())).thenReturn(TEST_RANDOMIZED_MAC);
        when(mWifiScoreCard.lookupNetwork(any())).thenReturn(mPerNetwork);

        mWifiCarrierInfoManager = new WifiCarrierInfoManager(mTelephonyManager,
                mSubscriptionManager, mWifiInjector, mock(FrameworkFacade.class),
                mock(WifiContext.class), mock(WifiConfigStore.class), mock(Handler.class),
                mWifiMetrics);
        mLruConnectionTracker = new LruConnectionTracker(100, mContext);
        createWifiConfigManager();
        mWifiConfigManager.addOnNetworkUpdateListener(mWcmListener);
        // static mocking
        mSession = ExtendedMockito.mockitoSession()
                .mockStatic(WifiConfigStore.class, withSettings().lenient())
                .strictness(Strictness.LENIENT)
                .startMocking();
        when(WifiConfigStore.createUserFiles(anyInt(), anyBoolean())).thenReturn(mock(List.class));
        when(mTelephonyManager.createForSubscriptionId(anyInt())).thenReturn(mDataTelephonyManager);
    }

    /**
     * Called after each test
     */
    @After
    public void cleanup() {
        validateMockitoUsage();
        if (mSession != null) {
            mSession.finishMocking();
        }
    }

    /**
     * Verifies that network retrieval via
     * {@link WifiConfigManager#getConfiguredNetworks()} and
     * {@link WifiConfigManager#getConfiguredNetworksWithPasswords()} works even if we have not
     * yet loaded data from store.
     */
    @Test
    public void testGetConfiguredNetworksBeforeLoadFromStore() {
        assertTrue(mWifiConfigManager.getConfiguredNetworks().isEmpty());
        assertTrue(mWifiConfigManager.getConfiguredNetworksWithPasswords().isEmpty());
    }

    /**
     * Verifies that network addition via
     * {@link WifiConfigManager#addOrUpdateNetwork(WifiConfiguration, int)} fails if we have not
     * yet loaded data from store.
     */
    @Test
    public void testAddNetworkIsRejectedBeforeLoadFromStore() {
        WifiConfiguration openNetwork = WifiConfigurationTestUtil.createOpenNetwork();
        assertFalse(
                mWifiConfigManager.addOrUpdateNetwork(openNetwork, TEST_CREATOR_UID).isSuccess());
    }

    /**
     * Verifies the {@link WifiConfigManager#saveToStore(boolean)} is rejected until the store has
     * been read first using {@link WifiConfigManager#loadFromStore()}.
     */
    @Test
    public void testSaveToStoreIsRejectedBeforeLoadFromStore() throws Exception {
        assertFalse(mWifiConfigManager.saveToStore(true));
        mContextConfigStoreMockOrder.verify(mWifiConfigStore, never()).write(anyBoolean());

        assertTrue(mWifiConfigManager.loadFromStore());
        mContextConfigStoreMockOrder.verify(mWifiConfigStore).read();

        assertTrue(mWifiConfigManager.saveToStore(true));
        mContextConfigStoreMockOrder.verify(mWifiConfigStore).write(anyBoolean());
    }

    /**
     * Verify that a randomized MAC address is generated even if the KeyStore operation fails.
     */
    @Test
    public void testRandomizedMacIsGeneratedEvenIfKeyStoreFails() {
        when(mMacAddressUtil.calculatePersistentMac(any(), any())).thenReturn(null);

        // Try adding a network.
        WifiConfiguration openNetwork = WifiConfigurationTestUtil.createOpenNetwork();
        List<WifiConfiguration> networks = new ArrayList<>();
        networks.add(openNetwork);
        verifyAddNetworkToWifiConfigManager(openNetwork);
        List<WifiConfiguration> retrievedNetworks =
                mWifiConfigManager.getConfiguredNetworksWithPasswords();

        // Verify that we have attempted to generate the MAC address twice (1 retry)
        verify(mMacAddressUtil, times(2)).calculatePersistentMac(any(), any());
        assertEquals(1, retrievedNetworks.size());

        // Verify that despite KeyStore returning null, we are still getting a valid MAC address.
        assertNotEquals(WifiInfo.DEFAULT_MAC_ADDRESS,
                retrievedNetworks.get(0).getRandomizedMacAddress().toString());
    }

    /**
     * Verifies the addition of a single network using
     * {@link WifiConfigManager#addOrUpdateNetwork(WifiConfiguration, int)}
     */
    @Test
    public void testAddSingleOpenNetwork() {
        WifiConfiguration openNetwork = WifiConfigurationTestUtil.createOpenNetwork();
        List<WifiConfiguration> networks = new ArrayList<>();
        networks.add(openNetwork);

        verifyAddNetworkToWifiConfigManager(openNetwork);

        List<WifiConfiguration> retrievedNetworks =
                mWifiConfigManager.getConfiguredNetworksWithPasswords();
        WifiConfigurationTestUtil.assertConfigurationsEqualForConfigManagerAddOrUpdate(
                networks, retrievedNetworks);
        // Ensure that the newly added network is disabled.
        assertEquals(WifiConfiguration.Status.DISABLED, retrievedNetworks.get(0).status);
    }

    /**
     * Verifies the addition of a WAPI-PSK network using
     * {@link WifiConfigManager#addOrUpdateNetwork(WifiConfiguration, int)}
     */
    @Test
    public void testAddWapiPskNetwork() {
        WifiConfiguration wapiPskNetwork = WifiConfigurationTestUtil.createWapiPskNetwork();
        List<WifiConfiguration> networks = new ArrayList<>();
        networks.add(wapiPskNetwork);

        verifyAddNetworkToWifiConfigManager(wapiPskNetwork);

        List<WifiConfiguration> retrievedNetworks =
                mWifiConfigManager.getConfiguredNetworksWithPasswords();
        WifiConfigurationTestUtil.assertConfigurationsEqualForConfigManagerAddOrUpdate(
                networks, retrievedNetworks);
        // Ensure that the newly added network is disabled.
        assertEquals(WifiConfiguration.Status.DISABLED, retrievedNetworks.get(0).status);
    }

    /**
     * Verifies the addition of a WAPI-PSK network with hex bytes using
     * {@link WifiConfigManager#addOrUpdateNetwork(WifiConfiguration, int)}
     */
    @Test
    public void testAddWapiPskHexNetwork() {
        WifiConfiguration wapiPskNetwork = WifiConfigurationTestUtil.createWapiPskNetwork();
        wapiPskNetwork.preSharedKey =
            "123456780abcdef0123456780abcdef0";
        List<WifiConfiguration> networks = new ArrayList<>();
        networks.add(wapiPskNetwork);

        verifyAddNetworkToWifiConfigManager(wapiPskNetwork);

        List<WifiConfiguration> retrievedNetworks =
                mWifiConfigManager.getConfiguredNetworksWithPasswords();
        WifiConfigurationTestUtil.assertConfigurationsEqualForConfigManagerAddOrUpdate(
                networks, retrievedNetworks);
        // Ensure that the newly added network is disabled.
        assertEquals(WifiConfiguration.Status.DISABLED, retrievedNetworks.get(0).status);
    }

    /**
     * Verifies the addition of a WAPI-CERT network using
     * {@link WifiConfigManager#addOrUpdateNetwork(WifiConfiguration, int)}
     */
    @Test
    public void testAddWapiCertNetwork() {
        WifiConfiguration wapiCertNetwork = WifiConfigurationTestUtil.createWapiCertNetwork();
        List<WifiConfiguration> networks = new ArrayList<>();
        networks.add(wapiCertNetwork);

        verifyAddNetworkToWifiConfigManager(wapiCertNetwork);

        List<WifiConfiguration> retrievedNetworks =
                mWifiConfigManager.getConfiguredNetworksWithPasswords();
        WifiConfigurationTestUtil.assertConfigurationsEqualForConfigManagerAddOrUpdate(
                networks, retrievedNetworks);
        // Ensure that the newly added network is disabled.
        assertEquals(WifiConfiguration.Status.DISABLED, retrievedNetworks.get(0).status);
    }

    /**
     * Verifies the addition of a single network when the corresponding ephemeral network exists.
     */
    @Test
    public void testAddSingleOpenNetworkWhenCorrespondingEphemeralNetworkExists() throws Exception {
        WifiConfiguration openNetwork = WifiConfigurationTestUtil.createOpenNetwork();
        List<WifiConfiguration> networks = new ArrayList<>();
        networks.add(openNetwork);
        WifiConfiguration ephemeralNetwork = new WifiConfiguration(openNetwork);
        ephemeralNetwork.ephemeral = true;

        verifyAddEphemeralNetworkToWifiConfigManager(ephemeralNetwork);

        NetworkUpdateResult result = addNetworkToWifiConfigManager(openNetwork);
        assertTrue(result.getNetworkId() != WifiConfiguration.INVALID_NETWORK_ID);
        assertTrue(result.isNewNetwork());

        verifyNetworkRemoveBroadcast();
        verifyNetworkAddBroadcast();

        // Verify that the config store write was triggered with this new configuration.
        verifyNetworkInConfigStoreData(openNetwork);

        List<WifiConfiguration> retrievedNetworks =
                mWifiConfigManager.getConfiguredNetworksWithPasswords();
        WifiConfigurationTestUtil.assertConfigurationsEqualForConfigManagerAddOrUpdate(
                networks, retrievedNetworks);

        // Ensure that the newly added network is disabled.
        assertEquals(WifiConfiguration.Status.DISABLED, retrievedNetworks.get(0).status);
    }

    /**
     * Verifies the addition of an ephemeral network when the corresponding ephemeral network
     * exists.
     */
    @Test
    public void testAddEphemeralNetworkWhenCorrespondingEphemeralNetworkExists() throws Exception {
        WifiConfiguration ephemeralNetwork = WifiConfigurationTestUtil.createOpenNetwork();
        ephemeralNetwork.ephemeral = true;
        List<WifiConfiguration> networks = new ArrayList<>();
        networks.add(ephemeralNetwork);

        WifiConfiguration ephemeralNetwork2 = new WifiConfiguration(ephemeralNetwork);
        verifyAddEphemeralNetworkToWifiConfigManager(ephemeralNetwork);

        NetworkUpdateResult result = addNetworkToWifiConfigManager(ephemeralNetwork2);
        assertTrue(result.getNetworkId() != WifiConfiguration.INVALID_NETWORK_ID);
        verifyNetworkUpdateBroadcast();

        // Ensure that the write was not invoked for ephemeral network addition.
        mContextConfigStoreMockOrder.verify(mWifiConfigStore, never()).write(anyBoolean());

        List<WifiConfiguration> retrievedNetworks =
                mWifiConfigManager.getConfiguredNetworksWithPasswords();
        WifiConfigurationTestUtil.assertConfigurationsEqualForConfigManagerAddOrUpdate(
                networks, retrievedNetworks);
    }

    /**
     * Verifies when adding a new network with already saved MAC, the saved MAC gets set to the
     * internal WifiConfiguration.
     * {@link WifiConfigManager#addOrUpdateNetwork(WifiConfiguration, int)}
     */
    @Test
    public void testAddingNetworkWithMatchingMacAddressOverridesField() {
        int prevMappingSize = mWifiConfigManager.getRandomizedMacAddressMappingSize();
        WifiConfiguration openNetwork = WifiConfigurationTestUtil.createOpenNetwork();
        Map<String, String> randomizedMacAddressMapping = new HashMap<>();
        final String randMac = "12:23:34:45:56:67";
        randomizedMacAddressMapping.put(openNetwork.getKey(), randMac);
        assertNotEquals(randMac, openNetwork.getRandomizedMacAddress());
        when(mRandomizedMacStoreData.getMacMapping()).thenReturn(randomizedMacAddressMapping);

        // reads XML data storage
        //mWifiConfigManager.loadFromStore();
        verifyAddNetworkToWifiConfigManager(openNetwork);

        List<WifiConfiguration> retrievedNetworks =
                mWifiConfigManager.getConfiguredNetworksWithPasswords();
        assertEquals(randMac, retrievedNetworks.get(0).getRandomizedMacAddress().toString());
        // Verify that for networks that we already have randomizedMacAddressMapping saved
        // we are still correctly writing into the WifiConfigStore.
        assertEquals(prevMappingSize + 1, mWifiConfigManager.getRandomizedMacAddressMappingSize());
    }

    /**
     * Verifies that when a network is added, removed, and then added back again, its randomized
     * MAC address doesn't change.
     * {@link WifiConfigManager#addOrUpdateNetwork(WifiConfiguration, int)}
     */
    @Test
    public void testRandomizedMacAddressIsPersistedOverForgetNetwork() {
        int prevMappingSize = mWifiConfigManager.getRandomizedMacAddressMappingSize();
        // Create and add an open network
        WifiConfiguration openNetwork = WifiConfigurationTestUtil.createOpenNetwork();
        verifyAddNetworkToWifiConfigManager(openNetwork);
        List<WifiConfiguration> retrievedNetworks =
                mWifiConfigManager.getConfiguredNetworksWithPasswords();

        // Gets the randomized MAC address of the network added.
        final String randMac = retrievedNetworks.get(0).getRandomizedMacAddress().toString();
        // This MAC should be different from the default, uninitialized randomized MAC.
        assertNotEquals(openNetwork.getRandomizedMacAddress().toString(), randMac);

        // Remove the added network
        verifyRemoveNetworkFromWifiConfigManager(openNetwork);
        assertTrue(mWifiConfigManager.getConfiguredNetworks().isEmpty());

        // Adds the network back again and verify randomized MAC address stays the same.
        verifyAddNetworkToWifiConfigManager(openNetwork);
        retrievedNetworks = mWifiConfigManager.getConfiguredNetworksWithPasswords();
        assertEquals(randMac, retrievedNetworks.get(0).getRandomizedMacAddress().toString());
        // Verify that we are no longer persisting the randomized MAC address with WifiConfigStore.
        assertEquals(prevMappingSize, mWifiConfigManager.getRandomizedMacAddressMappingSize());
    }

    /**
     * Verifies that when a network is read from xml storage, it is assigned a randomized MAC
     * address if it doesn't have one yet. Then try removing the network and then add it back
     * again and verify the randomized MAC didn't change.
     */
    @Test
    public void testRandomizedMacAddressIsGeneratedForConfigurationReadFromStore()
            throws Exception {
        // Create and add an open network
        WifiConfiguration openNetwork = WifiConfigurationTestUtil.createOpenNetwork();
        final String defaultMac = openNetwork.getRandomizedMacAddress().toString();
        List<WifiConfiguration> sharedConfigList = new ArrayList<>();
        sharedConfigList.add(openNetwork);

        // Setup xml storage
        setupStoreDataForRead(sharedConfigList, new ArrayList<>());
        assertTrue(mWifiConfigManager.loadFromStore());
        verify(mWifiConfigStore).read();

        List<WifiConfiguration> retrievedNetworks =
                mWifiConfigManager.getConfiguredNetworksWithPasswords();
        // Gets the randomized MAC address of the network added.
        final String randMac = retrievedNetworks.get(0).getRandomizedMacAddress().toString();
        // This MAC should be different from the default, uninitialized randomized MAC.
        assertNotEquals(defaultMac, randMac);

        assertTrue(mWifiConfigManager.removeNetwork(
                openNetwork.networkId, TEST_CREATOR_UID, TEST_CREATOR_NAME));
        assertTrue(mWifiConfigManager.getConfiguredNetworks().isEmpty());

        // Adds the network back again and verify randomized MAC address stays the same.
        mWifiConfigManager.addOrUpdateNetwork(openNetwork, TEST_CREATOR_UID);
        retrievedNetworks = mWifiConfigManager.getConfiguredNetworksWithPasswords();
        assertEquals(randMac, retrievedNetworks.get(0).getRandomizedMacAddress().toString());
    }

    /**
     * Verifies the modification of a single network using
     * {@link WifiConfigManager#addOrUpdateNetwork(WifiConfiguration, int)}
     */
    @Test
    public void testUpdateSingleOpenNetwork() {
        ArgumentCaptor<WifiConfiguration> wifiConfigCaptor =
                ArgumentCaptor.forClass(WifiConfiguration.class);
        WifiConfiguration openNetwork = WifiConfigurationTestUtil.createOpenNetwork();
        List<WifiConfiguration> networks = new ArrayList<>();
        networks.add(openNetwork);

        verifyAddNetworkToWifiConfigManager(openNetwork);
        verify(mWcmListener).onNetworkAdded(wifiConfigCaptor.capture());
        assertEquals(openNetwork.networkId, wifiConfigCaptor.getValue().networkId);
        reset(mWcmListener);

        // Now change BSSID for the network.
        assertAndSetNetworkBSSID(openNetwork, TEST_BSSID);
        // Change the trusted bit.
        openNetwork.trusted = false;
        verifyUpdateNetworkToWifiConfigManagerWithoutIpChange(openNetwork);

        // Now verify that the modification has been effective.
        List<WifiConfiguration> retrievedNetworks =
                mWifiConfigManager.getConfiguredNetworksWithPasswords();
        WifiConfigurationTestUtil.assertConfigurationsEqualForConfigManagerAddOrUpdate(
                networks, retrievedNetworks);
        verify(mWcmListener).onNetworkUpdated(
                wifiConfigCaptor.capture(), wifiConfigCaptor.capture());
        WifiConfiguration newConfig = wifiConfigCaptor.getAllValues().get(1);
        WifiConfiguration oldConfig = wifiConfigCaptor.getAllValues().get(0);
        assertEquals(openNetwork.networkId, newConfig.networkId);
        assertFalse(newConfig.trusted);
        assertEquals(TEST_BSSID, newConfig.BSSID);
        assertEquals(openNetwork.networkId, oldConfig.networkId);
        assertTrue(oldConfig.trusted);
        assertNull(oldConfig.BSSID);
    }

    /**
     * Verifies the modification of a single network will remove its bssid from
     * the blocklist.
     */
    @Test
    public void testUpdateSingleOpenNetworkInBlockList() {
        ArgumentCaptor<WifiConfiguration> wifiConfigCaptor =
                ArgumentCaptor.forClass(WifiConfiguration.class);
        WifiConfiguration openNetwork = WifiConfigurationTestUtil.createOpenNetwork();
        List<WifiConfiguration> networks = new ArrayList<>();
        networks.add(openNetwork);

        verifyAddNetworkToWifiConfigManager(openNetwork);
        verify(mWcmListener).onNetworkAdded(wifiConfigCaptor.capture());
        assertEquals(openNetwork.networkId, wifiConfigCaptor.getValue().networkId);
        reset(mWcmListener);

        // mock the simplest bssid block list
        Map<String, String> mBssidStatusMap = new ArrayMap<>();
        doAnswer(new AnswerWithArguments() {
            public void answer(String ssid) {
                mBssidStatusMap.entrySet().removeIf(e -> e.getValue().equals(ssid));
            }
        }).when(mBssidBlocklistMonitor).clearBssidBlocklistForSsid(
                anyString());
        doAnswer(new AnswerWithArguments() {
            public int answer(String ssid) {
                return (int) mBssidStatusMap.entrySet().stream()
                        .filter(e -> e.getValue().equals(ssid)).count();
            }
        }).when(mBssidBlocklistMonitor).updateAndGetNumBlockedBssidsForSsid(
                anyString());
        // add bssid to the blocklist
        mBssidStatusMap.put(TEST_BSSID, openNetwork.SSID);
        mBssidStatusMap.put("aa:bb:cc:dd:ee:ff", openNetwork.SSID);

        // Now change BSSID for the network.
        assertAndSetNetworkBSSID(openNetwork, TEST_BSSID);
        // Change the trusted bit.
        openNetwork.trusted = false;
        verifyUpdateNetworkToWifiConfigManagerWithoutIpChange(openNetwork);

        // Now verify that the modification has been effective.
        List<WifiConfiguration> retrievedNetworks =
                mWifiConfigManager.getConfiguredNetworksWithPasswords();
        WifiConfigurationTestUtil.assertConfigurationsEqualForConfigManagerAddOrUpdate(
                networks, retrievedNetworks);
        verify(mWcmListener).onNetworkUpdated(
                wifiConfigCaptor.capture(), wifiConfigCaptor.capture());
        WifiConfiguration newConfig = wifiConfigCaptor.getAllValues().get(1);
        WifiConfiguration oldConfig = wifiConfigCaptor.getAllValues().get(0);
        assertEquals(openNetwork.networkId, newConfig.networkId);
        assertFalse(newConfig.trusted);
        assertEquals(TEST_BSSID, newConfig.BSSID);
        assertEquals(openNetwork.networkId, oldConfig.networkId);
        assertTrue(oldConfig.trusted);
        assertNull(oldConfig.BSSID);

        assertEquals(0, mBssidBlocklistMonitor.updateAndGetNumBlockedBssidsForSsid(
                openNetwork.SSID));
    }

    /**
     * Verifies that the device owner could modify other other fields in the Wificonfiguration
     * but not the macRandomizationSetting field.
     */
    @Test
    public void testCannotUpdateMacRandomizationSettingWithoutPermission() {
        ArgumentCaptor<WifiConfiguration> wifiConfigCaptor =
                ArgumentCaptor.forClass(WifiConfiguration.class);
        when(mWifiPermissionsUtil.checkNetworkSettingsPermission(anyInt())).thenReturn(false);
        when(mWifiPermissionsUtil.checkNetworkSetupWizardPermission(anyInt())).thenReturn(false);
        when(mWifiPermissionsUtil.isDeviceOwner(anyInt(), any())).thenReturn(true);
        WifiConfiguration openNetwork = WifiConfigurationTestUtil.createOpenNetwork();
        openNetwork.macRandomizationSetting = WifiConfiguration.RANDOMIZATION_AUTO;

        verifyAddNetworkToWifiConfigManager(openNetwork);
        verify(mWcmListener).onNetworkAdded(wifiConfigCaptor.capture());
        assertEquals(openNetwork.networkId, wifiConfigCaptor.getValue().networkId);
        reset(mWcmListener);

        // Change BSSID for the network and verify success
        assertAndSetNetworkBSSID(openNetwork, TEST_BSSID);
        NetworkUpdateResult networkUpdateResult = updateNetworkToWifiConfigManager(openNetwork);
        assertNotEquals(WifiConfiguration.INVALID_NETWORK_ID, networkUpdateResult.getNetworkId());

        // Now change the macRandomizationSetting and verify failure
        openNetwork.macRandomizationSetting = WifiConfiguration.RANDOMIZATION_NONE;
        networkUpdateResult = updateNetworkToWifiConfigManager(openNetwork);
        assertEquals(WifiConfiguration.INVALID_NETWORK_ID, networkUpdateResult.getNetworkId());
    }

    /**
     * Verifies that mac randomization settings could be modified by a caller with NETWORK_SETTINGS
     * permission.
     */
    @Test
    public void testCanUpdateMacRandomizationSettingWithNetworkSettingPermission() {
        ArgumentCaptor<WifiConfiguration> wifiConfigCaptor =
                ArgumentCaptor.forClass(WifiConfiguration.class);
        when(mWifiPermissionsUtil.checkNetworkSetupWizardPermission(anyInt())).thenReturn(false);
        WifiConfiguration openNetwork = WifiConfigurationTestUtil.createOpenNetwork();
        openNetwork.macRandomizationSetting = WifiConfiguration.RANDOMIZATION_AUTO;
        List<WifiConfiguration> networks = new ArrayList<>();
        networks.add(openNetwork);

        verifyAddNetworkToWifiConfigManager(openNetwork);
        // Verify user action event is not logged when the network is added
        verify(mWifiMetrics, never()).logUserActionEvent(anyInt(), anyBoolean(), anyBoolean());
        verify(mWcmListener).onNetworkAdded(wifiConfigCaptor.capture());
        assertEquals(openNetwork.networkId, wifiConfigCaptor.getValue().networkId);
        reset(mWcmListener);

        // Now change the macRandomizationSetting and verify success
        openNetwork.macRandomizationSetting = WifiConfiguration.RANDOMIZATION_NONE;
        NetworkUpdateResult networkUpdateResult = updateNetworkToWifiConfigManager(openNetwork);
        assertNotEquals(WifiConfiguration.INVALID_NETWORK_ID, networkUpdateResult.getNetworkId());
        verify(mWifiMetrics).logUserActionEvent(
                UserActionEvent.EVENT_CONFIGURE_MAC_RANDOMIZATION_OFF, openNetwork.networkId);

        List<WifiConfiguration> retrievedNetworks =
                mWifiConfigManager.getConfiguredNetworksWithPasswords();
        WifiConfigurationTestUtil.assertConfigurationsEqualForConfigManagerAddOrUpdate(
                networks, retrievedNetworks);
    }

    /**
     * Verifies that mac randomization settings could be modified by a caller with
     * NETWORK_SETUP_WIZARD permission.
     */
    @Test
    public void testCanUpdateMacRandomizationSettingWithSetupWizardPermission() {
        ArgumentCaptor<WifiConfiguration> wifiConfigCaptor =
                ArgumentCaptor.forClass(WifiConfiguration.class);
        when(mWifiPermissionsUtil.checkNetworkSettingsPermission(anyInt())).thenReturn(false);
        when(mWifiPermissionsUtil.checkNetworkSetupWizardPermission(anyInt())).thenReturn(true);
        when(mWifiPermissionsUtil.isDeviceOwner(anyInt(), any())).thenReturn(true);
        WifiConfiguration openNetwork = WifiConfigurationTestUtil.createOpenNetwork();
        openNetwork.macRandomizationSetting = WifiConfiguration.RANDOMIZATION_AUTO;
        List<WifiConfiguration> networks = new ArrayList<>();
        networks.add(openNetwork);

        verifyAddNetworkToWifiConfigManager(openNetwork);
        verify(mWcmListener).onNetworkAdded(wifiConfigCaptor.capture());
        assertEquals(openNetwork.networkId, wifiConfigCaptor.getValue().networkId);
        reset(mWcmListener);

        // Now change the macRandomizationSetting and verify success
        openNetwork.macRandomizationSetting = WifiConfiguration.RANDOMIZATION_NONE;
        NetworkUpdateResult networkUpdateResult = updateNetworkToWifiConfigManager(openNetwork);
        assertNotEquals(WifiConfiguration.INVALID_NETWORK_ID, networkUpdateResult.getNetworkId());

        List<WifiConfiguration> retrievedNetworks =
                mWifiConfigManager.getConfiguredNetworksWithPasswords();
        WifiConfigurationTestUtil.assertConfigurationsEqualForConfigManagerAddOrUpdate(
                networks, retrievedNetworks);
    }

    /**
     * Verify that the mac randomization setting could be modified by the creator of a passpoint
     * network.
     */
    @Test
    public void testCanUpdateMacRandomizationSettingWithPasspointCreatorUid() throws Exception {
        ArgumentCaptor<WifiConfiguration> wifiConfigCaptor =
                ArgumentCaptor.forClass(WifiConfiguration.class);
        when(mWifiPermissionsUtil.checkNetworkSettingsPermission(anyInt())).thenReturn(false);
        when(mWifiPermissionsUtil.checkNetworkSetupWizardPermission(anyInt())).thenReturn(false);
        when(mWifiPermissionsUtil.isDeviceOwner(anyInt(), any())).thenReturn(false);
        WifiConfiguration passpointNetwork = WifiConfigurationTestUtil.createPasspointNetwork();
        // Disable MAC randomization and verify this is added in successfully.
        passpointNetwork.macRandomizationSetting = WifiConfiguration.RANDOMIZATION_NONE;
        List<WifiConfiguration> networks = new ArrayList<>();
        networks.add(passpointNetwork);

        verifyAddPasspointNetworkToWifiConfigManager(passpointNetwork);
        // Ensure that configured network list is not empty.
        assertFalse(mWifiConfigManager.getConfiguredNetworks().isEmpty());

        // Ensure that this is not returned in the saved network list.
        assertTrue(mWifiConfigManager.getSavedNetworks(Process.WIFI_UID).isEmpty());
        verify(mWcmListener).onNetworkAdded(wifiConfigCaptor.capture());
        assertEquals(passpointNetwork.networkId, wifiConfigCaptor.getValue().networkId);

        List<WifiConfiguration> retrievedNetworks =
                mWifiConfigManager.getConfiguredNetworksWithPasswords();
        WifiConfigurationTestUtil.assertConfigurationsEqualForConfigManagerAddOrUpdate(
                networks, retrievedNetworks);
    }


    /**
     * Verifies the addition of a single ephemeral network using
     * {@link WifiConfigManager#addOrUpdateNetwork(WifiConfiguration, int)} and verifies that
     * the {@link WifiConfigManager#getSavedNetworks(int)} does not return this network.
     */
    @Test
    public void testAddSingleEphemeralNetwork() throws Exception {
        ArgumentCaptor<WifiConfiguration> wifiConfigCaptor =
                ArgumentCaptor.forClass(WifiConfiguration.class);
        WifiConfiguration ephemeralNetwork = WifiConfigurationTestUtil.createOpenNetwork();
        ephemeralNetwork.ephemeral = true;
        List<WifiConfiguration> networks = new ArrayList<>();
        networks.add(ephemeralNetwork);

        verifyAddEphemeralNetworkToWifiConfigManager(ephemeralNetwork);

        List<WifiConfiguration> retrievedNetworks =
                mWifiConfigManager.getConfiguredNetworksWithPasswords();
        WifiConfigurationTestUtil.assertConfigurationsEqualForConfigManagerAddOrUpdate(
                networks, retrievedNetworks);

        // Ensure that this is not returned in the saved network list.
        assertTrue(mWifiConfigManager.getSavedNetworks(Process.WIFI_UID).isEmpty());
        verify(mWcmListener).onNetworkAdded(wifiConfigCaptor.capture());
        assertEquals(ephemeralNetwork.networkId, wifiConfigCaptor.getValue().networkId);
    }

    private void addSinglePasspointNetwork(boolean isHomeProviderNetwork) throws Exception {
        ArgumentCaptor<WifiConfiguration> wifiConfigCaptor =
                ArgumentCaptor.forClass(WifiConfiguration.class);
        WifiConfiguration passpointNetwork = WifiConfigurationTestUtil.createPasspointNetwork();
        passpointNetwork.isHomeProviderNetwork = isHomeProviderNetwork;

        verifyAddPasspointNetworkToWifiConfigManager(passpointNetwork);
        // Ensure that configured network list is not empty.
        assertFalse(mWifiConfigManager.getConfiguredNetworks().isEmpty());

        // Ensure that this is not returned in the saved network list.
        assertTrue(mWifiConfigManager.getSavedNetworks(Process.WIFI_UID).isEmpty());
        verify(mWcmListener).onNetworkAdded(wifiConfigCaptor.capture());
        assertEquals(passpointNetwork.networkId, wifiConfigCaptor.getValue().networkId);
        assertEquals(passpointNetwork.isHomeProviderNetwork,
                wifiConfigCaptor.getValue().isHomeProviderNetwork);
    }

    /**
     * Verifies the addition of a single home Passpoint network using
     * {@link WifiConfigManager#addOrUpdateNetwork(WifiConfiguration, int)} and verifies that
     * the {@link WifiConfigManager#getSavedNetworks(int)} ()} does not return this network.
     */
    @Test
    public void testAddSingleHomePasspointNetwork() throws Exception {
        addSinglePasspointNetwork(true);
    }

    /**
     * Verifies the addition of a single roaming Passpoint network using
     * {@link WifiConfigManager#addOrUpdateNetwork(WifiConfiguration, int)} and verifies that
     * the {@link WifiConfigManager#getSavedNetworks(int)} ()} does not return this network.
     */
    @Test
    public void testAddSingleRoamingPasspointNetwork() throws Exception {
        addSinglePasspointNetwork(false);
    }

    /**
     * Verifies the addition of 2 networks (1 normal and 1 ephemeral) using
     * {@link WifiConfigManager#addOrUpdateNetwork(WifiConfiguration, int)} and ensures that
     * the ephemeral network configuration is not persisted in config store.
     */
    @Test
    public void testAddMultipleNetworksAndEnsureEphemeralNetworkNotPersisted() {
        WifiConfiguration ephemeralNetwork = WifiConfigurationTestUtil.createOpenNetwork();
        ephemeralNetwork.ephemeral = true;
        WifiConfiguration openNetwork = WifiConfigurationTestUtil.createOpenNetwork();

        assertTrue(addNetworkToWifiConfigManager(ephemeralNetwork).isSuccess());
        assertTrue(addNetworkToWifiConfigManager(openNetwork).isSuccess());

        // The open network addition should trigger a store write.
        Pair<List<WifiConfiguration>, List<WifiConfiguration>> networkListStoreData =
                captureWriteNetworksListStoreData();
        List<WifiConfiguration> networkList = new ArrayList<>();
        networkList.addAll(networkListStoreData.first);
        networkList.addAll(networkListStoreData.second);
        assertFalse(isNetworkInConfigStoreData(ephemeralNetwork, networkList));
        assertTrue(isNetworkInConfigStoreData(openNetwork, networkList));
    }

    /**
     * Verifies the addition of a single suggestion network using
     * {@link WifiConfigManager#addOrUpdateNetwork(WifiConfiguration, int, String)} and verifies
     * that the {@link WifiConfigManager#getSavedNetworks()} does not return this network.
     */
    @Test
    public void testAddSingleSuggestionNetwork() throws Exception {
        WifiConfiguration suggestionNetwork = WifiConfigurationTestUtil.createEapNetwork();
        ArgumentCaptor<WifiConfiguration> wifiConfigCaptor =
                ArgumentCaptor.forClass(WifiConfiguration.class);
        suggestionNetwork.ephemeral = true;
        suggestionNetwork.fromWifiNetworkSuggestion = true;
        List<WifiConfiguration> networks = new ArrayList<>();
        networks.add(suggestionNetwork);

        verifyAddSuggestionOrRequestNetworkToWifiConfigManager(suggestionNetwork);
        verify(mWifiKeyStore, never()).updateNetworkKeys(any(), any());

        List<WifiConfiguration> retrievedNetworks =
                mWifiConfigManager.getConfiguredNetworksWithPasswords();
        WifiConfigurationTestUtil.assertConfigurationsEqualForConfigManagerAddOrUpdate(
                networks, retrievedNetworks);

        // Ensure that this is not returned in the saved network list.
        assertTrue(mWifiConfigManager.getSavedNetworks(Process.WIFI_UID).isEmpty());
        verify(mWcmListener).onNetworkAdded(wifiConfigCaptor.capture());
        assertEquals(suggestionNetwork.networkId, wifiConfigCaptor.getValue().networkId);
        assertTrue(mWifiConfigManager
                .removeNetwork(suggestionNetwork.networkId, TEST_CREATOR_UID, TEST_CREATOR_NAME));
        verify(mWifiKeyStore, never()).removeKeys(any());
    }

    /**
     * Verifies the addition of a single specifier network using
     * {@link WifiConfigManager#addOrUpdateNetwork(WifiConfiguration, int, String)} and verifies
     * that the {@link WifiConfigManager#getSavedNetworks()} does not return this network.
     */
    @Test
    public void testAddSingleSpecifierNetwork() throws Exception {
        ArgumentCaptor<WifiConfiguration> wifiConfigCaptor =
                ArgumentCaptor.forClass(WifiConfiguration.class);
        WifiConfiguration suggestionNetwork = WifiConfigurationTestUtil.createOpenNetwork();
        suggestionNetwork.ephemeral = true;
        suggestionNetwork.fromWifiNetworkSpecifier = true;
        List<WifiConfiguration> networks = new ArrayList<>();
        networks.add(suggestionNetwork);

        verifyAddSuggestionOrRequestNetworkToWifiConfigManager(suggestionNetwork);

        List<WifiConfiguration> retrievedNetworks =
                mWifiConfigManager.getConfiguredNetworksWithPasswords();
        WifiConfigurationTestUtil.assertConfigurationsEqualForConfigManagerAddOrUpdate(
                networks, retrievedNetworks);

        // Ensure that this is not returned in the saved network list.
        assertTrue(mWifiConfigManager.getSavedNetworks(Process.WIFI_UID).isEmpty());
        verify(mWcmListener).onNetworkAdded(wifiConfigCaptor.capture());
        assertEquals(suggestionNetwork.networkId, wifiConfigCaptor.getValue().networkId);
    }

    /**
     * Verifies that the modification of a single open network using
     * {@link WifiConfigManager#addOrUpdateNetwork(WifiConfiguration, int)} with a UID which
     * has no permission to modify the network fails.
     */
    @Test
    public void testUpdateSingleOpenNetworkFailedDueToPermissionDenied() throws Exception {
        WifiConfiguration openNetwork = WifiConfigurationTestUtil.createOpenNetwork();
        List<WifiConfiguration> networks = new ArrayList<>();
        networks.add(openNetwork);

        verifyAddNetworkToWifiConfigManager(openNetwork);

        // Now change BSSID of the network.
        assertAndSetNetworkBSSID(openNetwork, TEST_BSSID);

        when(mWifiPermissionsUtil.checkNetworkSettingsPermission(anyInt())).thenReturn(false);

        // Update the same configuration and ensure that the operation failed.
        NetworkUpdateResult result = updateNetworkToWifiConfigManager(openNetwork);
        assertTrue(result.getNetworkId() == WifiConfiguration.INVALID_NETWORK_ID);
    }

    /**
     * Verifies that the modification of a single open network using
     * {@link WifiConfigManager#addOrUpdateNetwork(WifiConfiguration, int)} with the creator UID
     * should always succeed.
     */
    @Test
    public void testUpdateSingleOpenNetworkSuccessWithCreatorUID() throws Exception {
        WifiConfiguration openNetwork = WifiConfigurationTestUtil.createOpenNetwork();
        List<WifiConfiguration> networks = new ArrayList<>();
        networks.add(openNetwork);

        verifyAddNetworkToWifiConfigManager(openNetwork);

        // Now change BSSID of the network.
        assertAndSetNetworkBSSID(openNetwork, TEST_BSSID);

        // Update the same configuration using the creator UID.
        NetworkUpdateResult result =
                mWifiConfigManager.addOrUpdateNetwork(openNetwork, TEST_CREATOR_UID);
        assertTrue(result.getNetworkId() != WifiConfiguration.INVALID_NETWORK_ID);

        // Now verify that the modification has been effective.
        List<WifiConfiguration> retrievedNetworks =
                mWifiConfigManager.getConfiguredNetworksWithPasswords();
        WifiConfigurationTestUtil.assertConfigurationsEqualForConfigManagerAddOrUpdate(
                networks, retrievedNetworks);
    }

    /**
     * Verifies the addition of a single PSK network using
     * {@link WifiConfigManager#addOrUpdateNetwork(WifiConfiguration, int)} and verifies that
     * {@link WifiConfigManager#getSavedNetworks()} masks the password.
     */
    @Test
    public void testAddSinglePskNetwork() {
        WifiConfiguration pskNetwork = WifiConfigurationTestUtil.createPskNetwork();
        List<WifiConfiguration> networks = new ArrayList<>();
        networks.add(pskNetwork);

        verifyAddNetworkToWifiConfigManager(pskNetwork);

        List<WifiConfiguration> retrievedNetworks =
                mWifiConfigManager.getConfiguredNetworksWithPasswords();
        WifiConfigurationTestUtil.assertConfigurationsEqualForConfigManagerAddOrUpdate(
                networks, retrievedNetworks);

        List<WifiConfiguration> retrievedSavedNetworks = mWifiConfigManager.getSavedNetworks(
                Process.WIFI_UID);
        assertEquals(retrievedSavedNetworks.size(), 1);
        assertEquals(retrievedSavedNetworks.get(0).getKey(), pskNetwork.getKey());
        assertPasswordsMaskedInWifiConfiguration(retrievedSavedNetworks.get(0));
    }

    /**
     * Verifies the addition of a single WEP network using
     * {@link WifiConfigManager#addOrUpdateNetwork(WifiConfiguration, int)} and verifies that
     * {@link WifiConfigManager#getSavedNetworks()} masks the password.
     */
    @Test
    public void testAddSingleWepNetwork() {
        WifiConfiguration wepNetwork = WifiConfigurationTestUtil.createWepNetwork();
        List<WifiConfiguration> networks = new ArrayList<>();
        networks.add(wepNetwork);

        verifyAddNetworkToWifiConfigManager(wepNetwork);

        List<WifiConfiguration> retrievedNetworks =
                mWifiConfigManager.getConfiguredNetworksWithPasswords();
        WifiConfigurationTestUtil.assertConfigurationsEqualForConfigManagerAddOrUpdate(
                networks, retrievedNetworks);

        List<WifiConfiguration> retrievedSavedNetworks = mWifiConfigManager.getSavedNetworks(
                Process.WIFI_UID);
        assertEquals(retrievedSavedNetworks.size(), 1);
        assertEquals(retrievedSavedNetworks.get(0).getKey(), wepNetwork.getKey());
        assertPasswordsMaskedInWifiConfiguration(retrievedSavedNetworks.get(0));
    }

    /**
     * Verifies the modification of an IpConfiguration using
     * {@link WifiConfigManager#addOrUpdateNetwork(WifiConfiguration, int)}
     */
    @Test
    public void testUpdateIpConfiguration() {
        WifiConfiguration openNetwork = WifiConfigurationTestUtil.createOpenNetwork();
        List<WifiConfiguration> networks = new ArrayList<>();
        networks.add(openNetwork);

        verifyAddNetworkToWifiConfigManager(openNetwork);

        // Now change BSSID of the network.
        assertAndSetNetworkBSSID(openNetwork, TEST_BSSID);

        // Update the same configuration and ensure that the IP configuration change flags
        // are not set.
        verifyUpdateNetworkToWifiConfigManagerWithoutIpChange(openNetwork);

        // Configure mock DevicePolicyManager to give Profile Owner permission so that we can modify
        // proxy settings on a configuration
        when(mWifiPermissionsUtil.isProfileOwner(anyInt(), any())).thenReturn(true);

        // Change the IpConfiguration now and ensure that the IP configuration flags are set now.
        assertAndSetNetworkIpConfiguration(
                openNetwork,
                WifiConfigurationTestUtil.createStaticIpConfigurationWithStaticProxy());
        verifyUpdateNetworkToWifiConfigManagerWithIpChange(openNetwork);

        // Now verify that all the modifications have been effective.
        List<WifiConfiguration> retrievedNetworks =
                mWifiConfigManager.getConfiguredNetworksWithPasswords();
        WifiConfigurationTestUtil.assertConfigurationsEqualForConfigManagerAddOrUpdate(
                networks, retrievedNetworks);
    }

    /**
     * Verifies the removal of a single network using
     * {@link WifiConfigManager#removeNetwork(int)}
     */
    @Test
    public void testRemoveSingleOpenNetwork() {
        ArgumentCaptor<WifiConfiguration> wifiConfigCaptor =
                ArgumentCaptor.forClass(WifiConfiguration.class);
        WifiConfiguration openNetwork = WifiConfigurationTestUtil.createOpenNetwork();

        verifyAddNetworkToWifiConfigManager(openNetwork);
        verify(mWcmListener).onNetworkAdded(wifiConfigCaptor.capture());
        assertEquals(openNetwork.networkId, wifiConfigCaptor.getValue().networkId);
        reset(mWcmListener);

        // Ensure that configured network list is not empty.
        assertFalse(mWifiConfigManager.getConfiguredNetworks().isEmpty());

        verifyRemoveNetworkFromWifiConfigManager(openNetwork);
        // Ensure that configured network list is empty now.
        assertTrue(mWifiConfigManager.getConfiguredNetworks().isEmpty());
        verify(mWcmListener).onNetworkRemoved(wifiConfigCaptor.capture());
        assertEquals(openNetwork.networkId, wifiConfigCaptor.getValue().networkId);
    }

    /**
     * Verifies the removal of an ephemeral network using
     * {@link WifiConfigManager#removeNetwork(int)}
     */
    @Test
    public void testRemoveSingleEphemeralNetwork() throws Exception {
        WifiConfiguration ephemeralNetwork = WifiConfigurationTestUtil.createOpenNetwork();
        ephemeralNetwork.ephemeral = true;
        ArgumentCaptor<WifiConfiguration> wifiConfigCaptor =
                ArgumentCaptor.forClass(WifiConfiguration.class);

        verifyAddEphemeralNetworkToWifiConfigManager(ephemeralNetwork);
        // Ensure that configured network list is not empty.
        assertFalse(mWifiConfigManager.getConfiguredNetworks().isEmpty());
        verify(mWcmListener).onNetworkAdded(wifiConfigCaptor.capture());
        assertEquals(ephemeralNetwork.networkId, wifiConfigCaptor.getValue().networkId);
        verifyRemoveEphemeralNetworkFromWifiConfigManager(ephemeralNetwork);
        // Ensure that configured network list is empty now.
        assertTrue(mWifiConfigManager.getConfiguredNetworks().isEmpty());
        verify(mWcmListener).onNetworkRemoved(wifiConfigCaptor.capture());
        assertEquals(ephemeralNetwork.networkId, wifiConfigCaptor.getValue().networkId);
    }

    /**
     * Verifies the removal of a Passpoint network using
     * {@link WifiConfigManager#removeNetwork(int)}
     */
    @Test
    public void testRemoveSinglePasspointNetwork() throws Exception {
        ArgumentCaptor<WifiConfiguration> wifiConfigCaptor =
                ArgumentCaptor.forClass(WifiConfiguration.class);
        WifiConfiguration passpointNetwork = WifiConfigurationTestUtil.createPasspointNetwork();

        verifyAddPasspointNetworkToWifiConfigManager(passpointNetwork);
        // Ensure that configured network list is not empty.
        assertFalse(mWifiConfigManager.getConfiguredNetworks().isEmpty());
        verify(mWcmListener).onNetworkAdded(wifiConfigCaptor.capture());
        assertEquals(passpointNetwork.networkId, wifiConfigCaptor.getValue().networkId);

        verifyRemovePasspointNetworkFromWifiConfigManager(passpointNetwork);
        // Ensure that configured network list is empty now.
        assertTrue(mWifiConfigManager.getConfiguredNetworks().isEmpty());
        verify(mWcmListener).onNetworkRemoved(wifiConfigCaptor.capture());
        assertEquals(passpointNetwork.networkId, wifiConfigCaptor.getValue().networkId);
    }

    /**
     * Verify that a Passpoint network that's added by an app with {@link #TEST_CREATOR_UID} can
     * be removed by WiFi Service with {@link Process#WIFI_UID}.
     *
     * @throws Exception
     */
    @Test
    public void testRemovePasspointNetworkAddedByOther() throws Exception {
        WifiConfiguration passpointNetwork = WifiConfigurationTestUtil.createPasspointNetwork();

        // Passpoint network is added using TEST_CREATOR_UID.
        verifyAddPasspointNetworkToWifiConfigManager(passpointNetwork);
        // Ensure that configured network list is not empty.
        assertFalse(mWifiConfigManager.getConfiguredNetworks().isEmpty());

        assertTrue(mWifiConfigManager.removeNetwork(
                passpointNetwork.networkId, Process.WIFI_UID, null));

        // Verify keys are not being removed.
        verify(mWifiKeyStore, never()).removeKeys(any(WifiEnterpriseConfig.class));
        verifyNetworkRemoveBroadcast();
        // Ensure that the write was not invoked for Passpoint network remove.
        mContextConfigStoreMockOrder.verify(mWifiConfigStore, never()).write(anyBoolean());

    }
    /**
     * Verifies the addition & update of multiple networks using
     * {@link WifiConfigManager#addOrUpdateNetwork(WifiConfiguration, int)} and the
     * removal of networks using
     * {@link WifiConfigManager#removeNetwork(int)}
     */
    @Test
    public void testAddUpdateRemoveMultipleNetworks() {
        List<WifiConfiguration> networks = new ArrayList<>();
        WifiConfiguration openNetwork = WifiConfigurationTestUtil.createOpenNetwork();
        WifiConfiguration pskNetwork = WifiConfigurationTestUtil.createPskNetwork();
        WifiConfiguration wepNetwork = WifiConfigurationTestUtil.createWepNetwork();
        networks.add(openNetwork);
        networks.add(pskNetwork);
        networks.add(wepNetwork);

        verifyAddNetworkToWifiConfigManager(openNetwork);
        verifyAddNetworkToWifiConfigManager(pskNetwork);
        verifyAddNetworkToWifiConfigManager(wepNetwork);

        // Now verify that all the additions has been effective.
        List<WifiConfiguration> retrievedNetworks =
                mWifiConfigManager.getConfiguredNetworksWithPasswords();
        WifiConfigurationTestUtil.assertConfigurationsEqualForConfigManagerAddOrUpdate(
                networks, retrievedNetworks);

        // Modify all the 3 configurations and update it to WifiConfigManager.
        assertAndSetNetworkBSSID(openNetwork, TEST_BSSID);
        assertAndSetNetworkBSSID(pskNetwork, TEST_BSSID);
        assertAndSetNetworkIpConfiguration(
                wepNetwork,
                WifiConfigurationTestUtil.createStaticIpConfigurationWithPacProxy());

        // Configure mock DevicePolicyManager to give Profile Owner permission so that we can modify
        // proxy settings on a configuration
        when(mWifiPermissionsUtil.isProfileOwner(anyInt(), any())).thenReturn(true);

        verifyUpdateNetworkToWifiConfigManagerWithoutIpChange(openNetwork);
        verifyUpdateNetworkToWifiConfigManagerWithoutIpChange(pskNetwork);
        verifyUpdateNetworkToWifiConfigManagerWithIpChange(wepNetwork);
        // Now verify that all the modifications has been effective.
        retrievedNetworks = mWifiConfigManager.getConfiguredNetworksWithPasswords();
        WifiConfigurationTestUtil.assertConfigurationsEqualForConfigManagerAddOrUpdate(
                networks, retrievedNetworks);

        // Now remove all 3 networks.
        verifyRemoveNetworkFromWifiConfigManager(openNetwork);
        verifyRemoveNetworkFromWifiConfigManager(pskNetwork);
        verifyRemoveNetworkFromWifiConfigManager(wepNetwork);

        // Ensure that configured network list is empty now.
        assertTrue(mWifiConfigManager.getConfiguredNetworks().isEmpty());
    }

    /**
     * Verifies the update of network status using
     * {@link WifiConfigManager#updateNetworkSelectionStatus(int, int)}.
     */
    @Test
    public void testNetworkSelectionStatus() {
        ArgumentCaptor<WifiConfiguration> wifiConfigCaptor =
                ArgumentCaptor.forClass(WifiConfiguration.class);
        WifiConfiguration openNetwork = WifiConfigurationTestUtil.createOpenNetwork();

        NetworkUpdateResult result = verifyAddNetworkToWifiConfigManager(openNetwork);

        int networkId = result.getNetworkId();
        // First set it to enabled.
        verifyUpdateNetworkSelectionStatus(
                networkId, NetworkSelectionStatus.DISABLED_NONE, 0);

        // Now set it to temporarily disabled. The threshold for association rejection is 5, so
        // disable it 5 times to actually mark it temporarily disabled.
        int assocRejectReason = NetworkSelectionStatus.DISABLED_ASSOCIATION_REJECTION;
        int assocRejectThreshold =
                WifiConfigManager.getNetworkSelectionDisableThreshold(assocRejectReason);
        for (int i = 1; i <= assocRejectThreshold; i++) {
            verifyUpdateNetworkSelectionStatus(result.getNetworkId(), assocRejectReason, i);
        }
        verify(mWcmListener).onNetworkTemporarilyDisabled(wifiConfigCaptor.capture(),
                eq(NetworkSelectionStatus.DISABLED_ASSOCIATION_REJECTION));
        assertEquals(openNetwork.networkId, wifiConfigCaptor.getValue().networkId);
        // Now set it to permanently disabled.
        verifyUpdateNetworkSelectionStatus(
                result.getNetworkId(), NetworkSelectionStatus.DISABLED_BY_WIFI_MANAGER, 0);
        verify(mWcmListener).onNetworkPermanentlyDisabled(
                wifiConfigCaptor.capture(), eq(NetworkSelectionStatus.DISABLED_BY_WIFI_MANAGER));
        assertEquals(openNetwork.networkId, wifiConfigCaptor.getValue().networkId);
        // Now set it back to enabled.
        verifyUpdateNetworkSelectionStatus(
                result.getNetworkId(), NetworkSelectionStatus.DISABLED_NONE, 0);
        verify(mWcmListener, times(2))
                .onNetworkEnabled(wifiConfigCaptor.capture());
        assertEquals(openNetwork.networkId, wifiConfigCaptor.getValue().networkId);
    }

    /**
     * Verifies the update of network status using
     * {@link WifiConfigManager#updateNetworkSelectionStatus(int, int)}.
     */
    @Test
    public void testNetworkSelectionStatusTemporarilyDisabledDueToNoInternet() {
        ArgumentCaptor<WifiConfiguration> wifiConfigCaptor =
                ArgumentCaptor.forClass(WifiConfiguration.class);
        WifiConfiguration openNetwork = WifiConfigurationTestUtil.createOpenNetwork();

        NetworkUpdateResult result = verifyAddNetworkToWifiConfigManager(openNetwork);

        int networkId = result.getNetworkId();
        // First set it to enabled.
        verifyUpdateNetworkSelectionStatus(
                networkId, NetworkSelectionStatus.DISABLED_NONE, 0);

        // Now set it to temporarily disabled. The threshold for no internet is 1, so
        // disable it once to actually mark it temporarily disabled.
        verifyUpdateNetworkSelectionStatus(result.getNetworkId(),
                NetworkSelectionStatus.DISABLED_NO_INTERNET_TEMPORARY, 1);
        verify(mWcmListener).onNetworkTemporarilyDisabled(
                wifiConfigCaptor.capture(),
                eq(NetworkSelectionStatus.DISABLED_NO_INTERNET_TEMPORARY));
        assertEquals(openNetwork.networkId, wifiConfigCaptor.getValue().networkId);
        // Now set it back to enabled.
        verifyUpdateNetworkSelectionStatus(
                result.getNetworkId(), NetworkSelectionStatus.DISABLED_NONE, 0);
        verify(mWcmListener, times(2))
                .onNetworkEnabled(wifiConfigCaptor.capture());
        assertEquals(openNetwork.networkId, wifiConfigCaptor.getValue().networkId);
    }

    /**
     * Verifies the update of network status using
     * {@link WifiConfigManager#updateNetworkSelectionStatus(int, int)} and ensures that
     * enabling a network clears out all the temporary disable counters.
     */
    @Test
    public void testNetworkSelectionStatusEnableClearsDisableCounters() {
        WifiConfiguration openNetwork = WifiConfigurationTestUtil.createOpenNetwork();

        NetworkUpdateResult result = verifyAddNetworkToWifiConfigManager(openNetwork);

        // First set it to enabled.
        verifyUpdateNetworkSelectionStatus(
                result.getNetworkId(), NetworkSelectionStatus.DISABLED_NONE, 0);

        // Now set it to temporarily disabled 2 times for 2 different reasons.
        verifyUpdateNetworkSelectionStatus(
                result.getNetworkId(), NetworkSelectionStatus.DISABLED_ASSOCIATION_REJECTION, 1);
        verifyUpdateNetworkSelectionStatus(
                result.getNetworkId(), NetworkSelectionStatus.DISABLED_ASSOCIATION_REJECTION, 2);
        verifyUpdateNetworkSelectionStatus(
                result.getNetworkId(), NetworkSelectionStatus.DISABLED_AUTHENTICATION_FAILURE, 1);
        verifyUpdateNetworkSelectionStatus(
                result.getNetworkId(), NetworkSelectionStatus.DISABLED_AUTHENTICATION_FAILURE, 2);

        // Now set it back to enabled.
        verifyUpdateNetworkSelectionStatus(
                result.getNetworkId(), NetworkSelectionStatus.DISABLED_NONE, 0);

        // Ensure that the counters have all been reset now.
        verifyUpdateNetworkSelectionStatus(
                result.getNetworkId(), NetworkSelectionStatus.DISABLED_ASSOCIATION_REJECTION, 1);
        verifyUpdateNetworkSelectionStatus(
                result.getNetworkId(), NetworkSelectionStatus.DISABLED_AUTHENTICATION_FAILURE, 1);
    }

    private void verifyDisableNetwork(NetworkUpdateResult result, int reason) {
        // First set it to enabled.
        verifyUpdateNetworkSelectionStatus(
                result.getNetworkId(), NetworkSelectionStatus.DISABLED_NONE, 0);

        int disableThreshold =
                WifiConfigManager.getNetworkSelectionDisableThreshold(reason);
        for (int i = 1; i <= disableThreshold; i++) {
            verifyUpdateNetworkSelectionStatus(result.getNetworkId(), reason, i);
        }
    }

    private void verifyNetworkIsEnabledAfter(int networkId, long timeout) {
        // try enabling this network 1 second earlier than the expected timeout. This
        // should fail and the status should remain temporarily disabled.
        when(mClock.getElapsedSinceBootMillis()).thenReturn(timeout - 1);
        assertFalse(mWifiConfigManager.tryEnableNetwork(networkId));
        NetworkSelectionStatus retrievedStatus =
                mWifiConfigManager.getConfiguredNetwork(networkId).getNetworkSelectionStatus();
        assertTrue(retrievedStatus.isNetworkTemporaryDisabled());

        // Now advance time by the timeout for association rejection and ensure that the
        // network is now enabled.
        when(mClock.getElapsedSinceBootMillis()).thenReturn(timeout);
        assertTrue(mWifiConfigManager.tryEnableNetwork(networkId));
        retrievedStatus = mWifiConfigManager.getConfiguredNetwork(networkId)
                .getNetworkSelectionStatus();
        assertTrue(retrievedStatus.isNetworkEnabled());
    }

    /**
     * Verifies the enabling of temporarily disabled network using
     * {@link WifiConfigManager#tryEnableNetwork(int)}.
     */
    @Test
    public void testTryEnableNetwork() {
        WifiConfiguration openNetwork = WifiConfigurationTestUtil.createOpenNetwork();
        NetworkUpdateResult result = verifyAddNetworkToWifiConfigManager(openNetwork);

        // Verify exponential backoff on the disable duration based on number of BSSIDs in the
        // BSSID blocklist
        long multiplier = 1;
        int disableReason = NetworkSelectionStatus.DISABLED_ASSOCIATION_REJECTION;
        long timeout = 0;
        for (int i = 1; i < MAX_BLOCKED_BSSID_PER_NETWORK + 1; i++) {
            verifyDisableNetwork(result, disableReason);
            int numBssidsInBlocklist = i;
            when(mBssidBlocklistMonitor.updateAndGetNumBlockedBssidsForSsid(anyString()))
                    .thenReturn(numBssidsInBlocklist);
            timeout = WifiConfigManager.getNetworkSelectionDisableTimeoutMillis(disableReason)
                    * multiplier;
            multiplier *= 2;
            verifyNetworkIsEnabledAfter(result.getNetworkId(),
                    TEST_ELAPSED_UPDATE_NETWORK_SELECTION_TIME_MILLIS + timeout);
        }

        // Verify one last time that the disable duration is capped at some maximum.
        verifyDisableNetwork(result, disableReason);
        when(mBssidBlocklistMonitor.updateAndGetNumBlockedBssidsForSsid(anyString()))
                .thenReturn(MAX_BLOCKED_BSSID_PER_NETWORK + 1);
        verifyNetworkIsEnabledAfter(result.getNetworkId(),
                TEST_ELAPSED_UPDATE_NETWORK_SELECTION_TIME_MILLIS + timeout);
    }

    /**
     * Verifies that when no BSSIDs for a network is inside the BSSID blocklist then we
     * re-enable a network.
     */
    @Test
    public void testTryEnableNetworkNoBssidsInBlocklist() {
        WifiConfiguration openNetwork = WifiConfigurationTestUtil.createOpenNetwork();
        NetworkUpdateResult result = verifyAddNetworkToWifiConfigManager(openNetwork);
        int disableReason = NetworkSelectionStatus.DISABLED_ASSOCIATION_REJECTION;

        // Verify that with 0 BSSIDs in blocklist we enable the network immediately
        verifyDisableNetwork(result, disableReason);
        when(mBssidBlocklistMonitor.updateAndGetNumBlockedBssidsForSsid(anyString())).thenReturn(0);
        when(mClock.getElapsedSinceBootMillis())
                .thenReturn(TEST_ELAPSED_UPDATE_NETWORK_SELECTION_TIME_MILLIS);
        assertTrue(mWifiConfigManager.tryEnableNetwork(result.getNetworkId()));
        NetworkSelectionStatus retrievedStatus =
                mWifiConfigManager.getConfiguredNetwork(result.getNetworkId())
                        .getNetworkSelectionStatus();
        assertTrue(retrievedStatus.isNetworkEnabled());
    }

    /**
     * Verifies the enabling of network using
     * {@link WifiConfigManager#enableNetwork(int, boolean, int)} and
     * {@link WifiConfigManager#disableNetwork(int, int)}.
     */
    @Test
    public void testEnableDisableNetwork() throws Exception {
        WifiConfiguration openNetwork = WifiConfigurationTestUtil.createOpenNetwork();

        NetworkUpdateResult result = verifyAddNetworkToWifiConfigManager(openNetwork);

        assertTrue(mWifiConfigManager.enableNetwork(
                result.getNetworkId(), false, TEST_CREATOR_UID, TEST_CREATOR_NAME));
        WifiConfiguration retrievedNetwork =
                mWifiConfigManager.getConfiguredNetwork(result.getNetworkId());
        NetworkSelectionStatus retrievedStatus = retrievedNetwork.getNetworkSelectionStatus();
        assertTrue(retrievedStatus.isNetworkEnabled());
        verifyUpdateNetworkStatus(retrievedNetwork, WifiConfiguration.Status.ENABLED);
        mContextConfigStoreMockOrder.verify(mWifiConfigStore).write(eq(true));

        // Now set it disabled.
        assertTrue(mWifiConfigManager.disableNetwork(
                result.getNetworkId(), TEST_CREATOR_UID, TEST_CREATOR_NAME));
        retrievedNetwork = mWifiConfigManager.getConfiguredNetwork(result.getNetworkId());
        retrievedStatus = retrievedNetwork.getNetworkSelectionStatus();
        assertTrue(retrievedStatus.isNetworkPermanentlyDisabled());
        verifyUpdateNetworkStatus(retrievedNetwork, WifiConfiguration.Status.DISABLED);
        mContextConfigStoreMockOrder.verify(mWifiConfigStore).write(eq(true));
    }

    /**
     * Verifies the enabling of network using
     * {@link WifiConfigManager#enableNetwork(int, boolean, int)} with a UID which
     * has no permission to modify the network fails..
     */
    @Test
    public void testEnableNetworkFailedDueToPermissionDenied() throws Exception {
        when(mWifiPermissionsUtil.checkNetworkSettingsPermission(anyInt())).thenReturn(false);

        WifiConfiguration openNetwork = WifiConfigurationTestUtil.createOpenNetwork();
        NetworkUpdateResult result = verifyAddNetworkToWifiConfigManager(openNetwork);

        assertEquals(WifiConfiguration.INVALID_NETWORK_ID,
                mWifiConfigManager.getLastSelectedNetwork());

        // Now try to set it enable with |TEST_UPDATE_UID|, it should fail and the network
        // should remain disabled.
        assertFalse(mWifiConfigManager.enableNetwork(
                result.getNetworkId(), true, TEST_UPDATE_UID, TEST_UPDATE_NAME));
        WifiConfiguration retrievedNetwork =
                mWifiConfigManager.getConfiguredNetwork(result.getNetworkId());
        NetworkSelectionStatus retrievedStatus = retrievedNetwork.getNetworkSelectionStatus();
        assertFalse(retrievedStatus.isNetworkEnabled());
        assertEquals(WifiConfiguration.Status.DISABLED, retrievedNetwork.status);

        // Set last selected network even if the app has no permission to enable it.
        assertEquals(result.getNetworkId(), mWifiConfigManager.getLastSelectedNetwork());
    }

    /**
     * Verifies the enabling of network using
     * {@link WifiConfigManager#disableNetwork(int, int)} with a UID which
     * has no permission to modify the network fails..
     */
    @Test
    public void testDisableNetworkFailedDueToPermissionDenied() throws Exception {
        when(mWifiPermissionsUtil.checkNetworkSettingsPermission(anyInt())).thenReturn(false);

        WifiConfiguration openNetwork = WifiConfigurationTestUtil.createOpenNetwork();
        NetworkUpdateResult result = verifyAddNetworkToWifiConfigManager(openNetwork);
        assertTrue(mWifiConfigManager.enableNetwork(
                result.getNetworkId(), true, TEST_CREATOR_UID, TEST_CREATOR_NAME));

        assertEquals(result.getNetworkId(), mWifiConfigManager.getLastSelectedNetwork());

        // Now try to set it disabled with |TEST_UPDATE_UID|, it should fail and the network
        // should remain enabled.
        assertFalse(mWifiConfigManager.disableNetwork(
                result.getNetworkId(), TEST_UPDATE_UID, TEST_CREATOR_NAME));
        WifiConfiguration retrievedNetwork =
                mWifiConfigManager.getConfiguredNetwork(result.getNetworkId());
        NetworkSelectionStatus retrievedStatus = retrievedNetwork.getNetworkSelectionStatus();
        assertTrue(retrievedStatus.isNetworkEnabled());
        assertEquals(WifiConfiguration.Status.ENABLED, retrievedNetwork.status);

        // Clear the last selected network even if the app has no permission to disable it.
        assertEquals(WifiConfiguration.INVALID_NETWORK_ID,
                mWifiConfigManager.getLastSelectedNetwork());
    }

    /**
     * Verifies the allowance/disallowance of autojoin to a network using
     * {@link WifiConfigManager#allowAutojoin(int, boolean)}
     */
    @Test
    public void testAllowDisallowAutojoin() throws Exception {
        WifiConfiguration openNetwork = WifiConfigurationTestUtil.createOpenNetwork();

        NetworkUpdateResult result = verifyAddNetworkToWifiConfigManager(openNetwork);

        assertTrue(mWifiConfigManager.allowAutojoin(
                result.getNetworkId(), true));
        WifiConfiguration retrievedNetwork =
                mWifiConfigManager.getConfiguredNetwork(result.getNetworkId());
        assertTrue(retrievedNetwork.allowAutojoin);
        mContextConfigStoreMockOrder.verify(mWifiConfigStore).write(eq(true));

        // Now set it disallow auto-join.
        assertTrue(mWifiConfigManager.allowAutojoin(
                result.getNetworkId(), false));
        retrievedNetwork = mWifiConfigManager.getConfiguredNetwork(result.getNetworkId());
        assertFalse(retrievedNetwork.allowAutojoin);
        mContextConfigStoreMockOrder.verify(mWifiConfigStore).write(eq(true));
    }

    /**
     * Verifies the updation of network's connectUid using
     * {@link WifiConfigManager#updateLastConnectUid(int, int)}.
     */
    @Test
    public void testConnectNetworkUpdatesLastConnectUid() throws Exception {
        WifiConfiguration openNetwork = WifiConfigurationTestUtil.createOpenNetwork();

        NetworkUpdateResult result = verifyAddNetworkToWifiConfigManager(openNetwork);

        mWifiConfigManager
                .updateBeforeConnect(result.getNetworkId(), TEST_CREATOR_UID);

        WifiConfiguration retrievedNetwork =
                mWifiConfigManager.getConfiguredNetwork(result.getNetworkId());
        assertEquals(TEST_CREATOR_UID, retrievedNetwork.lastConnectUid);
    }

    /**
     * Verifies that any configuration update attempt with an null config is gracefully
     * handled.
     * This invokes {@link WifiConfigManager#addOrUpdateNetwork(WifiConfiguration, int)}.
     */
    @Test
    public void testAddOrUpdateNetworkWithNullConfig() {
        NetworkUpdateResult result = mWifiConfigManager.addOrUpdateNetwork(null, TEST_CREATOR_UID);
        assertFalse(result.isSuccess());
    }

    /**
     * Verifies that attempting to remove a network without any configs stored will return false.
     * This tests the case where we have not loaded any configs, potentially due to a pending store
     * read.
     * This invokes {@link WifiConfigManager#removeNetwork(int)}.
     */
    @Test
    public void testRemoveNetworkWithEmptyConfigStore() {
        int networkId = new Random().nextInt();
        assertFalse(mWifiConfigManager.removeNetwork(
                networkId, TEST_CREATOR_UID, TEST_CREATOR_NAME));
    }

    /**
     * Verifies that any configuration removal attempt with an invalid networkID is gracefully
     * handled.
     * This invokes {@link WifiConfigManager#removeNetwork(int)}.
     */
    @Test
    public void testRemoveNetworkWithInvalidNetworkId() {
        WifiConfiguration openNetwork = WifiConfigurationTestUtil.createOpenNetwork();

        verifyAddNetworkToWifiConfigManager(openNetwork);

        // Change the networkID to an invalid one.
        openNetwork.networkId++;
        assertFalse(mWifiConfigManager.removeNetwork(
                openNetwork.networkId, TEST_CREATOR_UID, TEST_CREATOR_NAME));
    }

    /**
     * Verifies that any configuration update attempt with an invalid networkID is gracefully
     * handled.
     * This invokes {@link WifiConfigManager#enableNetwork(int, boolean, int)},
     * {@link WifiConfigManager#disableNetwork(int, int)},
     * {@link WifiConfigManager#updateNetworkSelectionStatus(int, int)} and
     * {@link WifiConfigManager#updateLastConnectUid(int, int)}.
     */
    @Test
    public void testChangeConfigurationWithInvalidNetworkId() {
        WifiConfiguration openNetwork = WifiConfigurationTestUtil.createOpenNetwork();

        NetworkUpdateResult result = verifyAddNetworkToWifiConfigManager(openNetwork);

        assertFalse(mWifiConfigManager.enableNetwork(
                result.getNetworkId() + 1, false, TEST_CREATOR_UID, TEST_CREATOR_NAME));
        assertFalse(mWifiConfigManager.disableNetwork(
                result.getNetworkId() + 1, TEST_CREATOR_UID, TEST_CREATOR_NAME));
        assertFalse(mWifiConfigManager.updateNetworkSelectionStatus(
                result.getNetworkId() + 1, NetworkSelectionStatus.DISABLED_BY_WIFI_MANAGER));
<<<<<<< HEAD
        assertFalse(mWifiConfigManager.updateBeforeConnect(
                result.getNetworkId() + 1, TEST_CREATOR_UID));
=======
>>>>>>> 4419e593
    }

    /**
     * Verifies multiple modification of a single network using
     * {@link WifiConfigManager#addOrUpdateNetwork(WifiConfiguration, int)}.
     * This test is basically checking if the apps can reset some of the fields of the config after
     * addition. The fields being reset in this test are the |preSharedKey| and |wepKeys|.
     * 1. Create an open network initially.
     * 2. Modify the added network config to a WEP network config with all the 4 keys set.
     * 3. Modify the added network config to a WEP network config with only 1 key set.
     * 4. Modify the added network config to a PSK network config.
     */
    @Test
    public void testMultipleUpdatesSingleNetwork() {
        WifiConfiguration network = WifiConfigurationTestUtil.createOpenNetwork();
        verifyAddNetworkToWifiConfigManager(network);

        // Now add |wepKeys| to the network. We don't need to update the |allowedKeyManagement|
        // fields for open to WEP conversion.
        String[] wepKeys =
                Arrays.copyOf(WifiConfigurationTestUtil.TEST_WEP_KEYS,
                        WifiConfigurationTestUtil.TEST_WEP_KEYS.length);
        int wepTxKeyIdx = WifiConfigurationTestUtil.TEST_WEP_TX_KEY_INDEX;
        assertAndSetNetworkWepKeysAndTxIndex(network, wepKeys, wepTxKeyIdx);

        verifyUpdateNetworkToWifiConfigManagerWithoutIpChange(network);
        WifiConfigurationTestUtil.assertConfigurationEqualForConfigManagerAddOrUpdate(
                network, mWifiConfigManager.getConfiguredNetworkWithPassword(network.networkId));

        // Now empty out 3 of the |wepKeys[]| and ensure that those keys have been reset correctly.
        for (int i = 1; i < network.wepKeys.length; i++) {
            wepKeys[i] = "";
        }
        wepTxKeyIdx = 0;
        assertAndSetNetworkWepKeysAndTxIndex(network, wepKeys, wepTxKeyIdx);

        verifyUpdateNetworkToWifiConfigManagerWithoutIpChange(network);
        WifiConfigurationTestUtil.assertConfigurationEqualForConfigManagerAddOrUpdate(
                network, mWifiConfigManager.getConfiguredNetworkWithPassword(network.networkId));

        // Now change the config to a PSK network config by resetting the remaining |wepKey[0]|
        // field and setting the |preSharedKey| and |allowedKeyManagement| fields.
        wepKeys[0] = "";
        wepTxKeyIdx = -1;
        assertAndSetNetworkWepKeysAndTxIndex(network, wepKeys, wepTxKeyIdx);
        network.allowedKeyManagement.clear();
        network.allowedKeyManagement.set(WifiConfiguration.KeyMgmt.WPA_PSK);
        assertAndSetNetworkPreSharedKey(network, WifiConfigurationTestUtil.TEST_PSK);

        verifyUpdateNetworkToWifiConfigManagerWithoutIpChange(network);
        WifiConfigurationTestUtil.assertConfigurationEqualForConfigManagerAddOrUpdate(
                network, mWifiConfigManager.getConfiguredNetworkWithPassword(network.networkId));
    }

    /**
     * Verifies the modification of a WifiEnteriseConfig using
     * {@link WifiConfigManager#addOrUpdateNetwork(WifiConfiguration, int)}.
     */
    @Test
    public void testUpdateWifiEnterpriseConfig() {
        WifiConfiguration network = WifiConfigurationTestUtil.createEapNetwork();
        verifyAddNetworkToWifiConfigManager(network);

        // Set the |password| field in WifiEnterpriseConfig and modify the config to PEAP/GTC.
        network.enterpriseConfig =
                WifiConfigurationTestUtil.createPEAPWifiEnterpriseConfigWithGTCPhase2();
        assertAndSetNetworkEnterprisePassword(network, "test");

        verifyUpdateNetworkToWifiConfigManagerWithoutIpChange(network);
        network.enterpriseConfig.setCaPath(WifiConfigurationTestUtil.TEST_CA_CERT_PATH);
        WifiConfigurationTestUtil.assertConfigurationEqualForConfigManagerAddOrUpdate(
                network, mWifiConfigManager.getConfiguredNetworkWithPassword(network.networkId));

        // Reset the |password| field in WifiEnterpriseConfig and modify the config to TLS/None.
        network.enterpriseConfig.setEapMethod(WifiEnterpriseConfig.Eap.TLS);
        network.enterpriseConfig.setPhase2Method(WifiEnterpriseConfig.Phase2.NONE);
        assertAndSetNetworkEnterprisePassword(network, "");

        verifyUpdateNetworkToWifiConfigManagerWithoutIpChange(network);
        WifiConfigurationTestUtil.assertConfigurationEqualForConfigManagerAddOrUpdate(
                network, mWifiConfigManager.getConfiguredNetworkWithPassword(network.networkId));
    }

    /**
     * Verifies the modification of a single network using
     * {@link WifiConfigManager#addOrUpdateNetwork(WifiConfiguration, int)} by passing in nulls
     * in all the publicly exposed fields.
     */
    @Test
    public void testUpdateSingleNetworkWithNullValues() {
        WifiConfiguration network = WifiConfigurationTestUtil.createEapNetwork();
        verifyAddNetworkToWifiConfigManager(network);

        // Save a copy of the original network for comparison.
        WifiConfiguration originalNetwork = new WifiConfiguration(network);

        // Now set all the public fields to null and try updating the network.
        network.allowedAuthAlgorithms.clear();
        network.allowedProtocols.clear();
        network.allowedKeyManagement.clear();
        network.allowedPairwiseCiphers.clear();
        network.allowedGroupCiphers.clear();
        network.enterpriseConfig = null;

        // Update the network.
        NetworkUpdateResult result = updateNetworkToWifiConfigManager(network);
        assertTrue(result.getNetworkId() != WifiConfiguration.INVALID_NETWORK_ID);
        assertFalse(result.isNewNetwork());

        // Verify no changes to the original network configuration.
        verifyNetworkUpdateBroadcast();
        verifyNetworkInConfigStoreData(originalNetwork);
        assertFalse(result.hasIpChanged());
        assertFalse(result.hasProxyChanged());

        // Copy over the updated debug params to the original network config before comparison.
        originalNetwork.lastUpdateUid = network.lastUpdateUid;
        originalNetwork.lastUpdateName = network.lastUpdateName;

        // Now verify that there was no change to the network configurations.
        WifiConfigurationTestUtil.assertConfigurationEqualForConfigManagerAddOrUpdate(
                originalNetwork,
                mWifiConfigManager.getConfiguredNetworkWithPassword(originalNetwork.networkId));
    }

    /**
     * Verifies the addition of a single network using
     * {@link WifiConfigManager#addOrUpdateNetwork(WifiConfiguration, int)} by passing in null
     * in IpConfiguraion fails.
     */
    @Test
    public void testAddSingleNetworkWithNullIpConfigurationFails() {
        WifiConfiguration network = WifiConfigurationTestUtil.createEapNetwork();
        network.setIpConfiguration(null);
        NetworkUpdateResult result =
                mWifiConfigManager.addOrUpdateNetwork(network, TEST_CREATOR_UID);
        assertFalse(result.isSuccess());
    }

    /**
     * Verifies that the modification of a single network using
     * {@link WifiConfigManager#addOrUpdateNetwork(WifiConfiguration, int)} does not modify
     * existing configuration if there is a failure.
     */
    @Test
    public void testUpdateSingleNetworkFailureDoesNotModifyOriginal() {
        WifiConfiguration network = WifiConfigurationTestUtil.createEapNetwork();
        network.enterpriseConfig =
                WifiConfigurationTestUtil.createPEAPWifiEnterpriseConfigWithGTCPhase2();
        verifyAddNetworkToWifiConfigManager(network);

        // Save a copy of the original network for comparison.
        WifiConfiguration originalNetwork = new WifiConfiguration(network);

        // Now modify the network's EAP method.
        network.enterpriseConfig =
                WifiConfigurationTestUtil.createTLSWifiEnterpriseConfigWithNonePhase2();

        // Fail this update because of cert installation failure.
        when(mWifiKeyStore
                .updateNetworkKeys(any(WifiConfiguration.class), any(WifiConfiguration.class)))
                .thenReturn(false);
        NetworkUpdateResult result =
                mWifiConfigManager.addOrUpdateNetwork(network, TEST_UPDATE_UID);
        assertTrue(result.getNetworkId() == WifiConfiguration.INVALID_NETWORK_ID);

        // Now verify that there was no change to the network configurations.
        WifiConfigurationTestUtil.assertConfigurationEqualForConfigManagerAddOrUpdate(
                originalNetwork,
                mWifiConfigManager.getConfiguredNetworkWithPassword(originalNetwork.networkId));
    }

    /**
     * Verifies the matching of networks with different encryption types with the
     * corresponding scan detail using
     * {@link WifiConfigManager#getConfiguredNetworkForScanDetailAndCache(ScanDetail)}.
     * The test also verifies that the provided scan detail was cached,
     */
    @Test
    public void testMatchScanDetailToNetworksAndCache() {
        // Create networks of different types and ensure that they're all matched using
        // the corresponding ScanDetail correctly.
        verifyAddSingleNetworkAndMatchScanDetailToNetworkAndCache(
                WifiConfigurationTestUtil.createOpenNetwork());
        verifyAddSingleNetworkAndMatchScanDetailToNetworkAndCache(
                WifiConfigurationTestUtil.createWepNetwork());
        verifyAddSingleNetworkAndMatchScanDetailToNetworkAndCache(
                WifiConfigurationTestUtil.createPskNetwork());
        verifyAddSingleNetworkAndMatchScanDetailToNetworkAndCache(
                WifiConfigurationTestUtil.createEapNetwork());
        verifyAddSingleNetworkAndMatchScanDetailToNetworkAndCache(
                WifiConfigurationTestUtil.createSaeNetwork());
        verifyAddSingleNetworkAndMatchScanDetailToNetworkAndCache(
                WifiConfigurationTestUtil.createOweNetwork());
        verifyAddSingleNetworkAndMatchScanDetailToNetworkAndCache(
                WifiConfigurationTestUtil.createEapSuiteBNetwork());
    }

    /**
     * Verifies that scan details with wrong SSID/authentication types are not matched using
     * {@link WifiConfigManager#getConfiguredNetworkForScanDetailAndCache(ScanDetail)}
     * to the added networks.
     */
    @Test
    public void testNoMatchScanDetailToNetwork() {
        // First create networks of different types.
        WifiConfiguration openNetwork = WifiConfigurationTestUtil.createOpenNetwork();
        WifiConfiguration wepNetwork = WifiConfigurationTestUtil.createWepNetwork();
        WifiConfiguration pskNetwork = WifiConfigurationTestUtil.createPskNetwork();
        WifiConfiguration eapNetwork = WifiConfigurationTestUtil.createEapNetwork();
        WifiConfiguration saeNetwork = WifiConfigurationTestUtil.createSaeNetwork();
        WifiConfiguration oweNetwork = WifiConfigurationTestUtil.createOweNetwork();
        WifiConfiguration eapSuiteBNetwork = WifiConfigurationTestUtil.createEapSuiteBNetwork();

        // Now add them to WifiConfigManager.
        verifyAddNetworkToWifiConfigManager(openNetwork);
        verifyAddNetworkToWifiConfigManager(wepNetwork);
        verifyAddNetworkToWifiConfigManager(pskNetwork);
        verifyAddNetworkToWifiConfigManager(eapNetwork);
        verifyAddNetworkToWifiConfigManager(saeNetwork);
        verifyAddNetworkToWifiConfigManager(oweNetwork);
        verifyAddNetworkToWifiConfigManager(eapSuiteBNetwork);

        // Now create fake scan detail corresponding to the networks.
        ScanDetail openNetworkScanDetail = createScanDetailForNetwork(openNetwork);
        ScanDetail wepNetworkScanDetail = createScanDetailForNetwork(wepNetwork);
        ScanDetail pskNetworkScanDetail = createScanDetailForNetwork(pskNetwork);
        ScanDetail eapNetworkScanDetail = createScanDetailForNetwork(eapNetwork);
        ScanDetail saeNetworkScanDetail = createScanDetailForNetwork(saeNetwork);
        ScanDetail oweNetworkScanDetail = createScanDetailForNetwork(oweNetwork);
        ScanDetail eapSuiteBNetworkScanDetail = createScanDetailForNetwork(eapSuiteBNetwork);

        // Now mix and match parameters from different scan details.
        openNetworkScanDetail.getScanResult().SSID =
                wepNetworkScanDetail.getScanResult().SSID;
        wepNetworkScanDetail.getScanResult().capabilities =
                pskNetworkScanDetail.getScanResult().capabilities;
        pskNetworkScanDetail.getScanResult().capabilities =
                eapNetworkScanDetail.getScanResult().capabilities;
        eapNetworkScanDetail.getScanResult().capabilities =
                saeNetworkScanDetail.getScanResult().capabilities;
        saeNetworkScanDetail.getScanResult().capabilities =
                oweNetworkScanDetail.getScanResult().capabilities;
        oweNetworkScanDetail.getScanResult().capabilities =
                eapSuiteBNetworkScanDetail.getScanResult().capabilities;
        eapSuiteBNetworkScanDetail.getScanResult().capabilities =
                openNetworkScanDetail.getScanResult().capabilities;


        // Try to lookup a saved network using the modified scan details. All of these should fail.
        assertNull(mWifiConfigManager.getConfiguredNetworkForScanDetailAndCache(
                openNetworkScanDetail));
        assertNull(mWifiConfigManager.getConfiguredNetworkForScanDetailAndCache(
                wepNetworkScanDetail));
        assertNull(mWifiConfigManager.getConfiguredNetworkForScanDetailAndCache(
                pskNetworkScanDetail));
        assertNull(mWifiConfigManager.getConfiguredNetworkForScanDetailAndCache(
                eapNetworkScanDetail));
        assertNull(mWifiConfigManager.getConfiguredNetworkForScanDetailAndCache(
                saeNetworkScanDetail));
        assertNull(mWifiConfigManager.getConfiguredNetworkForScanDetailAndCache(
                oweNetworkScanDetail));
        assertNull(mWifiConfigManager.getConfiguredNetworkForScanDetailAndCache(
                eapSuiteBNetworkScanDetail));

        // All the cache's should be empty as well.
        assertNull(mWifiConfigManager.getScanDetailCacheForNetwork(openNetwork.networkId));
        assertNull(mWifiConfigManager.getScanDetailCacheForNetwork(wepNetwork.networkId));
        assertNull(mWifiConfigManager.getScanDetailCacheForNetwork(pskNetwork.networkId));
        assertNull(mWifiConfigManager.getScanDetailCacheForNetwork(eapNetwork.networkId));
        assertNull(mWifiConfigManager.getScanDetailCacheForNetwork(saeNetwork.networkId));
        assertNull(mWifiConfigManager.getScanDetailCacheForNetwork(oweNetwork.networkId));
        assertNull(mWifiConfigManager.getScanDetailCacheForNetwork(eapSuiteBNetwork.networkId));
    }

    /**
     * Verifies that ScanDetail added for a network is cached correctly with network ID
     */
    @Test
    public void testUpdateScanDetailForNetwork() {
        // First add the provided network.
        WifiConfiguration testNetwork = WifiConfigurationTestUtil.createOpenNetwork();
        NetworkUpdateResult result = verifyAddNetworkToWifiConfigManager(testNetwork);

        // Now create a fake scan detail corresponding to the network.
        ScanDetail scanDetail = createScanDetailForNetwork(testNetwork);
        ScanResult scanResult = scanDetail.getScanResult();

        mWifiConfigManager.updateScanDetailForNetwork(result.getNetworkId(), scanDetail);

        // Now retrieve the scan detail cache and ensure that the new scan detail is in cache.
        ScanDetailCache retrievedScanDetailCache =
                mWifiConfigManager.getScanDetailCacheForNetwork(result.getNetworkId());
        assertEquals(1, retrievedScanDetailCache.size());
        ScanResult retrievedScanResult = retrievedScanDetailCache.getScanResult(scanResult.BSSID);

        ScanTestUtil.assertScanResultEquals(scanResult, retrievedScanResult);
    }

    /**
     * Verifies that ScanDetail added for a network is cached correctly without network ID
     */
    @Test
    public void testUpdateScanDetailCacheFromScanDetail() {
        // First add the provided network.
        WifiConfiguration testNetwork = WifiConfigurationTestUtil.createOpenNetwork();
        NetworkUpdateResult result = verifyAddNetworkToWifiConfigManager(testNetwork);

        // Now create a fake scan detail corresponding to the network.
        ScanDetail scanDetail = createScanDetailForNetwork(testNetwork);
        ScanResult scanResult = scanDetail.getScanResult();

        mWifiConfigManager.updateScanDetailCacheFromScanDetail(scanDetail);

        // Now retrieve the scan detail cache and ensure that the new scan detail is in cache.
        ScanDetailCache retrievedScanDetailCache =
                mWifiConfigManager.getScanDetailCacheForNetwork(result.getNetworkId());
        assertEquals(1, retrievedScanDetailCache.size());
        ScanResult retrievedScanResult = retrievedScanDetailCache.getScanResult(scanResult.BSSID);

        ScanTestUtil.assertScanResultEquals(scanResult, retrievedScanResult);
    }

    /**
     * Verifies that scan detail cache is trimmed down when the size of the cache for a network
     * exceeds {@link WifiConfigManager#SCAN_CACHE_ENTRIES_MAX_SIZE}.
     */
    @Test
    public void testScanDetailCacheTrimForNetwork() {
        // Add a single network.
        WifiConfiguration openNetwork = WifiConfigurationTestUtil.createOpenNetwork();
        verifyAddNetworkToWifiConfigManager(openNetwork);

        ScanDetailCache scanDetailCache;
        String testBssidPrefix = "00:a5:b8:c9:45:";

        // Modify |BSSID| field in the scan result and add copies of scan detail
        // |SCAN_CACHE_ENTRIES_MAX_SIZE| times.
        int scanDetailNum = 1;
        for (; scanDetailNum <= WifiConfigManager.SCAN_CACHE_ENTRIES_MAX_SIZE; scanDetailNum++) {
            // Create fake scan detail caches with different BSSID for the network.
            ScanDetail scanDetail =
                    createScanDetailForNetwork(
                            openNetwork, String.format("%s%02x", testBssidPrefix, scanDetailNum));
            assertNotNull(
                    mWifiConfigManager.getConfiguredNetworkForScanDetailAndCache(scanDetail));

            // The size of scan detail cache should keep growing until it hits
            // |SCAN_CACHE_ENTRIES_MAX_SIZE|.
            scanDetailCache =
                    mWifiConfigManager.getScanDetailCacheForNetwork(openNetwork.networkId);
            assertEquals(scanDetailNum, scanDetailCache.size());
        }

        // Now add the |SCAN_CACHE_ENTRIES_MAX_SIZE + 1| entry. This should trigger the trim.
        ScanDetail scanDetail =
                createScanDetailForNetwork(
                        openNetwork, String.format("%s%02x", testBssidPrefix, scanDetailNum));
        assertNotNull(mWifiConfigManager.getConfiguredNetworkForScanDetailAndCache(scanDetail));

        // Retrieve the scan detail cache and ensure that the size was trimmed down to
        // |SCAN_CACHE_ENTRIES_TRIM_SIZE + 1|. The "+1" is to account for the new entry that
        // was added after the trim.
        scanDetailCache = mWifiConfigManager.getScanDetailCacheForNetwork(openNetwork.networkId);
        assertEquals(WifiConfigManager.SCAN_CACHE_ENTRIES_TRIM_SIZE + 1, scanDetailCache.size());
    }

    /**
     * Verifies that hasEverConnected is false for a newly added network.
     */
    @Test
    public void testAddNetworkHasEverConnectedFalse() {
        verifyAddNetworkHasEverConnectedFalse(WifiConfigurationTestUtil.createOpenNetwork());
    }

    /**
     * Verifies that hasEverConnected is false for a newly added network even when new config has
     * mistakenly set HasEverConnected to true.
     */
    @Test
    public void testAddNetworkOverridesHasEverConnectedWhenTrueInNewConfig() {
        WifiConfiguration openNetwork = WifiConfigurationTestUtil.createOpenNetwork();
        openNetwork.getNetworkSelectionStatus().setHasEverConnected(true);
        verifyAddNetworkHasEverConnectedFalse(openNetwork);
    }

    /**
     * Verify that the |HasEverConnected| is set when
     * {@link WifiConfigManager#updateNetworkAfterConnect(int)} is invoked.
     */
    @Test
    public void testUpdateConfigAfterConnectHasEverConnectedTrue() {
        WifiConfiguration openNetwork = WifiConfigurationTestUtil.createOpenNetwork();
        verifyAddNetworkHasEverConnectedFalse(openNetwork);
        verifyUpdateNetworkAfterConnectHasEverConnectedTrue(openNetwork.networkId);
    }

    /**
     * Verifies that hasEverConnected is cleared when a network config |preSharedKey| is updated.
     */
    @Test
    public void testUpdatePreSharedKeyClearsHasEverConnected() {
        WifiConfiguration pskNetwork = WifiConfigurationTestUtil.createPskNetwork();
        verifyAddNetworkHasEverConnectedFalse(pskNetwork);
        verifyUpdateNetworkAfterConnectHasEverConnectedTrue(pskNetwork.networkId);

        // Now update the same network with a different psk.
        String newPsk = "\"newpassword\"";
        assertFalse(pskNetwork.preSharedKey.equals(newPsk));
        pskNetwork.preSharedKey = newPsk;
        verifyUpdateNetworkWithCredentialChangeHasEverConnectedFalse(pskNetwork);
    }

    /**
     * Verifies that hasEverConnected is cleared when a network config |wepKeys| is updated.
     */
    @Test
    public void testUpdateWepKeysClearsHasEverConnected() {
        WifiConfiguration wepNetwork = WifiConfigurationTestUtil.createWepNetwork();
        verifyAddNetworkHasEverConnectedFalse(wepNetwork);
        verifyUpdateNetworkAfterConnectHasEverConnectedTrue(wepNetwork.networkId);

        // Now update the same network with a different wep.
        assertFalse(wepNetwork.wepKeys[0].equals("newpassword"));
        wepNetwork.wepKeys[0] = "newpassword";
        verifyUpdateNetworkWithCredentialChangeHasEverConnectedFalse(wepNetwork);
    }

    /**
     * Verifies that hasEverConnected is cleared when a network config |wepTxKeyIndex| is updated.
     */
    @Test
    public void testUpdateWepTxKeyClearsHasEverConnected() {
        WifiConfiguration wepNetwork = WifiConfigurationTestUtil.createWepNetwork();
        verifyAddNetworkHasEverConnectedFalse(wepNetwork);
        verifyUpdateNetworkAfterConnectHasEverConnectedTrue(wepNetwork.networkId);

        // Now update the same network with a different wep.
        assertFalse(wepNetwork.wepTxKeyIndex == 3);
        wepNetwork.wepTxKeyIndex = 3;
        verifyUpdateNetworkWithCredentialChangeHasEverConnectedFalse(wepNetwork);
    }

    /**
     * Verifies that hasEverConnected is cleared when a network config |allowedKeyManagement| is
     * updated.
     */
    @Test
    public void testUpdateAllowedKeyManagementClearsHasEverConnected() {
        WifiConfiguration pskNetwork = WifiConfigurationTestUtil.createPskNetwork();
        verifyAddNetworkHasEverConnectedFalse(pskNetwork);
        verifyUpdateNetworkAfterConnectHasEverConnectedTrue(pskNetwork.networkId);

        assertFalse(pskNetwork.allowedKeyManagement.get(WifiConfiguration.KeyMgmt.IEEE8021X));
        pskNetwork.allowedKeyManagement.clear();
        pskNetwork.allowedKeyManagement.set(WifiConfiguration.KeyMgmt.SAE);
        pskNetwork.requirePmf = true;
        verifyUpdateNetworkWithCredentialChangeHasEverConnectedFalse(pskNetwork);
    }

    /**
     * Verifies that hasEverConnected is cleared when a network config |allowedProtocol| is
     * updated.
     */
    @Test
    public void testUpdateProtocolsClearsHasEverConnected() {
        WifiConfiguration pskNetwork = WifiConfigurationTestUtil.createPskNetwork();
        verifyAddNetworkHasEverConnectedFalse(pskNetwork);
        verifyUpdateNetworkAfterConnectHasEverConnectedTrue(pskNetwork.networkId);

        assertFalse(pskNetwork.allowedProtocols.get(WifiConfiguration.Protocol.OSEN));
        pskNetwork.allowedProtocols.set(WifiConfiguration.Protocol.OSEN);
        verifyUpdateNetworkWithCredentialChangeHasEverConnectedFalse(pskNetwork);
    }

    /**
     * Verifies that hasEverConnected is cleared when a network config |allowedAuthAlgorithms| is
     * updated.
     */
    @Test
    public void testUpdateAllowedAuthAlgorithmsClearsHasEverConnected() {
        WifiConfiguration pskNetwork = WifiConfigurationTestUtil.createPskNetwork();
        verifyAddNetworkHasEverConnectedFalse(pskNetwork);
        verifyUpdateNetworkAfterConnectHasEverConnectedTrue(pskNetwork.networkId);

        assertFalse(pskNetwork.allowedAuthAlgorithms.get(WifiConfiguration.AuthAlgorithm.LEAP));
        pskNetwork.allowedAuthAlgorithms.set(WifiConfiguration.AuthAlgorithm.LEAP);
        verifyUpdateNetworkWithCredentialChangeHasEverConnectedFalse(pskNetwork);
    }

    /**
     * Verifies that hasEverConnected is cleared when a network config |allowedPairwiseCiphers| is
     * updated.
     */
    @Test
    public void testUpdateAllowedPairwiseCiphersClearsHasEverConnected() {
        WifiConfiguration pskNetwork = WifiConfigurationTestUtil.createPskNetwork();
        verifyAddNetworkHasEverConnectedFalse(pskNetwork);
        verifyUpdateNetworkAfterConnectHasEverConnectedTrue(pskNetwork.networkId);

        assertFalse(pskNetwork.allowedPairwiseCiphers.get(WifiConfiguration.PairwiseCipher.NONE));
        pskNetwork.allowedPairwiseCiphers.set(WifiConfiguration.PairwiseCipher.NONE);
        verifyUpdateNetworkWithCredentialChangeHasEverConnectedFalse(pskNetwork);
    }

    /**
     * Verifies that hasEverConnected is cleared when a network config |allowedGroup| is
     * updated.
     */
    @Test
    public void testUpdateAllowedGroupCiphersClearsHasEverConnected() {
        WifiConfiguration pskNetwork = WifiConfigurationTestUtil.createPskNetwork();
        verifyAddNetworkHasEverConnectedFalse(pskNetwork);
        verifyUpdateNetworkAfterConnectHasEverConnectedTrue(pskNetwork.networkId);

        assertTrue(pskNetwork.allowedGroupCiphers.get(WifiConfiguration.GroupCipher.WEP104));
        pskNetwork.allowedGroupCiphers.clear(WifiConfiguration.GroupCipher.WEP104);
        verifyUpdateNetworkWithCredentialChangeHasEverConnectedFalse(pskNetwork);
    }

    /**
     * Verifies that hasEverConnected is cleared when a network config |hiddenSSID| is
     * updated.
     */
    @Test
    public void testUpdateHiddenSSIDClearsHasEverConnected() {
        WifiConfiguration pskNetwork = WifiConfigurationTestUtil.createPskNetwork();
        verifyAddNetworkHasEverConnectedFalse(pskNetwork);
        verifyUpdateNetworkAfterConnectHasEverConnectedTrue(pskNetwork.networkId);

        assertFalse(pskNetwork.hiddenSSID);
        pskNetwork.hiddenSSID = true;
        verifyUpdateNetworkWithCredentialChangeHasEverConnectedFalse(pskNetwork);
    }

    /**
     * Verifies that hasEverConnected is cleared when a network config |requirePMF| is
     * updated.
     */
    @Test
    public void testUpdateRequirePMFClearsHasEverConnected() {
        WifiConfiguration pskNetwork = WifiConfigurationTestUtil.createPskNetwork();
        verifyAddNetworkHasEverConnectedFalse(pskNetwork);
        verifyUpdateNetworkAfterConnectHasEverConnectedTrue(pskNetwork.networkId);

        assertFalse(pskNetwork.requirePmf);
        pskNetwork.requirePmf = true;

        NetworkUpdateResult result =
                verifyUpdateNetworkToWifiConfigManagerWithoutIpChange(pskNetwork);
        WifiConfiguration retrievedNetwork =
                mWifiConfigManager.getConfiguredNetwork(result.getNetworkId());
        assertFalse("Updating network credentials config must clear hasEverConnected.",
                retrievedNetwork.getNetworkSelectionStatus().hasEverConnected());
        assertTrue(result.hasCredentialChanged());
    }

    /**
     * Verifies that hasEverConnected is cleared when a network config |enterpriseConfig| is
     * updated.
     */
    @Test
    public void testUpdateEnterpriseConfigClearsHasEverConnected() {
        WifiConfiguration eapNetwork = WifiConfigurationTestUtil.createEapNetwork();
        eapNetwork.enterpriseConfig =
                WifiConfigurationTestUtil.createPEAPWifiEnterpriseConfigWithGTCPhase2();
        verifyAddNetworkHasEverConnectedFalse(eapNetwork);
        verifyUpdateNetworkAfterConnectHasEverConnectedTrue(eapNetwork.networkId);

        assertFalse(eapNetwork.enterpriseConfig.getEapMethod() == WifiEnterpriseConfig.Eap.TLS);
        eapNetwork.enterpriseConfig.setEapMethod(WifiEnterpriseConfig.Eap.TLS);
        verifyUpdateNetworkWithCredentialChangeHasEverConnectedFalse(eapNetwork);
    }

    /**
     * Verifies that if the app sends back the masked passwords in an update, we ignore it.
     */
    @Test
    public void testUpdateIgnoresMaskedPasswords() {
        WifiConfiguration someRandomNetworkWithAllMaskedFields =
                WifiConfigurationTestUtil.createPskNetwork();
        someRandomNetworkWithAllMaskedFields.wepKeys = WifiConfigurationTestUtil.TEST_WEP_KEYS;
        someRandomNetworkWithAllMaskedFields.preSharedKey = WifiConfigurationTestUtil.TEST_PSK;
        someRandomNetworkWithAllMaskedFields.enterpriseConfig.setPassword(
                WifiConfigurationTestUtil.TEST_EAP_PASSWORD);

        NetworkUpdateResult result =
                verifyAddNetworkToWifiConfigManager(someRandomNetworkWithAllMaskedFields);

        // All of these passwords must be masked in this retrieved network config.
        WifiConfiguration retrievedNetworkWithMaskedPassword =
                mWifiConfigManager.getConfiguredNetwork(result.getNetworkId());
        assertPasswordsMaskedInWifiConfiguration(retrievedNetworkWithMaskedPassword);
        // Ensure that the passwords are present internally.
        WifiConfiguration retrievedNetworkWithPassword =
                mWifiConfigManager.getConfiguredNetworkWithPassword(result.getNetworkId());
        assertEquals(someRandomNetworkWithAllMaskedFields.preSharedKey,
                retrievedNetworkWithPassword.preSharedKey);
        assertEquals(someRandomNetworkWithAllMaskedFields.wepKeys,
                retrievedNetworkWithPassword.wepKeys);
        assertEquals(someRandomNetworkWithAllMaskedFields.enterpriseConfig.getPassword(),
                retrievedNetworkWithPassword.enterpriseConfig.getPassword());

        // Now update the same network config using the masked config.
        verifyUpdateNetworkToWifiConfigManager(retrievedNetworkWithMaskedPassword);

        // Retrieve the network config with password and ensure that they have not been overwritten
        // with *.
        retrievedNetworkWithPassword =
                mWifiConfigManager.getConfiguredNetworkWithPassword(result.getNetworkId());
        assertEquals(someRandomNetworkWithAllMaskedFields.preSharedKey,
                retrievedNetworkWithPassword.preSharedKey);
        assertEquals(someRandomNetworkWithAllMaskedFields.wepKeys,
                retrievedNetworkWithPassword.wepKeys);
        assertEquals(someRandomNetworkWithAllMaskedFields.enterpriseConfig.getPassword(),
                retrievedNetworkWithPassword.enterpriseConfig.getPassword());
    }

    /**
     * Verifies that randomized MAC address is masked out when we return
     * external configs except when explicitly asked for MAC address.
     */
    @Test
    public void testGetConfiguredNetworksMasksRandomizedMac() {
        int targetUidConfigNonCreator = TEST_CREATOR_UID + 100;

        WifiConfiguration config = WifiConfigurationTestUtil.createOpenNetwork();
        NetworkUpdateResult result = verifyAddNetworkToWifiConfigManager(config);

        // Verify that randomized MAC address is masked when obtaining saved networks from
        // invalid UID
        List<WifiConfiguration> configs = mWifiConfigManager.getSavedNetworks(Process.INVALID_UID);
        assertEquals(1, configs.size());
        assertRandomizedMacAddressMaskedInWifiConfiguration(configs.get(0));

        // Verify that randomized MAC address is unmasked when obtaining saved networks from
        // system UID
        configs = mWifiConfigManager.getSavedNetworks(Process.WIFI_UID);
        assertEquals(1, configs.size());
        String macAddress = configs.get(0).getRandomizedMacAddress().toString();
        assertNotEquals(WifiInfo.DEFAULT_MAC_ADDRESS, macAddress);

        // Verify that randomized MAC address is masked when obtaining saved networks from
        // (carrier app) non-creator of the config
        configs = mWifiConfigManager.getSavedNetworks(targetUidConfigNonCreator);
        assertEquals(1, configs.size());
        assertRandomizedMacAddressMaskedInWifiConfiguration(configs.get(0));

        // Verify that randomized MAC address is unmasked when obtaining saved networks from
        // (carrier app) creator of the config
        configs = mWifiConfigManager.getSavedNetworks(TEST_CREATOR_UID);
        assertEquals(1, configs.size());
        assertEquals(macAddress, configs.get(0).getRandomizedMacAddress().toString());

        // Verify that randomized MAC address is unmasked when getting list of privileged (with
        // password) configurations
        WifiConfiguration configWithRandomizedMac = mWifiConfigManager
                .getConfiguredNetworkWithPassword(result.getNetworkId());
        assertEquals(macAddress, configs.get(0).getRandomizedMacAddress().toString());

        // Ensure that the MAC address is present when asked for config with MAC address.
        configWithRandomizedMac = mWifiConfigManager
                .getConfiguredNetworkWithoutMasking(result.getNetworkId());
        assertEquals(macAddress, configs.get(0).getRandomizedMacAddress().toString());
    }

    /**
     * Verify that the aggressive randomization allowlist works for passpoints. (by checking FQDN)
     */
    @Test
    public void testshouldUseEnhancedRandomizationPasspoint() {
        WifiConfiguration c = WifiConfigurationTestUtil.createPasspointNetwork();
        // Adds SSID to the allowlist.
        Set<String> ssidList = new HashSet<>();
        ssidList.add(c.SSID);
        when(mDeviceConfigFacade.getAggressiveMacRandomizationSsidAllowlist())
                .thenReturn(ssidList);

        // Verify that if for passpoint networks we don't check for the SSID to be in the allowlist
        assertFalse(mWifiConfigManager.shouldUseEnhancedRandomization(c));

        // instead we check for the FQDN
        ssidList.clear();
        ssidList.add(c.FQDN);
        assertTrue(mWifiConfigManager.shouldUseEnhancedRandomization(c));
    }

    /**
     * Verify that macRandomizationSetting == RANDOMIZATION_ENHANCED enables
     * enhanced MAC randomization.
     */
    @Test
    public void testShouldUseEnhancedRandomization_randomizationEnhanced() {
        WifiConfiguration c = WifiConfigurationTestUtil.createPasspointNetwork();
        c.macRandomizationSetting = WifiConfiguration.RANDOMIZATION_ENHANCED;
        assertTrue(mWifiConfigManager.shouldUseEnhancedRandomization(c));
    }

    /**
     * Verify that macRandomizationSetting = RANDOMIZATION_PERSISTENT disables enhanced
     * randomization.
     */
    @Test
    public void testShouldUseEnhancedRandomization_randomizationPersistent() {
        WifiConfiguration c = WifiConfigurationTestUtil.createPasspointNetwork();
        c.macRandomizationSetting = WifiConfiguration.RANDOMIZATION_PERSISTENT;
        assertFalse(mWifiConfigManager.shouldUseEnhancedRandomization(c));
    }

    /**
     * Verify that when DeviceConfigFacade#isEnhancedMacRandomizationEnabled returns true, any
     * networks that already use randomized MAC use enhanced MAC randomization instead.
     */
    @Test
    public void testEnhanecedMacRandomizationIsEnabledGlobally() {
        when(mFrameworkFacade.getIntegerSetting(eq(mContext),
                eq(WifiConfigManager.ENHANCED_MAC_RANDOMIZATION_FEATURE_FORCE_ENABLE_FLAG),
                anyInt())).thenReturn(1);
        WifiConfiguration config = WifiConfigurationTestUtil.createOpenNetwork();
        assertTrue(mWifiConfigManager.shouldUseEnhancedRandomization(config));

        config.macRandomizationSetting = WifiConfiguration.RANDOMIZATION_NONE;
        assertFalse(mWifiConfigManager.shouldUseEnhancedRandomization(config));
    }

    /**
     * Verifies that getRandomizedMacAndUpdateIfNeeded updates the randomized MAC address and
     * |randomizedMacExpirationTimeMs| correctly.
     *
     * Then verify that getRandomizedMacAndUpdateIfNeeded sets the randomized MAC back to the
     * persistent MAC.
     */
    @Test
    public void testRandomizedMacUpdateAndRestore() {
        setUpWifiConfigurationForAggressiveRandomization();
        // get the aggressive randomized MAC address.
        WifiConfiguration config = getFirstInternalWifiConfiguration();
        final MacAddress aggressiveMac = config.getRandomizedMacAddress();
        assertNotEquals(WifiInfo.DEFAULT_MAC_ADDRESS, aggressiveMac.toString());
        assertEquals(TEST_WALLCLOCK_CREATION_TIME_MILLIS
                + WifiConfigManager.AGGRESSIVE_MAC_WAIT_AFTER_DISCONNECT_MS,
                config.randomizedMacExpirationTimeMs);

        // verify the new randomized mac should be different from the original mac.
        when(mClock.getWallClockMillis()).thenReturn(TEST_WALLCLOCK_CREATION_TIME_MILLIS
                + WifiConfigManager.AGGRESSIVE_MAC_WAIT_AFTER_DISCONNECT_MS + 1);
        MacAddress aggressiveMac2 = mWifiConfigManager.getRandomizedMacAndUpdateIfNeeded(config);

        // verify internal WifiConfiguration has MacAddress updated correctly by comparing the
        // MAC address from internal WifiConfiguration with the value returned by API.
        config = getFirstInternalWifiConfiguration();
        assertEquals(aggressiveMac2, config.getRandomizedMacAddress());
        assertNotEquals(aggressiveMac, aggressiveMac2);

        // Now disable aggressive randomization and verify the randomized MAC is changed back to
        // the persistent MAC.
        Set<String> blocklist = new HashSet<>();
        blocklist.add(config.SSID);
        when(mDeviceConfigFacade.getAggressiveMacRandomizationSsidBlocklist())
                .thenReturn(blocklist);
        MacAddress persistentMac = mWifiConfigManager.getRandomizedMacAndUpdateIfNeeded(config);

        // verify internal WifiConfiguration has MacAddress updated correctly by comparing the
        // MAC address from internal WifiConfiguration with the value returned by API.
        config = getFirstInternalWifiConfiguration();
        assertEquals(persistentMac, config.getRandomizedMacAddress());
        assertNotEquals(persistentMac, aggressiveMac);
        assertNotEquals(persistentMac, aggressiveMac2);
    }

    /**
     * Verifies that the updateRandomizedMacExpireTime method correctly updates the
     * |randomizedMacExpirationTimeMs| field of the given WifiConfiguration.
     */
    @Test
    public void testUpdateRandomizedMacExpireTime() {
        setUpWifiConfigurationForAggressiveRandomization();
        WifiConfiguration config = getFirstInternalWifiConfiguration();
        when(mClock.getWallClockMillis()).thenReturn(0L);

        // verify that |AGGRESSIVE_MAC_REFRESH_MS_MIN| is honored as the lower bound.
        long dhcpLeaseTimeInSeconds = (WifiConfigManager.AGGRESSIVE_MAC_REFRESH_MS_MIN / 1000) - 1;
        mWifiConfigManager.updateRandomizedMacExpireTime(config, dhcpLeaseTimeInSeconds);
        config = getFirstInternalWifiConfiguration();
        assertEquals(WifiConfigManager.AGGRESSIVE_MAC_REFRESH_MS_MIN,
                config.randomizedMacExpirationTimeMs);

        // verify that |AGGRESSIVE_MAC_REFRESH_MS_MAX| is honored as the upper bound.
        dhcpLeaseTimeInSeconds = (WifiConfigManager.AGGRESSIVE_MAC_REFRESH_MS_MAX / 1000) + 1;
        mWifiConfigManager.updateRandomizedMacExpireTime(config, dhcpLeaseTimeInSeconds);
        config = getFirstInternalWifiConfiguration();
        assertEquals(WifiConfigManager.AGGRESSIVE_MAC_REFRESH_MS_MAX,
                config.randomizedMacExpirationTimeMs);

        // finally verify setting a valid value between the upper and lower bounds.
        dhcpLeaseTimeInSeconds = (WifiConfigManager.AGGRESSIVE_MAC_REFRESH_MS_MIN / 1000) + 5;
        mWifiConfigManager.updateRandomizedMacExpireTime(config, dhcpLeaseTimeInSeconds);
        config = getFirstInternalWifiConfiguration();
        assertEquals(WifiConfigManager.AGGRESSIVE_MAC_REFRESH_MS_MIN + 5000,
                config.randomizedMacExpirationTimeMs);
    }

    /**
     * Verifies that the expiration time of the currently used aggressive MAC is set to the
     * maximum of some predefined time and the remaining DHCP lease duration at disconnect.
     */
    @Test
    public void testRandomizedMacExpirationTimeUpdatedAtDisconnect() {
        setUpWifiConfigurationForAggressiveRandomization();
        WifiConfiguration config = getFirstInternalWifiConfiguration();
        when(mClock.getWallClockMillis()).thenReturn(0L);

        // First set the DHCP expiration time to be longer than the predefined time.
        long dhcpLeaseTimeInSeconds = (WifiConfigManager.AGGRESSIVE_MAC_WAIT_AFTER_DISCONNECT_MS
                / 1000) + 1;
        mWifiConfigManager.updateRandomizedMacExpireTime(config, dhcpLeaseTimeInSeconds);
        config = getFirstInternalWifiConfiguration();
        long expirationTime = config.randomizedMacExpirationTimeMs;
        assertEquals(WifiConfigManager.AGGRESSIVE_MAC_WAIT_AFTER_DISCONNECT_MS + 1000,
                expirationTime);

        // Verify that network disconnect does not update the expiration time since the remaining
        // lease duration is greater.
        mWifiConfigManager.updateNetworkAfterDisconnect(config.networkId);
        config = getFirstInternalWifiConfiguration();
        assertEquals(expirationTime, config.randomizedMacExpirationTimeMs);

        // Simulate time moving forward, then verify that a network disconnection updates the
        // MAC address expiration time correctly.
        when(mClock.getWallClockMillis()).thenReturn(5000L);
        mWifiConfigManager.updateNetworkAfterDisconnect(config.networkId);
        config = getFirstInternalWifiConfiguration();
        assertEquals(WifiConfigManager.AGGRESSIVE_MAC_WAIT_AFTER_DISCONNECT_MS + 5000,
                config.randomizedMacExpirationTimeMs);
    }

    /**
     * Verifies that the randomized MAC address is not updated when insufficient time have past
     * since the previous update.
     */
    @Test
    public void testRandomizedMacIsNotUpdatedDueToTimeConstraint() {
        setUpWifiConfigurationForAggressiveRandomization();
        // get the persistent randomized MAC address.
        WifiConfiguration config = getFirstInternalWifiConfiguration();
        final MacAddress aggressiveMac = config.getRandomizedMacAddress();
        assertNotEquals(WifiInfo.DEFAULT_MAC_ADDRESS, aggressiveMac.toString());
        assertEquals(TEST_WALLCLOCK_CREATION_TIME_MILLIS
                + WifiConfigManager.AGGRESSIVE_MAC_WAIT_AFTER_DISCONNECT_MS,
                config.randomizedMacExpirationTimeMs);

        // verify that the randomized MAC is unchanged.
        when(mClock.getWallClockMillis()).thenReturn(TEST_WALLCLOCK_CREATION_TIME_MILLIS
                + WifiConfigManager.AGGRESSIVE_MAC_WAIT_AFTER_DISCONNECT_MS);
        MacAddress newMac = mWifiConfigManager.getRandomizedMacAndUpdateIfNeeded(config);
        assertEquals(aggressiveMac, newMac);
    }

    /**
     * Verifies that aggressive randomization SSID lists from DeviceConfig and overlay are being
     * combined together properly.
     */
    @Test
    public void testPerDeviceAggressiveRandomizationSsids() {
        // This will add the SSID to allowlist using DeviceConfig.
        setUpWifiConfigurationForAggressiveRandomization();
        WifiConfiguration config = getFirstInternalWifiConfiguration();
        MacAddress aggressiveMac = config.getRandomizedMacAddress();

        // add to aggressive randomization blocklist using overlay.
        mResources.setStringArray(R.array.config_wifi_aggressive_randomization_ssid_blocklist,
                new String[] {config.SSID});
        MacAddress persistentMac = mWifiConfigManager.getRandomizedMacAndUpdateIfNeeded(config);
        // verify that now the persistent randomized MAC is used.
        assertNotEquals(aggressiveMac, persistentMac);
    }

    private WifiConfiguration getFirstInternalWifiConfiguration() {
        List<WifiConfiguration> configs = mWifiConfigManager.getSavedNetworks(Process.WIFI_UID);
        assertEquals(1, configs.size());
        return configs.get(0);
    }

    private void setUpWifiConfigurationForAggressiveRandomization() {
        // sets up a WifiConfiguration for aggressive randomization.
        WifiConfiguration c = WifiConfigurationTestUtil.createOpenNetwork();
        // Adds the WifiConfiguration to aggressive randomization allowlist.
        Set<String> ssidList = new HashSet<>();
        ssidList.add(c.SSID);
        when(mDeviceConfigFacade.getAggressiveMacRandomizationSsidAllowlist())
                .thenReturn(ssidList);
        NetworkUpdateResult result = verifyAddNetworkToWifiConfigManager(c);
        mWifiConfigManager.updateNetworkAfterDisconnect(result.getNetworkId());

        // Verify the MAC address is valid, and is NOT calculated from the (SSID + security type)
        assertTrue(WifiConfiguration.isValidMacAddressForRandomization(
                getFirstInternalWifiConfiguration().getRandomizedMacAddress()));
        verify(mMacAddressUtil, never()).calculatePersistentMac(any(), any());
    }

    /**
     * Verifies that macRandomizationSetting is not masked out when MAC randomization is supported.
     */
    @Test
    public void testGetConfiguredNetworksNotMaskMacRandomizationSetting() {
        WifiConfiguration config = WifiConfigurationTestUtil.createOpenNetwork();
        NetworkUpdateResult result = verifyAddNetworkToWifiConfigManager(config);

        // Verify macRandomizationSetting is not masked out when feature is supported.
        List<WifiConfiguration> configs = mWifiConfigManager.getSavedNetworks(Process.WIFI_UID);
        assertEquals(1, configs.size());
        assertEquals(WifiConfiguration.RANDOMIZATION_AUTO, configs.get(0).macRandomizationSetting);
    }

    /**
     * Verifies that macRandomizationSetting is masked out to WifiConfiguration.RANDOMIZATION_NONE
     * when MAC randomization is not supported on the device.
     */
    @Test
    public void testGetConfiguredNetworksMasksMacRandomizationSetting() {
        mResources.setBoolean(R.bool.config_wifi_connected_mac_randomization_supported, false);
        createWifiConfigManager();
        WifiConfiguration config = WifiConfigurationTestUtil.createOpenNetwork();
        NetworkUpdateResult result = verifyAddNetworkToWifiConfigManager(config);

        // Verify macRandomizationSetting is masked out when feature is unsupported.
        List<WifiConfiguration> configs = mWifiConfigManager.getSavedNetworks(Process.WIFI_UID);
        assertEquals(1, configs.size());
        assertEquals(WifiConfiguration.RANDOMIZATION_NONE, configs.get(0).macRandomizationSetting);
    }

    /**
     * Verifies that passwords are masked out when we return external configs except when
     * explicitly asked for them.
     */
    @Test
    public void testGetConfiguredNetworksMasksPasswords() {
        WifiConfiguration networkWithPasswords = WifiConfigurationTestUtil.createPskNetwork();
        networkWithPasswords.wepKeys = WifiConfigurationTestUtil.TEST_WEP_KEYS;
        networkWithPasswords.preSharedKey = WifiConfigurationTestUtil.TEST_PSK;
        networkWithPasswords.enterpriseConfig.setPassword(
                WifiConfigurationTestUtil.TEST_EAP_PASSWORD);

        NetworkUpdateResult result = verifyAddNetworkToWifiConfigManager(networkWithPasswords);

        // All of these passwords must be masked in this retrieved network config.
        WifiConfiguration retrievedNetworkWithMaskedPassword =
                mWifiConfigManager.getConfiguredNetwork(result.getNetworkId());
        assertPasswordsMaskedInWifiConfiguration(retrievedNetworkWithMaskedPassword);

        // Ensure that the passwords are present when asked for configs with passwords.
        WifiConfiguration retrievedNetworkWithPassword =
                mWifiConfigManager.getConfiguredNetworkWithPassword(result.getNetworkId());
        assertEquals(networkWithPasswords.preSharedKey, retrievedNetworkWithPassword.preSharedKey);
        assertEquals(networkWithPasswords.wepKeys, retrievedNetworkWithPassword.wepKeys);
        assertEquals(networkWithPasswords.enterpriseConfig.getPassword(),
                retrievedNetworkWithPassword.enterpriseConfig.getPassword());

        retrievedNetworkWithPassword =
                mWifiConfigManager.getConfiguredNetworkWithoutMasking(result.getNetworkId());
        assertEquals(networkWithPasswords.preSharedKey, retrievedNetworkWithPassword.preSharedKey);
        assertEquals(networkWithPasswords.wepKeys, retrievedNetworkWithPassword.wepKeys);
        assertEquals(networkWithPasswords.enterpriseConfig.getPassword(),
                retrievedNetworkWithPassword.enterpriseConfig.getPassword());
    }

    /**
     * Verifies the linking of networks when they have the same default GW Mac address in
     * {@link WifiConfigManager#getOrCreateScanDetailCacheForNetwork(WifiConfiguration)}.
     */
    @Test
    public void testNetworkLinkUsingGwMacAddress() {
        WifiConfiguration network1 = WifiConfigurationTestUtil.createPskNetwork();
        WifiConfiguration network2 = WifiConfigurationTestUtil.createPskNetwork();
        WifiConfiguration network3 = WifiConfigurationTestUtil.createPskNetwork();
        verifyAddNetworkToWifiConfigManager(network1);
        verifyAddNetworkToWifiConfigManager(network2);
        verifyAddNetworkToWifiConfigManager(network3);

        // Set the same default GW mac address for all of the networks.
        assertTrue(mWifiConfigManager.setNetworkDefaultGwMacAddress(
                network1.networkId, TEST_DEFAULT_GW_MAC_ADDRESS));
        assertTrue(mWifiConfigManager.setNetworkDefaultGwMacAddress(
                network2.networkId, TEST_DEFAULT_GW_MAC_ADDRESS));
        assertTrue(mWifiConfigManager.setNetworkDefaultGwMacAddress(
                network3.networkId, TEST_DEFAULT_GW_MAC_ADDRESS));

        // Now create fake scan detail corresponding to the networks.
        ScanDetail networkScanDetail1 = createScanDetailForNetwork(network1);
        ScanDetail networkScanDetail2 = createScanDetailForNetwork(network2);
        ScanDetail networkScanDetail3 = createScanDetailForNetwork(network3);

        // Now save all these scan details corresponding to each of this network and expect
        // all of these networks to be linked with each other.
        assertNotNull(mWifiConfigManager.getConfiguredNetworkForScanDetailAndCache(
                networkScanDetail1));
        assertNotNull(mWifiConfigManager.getConfiguredNetworkForScanDetailAndCache(
                networkScanDetail2));
        assertNotNull(mWifiConfigManager.getConfiguredNetworkForScanDetailAndCache(
                networkScanDetail3));

        List<WifiConfiguration> retrievedNetworks =
                mWifiConfigManager.getConfiguredNetworks();
        for (WifiConfiguration network : retrievedNetworks) {
            assertEquals(2, network.linkedConfigurations.size());
            for (WifiConfiguration otherNetwork : retrievedNetworks) {
                if (otherNetwork == network) {
                    continue;
                }
                assertNotNull(network.linkedConfigurations.get(otherNetwork.getKey()));
            }
        }
    }

    /**
     * Verifies the linking of networks when they have scan results with same first 16 ASCII of
     * bssid in
     * {@link WifiConfigManager#getOrCreateScanDetailCacheForNetwork(WifiConfiguration)}.
     */
    @Test
    public void testNetworkLinkUsingBSSIDMatch() {
        WifiConfiguration network1 = WifiConfigurationTestUtil.createPskNetwork();
        WifiConfiguration network2 = WifiConfigurationTestUtil.createPskNetwork();
        WifiConfiguration network3 = WifiConfigurationTestUtil.createPskNetwork();
        verifyAddNetworkToWifiConfigManager(network1);
        verifyAddNetworkToWifiConfigManager(network2);
        verifyAddNetworkToWifiConfigManager(network3);

        // Create scan results with bssid which is different in only the last char.
        ScanDetail networkScanDetail1 = createScanDetailForNetwork(network1, "af:89:56:34:56:67");
        ScanDetail networkScanDetail2 = createScanDetailForNetwork(network2, "af:89:56:34:56:68");
        ScanDetail networkScanDetail3 = createScanDetailForNetwork(network3, "af:89:56:34:56:69");

        // Now save all these scan details corresponding to each of this network and expect
        // all of these networks to be linked with each other.
        assertNotNull(mWifiConfigManager.getConfiguredNetworkForScanDetailAndCache(
                networkScanDetail1));
        assertNotNull(mWifiConfigManager.getConfiguredNetworkForScanDetailAndCache(
                networkScanDetail2));
        assertNotNull(mWifiConfigManager.getConfiguredNetworkForScanDetailAndCache(
                networkScanDetail3));

        List<WifiConfiguration> retrievedNetworks =
                mWifiConfigManager.getConfiguredNetworks();
        for (WifiConfiguration network : retrievedNetworks) {
            assertEquals(2, network.linkedConfigurations.size());
            for (WifiConfiguration otherNetwork : retrievedNetworks) {
                if (otherNetwork == network) {
                    continue;
                }
                assertNotNull(network.linkedConfigurations.get(otherNetwork.getKey()));
            }
        }
    }

    /**
     * Verifies the linking of networks does not happen for non WPA networks when they have scan
     * results with same first 16 ASCII of bssid in
     * {@link WifiConfigManager#getOrCreateScanDetailCacheForNetwork(WifiConfiguration)}.
     */
    @Test
    public void testNoNetworkLinkUsingBSSIDMatchForNonWpaNetworks() {
        WifiConfiguration network1 = WifiConfigurationTestUtil.createOpenNetwork();
        WifiConfiguration network2 = WifiConfigurationTestUtil.createPskNetwork();
        verifyAddNetworkToWifiConfigManager(network1);
        verifyAddNetworkToWifiConfigManager(network2);

        // Create scan results with bssid which is different in only the last char.
        ScanDetail networkScanDetail1 = createScanDetailForNetwork(network1, "af:89:56:34:56:67");
        ScanDetail networkScanDetail2 = createScanDetailForNetwork(network2, "af:89:56:34:56:68");

        assertNotNull(mWifiConfigManager.getConfiguredNetworkForScanDetailAndCache(
                networkScanDetail1));
        assertNotNull(mWifiConfigManager.getConfiguredNetworkForScanDetailAndCache(
                networkScanDetail2));

        List<WifiConfiguration> retrievedNetworks =
                mWifiConfigManager.getConfiguredNetworks();
        for (WifiConfiguration network : retrievedNetworks) {
            assertNull(network.linkedConfigurations);
        }
    }

    /**
     * Verifies the linking of networks does not happen for networks with more than
     * {@link WifiConfigManager#LINK_CONFIGURATION_MAX_SCAN_CACHE_ENTRIES} scan
     * results with same first 16 ASCII of bssid in
     * {@link WifiConfigManager#getOrCreateScanDetailCacheForNetwork(WifiConfiguration)}.
     */
    @Test
    public void testNoNetworkLinkUsingBSSIDMatchForNetworksWithHighScanDetailCacheSize() {
        WifiConfiguration network1 = WifiConfigurationTestUtil.createPskNetwork();
        WifiConfiguration network2 = WifiConfigurationTestUtil.createPskNetwork();
        verifyAddNetworkToWifiConfigManager(network1);
        verifyAddNetworkToWifiConfigManager(network2);

        // Create 7 scan results with bssid which is different in only the last char.
        String test_bssid_base = "af:89:56:34:56:6";
        int scan_result_num = 0;
        for (; scan_result_num < WifiConfigManager.LINK_CONFIGURATION_MAX_SCAN_CACHE_ENTRIES + 1;
             scan_result_num++) {
            ScanDetail networkScanDetail =
                    createScanDetailForNetwork(
                            network1, test_bssid_base + Integer.toString(scan_result_num));
            assertNotNull(
                    mWifiConfigManager.getConfiguredNetworkForScanDetailAndCache(
                            networkScanDetail));
        }

        // Now add 1 scan result to the other network with bssid which is different in only the
        // last char.
        ScanDetail networkScanDetail2 =
                createScanDetailForNetwork(
                        network2, test_bssid_base + Integer.toString(scan_result_num++));
        assertNotNull(mWifiConfigManager.getConfiguredNetworkForScanDetailAndCache(
                networkScanDetail2));

        List<WifiConfiguration> retrievedNetworks =
                mWifiConfigManager.getConfiguredNetworks();
        for (WifiConfiguration network : retrievedNetworks) {
            assertNull(network.linkedConfigurations);
        }
    }

    /**
     * Verifies the linking of networks when they have scan results with same first 16 ASCII of
     * bssid in {@link WifiConfigManager#getOrCreateScanDetailCacheForNetwork(WifiConfiguration)}
     * and then subsequently delinked when the networks have default gateway set which do not match.
     */
    @Test
    public void testNetworkLinkUsingBSSIDMatchAndThenUnlinkDueToGwMacAddress() {
        WifiConfiguration network1 = WifiConfigurationTestUtil.createPskNetwork();
        WifiConfiguration network2 = WifiConfigurationTestUtil.createPskNetwork();
        verifyAddNetworkToWifiConfigManager(network1);
        verifyAddNetworkToWifiConfigManager(network2);

        // Create scan results with bssid which is different in only the last char.
        ScanDetail networkScanDetail1 = createScanDetailForNetwork(network1, "af:89:56:34:56:67");
        ScanDetail networkScanDetail2 = createScanDetailForNetwork(network2, "af:89:56:34:56:68");

        // Now save all these scan details corresponding to each of this network and expect
        // all of these networks to be linked with each other.
        assertNotNull(mWifiConfigManager.getConfiguredNetworkForScanDetailAndCache(
                networkScanDetail1));
        assertNotNull(mWifiConfigManager.getConfiguredNetworkForScanDetailAndCache(
                networkScanDetail2));

        List<WifiConfiguration> retrievedNetworks =
                mWifiConfigManager.getConfiguredNetworks();
        for (WifiConfiguration network : retrievedNetworks) {
            assertEquals(1, network.linkedConfigurations.size());
            for (WifiConfiguration otherNetwork : retrievedNetworks) {
                if (otherNetwork == network) {
                    continue;
                }
                assertNotNull(network.linkedConfigurations.get(otherNetwork.getKey()));
            }
        }

        // Now Set different GW mac address for both the networks and ensure they're unlinked.
        assertTrue(mWifiConfigManager.setNetworkDefaultGwMacAddress(
                network1.networkId, "de:ad:fe:45:23:34"));
        assertTrue(mWifiConfigManager.setNetworkDefaultGwMacAddress(
                network2.networkId, "ad:de:fe:45:23:34"));

        // Add some fake scan results again to re-evaluate the linking of networks.
        assertNotNull(mWifiConfigManager.getConfiguredNetworkForScanDetailAndCache(
                createScanDetailForNetwork(network1, "af:89:56:34:45:67")));
        assertNotNull(mWifiConfigManager.getConfiguredNetworkForScanDetailAndCache(
                createScanDetailForNetwork(network1, "af:89:56:34:45:68")));

        retrievedNetworks = mWifiConfigManager.getConfiguredNetworks();
        for (WifiConfiguration network : retrievedNetworks) {
            assertNull(network.linkedConfigurations);
        }
    }

    /**
     * Verifies the foreground user switch using {@link WifiConfigManager#handleUserSwitch(int)}
     * and ensures that any shared private networks networkId is not changed.
     * Test scenario:
     * 1. Load the shared networks from shared store and user 1 store.
     * 2. Switch to user 2 and ensure that the shared network's Id is not changed.
     */
    @Test
    public void testHandleUserSwitchDoesNotChangeSharedNetworksId() throws Exception {
        int user1 = TEST_DEFAULT_USER;
        int user2 = TEST_DEFAULT_USER + 1;
        setupUserProfiles(user2);

        int appId = 674;
        long currentTimeMs = 67823;
        when(mClock.getWallClockMillis()).thenReturn(currentTimeMs);

        // Create 3 networks. 1 for user1, 1 for user2 and 1 shared.
        final WifiConfiguration user1Network = WifiConfigurationTestUtil.createPskNetwork();
        user1Network.shared = false;
        user1Network.creatorUid = UserHandle.getUid(user1, appId);
        final WifiConfiguration user2Network = WifiConfigurationTestUtil.createPskNetwork();
        user2Network.shared = false;
        user2Network.creatorUid = UserHandle.getUid(user2, appId);
        final WifiConfiguration sharedNetwork1 = WifiConfigurationTestUtil.createPskNetwork();
        final WifiConfiguration sharedNetwork2 = WifiConfigurationTestUtil.createPskNetwork();

        // Set up the store data that is loaded initially.
        List<WifiConfiguration> sharedNetworks = new ArrayList<WifiConfiguration>() {
            {
                add(sharedNetwork1);
                add(sharedNetwork2);
            }
        };
        List<WifiConfiguration> user1Networks = new ArrayList<WifiConfiguration>() {
            {
                add(user1Network);
            }
        };
        setupStoreDataForRead(sharedNetworks, user1Networks);
        assertTrue(mWifiConfigManager.loadFromStore());
        verify(mWifiConfigStore).read();

        // Fetch the network ID's assigned to the shared networks initially.
        int sharedNetwork1Id = WifiConfiguration.INVALID_NETWORK_ID;
        int sharedNetwork2Id = WifiConfiguration.INVALID_NETWORK_ID;
        List<WifiConfiguration> retrievedNetworks =
                mWifiConfigManager.getConfiguredNetworksWithPasswords();
        for (WifiConfiguration network : retrievedNetworks) {
            if (network.getKey().equals(sharedNetwork1.getKey())) {
                sharedNetwork1Id = network.networkId;
            } else if (network.getKey().equals(sharedNetwork2.getKey())) {
                sharedNetwork2Id = network.networkId;
            }
        }
        assertTrue(sharedNetwork1Id != WifiConfiguration.INVALID_NETWORK_ID);
        assertTrue(sharedNetwork2Id != WifiConfiguration.INVALID_NETWORK_ID);
        assertFalse(mWifiConfigManager.isNetworkTemporarilyDisabledByUser(TEST_SSID));

        // Set up the user 2 store data that is loaded at user switch.
        List<WifiConfiguration> user2Networks = new ArrayList<WifiConfiguration>() {
            {
                add(user2Network);
            }
        };
        setupStoreDataForUserRead(user2Networks, new HashMap<>());
        // Now switch the user to user 2 and ensure that shared network's IDs have not changed.
        when(mUserManager.isUserUnlockingOrUnlocked(UserHandle.of(user2))).thenReturn(true);
        mWifiConfigManager.handleUserSwitch(user2);
        verify(mWifiConfigStore).switchUserStoresAndRead(any(List.class));

        // Again fetch the network ID's assigned to the shared networks and ensure they have not
        // changed.
        int updatedSharedNetwork1Id = WifiConfiguration.INVALID_NETWORK_ID;
        int updatedSharedNetwork2Id = WifiConfiguration.INVALID_NETWORK_ID;
        retrievedNetworks = mWifiConfigManager.getConfiguredNetworksWithPasswords();
        for (WifiConfiguration network : retrievedNetworks) {
            if (network.getKey().equals(sharedNetwork1.getKey())) {
                updatedSharedNetwork1Id = network.networkId;
            } else if (network.getKey().equals(sharedNetwork2.getKey())) {
                updatedSharedNetwork2Id = network.networkId;
            }
        }
        assertEquals(sharedNetwork1Id, updatedSharedNetwork1Id);
        assertEquals(sharedNetwork2Id, updatedSharedNetwork2Id);
        assertFalse(mWifiConfigManager.isNetworkTemporarilyDisabledByUser(TEST_SSID));
    }

    /**
     * Verifies the foreground user switch using {@link WifiConfigManager#handleUserSwitch(int)}
     * and ensures that any old user private networks are not visible anymore.
     * Test scenario:
     * 1. Load the shared networks from shared store and user 1 store.
     * 2. Switch to user 2 and ensure that the user 1's private network has been removed.
     */
    @Test
    public void testHandleUserSwitchRemovesOldUserPrivateNetworks() throws Exception {
        int user1 = TEST_DEFAULT_USER;
        int user2 = TEST_DEFAULT_USER + 1;
        setupUserProfiles(user2);

        int appId = 674;

        // Create 3 networks. 1 for user1, 1 for user2 and 1 shared.
        final WifiConfiguration user1Network = WifiConfigurationTestUtil.createPskNetwork();
        user1Network.shared = false;
        user1Network.creatorUid = UserHandle.getUid(user1, appId);
        final WifiConfiguration user2Network = WifiConfigurationTestUtil.createPskNetwork();
        user2Network.shared = false;
        user2Network.creatorUid = UserHandle.getUid(user2, appId);
        final WifiConfiguration sharedNetwork = WifiConfigurationTestUtil.createPskNetwork();

        // Set up the store data that is loaded initially.
        List<WifiConfiguration> sharedNetworks = new ArrayList<WifiConfiguration>() {
            {
                add(sharedNetwork);
            }
        };
        List<WifiConfiguration> user1Networks = new ArrayList<WifiConfiguration>() {
            {
                add(user1Network);
            }
        };
        setupStoreDataForRead(sharedNetworks, user1Networks);
        assertTrue(mWifiConfigManager.loadFromStore());
        verify(mWifiConfigStore).read();

        // Fetch the network ID assigned to the user 1 network initially.
        int user1NetworkId = WifiConfiguration.INVALID_NETWORK_ID;
        List<WifiConfiguration> retrievedNetworks =
                mWifiConfigManager.getConfiguredNetworksWithPasswords();
        for (WifiConfiguration network : retrievedNetworks) {
            if (network.getKey().equals(user1Network.getKey())) {
                user1NetworkId = network.networkId;
            }
        }

        // Set up the user 2 store data that is loaded at user switch.
        List<WifiConfiguration> user2Networks = new ArrayList<WifiConfiguration>() {
            {
                add(user2Network);
            }
        };
        setupStoreDataForUserRead(user2Networks, new HashMap<>());
        // Now switch the user to user 2 and ensure that user 1's private network has been removed.
        when(mUserManager.isUserUnlockingOrUnlocked(UserHandle.of(user2))).thenReturn(true);
        Set<Integer> removedNetworks = mWifiConfigManager.handleUserSwitch(user2);
        verify(mWifiConfigStore).switchUserStoresAndRead(any(List.class));
        assertTrue((removedNetworks.size() == 1) && (removedNetworks.contains(user1NetworkId)));
        verify(mWcmListener).onNetworkRemoved(any());

        // Set the expected networks to be |sharedNetwork| and |user2Network|.
        List<WifiConfiguration> expectedNetworks = new ArrayList<WifiConfiguration>() {
            {
                add(sharedNetwork);
                add(user2Network);
            }
        };
        WifiConfigurationTestUtil.assertConfigurationsEqualForConfigManagerAddOrUpdate(
                expectedNetworks, mWifiConfigManager.getConfiguredNetworksWithPasswords());

        // Send another user switch  indication with the same user 2. This should be ignored and
        // hence should not remove any new networks.
        when(mUserManager.isUserUnlockingOrUnlocked(UserHandle.of(user2))).thenReturn(true);
        removedNetworks = mWifiConfigManager.handleUserSwitch(user2);
        assertTrue(removedNetworks.isEmpty());
    }

    @Test
    public void testHandleUserSwitchRemovesOldUserEphemeralNetworks() throws Exception {
        int user1 = TEST_DEFAULT_USER;
        int user2 = TEST_DEFAULT_USER + 1;
        setupUserProfiles(user2);

        int appId = 674;

        // Create 2 networks. 1 ephemeral network for user1 and 1 shared.
        final WifiConfiguration sharedNetwork = WifiConfigurationTestUtil.createPskNetwork();

        // Set up the store data that is loaded initially.
        List<WifiConfiguration> sharedNetworks = new ArrayList<WifiConfiguration>() {
            {
                add(sharedNetwork);
            }
        };
        setupStoreDataForRead(sharedNetworks, Collections.EMPTY_LIST);
        assertTrue(mWifiConfigManager.loadFromStore());
        verify(mWifiConfigStore).read();

        WifiConfiguration ephemeralNetwork = WifiConfigurationTestUtil.createEphemeralNetwork();
        verifyAddEphemeralNetworkToWifiConfigManager(ephemeralNetwork);

        // Fetch the network ID assigned to the user 1 network initially.
        int ephemeralNetworkId = WifiConfiguration.INVALID_NETWORK_ID;
        List<WifiConfiguration> retrievedNetworks =
                mWifiConfigManager.getConfiguredNetworksWithPasswords();
        for (WifiConfiguration network : retrievedNetworks) {
            if (network.getKey().equals(ephemeralNetwork.getKey())) {
                ephemeralNetworkId = network.networkId;
            }
        }

        // Now switch the user to user 2 and ensure that user 1's private network has been removed.
        when(mUserManager.isUserUnlockingOrUnlocked(UserHandle.of(user2))).thenReturn(true);
        Set<Integer> removedNetworks = mWifiConfigManager.handleUserSwitch(user2);
        verify(mWifiConfigStore).switchUserStoresAndRead(any(List.class));
        assertTrue((removedNetworks.size() == 1));
        assertTrue(removedNetworks.contains(ephemeralNetworkId));
        verifyNetworkRemoveBroadcast();
        verify(mWcmListener).onNetworkRemoved(any());


        // Set the expected networks to be |sharedNetwork|.
        List<WifiConfiguration> expectedNetworks = new ArrayList<WifiConfiguration>() {
            {
                add(sharedNetwork);
            }
        };
        WifiConfigurationTestUtil.assertConfigurationsEqualForConfigManagerAddOrUpdate(
                expectedNetworks, mWifiConfigManager.getConfiguredNetworksWithPasswords());

        // Send another user switch  indication with the same user 2. This should be ignored and
        // hence should not remove any new networks.
        when(mUserManager.isUserUnlockingOrUnlocked(UserHandle.of(user2))).thenReturn(true);
        removedNetworks = mWifiConfigManager.handleUserSwitch(user2);
        assertTrue(removedNetworks.isEmpty());
    }

    /**
     * Verifies the foreground user switch using {@link WifiConfigManager#handleUserSwitch(int)}
     * and ensures that user switch from a user with no private networks is handled.
     * Test scenario:
     * 1. Load the shared networks from shared store and emptu user 1 store.
     * 2. Switch to user 2 and ensure that no private networks were removed.
     */
    @Test
    public void testHandleUserSwitchWithNoOldUserPrivateNetworks() throws Exception {
        int user1 = TEST_DEFAULT_USER;
        int user2 = TEST_DEFAULT_USER + 1;
        setupUserProfiles(user2);

        int appId = 674;

        // Create 2 networks. 1 for user2 and 1 shared.
        final WifiConfiguration user2Network = WifiConfigurationTestUtil.createPskNetwork();
        user2Network.shared = false;
        user2Network.creatorUid = UserHandle.getUid(user2, appId);
        final WifiConfiguration sharedNetwork = WifiConfigurationTestUtil.createPskNetwork();

        // Set up the store data that is loaded initially.
        List<WifiConfiguration> sharedNetworks = new ArrayList<WifiConfiguration>() {
            {
                add(sharedNetwork);
            }
        };
        setupStoreDataForRead(sharedNetworks, new ArrayList<>());
        assertTrue(mWifiConfigManager.loadFromStore());
        verify(mWifiConfigStore).read();

        // Set up the user 2 store data that is loaded at user switch.
        List<WifiConfiguration> user2Networks = new ArrayList<WifiConfiguration>() {
            {
                add(user2Network);
            }
        };
        setupStoreDataForUserRead(user2Networks, new HashMap<>());
        // Now switch the user to user 2 and ensure that no private network has been removed.
        when(mUserManager.isUserUnlockingOrUnlocked(UserHandle.of(user2))).thenReturn(true);
        Set<Integer> removedNetworks = mWifiConfigManager.handleUserSwitch(user2);
        verify(mWifiConfigStore).switchUserStoresAndRead(any(List.class));
        assertTrue(removedNetworks.isEmpty());
    }

    /**
     * Verifies the foreground user switch using {@link WifiConfigManager#handleUserSwitch(int)}
     * and ensures that any non current user private networks are moved to shared store file.
     * This test simulates the following test case:
     * 1. Loads the shared networks from shared store at bootup.
     * 2. Load the private networks from user store on user 1 unlock.
     * 3. Switch to user 2 and ensure that the user 2's private network has been moved to user 2's
     * private store file.
     */
    @Test
    public void testHandleUserSwitchPushesOtherPrivateNetworksToSharedStore() throws Exception {
        int user1 = TEST_DEFAULT_USER;
        int user2 = TEST_DEFAULT_USER + 1;
        setupUserProfiles(user2);

        int appId = 674;

        // Create 3 networks. 1 for user1, 1 for user2 and 1 shared.
        final WifiConfiguration user1Network = WifiConfigurationTestUtil.createPskNetwork();
        user1Network.shared = false;
        user1Network.creatorUid = UserHandle.getUid(user1, appId);
        when(mWifiPermissionsUtil.checkNetworkSettingsPermission(user1Network.creatorUid))
                .thenReturn(false);

        final WifiConfiguration user2Network = WifiConfigurationTestUtil.createPskNetwork();
        user2Network.shared = false;
        user2Network.creatorUid = UserHandle.getUid(user2, appId);
        when(mWifiPermissionsUtil.checkNetworkSettingsPermission(user2Network.creatorUid))
                .thenReturn(false);

        final WifiConfiguration sharedNetwork = WifiConfigurationTestUtil.createPskNetwork();

        // Set up the shared store data that is loaded at bootup. User 2's private network
        // is still in shared store because they have not yet logged-in after upgrade.
        List<WifiConfiguration> sharedNetworks = new ArrayList<WifiConfiguration>() {
            {
                add(sharedNetwork);
                add(user2Network);
            }
        };
        setupStoreDataForRead(sharedNetworks, new ArrayList<>());
        assertTrue(mWifiConfigManager.loadFromStore());
        verify(mWifiConfigStore).read();

        // Set up the user store data that is loaded at user unlock.
        List<WifiConfiguration> userNetworks = new ArrayList<WifiConfiguration>() {
            {
                add(user1Network);
            }
        };
        setupStoreDataForUserRead(userNetworks, new HashMap<>());
        mWifiConfigManager.handleUserUnlock(user1);
        verify(mWifiConfigStore).switchUserStoresAndRead(any(List.class));
        // Capture the written data for the user 1 and ensure that it corresponds to what was
        // setup.
        Pair<List<WifiConfiguration>, List<WifiConfiguration>> writtenNetworkList =
                captureWriteNetworksListStoreData();
        WifiConfigurationTestUtil.assertConfigurationsEqualForConfigManagerAddOrUpdate(
                sharedNetworks, writtenNetworkList.first);
        WifiConfigurationTestUtil.assertConfigurationsEqualForConfigManagerAddOrUpdate(
                userNetworks, writtenNetworkList.second);

        // Now switch the user to user2 and ensure that user 2's private network has been moved to
        // the user store.
        when(mUserManager.isUserUnlockingOrUnlocked(UserHandle.of(user2))).thenReturn(true);
        mWifiConfigManager.handleUserSwitch(user2);
        // Set the expected network list before comparing. user1Network should be in shared data.
        // Note: In the real world, user1Network will no longer be visible now because it should
        // already be in user1's private store file. But, we're purposefully exposing it
        // via |loadStoreData| to test if other user's private networks are pushed to shared store.
        List<WifiConfiguration> expectedSharedNetworks = new ArrayList<WifiConfiguration>() {
            {
                add(sharedNetwork);
                add(user1Network);
            }
        };
        List<WifiConfiguration> expectedUserNetworks = new ArrayList<WifiConfiguration>() {
            {
                add(user2Network);
            }
        };
        // Capture the first written data triggered for saving the old user's network
        // configurations.
        writtenNetworkList = captureWriteNetworksListStoreData();
        WifiConfigurationTestUtil.assertConfigurationsEqualForConfigManagerAddOrUpdate(
                sharedNetworks, writtenNetworkList.first);
        WifiConfigurationTestUtil.assertConfigurationsEqualForConfigManagerAddOrUpdate(
                userNetworks, writtenNetworkList.second);

        // Now capture the next written data triggered after the switch and ensure that user 2's
        // network is now in user store data.
        writtenNetworkList = captureWriteNetworksListStoreData();
        WifiConfigurationTestUtil.assertConfigurationsEqualForConfigManagerAddOrUpdate(
                expectedSharedNetworks, writtenNetworkList.first);
        WifiConfigurationTestUtil.assertConfigurationsEqualForConfigManagerAddOrUpdate(
                expectedUserNetworks, writtenNetworkList.second);
    }

    /**
     * Verify that unlocking an user that owns a legacy Passpoint configuration (which is stored
     * temporarily in the share store) will migrate it to PasspointManager and removed from
     * the list of configured networks.
     *
     * @throws Exception
     */
    @Test
    public void testHandleUserUnlockRemovePasspointConfigFromSharedConfig() throws Exception {
        int user1 = TEST_DEFAULT_USER;
        int appId = 674;

        final WifiConfiguration passpointConfig =
                WifiConfigurationTestUtil.createPasspointNetwork();
        passpointConfig.creatorUid = UserHandle.getUid(user1, appId);
        passpointConfig.isLegacyPasspointConfig = true;

        // Set up the shared store data to contain one legacy Passpoint configuration.
        List<WifiConfiguration> sharedNetworks = new ArrayList<WifiConfiguration>() {
            {
                add(passpointConfig);
            }
        };
        setupStoreDataForRead(sharedNetworks, new ArrayList<>());
        assertTrue(mWifiConfigManager.loadFromStore());
        verify(mWifiConfigStore).read();
        assertEquals(1, mWifiConfigManager.getConfiguredNetworks().size());

        // Unlock the owner of the legacy Passpoint configuration, verify it is removed from
        // the configured networks (migrated to PasspointManager).
        setupStoreDataForUserRead(new ArrayList<WifiConfiguration>(), new HashMap<>());
        mWifiConfigManager.handleUserUnlock(user1);
        verify(mWifiConfigStore).switchUserStoresAndRead(any(List.class));
        Pair<List<WifiConfiguration>, List<WifiConfiguration>> writtenNetworkList =
                captureWriteNetworksListStoreData();
        assertTrue(writtenNetworkList.first.isEmpty());
        assertTrue(writtenNetworkList.second.isEmpty());
        assertTrue(mWifiConfigManager.getConfiguredNetworks().isEmpty());
    }

    /**
     * Verifies the foreground user switch using {@link WifiConfigManager#handleUserSwitch(int)}
     * and {@link WifiConfigManager#handleUserUnlock(int)} and ensures that the new store is
     * read immediately if the user is unlocked during the switch.
     */
    @Test
    public void testHandleUserSwitchWhenUnlocked() throws Exception {
        int user1 = TEST_DEFAULT_USER;
        int user2 = TEST_DEFAULT_USER + 1;
        setupUserProfiles(user2);

        // Set up the internal data first.
        assertTrue(mWifiConfigManager.loadFromStore());

        setupStoreDataForUserRead(new ArrayList<>(), new HashMap<>());
        // user2 is unlocked and switched to foreground.
        when(mUserManager.isUserUnlockingOrUnlocked(UserHandle.of(user2))).thenReturn(true);
        mWifiConfigManager.handleUserSwitch(user2);
        // Ensure that the read was invoked.
        mContextConfigStoreMockOrder.verify(mWifiConfigStore)
                .switchUserStoresAndRead(any(List.class));
    }

    /**
     * Verifies the foreground user switch using {@link WifiConfigManager#handleUserSwitch(int)}
     * and {@link WifiConfigManager#handleUserUnlock(int)} and ensures that the new store is not
     * read until the user is unlocked.
     */
    @Test
    public void testHandleUserSwitchWhenLocked() throws Exception {
        int user1 = TEST_DEFAULT_USER;
        int user2 = TEST_DEFAULT_USER + 1;
        setupUserProfiles(user2);

        // Set up the internal data first.
        assertTrue(mWifiConfigManager.loadFromStore());

        // user2 is locked and switched to foreground.
        when(mUserManager.isUserUnlockingOrUnlocked(UserHandle.of(user2))).thenReturn(false);
        mWifiConfigManager.handleUserSwitch(user2);

        // Ensure that the read was not invoked.
        mContextConfigStoreMockOrder.verify(mWifiConfigStore, never())
                .switchUserStoresAndRead(any(List.class));

        // Now try unlocking some other user (user1), this should be ignored.
        mWifiConfigManager.handleUserUnlock(user1);
        mContextConfigStoreMockOrder.verify(mWifiConfigStore, never())
                .switchUserStoresAndRead(any(List.class));

        setupStoreDataForUserRead(new ArrayList<>(), new HashMap<>());
        // Unlock the user2 and ensure that we read the data now.
        mWifiConfigManager.handleUserUnlock(user2);
        mContextConfigStoreMockOrder.verify(mWifiConfigStore)
                .switchUserStoresAndRead(any(List.class));
    }

    /**
     * Verifies that the user stop handling using {@link WifiConfigManager#handleUserStop(int)}
     * and ensures that the store is written only when the foreground user is stopped.
     */
    @Test
    public void testHandleUserStop() throws Exception {
        int user1 = TEST_DEFAULT_USER;
        int user2 = TEST_DEFAULT_USER + 1;
        setupUserProfiles(user2);

        // Set up the internal data first.
        assertTrue(mWifiConfigManager.loadFromStore());

        // Try stopping background user2 first, this should not do anything.
        when(mUserManager.isUserUnlockingOrUnlocked(UserHandle.of(user2))).thenReturn(false);
        mWifiConfigManager.handleUserStop(user2);
        mContextConfigStoreMockOrder.verify(mWifiConfigStore, never())
                .switchUserStoresAndRead(any(List.class));

        // Now try stopping the foreground user1, this should trigger a write to store.
        mWifiConfigManager.handleUserStop(user1);
        mContextConfigStoreMockOrder.verify(mWifiConfigStore, never())
                .switchUserStoresAndRead(any(List.class));
        mContextConfigStoreMockOrder.verify(mWifiConfigStore).write(anyBoolean());
    }

    /**
     * Verifies that the user stop handling using {@link WifiConfigManager#handleUserStop(int)}
     * and ensures that the shared data is not lost when the foreground user is stopped.
     */
    @Test
    public void testHandleUserStopDoesNotClearSharedData() throws Exception {
        int user1 = TEST_DEFAULT_USER;

        //
        // Setup the database for the user before initiating stop.
        //
        int appId = 674;
        // Create 2 networks. 1 for user1, and 1 shared.
        final WifiConfiguration user1Network = WifiConfigurationTestUtil.createPskNetwork();
        user1Network.shared = false;
        user1Network.creatorUid = UserHandle.getUid(user1, appId);
        final WifiConfiguration sharedNetwork = WifiConfigurationTestUtil.createPskNetwork();

        // Set up the store data that is loaded initially.
        List<WifiConfiguration> sharedNetworks = new ArrayList<WifiConfiguration>() {
            {
                add(sharedNetwork);
            }
        };
        List<WifiConfiguration> user1Networks = new ArrayList<WifiConfiguration>() {
            {
                add(user1Network);
            }
        };
        setupStoreDataForRead(sharedNetworks, user1Networks);
        assertTrue(mWifiConfigManager.loadFromStore());
        verify(mWifiConfigStore).read();

        // Ensure that we have 2 networks in the database before the stop.
        assertEquals(2, mWifiConfigManager.getConfiguredNetworks().size());

        mWifiConfigManager.handleUserStop(user1);

        // Ensure that we only have 1 shared network in the database after the stop.
        assertEquals(1, mWifiConfigManager.getConfiguredNetworks().size());
        assertEquals(sharedNetwork.SSID, mWifiConfigManager.getConfiguredNetworks().get(0).SSID);
    }

    /**
     * Verifies the foreground user unlock via {@link WifiConfigManager#handleUserUnlock(int)}
     * results in a store read after bootup.
     */
    @Test
    public void testHandleUserUnlockAfterBootup() throws Exception {
        int user1 = TEST_DEFAULT_USER;

        // Set up the internal data first.
        assertTrue(mWifiConfigManager.loadFromStore());
        mContextConfigStoreMockOrder.verify(mWifiConfigStore).read();
        mContextConfigStoreMockOrder.verify(mWifiConfigStore, never()).write(anyBoolean());
        mContextConfigStoreMockOrder.verify(mWifiConfigStore, never())
                .switchUserStoresAndRead(any(List.class));

        setupStoreDataForUserRead(new ArrayList<>(), new HashMap<>());
        // Unlock the user1 (default user) for the first time and ensure that we read the data.
        mWifiConfigManager.handleUserUnlock(user1);
        mContextConfigStoreMockOrder.verify(mWifiConfigStore, never()).read();
        mContextConfigStoreMockOrder.verify(mWifiConfigStore)
                .switchUserStoresAndRead(any(List.class));
        mContextConfigStoreMockOrder.verify(mWifiConfigStore).write(anyBoolean());
    }

    /**
     * Verifies that the store read after bootup received after
     * foreground user unlock via {@link WifiConfigManager#handleUserUnlock(int)}
     * results in a user store read.
     */
    @Test
    public void testHandleBootupAfterUserUnlock() throws Exception {
        int user1 = TEST_DEFAULT_USER;

        // Unlock the user1 (default user) for the first time and ensure that we don't read the
        // data.
        mWifiConfigManager.handleUserUnlock(user1);
        mContextConfigStoreMockOrder.verify(mWifiConfigStore, never()).read();
        mContextConfigStoreMockOrder.verify(mWifiConfigStore, never()).write(anyBoolean());
        mContextConfigStoreMockOrder.verify(mWifiConfigStore, never())
                .switchUserStoresAndRead(any(List.class));

        setupStoreDataForUserRead(new ArrayList<WifiConfiguration>(), new HashMap<>());
        // Read from store now.
        assertTrue(mWifiConfigManager.loadFromStore());
        mContextConfigStoreMockOrder.verify(mWifiConfigStore)
                .setUserStores(any(List.class));
        mContextConfigStoreMockOrder.verify(mWifiConfigStore).read();
    }

    /**
     * Verifies that the store read after bootup received after
     * a user switch via {@link WifiConfigManager#handleUserSwitch(int)}
     * results in a user store read.
     */
    @Test
    public void testHandleBootupAfterUserSwitch() throws Exception {
        int user1 = TEST_DEFAULT_USER;
        int user2 = TEST_DEFAULT_USER + 1;
        setupUserProfiles(user2);

        // Switch from user1 to user2 and ensure that we don't read or write any data
        // (need to wait for loadFromStore invocation).
        mWifiConfigManager.handleUserSwitch(user2);
        mContextConfigStoreMockOrder.verify(mWifiConfigStore, never()).read();
        mContextConfigStoreMockOrder.verify(mWifiConfigStore, never()).write(anyBoolean());
        mContextConfigStoreMockOrder.verify(mWifiConfigStore, never())
                .switchUserStoresAndRead(any(List.class));

        // Now load from the store.
        assertTrue(mWifiConfigManager.loadFromStore());
        mContextConfigStoreMockOrder.verify(mWifiConfigStore).read();

        // Unlock the user2 and ensure that we read from the user store.
        setupStoreDataForUserRead(new ArrayList<>(), new HashMap<>());
        mWifiConfigManager.handleUserUnlock(user2);
        mContextConfigStoreMockOrder.verify(mWifiConfigStore)
                .switchUserStoresAndRead(any(List.class));
    }

    /**
     * Verifies that the store read after bootup received after
     * a previous user unlock and user switch via {@link WifiConfigManager#handleUserSwitch(int)}
     * results in a user store read.
     */
    @Test
    public void testHandleBootupAfterPreviousUserUnlockAndSwitch() throws Exception {
        int user1 = TEST_DEFAULT_USER;
        int user2 = TEST_DEFAULT_USER + 1;
        setupUserProfiles(user2);

        // Unlock the user1 (default user) for the first time and ensure that we don't read the data
        // (need to wait for loadFromStore invocation).
        mWifiConfigManager.handleUserUnlock(user1);
        mContextConfigStoreMockOrder.verify(mWifiConfigStore, never()).read();
        mContextConfigStoreMockOrder.verify(mWifiConfigStore, never()).write(anyBoolean());
        mContextConfigStoreMockOrder.verify(mWifiConfigStore, never())
                .switchUserStoresAndRead(any(List.class));

        // Switch from user1 to user2 and ensure that we don't read or write any data
        // (need to wait for loadFromStore invocation).
        mWifiConfigManager.handleUserSwitch(user2);
        mContextConfigStoreMockOrder.verify(mWifiConfigStore, never()).read();
        mContextConfigStoreMockOrder.verify(mWifiConfigStore, never()).write(anyBoolean());
        mContextConfigStoreMockOrder.verify(mWifiConfigStore, never())
                .switchUserStoresAndRead(any(List.class));

        // Now load from the store.
        assertTrue(mWifiConfigManager.loadFromStore());
        mContextConfigStoreMockOrder.verify(mWifiConfigStore).read();

        // Unlock the user2 and ensure that we read from the user store.
        setupStoreDataForUserRead(new ArrayList<>(), new HashMap<>());
        mWifiConfigManager.handleUserUnlock(user2);
        mContextConfigStoreMockOrder.verify(mWifiConfigStore)
                .switchUserStoresAndRead(any(List.class));
    }

    /**
     * Verifies that the store read after bootup received after
     * a user switch and unlock of a previous user via {@link WifiConfigManager#
     * handleUserSwitch(int)} results in a user store read.
     */
    @Test
    public void testHandleBootupAfterUserSwitchAndPreviousUserUnlock() throws Exception {
        int user1 = TEST_DEFAULT_USER;
        int user2 = TEST_DEFAULT_USER + 1;
        setupUserProfiles(user2);

        // Switch from user1 to user2 and ensure that we don't read or write any data
        // (need to wait for loadFromStore invocation).
        mWifiConfigManager.handleUserSwitch(user2);
        mContextConfigStoreMockOrder.verify(mWifiConfigStore, never()).read();
        mContextConfigStoreMockOrder.verify(mWifiConfigStore, never()).write(anyBoolean());
        mContextConfigStoreMockOrder.verify(mWifiConfigStore, never())
                .switchUserStoresAndRead(any(List.class));

        // Unlock the user1 for the first time and ensure that we don't read the data
        mWifiConfigManager.handleUserUnlock(user1);
        mContextConfigStoreMockOrder.verify(mWifiConfigStore, never()).read();
        mContextConfigStoreMockOrder.verify(mWifiConfigStore, never()).write(anyBoolean());
        mContextConfigStoreMockOrder.verify(mWifiConfigStore, never())
                .switchUserStoresAndRead(any(List.class));

        // Now load from the store.
        assertTrue(mWifiConfigManager.loadFromStore());
        mContextConfigStoreMockOrder.verify(mWifiConfigStore).read();

        // Unlock the user2 and ensure that we read from the user store.
        setupStoreDataForUserRead(new ArrayList<>(), new HashMap<>());
        mWifiConfigManager.handleUserUnlock(user2);
        mContextConfigStoreMockOrder.verify(mWifiConfigStore)
                .switchUserStoresAndRead(any(List.class));
    }

    /**
     * Verifies the foreground user unlock via {@link WifiConfigManager#handleUserUnlock(int)} does
     * not always result in a store read unless the user had switched or just booted up.
     */
    @Test
    public void testHandleUserUnlockWithoutSwitchOrBootup() throws Exception {
        int user1 = TEST_DEFAULT_USER;
        int user2 = TEST_DEFAULT_USER + 1;
        setupUserProfiles(user2);

        // Set up the internal data first.
        assertTrue(mWifiConfigManager.loadFromStore());

        setupStoreDataForUserRead(new ArrayList<>(), new HashMap<>());
        // user2 is unlocked and switched to foreground.
        when(mUserManager.isUserUnlockingOrUnlocked(UserHandle.of(user2))).thenReturn(true);
        mWifiConfigManager.handleUserSwitch(user2);
        // Ensure that the read was invoked.
        mContextConfigStoreMockOrder.verify(mWifiConfigStore)
                .switchUserStoresAndRead(any(List.class));

        // Unlock the user2 again and ensure that we don't read the data now.
        mWifiConfigManager.handleUserUnlock(user2);
        mContextConfigStoreMockOrder.verify(mWifiConfigStore, never())
                .switchUserStoresAndRead(any(List.class));
    }

    /**
     * Verifies the private network addition using
     * {@link WifiConfigManager#addOrUpdateNetwork(WifiConfiguration, int)}
     * by a non foreground user is rejected.
     */
    @Test
    public void testAddNetworkUsingBackgroundUserUId() throws Exception {
        int user2 = TEST_DEFAULT_USER + 1;
        setupUserProfiles(user2);

        int creatorUid = UserHandle.getUid(user2, 674);

        when(mWifiPermissionsUtil.checkNetworkSettingsPermission(creatorUid)).thenReturn(false);

        // Create a network for user2 try adding it. This should be rejected.
        final WifiConfiguration user2Network = WifiConfigurationTestUtil.createPskNetwork();
        NetworkUpdateResult result = addNetworkToWifiConfigManager(user2Network, creatorUid);
        assertFalse(result.isSuccess());
    }

    /**
     * Verifies the private network addition using
     * {@link WifiConfigManager#addOrUpdateNetwork(WifiConfiguration, int)}
     * by SysUI is always accepted.
     */
    @Test
    public void testAddNetworkUsingSysUiUid() throws Exception {
        // Set up the user profiles stuff. Needed for |WifiConfigurationUtil.isVisibleToAnyProfile|
        int user2 = TEST_DEFAULT_USER + 1;
        setupUserProfiles(user2);

        when(mUserManager.isUserUnlockingOrUnlocked(UserHandle.of(user2))).thenReturn(false);
        mWifiConfigManager.handleUserSwitch(user2);

        when(mWifiPermissionsUtil.checkNetworkSettingsPermission(TEST_SYSUI_UID)).thenReturn(true);

        // Create a network for user2 try adding it. This should be rejected.
        final WifiConfiguration user2Network = WifiConfigurationTestUtil.createPskNetwork();
        NetworkUpdateResult result = addNetworkToWifiConfigManager(user2Network, TEST_SYSUI_UID);
        assertTrue(result.isSuccess());
    }

    /**
     * Verifies the loading of networks using {@link WifiConfigManager#loadFromStore()}
     * attempts to read from the stores even when the store files are not present.
     */
    @Test
    public void testFreshInstallLoadFromStore() throws Exception {
        assertTrue(mWifiConfigManager.loadFromStore());

        verify(mWifiConfigStore).read();

        assertTrue(mWifiConfigManager.getConfiguredNetworksWithPasswords().isEmpty());
    }

    /**
     * Verifies the loading of networks using {@link WifiConfigManager#loadFromStore()}
     * attempts to read from the stores even if the store files are not present and the
     * user unlock already comes in.
     */
    @Test
    public void testFreshInstallLoadFromStoreAfterUserUnlock() throws Exception {
        int user1 = TEST_DEFAULT_USER;

        // Unlock the user1 (default user) for the first time and ensure that we don't read the
        // data.
        mWifiConfigManager.handleUserUnlock(user1);
        verify(mWifiConfigStore, never()).read();

        // Read from store now.
        assertTrue(mWifiConfigManager.loadFromStore());

        // Ensure that the read was invoked.
        verify(mWifiConfigStore).read();
    }

    /**
     * Verifies the user switch using {@link WifiConfigManager#handleUserSwitch(int)} is handled
     * when the store files (new or legacy) are not present.
     */
    @Test
    public void testHandleUserSwitchAfterFreshInstall() throws Exception {
        int user2 = TEST_DEFAULT_USER + 1;

        assertTrue(mWifiConfigManager.loadFromStore());
        verify(mWifiConfigStore).read();

        setupStoreDataForUserRead(new ArrayList<>(), new HashMap<>());
        // Now switch the user to user 2.
        when(mUserManager.isUserUnlockingOrUnlocked(UserHandle.of(user2))).thenReturn(true);
        mWifiConfigManager.handleUserSwitch(user2);
        // Ensure that the read was invoked.
        mContextConfigStoreMockOrder.verify(mWifiConfigStore)
                .switchUserStoresAndRead(any(List.class));
    }

    /**
     * Verifies that the last user selected network parameter is set when
     * {@link WifiConfigManager#enableNetwork(int, boolean, int)} with disableOthers flag is set
     * to true and cleared when either {@link WifiConfigManager#disableNetwork(int, int)} or
     * {@link WifiConfigManager#removeNetwork(int, int)} is invoked using the same network ID.
     */
    @Test
    public void testLastSelectedNetwork() throws Exception {
        WifiConfiguration openNetwork = WifiConfigurationTestUtil.createOpenNetwork();
        NetworkUpdateResult result = verifyAddNetworkToWifiConfigManager(openNetwork);

        when(mClock.getElapsedSinceBootMillis()).thenReturn(67L);
        assertTrue(mWifiConfigManager.enableNetwork(
                result.getNetworkId(), true, TEST_CREATOR_UID, TEST_CREATOR_NAME));
        assertEquals(result.getNetworkId(), mWifiConfigManager.getLastSelectedNetwork());
        assertEquals(67, mWifiConfigManager.getLastSelectedTimeStamp());

        // Now disable the network and ensure that the last selected flag is cleared.
        assertTrue(mWifiConfigManager.disableNetwork(
                result.getNetworkId(), TEST_CREATOR_UID, TEST_CREATOR_NAME));
        assertEquals(
                WifiConfiguration.INVALID_NETWORK_ID, mWifiConfigManager.getLastSelectedNetwork());

        // Enable it again and remove the network to ensure that the last selected flag was cleared.
        assertTrue(mWifiConfigManager.enableNetwork(
                result.getNetworkId(), true, TEST_CREATOR_UID, TEST_CREATOR_NAME));
        assertEquals(result.getNetworkId(), mWifiConfigManager.getLastSelectedNetwork());
        assertEquals(openNetwork.getKey(), mWifiConfigManager.getLastSelectedNetworkConfigKey());

        assertTrue(mWifiConfigManager.removeNetwork(
                result.getNetworkId(), TEST_CREATOR_UID, TEST_CREATOR_NAME));
        assertEquals(
                WifiConfiguration.INVALID_NETWORK_ID, mWifiConfigManager.getLastSelectedNetwork());
    }

    /**
     * Verifies that all the networks for the provided app is removed when
     * {@link WifiConfigManager#removeNetworksForApp(ApplicationInfo)} is invoked.
     */
    @Test
    public void testRemoveNetworksForApp() throws Exception {
        when(mPackageManager.getNameForUid(TEST_CREATOR_UID)).thenReturn(TEST_CREATOR_NAME);

        verifyRemoveNetworksForApp();
    }

    /**
     * Verifies that all the networks for the provided app is removed when
     * {@link WifiConfigManager#removeNetworksForApp(ApplicationInfo)} is invoked.
     */
    @Test
    public void testRemoveNetworksForAppUsingSharedUid() throws Exception {
        when(mPackageManager.getNameForUid(TEST_CREATOR_UID))
                .thenReturn(TEST_CREATOR_NAME + ":" + TEST_CREATOR_UID);

        verifyRemoveNetworksForApp();
    }

    /**
     * Verifies that all the networks for the provided user is removed when
     * {@link WifiConfigManager#removeNetworksForUser(int)} is invoked.
     */
    @Test
    public void testRemoveNetworksForUser() throws Exception {
        verifyAddNetworkToWifiConfigManager(WifiConfigurationTestUtil.createOpenNetwork());
        verifyAddNetworkToWifiConfigManager(WifiConfigurationTestUtil.createPskNetwork());
        verifyAddNetworkToWifiConfigManager(WifiConfigurationTestUtil.createWepNetwork());

        assertFalse(mWifiConfigManager.getConfiguredNetworks().isEmpty());

        assertEquals(3, mWifiConfigManager.removeNetworksForUser(TEST_DEFAULT_USER).size());

        // Ensure all the networks are removed now.
        assertTrue(mWifiConfigManager.getConfiguredNetworks().isEmpty());
    }

    private void setUserConnectChoice(int preferredNetId, int notPreferredNetId) {
        assertTrue(mWifiConfigManager.setNetworkCandidateScanResult(
                notPreferredNetId, mock(ScanResult.class), 54));
        assertTrue(mWifiConfigManager.setUserConnectChoice(preferredNetId));
        WifiConfiguration preferred = mWifiConfigManager.getConfiguredNetwork(preferredNetId);
        assertNull(preferred.getNetworkSelectionStatus().getConnectChoice());
        WifiConfiguration notPreferred = mWifiConfigManager.getConfiguredNetwork(notPreferredNetId);
        assertEquals(preferred.getKey(),
                notPreferred.getNetworkSelectionStatus().getConnectChoice());
    }

    /**
     * Verifies that the connect choice is removed from all networks when
     * {@link WifiConfigManager#removeNetwork(int, int)} is invoked.
     */
    @Test
    public void testRemoveNetworkRemovesConnectChoice() throws Exception {
        WifiConfiguration network1 = WifiConfigurationTestUtil.createOpenNetwork();
        WifiConfiguration network2 = WifiConfigurationTestUtil.createPskNetwork();
        WifiConfiguration network3 = WifiConfigurationTestUtil.createPskNetwork();
        verifyAddNetworkToWifiConfigManager(network1);
        verifyAddNetworkToWifiConfigManager(network2);
        verifyAddNetworkToWifiConfigManager(network3);

        // Set connect choice of network 2 over network 1.
        setUserConnectChoice(network2.networkId, network1.networkId);

        WifiConfiguration retrievedNetwork =
                mWifiConfigManager.getConfiguredNetwork(network1.networkId);
        assertEquals(
                network2.getKey(),
                retrievedNetwork.getNetworkSelectionStatus().getConnectChoice());

        // Remove network 3 and ensure that the connect choice on network 1 is not removed.
        assertTrue(mWifiConfigManager.removeNetwork(
                network3.networkId, TEST_CREATOR_UID, TEST_CREATOR_NAME));
        retrievedNetwork = mWifiConfigManager.getConfiguredNetwork(network1.networkId);
        assertEquals(
                network2.getKey(),
                retrievedNetwork.getNetworkSelectionStatus().getConnectChoice());

        // Now remove network 2 and ensure that the connect choice on network 1 is removed..
        assertTrue(mWifiConfigManager.removeNetwork(
                network2.networkId, TEST_CREATOR_UID, TEST_CREATOR_NAME));
        retrievedNetwork = mWifiConfigManager.getConfiguredNetwork(network1.networkId);
        assertNotEquals(
                network2.getKey(),
                retrievedNetwork.getNetworkSelectionStatus().getConnectChoice());

        // This should have triggered 2 buffered writes. 1 for setting the connect choice, 1 for
        // clearing it after network removal.
        mContextConfigStoreMockOrder.verify(mWifiConfigStore, times(2)).write(eq(false));
    }

    /**
     * Disabling autojoin should clear associated connect choice links.
     */
    @Test
    public void testDisableAutojoinRemovesConnectChoice() throws Exception {
        WifiConfiguration network1 = WifiConfigurationTestUtil.createOpenNetwork();
        WifiConfiguration network2 = WifiConfigurationTestUtil.createPskNetwork();
        WifiConfiguration network3 = WifiConfigurationTestUtil.createPskNetwork();
        verifyAddNetworkToWifiConfigManager(network1);
        verifyAddNetworkToWifiConfigManager(network2);
        verifyAddNetworkToWifiConfigManager(network3);

        // Set connect choice of network 2 over network 1 and network 3.
        setUserConnectChoice(network2.networkId, network1.networkId);
        setUserConnectChoice(network2.networkId, network3.networkId);

        WifiConfiguration retrievedNetwork =
                mWifiConfigManager.getConfiguredNetwork(network3.networkId);
        assertEquals(
                network2.getKey(),
                retrievedNetwork.getNetworkSelectionStatus().getConnectChoice());

        // Disable network 3
        assertTrue(mWifiConfigManager.allowAutojoin(network3.networkId, false));
        // Ensure that the connect choice on network 3 is removed.
        retrievedNetwork = mWifiConfigManager.getConfiguredNetwork(network3.networkId);
        assertEquals(
                null,
                retrievedNetwork.getNetworkSelectionStatus().getConnectChoice());
        // Ensure that the connect choice on network 1 is not removed.
        retrievedNetwork = mWifiConfigManager.getConfiguredNetwork(network1.networkId);
        assertEquals(
                network2.getKey(),
                retrievedNetwork.getNetworkSelectionStatus().getConnectChoice());
    }

    /**
     * Verifies that all the ephemeral and passpoint networks are removed when
     * {@link WifiConfigManager#removeAllEphemeralOrPasspointConfiguredNetworks()} is invoked.
     */
    @Test
    public void testRemoveAllEphemeralOrPasspointConfiguredNetworks() throws Exception {
        WifiConfiguration savedOpenNetwork = WifiConfigurationTestUtil.createOpenNetwork();
        WifiConfiguration ephemeralNetwork = WifiConfigurationTestUtil.createEphemeralNetwork();
        WifiConfiguration passpointNetwork = WifiConfigurationTestUtil.createPasspointNetwork();

        verifyAddNetworkToWifiConfigManager(savedOpenNetwork);
        verifyAddEphemeralNetworkToWifiConfigManager(ephemeralNetwork);
        verifyAddPasspointNetworkToWifiConfigManager(passpointNetwork);

        List<WifiConfiguration> expectedConfigsBeforeRemove = new ArrayList<WifiConfiguration>() {{
                add(savedOpenNetwork);
                add(ephemeralNetwork);
                add(passpointNetwork);
            }};
        WifiConfigurationTestUtil.assertConfigurationsEqualForConfigManagerAddOrUpdate(
                expectedConfigsBeforeRemove, mWifiConfigManager.getConfiguredNetworks());

        assertTrue(mWifiConfigManager.removeAllEphemeralOrPasspointConfiguredNetworks());

        List<WifiConfiguration> expectedConfigsAfterRemove = new ArrayList<WifiConfiguration>() {{
                add(savedOpenNetwork);
            }};
        WifiConfigurationTestUtil.assertConfigurationsEqualForConfigManagerAddOrUpdate(
                expectedConfigsAfterRemove, mWifiConfigManager.getConfiguredNetworks());

        // No more ephemeral or passpoint networks to remove now.
        assertFalse(mWifiConfigManager.removeAllEphemeralOrPasspointConfiguredNetworks());
    }

    /**
     * Verifies that Passpoint network corresponding with given config key (FQDN) is removed.
     *
     * @throws Exception
     */
    @Test
    public void testRemovePasspointConfiguredNetwork() throws Exception {
        WifiConfiguration passpointNetwork = WifiConfigurationTestUtil.createPasspointNetwork();
        verifyAddPasspointNetworkToWifiConfigManager(passpointNetwork);

        assertTrue(mWifiConfigManager.removePasspointConfiguredNetwork(
                passpointNetwork.getKey()));
    }

    /**
     * Verifies that suggested network corresponding with given config key is removed.
     *
     * @throws Exception
     */
    @Test
    public void testRemoveSuggestionConfiguredNetwork() throws Exception {
        WifiConfiguration suggestedNetwork = WifiConfigurationTestUtil.createEphemeralNetwork();
        suggestedNetwork.fromWifiNetworkSuggestion = true;
        verifyAddEphemeralNetworkToWifiConfigManager(suggestedNetwork);

        assertTrue(mWifiConfigManager.removeSuggestionConfiguredNetwork(
                suggestedNetwork.getKey()));
    }

    /**
     * Verifies that the modification of a single network using
     * {@link WifiConfigManager#addOrUpdateNetwork(WifiConfiguration, int)} and ensures that any
     * updates to the network config in
     * {@link WifiKeyStore#updateNetworkKeys(WifiConfiguration, WifiConfiguration)} is reflected
     * in the internal database.
     */
    @Test
    public void testUpdateSingleNetworkWithKeysUpdate() {
        WifiConfiguration network = WifiConfigurationTestUtil.createEapNetwork();
        network.enterpriseConfig =
                WifiConfigurationTestUtil.createPEAPWifiEnterpriseConfigWithGTCPhase2();
        verifyAddNetworkToWifiConfigManager(network);

        // Now verify that network configurations match before we make any change.
        WifiConfigurationTestUtil.assertConfigurationEqualForConfigManagerAddOrUpdate(
                network,
                mWifiConfigManager.getConfiguredNetworkWithPassword(network.networkId));

        // Modify the network ca_cert field in updateNetworkKeys method during a network
        // config update.
        final String newCaCertAlias = "test";
        assertNotEquals(newCaCertAlias, network.enterpriseConfig.getCaCertificateAlias());

        doAnswer(new AnswerWithArguments() {
            public boolean answer(WifiConfiguration newConfig, WifiConfiguration existingConfig) {
                newConfig.enterpriseConfig.setCaCertificateAlias(newCaCertAlias);
                return true;
            }
        }).when(mWifiKeyStore).updateNetworkKeys(
                any(WifiConfiguration.class), any(WifiConfiguration.class));

        verifyUpdateNetworkToWifiConfigManagerWithoutIpChange(network);

        // Now verify that the keys update is reflected in the configuration fetched from internal
        // db.
        network.enterpriseConfig.setCaCertificateAlias(newCaCertAlias);
        WifiConfigurationTestUtil.assertConfigurationEqualForConfigManagerAddOrUpdate(
                network,
                mWifiConfigManager.getConfiguredNetworkWithPassword(network.networkId));
    }

    /**
     * Verifies that the dump method prints out all the saved network details with passwords masked.
     * {@link WifiConfigManager#dump(FileDescriptor, PrintWriter, String[])}.
     */
    @Test
    public void testDump() {
        WifiConfiguration pskNetwork = WifiConfigurationTestUtil.createPskNetwork();
        WifiConfiguration eapNetwork = WifiConfigurationTestUtil.createEapNetwork();
        eapNetwork.enterpriseConfig.setPassword("blah");

        verifyAddNetworkToWifiConfigManager(pskNetwork);
        verifyAddNetworkToWifiConfigManager(eapNetwork);

        StringWriter stringWriter = new StringWriter();
        mWifiConfigManager.dump(
                new FileDescriptor(), new PrintWriter(stringWriter), new String[0]);
        String dumpString = stringWriter.toString();

        // Ensure that the network SSIDs were dumped out.
        assertTrue(dumpString.contains(pskNetwork.SSID));
        assertTrue(dumpString.contains(eapNetwork.SSID));

        // Ensure that the network passwords were not dumped out.
        assertFalse(dumpString.contains(pskNetwork.preSharedKey));
        assertFalse(dumpString.contains(eapNetwork.enterpriseConfig.getPassword()));
    }

    /**
     * Verifies the ordering of network list generated using
     * {@link WifiConfigManager#retrieveHiddenNetworkList()}.
     */
    @Test
    public void testRetrieveHiddenList() {
        // Create and add 3 networks.
        WifiConfiguration network1 = WifiConfigurationTestUtil.createWepHiddenNetwork();
        WifiConfiguration network2 = WifiConfigurationTestUtil.createPskHiddenNetwork();
        WifiConfiguration network3 = WifiConfigurationTestUtil.createOpenHiddenNetwork();
        verifyAddNetworkToWifiConfigManager(network1);
        verifyAddNetworkToWifiConfigManager(network2);
        verifyAddNetworkToWifiConfigManager(network3);
        mWifiConfigManager.updateNetworkAfterConnect(network3.networkId);

        // Now set scan results of network2 to set the corresponding
        // {@link NetworkSelectionStatus#mSeenInLastQualifiedNetworkSelection} field.
        assertTrue(mWifiConfigManager.setNetworkCandidateScanResult(network2.networkId,
                createScanDetailForNetwork(network2).getScanResult(), 54));

        // Retrieve the hidden network list & verify the order of the networks returned.
        List<WifiScanner.ScanSettings.HiddenNetwork> hiddenNetworks =
                mWifiConfigManager.retrieveHiddenNetworkList();
        assertEquals(3, hiddenNetworks.size());
        assertEquals(network3.SSID, hiddenNetworks.get(0).ssid);
        assertEquals(network2.SSID, hiddenNetworks.get(1).ssid);
        assertEquals(network1.SSID, hiddenNetworks.get(2).ssid);
    }

    /**
     * Verifies the addition of network configurations using
     * {@link WifiConfigManager#addOrUpdateNetwork(WifiConfiguration, int)} with same SSID and
     * default key mgmt does not add duplicate network configs.
     */
    @Test
    public void testAddMultipleNetworksWithSameSSIDAndDefaultKeyMgmt() {
        final String ssid = "\"test_blah\"";
        // Add a network with the above SSID and default key mgmt and ensure it was added
        // successfully.
        WifiConfiguration network1 = new WifiConfiguration();
        network1.SSID = ssid;
        NetworkUpdateResult result = addNetworkToWifiConfigManager(network1);
        assertTrue(result.getNetworkId() != WifiConfiguration.INVALID_NETWORK_ID);
        assertTrue(result.isNewNetwork());

        List<WifiConfiguration> retrievedNetworks =
                mWifiConfigManager.getConfiguredNetworksWithPasswords();
        assertEquals(1, retrievedNetworks.size());
        WifiConfigurationTestUtil.assertConfigurationEqualForConfigManagerAddOrUpdate(
                network1, retrievedNetworks.get(0));

        // Now add a second network with the same SSID and default key mgmt and ensure that it
        // didn't add a new duplicate network.
        WifiConfiguration network2 = new WifiConfiguration();
        network2.SSID = ssid;
        result = addNetworkToWifiConfigManager(network2);
        assertTrue(result.getNetworkId() != WifiConfiguration.INVALID_NETWORK_ID);
        assertFalse(result.isNewNetwork());

        retrievedNetworks = mWifiConfigManager.getConfiguredNetworksWithPasswords();
        assertEquals(1, retrievedNetworks.size());
        WifiConfigurationTestUtil.assertConfigurationEqualForConfigManagerAddOrUpdate(
                network2, retrievedNetworks.get(0));
    }

    /**
     * Verifies the addition of network configurations using
     * {@link WifiConfigManager#addOrUpdateNetwork(WifiConfiguration, int)} with same SSID and
     * different key mgmt should add different network configs.
     */
    @Test
    public void testAddMultipleNetworksWithSameSSIDAndDifferentKeyMgmt() {
        final String ssid = "\"test_blah\"";
        // Add a network with the above SSID and WPA_PSK key mgmt and ensure it was added
        // successfully.
        WifiConfiguration network1 = new WifiConfiguration();
        network1.SSID = ssid;
        network1.allowedKeyManagement.set(WifiConfiguration.KeyMgmt.WPA_PSK);
        network1.preSharedKey = "\"test_blah\"";
        NetworkUpdateResult result = addNetworkToWifiConfigManager(network1);
        assertTrue(result.getNetworkId() != WifiConfiguration.INVALID_NETWORK_ID);
        assertTrue(result.isNewNetwork());

        List<WifiConfiguration> retrievedNetworks =
                mWifiConfigManager.getConfiguredNetworksWithPasswords();
        assertEquals(1, retrievedNetworks.size());
        WifiConfigurationTestUtil.assertConfigurationEqualForConfigManagerAddOrUpdate(
                network1, retrievedNetworks.get(0));

        // Now add a second network with the same SSID and NONE key mgmt and ensure that it
        // does add a new network.
        WifiConfiguration network2 = new WifiConfiguration();
        network2.SSID = ssid;
        network2.allowedKeyManagement.set(WifiConfiguration.KeyMgmt.NONE);
        result = addNetworkToWifiConfigManager(network2);
        assertTrue(result.getNetworkId() != WifiConfiguration.INVALID_NETWORK_ID);
        assertTrue(result.isNewNetwork());

        retrievedNetworks = mWifiConfigManager.getConfiguredNetworksWithPasswords();
        assertEquals(2, retrievedNetworks.size());
        List<WifiConfiguration> networks = Arrays.asList(network1, network2);
        WifiConfigurationTestUtil.assertConfigurationsEqualForConfigManagerAddOrUpdate(
                networks, retrievedNetworks);
    }

    /**
     * Verifies that adding a network with a proxy, without having permission OVERRIDE_WIFI_CONFIG,
     * holding device policy, or profile owner policy fails.
     */
    @Test
    public void testAddNetworkWithProxyFails() {
        verifyAddOrUpdateNetworkWithProxySettingsAndPermissions(
                false, // withNetworkSettings
                false, // withProfileOwnerPolicy
                false, // withDeviceOwnerPolicy
                WifiConfigurationTestUtil.createDHCPIpConfigurationWithPacProxy(),
                false, // assertSuccess
                WifiConfiguration.INVALID_NETWORK_ID); // Update networkID
        verifyAddOrUpdateNetworkWithProxySettingsAndPermissions(
                false, // withNetworkSettings
                false, // withProfileOwnerPolicy
                false, // withDeviceOwnerPolicy
                WifiConfigurationTestUtil.createDHCPIpConfigurationWithStaticProxy(),
                false, // assertSuccess
                WifiConfiguration.INVALID_NETWORK_ID); // Update networkID
    }

    /**
     * Verifies that adding a network with a PAC or STATIC proxy with permission
     * OVERRIDE_WIFI_CONFIG is successful
     */
    @Test
    public void testAddNetworkWithProxyWithConfOverride() {
        verifyAddOrUpdateNetworkWithProxySettingsAndPermissions(
                true,  // withNetworkSettings
                false, // withProfileOwnerPolicy
                false, // withDeviceOwnerPolicy
                WifiConfigurationTestUtil.createDHCPIpConfigurationWithPacProxy(),
                true, // assertSuccess
                WifiConfiguration.INVALID_NETWORK_ID); // Update networkID
        verifyAddOrUpdateNetworkWithProxySettingsAndPermissions(
                true,  // withNetworkSettings
                false, // withProfileOwnerPolicy
                false, // withDeviceOwnerPolicy
                WifiConfigurationTestUtil.createDHCPIpConfigurationWithStaticProxy(),
                true, // assertSuccess
                WifiConfiguration.INVALID_NETWORK_ID); // Update networkID
    }

    /**
     * Verifies that adding a network with a PAC or STATIC proxy, while holding policy
     * {@link DeviceAdminInfo.USES_POLICY_PROFILE_OWNER} is successful
     */
    @Test
    public void testAddNetworkWithProxyAsProfileOwner() {
        verifyAddOrUpdateNetworkWithProxySettingsAndPermissions(
                false,  // withNetworkSettings
                true, // withProfileOwnerPolicy
                false, // withDeviceOwnerPolicy
                WifiConfigurationTestUtil.createDHCPIpConfigurationWithPacProxy(),
                true, // assertSuccess
                WifiConfiguration.INVALID_NETWORK_ID); // Update networkID
        verifyAddOrUpdateNetworkWithProxySettingsAndPermissions(
                false,  // withNetworkSettings
                true, // withProfileOwnerPolicy
                false, // withDeviceOwnerPolicy
                WifiConfigurationTestUtil.createDHCPIpConfigurationWithStaticProxy(),
                true, // assertSuccess
                WifiConfiguration.INVALID_NETWORK_ID); // Update networkID
    }
    /**
     * Verifies that adding a network with a PAC or STATIC proxy, while holding policy
     * {@link DeviceAdminInfo.USES_POLICY_DEVICE_OWNER} is successful
     */
    @Test
    public void testAddNetworkWithProxyAsDeviceOwner() {
        verifyAddOrUpdateNetworkWithProxySettingsAndPermissions(
                false,  // withNetworkSettings
                false, // withProfileOwnerPolicy
                true, // withDeviceOwnerPolicy
                WifiConfigurationTestUtil.createDHCPIpConfigurationWithPacProxy(),
                true, // assertSuccess
                WifiConfiguration.INVALID_NETWORK_ID); // Update networkID
        verifyAddOrUpdateNetworkWithProxySettingsAndPermissions(
                false,  // withNetworkSettings
                false, // withProfileOwnerPolicy
                true, // withDeviceOwnerPolicy
                WifiConfigurationTestUtil.createDHCPIpConfigurationWithStaticProxy(),
                true, // assertSuccess
                WifiConfiguration.INVALID_NETWORK_ID); // Update networkID
    }

    /**
     * Verifies that adding a network with a PAC or STATIC proxy, while having the
     * {@link android.Manifest.permission#NETWORK_MANAGED_PROVISIONING} permission is successful
     */
    @Test
    public void testAddNetworkWithProxyWithNetworkManagedPermission() {
        verifyAddOrUpdateNetworkWithProxySettingsAndPermissions(
                false, // withNetworkSettings
                false, // withNetworkSetupWizard
                true, // withNetworkManagedProvisioning
                false, // withProfileOwnerPolicy
                false, // withDeviceOwnerPolicy
                WifiConfigurationTestUtil.createDHCPIpConfigurationWithPacProxy(),
                true, // assertSuccess
                WifiConfiguration.INVALID_NETWORK_ID); // Update networkID
        verifyAddOrUpdateNetworkWithProxySettingsAndPermissions(
                false,  // withNetworkSettings
                false, // withNetworkSetupWizard
                true, // withNetworkManagedProvisioning
                false, // withProfileOwnerPolicy
                false, // withDeviceOwnerPolicy
                WifiConfigurationTestUtil.createDHCPIpConfigurationWithStaticProxy(),
                true, // assertSuccess
                WifiConfiguration.INVALID_NETWORK_ID); // Update networkID
    }

    /**
     * Verifies that updating a network (that has no proxy) and adding a PAC or STATIC proxy fails
     * without being able to override configs, or holding Device or Profile owner policies.
     */
    @Test
    public void testUpdateNetworkAddProxyFails() {
        WifiConfiguration network = WifiConfigurationTestUtil.createOpenHiddenNetwork();
        NetworkUpdateResult result = verifyAddNetworkToWifiConfigManager(network);
        verifyAddOrUpdateNetworkWithProxySettingsAndPermissions(
                false, // withNetworkSettings
                false, // withProfileOwnerPolicy
                false, // withDeviceOwnerPolicy
                WifiConfigurationTestUtil.createDHCPIpConfigurationWithPacProxy(),
                false, // assertSuccess
                result.getNetworkId()); // Update networkID
        verifyAddOrUpdateNetworkWithProxySettingsAndPermissions(
                false, // withNetworkSettings
                false, // withProfileOwnerPolicy
                false, // withDeviceOwnerPolicy
                WifiConfigurationTestUtil.createDHCPIpConfigurationWithStaticProxy(),
                false, // assertSuccess
                result.getNetworkId()); // Update networkID
    }
    /**
     * Verifies that updating a network and adding a proxy is successful in the cases where app can
     * override configs, holds policy {@link DeviceAdminInfo.USES_POLICY_PROFILE_OWNER},
     * and holds policy {@link DeviceAdminInfo.USES_POLICY_DEVICE_OWNER}, and that it fails
     * otherwise.
     */
    @Test
    public void testUpdateNetworkAddProxyWithPermissionAndSystem() {
        // Testing updating network with uid permission OVERRIDE_WIFI_CONFIG
        WifiConfiguration network = WifiConfigurationTestUtil.createOpenHiddenNetwork();
        NetworkUpdateResult result = addNetworkToWifiConfigManager(network, TEST_CREATOR_UID);
        assertTrue(result.getNetworkId() != WifiConfiguration.INVALID_NETWORK_ID);
        verifyAddOrUpdateNetworkWithProxySettingsAndPermissions(
                true, // withNetworkSettings
                false, // withProfileOwnerPolicy
                false, // withDeviceOwnerPolicy
                WifiConfigurationTestUtil.createDHCPIpConfigurationWithPacProxy(),
                true, // assertSuccess
                result.getNetworkId()); // Update networkID

        network = WifiConfigurationTestUtil.createOpenHiddenNetwork();
        result = addNetworkToWifiConfigManager(network, TEST_CREATOR_UID);
        assertTrue(result.getNetworkId() != WifiConfiguration.INVALID_NETWORK_ID);
        verifyAddOrUpdateNetworkWithProxySettingsAndPermissions(
                false, // withNetworkSettings
                true, // withNetworkSetupWizard
                false, false, // withProfileOwnerPolicy
                false, // withDeviceOwnerPolicy
                WifiConfigurationTestUtil.createDHCPIpConfigurationWithPacProxy(),
                true, // assertSuccess
                result.getNetworkId()); // Update networkID

        // Testing updating network with proxy while holding Profile Owner policy
        network = WifiConfigurationTestUtil.createOpenHiddenNetwork();
        result = addNetworkToWifiConfigManager(network, TEST_NO_PERM_UID);
        assertTrue(result.getNetworkId() != WifiConfiguration.INVALID_NETWORK_ID);
        verifyAddOrUpdateNetworkWithProxySettingsAndPermissions(
                false, // withNetworkSettings
                true, // withProfileOwnerPolicy
                false, // withDeviceOwnerPolicy
                WifiConfigurationTestUtil.createDHCPIpConfigurationWithPacProxy(),
                true, // assertSuccess
                result.getNetworkId()); // Update networkID

        // Testing updating network with proxy while holding Device Owner Policy
        network = WifiConfigurationTestUtil.createOpenHiddenNetwork();
        result = addNetworkToWifiConfigManager(network, TEST_NO_PERM_UID);
        assertTrue(result.getNetworkId() != WifiConfiguration.INVALID_NETWORK_ID);
        verifyAddOrUpdateNetworkWithProxySettingsAndPermissions(
                false, // withNetworkSettings
                false, // withProfileOwnerPolicy
                true, // withDeviceOwnerPolicy
                WifiConfigurationTestUtil.createDHCPIpConfigurationWithPacProxy(),
                true, // assertSuccess
                result.getNetworkId()); // Update networkID
    }

    /**
     * Verifies that updating a network that has a proxy without changing the proxy, can succeed
     * without proxy specific permissions.
     */
    @Test
    public void testUpdateNetworkUnchangedProxy() {
        IpConfiguration ipConf = WifiConfigurationTestUtil.createDHCPIpConfigurationWithPacProxy();
        // First create a WifiConfiguration with proxy
        NetworkUpdateResult result = verifyAddOrUpdateNetworkWithProxySettingsAndPermissions(
                        false, // withNetworkSettings
                        true, // withProfileOwnerPolicy
                        false, // withDeviceOwnerPolicy
                        ipConf,
                        true, // assertSuccess
                        WifiConfiguration.INVALID_NETWORK_ID); // Update networkID
        // Update the network while using the same ipConf, and no proxy specific permissions
        verifyAddOrUpdateNetworkWithProxySettingsAndPermissions(
                        false, // withNetworkSettings
                        false, // withProfileOwnerPolicy
                        false, // withDeviceOwnerPolicy
                        ipConf,
                        true, // assertSuccess
                        result.getNetworkId()); // Update networkID
    }

    /**
     * Verifies that updating a network with a different proxy succeeds in the cases where app can
     * override configs, holds policy {@link DeviceAdminInfo.USES_POLICY_PROFILE_OWNER},
     * and holds policy {@link DeviceAdminInfo.USES_POLICY_DEVICE_OWNER}, and that it fails
     * otherwise.
     */
    @Test
    public void testUpdateNetworkDifferentProxy() {
        // Create two proxy configurations of the same type, but different values
        IpConfiguration ipConf1 =
                WifiConfigurationTestUtil.createDHCPIpConfigurationWithSpecificProxy(
                        WifiConfigurationTestUtil.STATIC_PROXY_SETTING,
                        TEST_STATIC_PROXY_HOST_1,
                        TEST_STATIC_PROXY_PORT_1,
                        TEST_STATIC_PROXY_EXCLUSION_LIST_1,
                        TEST_PAC_PROXY_LOCATION_1);
        IpConfiguration ipConf2 =
                WifiConfigurationTestUtil.createDHCPIpConfigurationWithSpecificProxy(
                        WifiConfigurationTestUtil.STATIC_PROXY_SETTING,
                        TEST_STATIC_PROXY_HOST_2,
                        TEST_STATIC_PROXY_PORT_2,
                        TEST_STATIC_PROXY_EXCLUSION_LIST_2,
                        TEST_PAC_PROXY_LOCATION_2);

        // Update with Conf Override
        NetworkUpdateResult result = verifyAddOrUpdateNetworkWithProxySettingsAndPermissions(
                true, // withNetworkSettings
                false, // withProfileOwnerPolicy
                false, // withDeviceOwnerPolicy
                ipConf1,
                true, // assertSuccess
                WifiConfiguration.INVALID_NETWORK_ID); // Update networkID
        verifyAddOrUpdateNetworkWithProxySettingsAndPermissions(
                true, // withNetworkSettings
                false, // withProfileOwnerPolicy
                false, // withDeviceOwnerPolicy
                ipConf2,
                true, // assertSuccess
                result.getNetworkId()); // Update networkID

        // Update as Device Owner
        result = verifyAddOrUpdateNetworkWithProxySettingsAndPermissions(
                false, // withNetworkSettings
                false, // withProfileOwnerPolicy
                true, // withDeviceOwnerPolicy
                ipConf1,
                true, // assertSuccess
                WifiConfiguration.INVALID_NETWORK_ID); // Update networkID
        verifyAddOrUpdateNetworkWithProxySettingsAndPermissions(
                false, // withNetworkSettings
                false, // withProfileOwnerPolicy
                true, // withDeviceOwnerPolicy
                ipConf2,
                true, // assertSuccess
                result.getNetworkId()); // Update networkID

        // Update as Profile Owner
        result = verifyAddOrUpdateNetworkWithProxySettingsAndPermissions(
                false, // withNetworkSettings
                true, // withProfileOwnerPolicy
                false, // withDeviceOwnerPolicy
                ipConf1,
                true, // assertSuccess
                WifiConfiguration.INVALID_NETWORK_ID); // Update networkID
        verifyAddOrUpdateNetworkWithProxySettingsAndPermissions(
                false, // withNetworkSettings
                true, // withProfileOwnerPolicy
                false, // withDeviceOwnerPolicy
                ipConf2,
                true, // assertSuccess
                result.getNetworkId()); // Update networkID

        // Update with no permissions (should fail)
        result = verifyAddOrUpdateNetworkWithProxySettingsAndPermissions(
                false, // withNetworkSettings
                true, // withProfileOwnerPolicy
                false, // withDeviceOwnerPolicy
                ipConf1,
                true, // assertSuccess
                WifiConfiguration.INVALID_NETWORK_ID); // Update networkID
        verifyAddOrUpdateNetworkWithProxySettingsAndPermissions(
                false, // withNetworkSettings
                false, // withProfileOwnerPolicy
                false, // withDeviceOwnerPolicy
                ipConf2,
                false, // assertSuccess
                result.getNetworkId()); // Update networkID
    }
    /**
     * Verifies that updating a network removing its proxy succeeds in the cases where app can
     * override configs, holds policy {@link DeviceAdminInfo.USES_POLICY_PROFILE_OWNER},
     * and holds policy {@link DeviceAdminInfo.USES_POLICY_DEVICE_OWNER}, and that it fails
     * otherwise.
     */
    @Test
    public void testUpdateNetworkRemoveProxy() {
        // Create two different IP configurations, one with a proxy and another without.
        IpConfiguration ipConf1 =
                WifiConfigurationTestUtil.createDHCPIpConfigurationWithSpecificProxy(
                        WifiConfigurationTestUtil.STATIC_PROXY_SETTING,
                        TEST_STATIC_PROXY_HOST_1,
                        TEST_STATIC_PROXY_PORT_1,
                        TEST_STATIC_PROXY_EXCLUSION_LIST_1,
                        TEST_PAC_PROXY_LOCATION_1);
        IpConfiguration ipConf2 =
                WifiConfigurationTestUtil.createDHCPIpConfigurationWithSpecificProxy(
                        WifiConfigurationTestUtil.NONE_PROXY_SETTING,
                        TEST_STATIC_PROXY_HOST_2,
                        TEST_STATIC_PROXY_PORT_2,
                        TEST_STATIC_PROXY_EXCLUSION_LIST_2,
                        TEST_PAC_PROXY_LOCATION_2);

        // Update with Conf Override
        NetworkUpdateResult result = verifyAddOrUpdateNetworkWithProxySettingsAndPermissions(
                true, // withNetworkSettings
                false, // withProfileOwnerPolicy
                false, // withDeviceOwnerPolicy
                ipConf1,
                true, // assertSuccess
                WifiConfiguration.INVALID_NETWORK_ID); // Update networkID
        verifyAddOrUpdateNetworkWithProxySettingsAndPermissions(
                true, // withNetworkSettings
                false, // withProfileOwnerPolicy
                false, // withDeviceOwnerPolicy
                ipConf2,
                true, // assertSuccess
                result.getNetworkId()); // Update networkID

        // Update as Device Owner
        result = verifyAddOrUpdateNetworkWithProxySettingsAndPermissions(
                false, // withNetworkSettings
                false, // withProfileOwnerPolicy
                true, // withDeviceOwnerPolicy
                ipConf1,
                true, // assertSuccess
                WifiConfiguration.INVALID_NETWORK_ID); // Update networkID
        verifyAddOrUpdateNetworkWithProxySettingsAndPermissions(
                false, // withNetworkSettings
                false, // withProfileOwnerPolicy
                true, // withDeviceOwnerPolicy
                ipConf2,
                true, // assertSuccess
                result.getNetworkId()); // Update networkID

        // Update as Profile Owner
        result = verifyAddOrUpdateNetworkWithProxySettingsAndPermissions(
                false, // withNetworkSettings
                true, // withProfileOwnerPolicy
                false, // withDeviceOwnerPolicy
                ipConf1,
                true, // assertSuccess
                WifiConfiguration.INVALID_NETWORK_ID); // Update networkID
        verifyAddOrUpdateNetworkWithProxySettingsAndPermissions(
                false, // withNetworkSettings
                true, // withProfileOwnerPolicy
                false, // withDeviceOwnerPolicy
                ipConf2,
                true, // assertSuccess
                result.getNetworkId()); // Update networkID

        // Update with no permissions (should fail)
        result = verifyAddOrUpdateNetworkWithProxySettingsAndPermissions(
                false, // withNetworkSettings
                true, // withProfileOwnerPolicy
                false, // withDeviceOwnerPolicy
                ipConf1,
                true, // assertSuccess
                WifiConfiguration.INVALID_NETWORK_ID); // Update networkID
        verifyAddOrUpdateNetworkWithProxySettingsAndPermissions(
                false, // withNetworkSettings
                false, // withProfileOwnerPolicy
                false, // withDeviceOwnerPolicy
                ipConf2,
                false, // assertSuccess
                result.getNetworkId()); // Update networkID
    }

    /**
     * Verifies that the app specified BSSID is converted and saved in lower case.
     */
    @Test
    public void testAppSpecifiedBssidIsSavedInLowerCase() {
        final String bssid = "0A:08:5C:BB:89:6D"; // upper case
        WifiConfiguration openNetwork = WifiConfigurationTestUtil.createOpenNetwork();
        openNetwork.BSSID = bssid;

        NetworkUpdateResult result = verifyAddNetworkToWifiConfigManager(openNetwork);

        WifiConfiguration retrievedNetwork = mWifiConfigManager.getConfiguredNetwork(
                result.getNetworkId());

        assertNotEquals(retrievedNetwork.BSSID, bssid);
        assertEquals(retrievedNetwork.BSSID, bssid.toLowerCase());
    }

    /**
     * Verifies that the method resetSimNetworks updates SIM presence status and SIM configs.
     */
    @Test
    public void testResetSimNetworks() {
        String expectedIdentity = "13214561234567890@wlan.mnc456.mcc321.3gppnetwork.org";
        when(mDataTelephonyManager.getSubscriberId()).thenReturn("3214561234567890");
        when(mDataTelephonyManager.getSimState()).thenReturn(TelephonyManager.SIM_STATE_READY);
        when(mDataTelephonyManager.getSimOperator()).thenReturn("321456");
        when(mDataTelephonyManager.getCarrierInfoForImsiEncryption(anyInt())).thenReturn(null);
        List<SubscriptionInfo> subList = new ArrayList<>() {{
                add(mock(SubscriptionInfo.class));
            }};
        when(mSubscriptionManager.getActiveSubscriptionInfoList()).thenReturn(subList);
        when(mSubscriptionManager.getActiveSubscriptionIdList())
                .thenReturn(new int[]{DATA_SUBID});

        WifiConfiguration network = WifiConfigurationTestUtil.createEapNetwork();
        WifiConfiguration simNetwork = WifiConfigurationTestUtil.createEapNetwork(
                WifiEnterpriseConfig.Eap.SIM, WifiEnterpriseConfig.Phase2.NONE);
        WifiConfiguration peapSimNetwork = WifiConfigurationTestUtil.createEapNetwork(
                WifiEnterpriseConfig.Eap.PEAP, WifiEnterpriseConfig.Phase2.SIM);
        network.enterpriseConfig.setIdentity("identity1");
        network.enterpriseConfig.setAnonymousIdentity("anonymous_identity1");
        simNetwork.enterpriseConfig.setIdentity("identity2");
        simNetwork.enterpriseConfig.setAnonymousIdentity("anonymous_identity2");
        peapSimNetwork.enterpriseConfig.setIdentity("identity3");
        peapSimNetwork.enterpriseConfig.setAnonymousIdentity("anonymous_identity3");
        verifyAddNetworkToWifiConfigManager(network);
        verifyAddNetworkToWifiConfigManager(simNetwork);
        verifyAddNetworkToWifiConfigManager(peapSimNetwork);
        MockitoSession mockSession = ExtendedMockito.mockitoSession()
                .mockStatic(SubscriptionManager.class)
                .startMocking();
        when(SubscriptionManager.getDefaultDataSubscriptionId()).thenReturn(DATA_SUBID);
        when(SubscriptionManager.isValidSubscriptionId(anyInt())).thenReturn(true);

        // SIM was removed, resetting SIM Networks
        mWifiConfigManager.resetSimNetworks();

        // Verify SIM configs are reset and non-SIM configs are not changed.
        WifiConfigurationTestUtil.assertConfigurationEqualForConfigManagerAddOrUpdate(
                network,
                mWifiConfigManager.getConfiguredNetworkWithPassword(network.networkId));
        WifiConfiguration retrievedSimNetwork =
                mWifiConfigManager.getConfiguredNetwork(simNetwork.networkId);
        assertEquals("", retrievedSimNetwork.enterpriseConfig.getAnonymousIdentity());
        assertEquals("", retrievedSimNetwork.enterpriseConfig.getIdentity());
        WifiConfiguration retrievedPeapSimNetwork =
                mWifiConfigManager.getConfiguredNetwork(peapSimNetwork.networkId);
        assertEquals(expectedIdentity, retrievedPeapSimNetwork.enterpriseConfig.getIdentity());
        assertNotEquals("", retrievedPeapSimNetwork.enterpriseConfig.getAnonymousIdentity());

        mockSession.finishMocking();
    }

    /**
     * {@link WifiConfigManager#resetSimNetworks()} should reset all non-PEAP SIM networks, no
     * matter if {@link WifiCarrierInfoManager#getSimIdentity()} returns null or not.
     */
    @Test
    public void testResetSimNetworks_getSimIdentityNull_shouldResetAllNonPeapSimIdentities() {
        when(mDataTelephonyManager.getSubscriberId()).thenReturn("");
        when(mDataTelephonyManager.getSimState()).thenReturn(TelephonyManager.SIM_STATE_READY);
        when(mDataTelephonyManager.getSimOperator()).thenReturn("");
        when(mDataTelephonyManager.getCarrierInfoForImsiEncryption(anyInt())).thenReturn(null);
        List<SubscriptionInfo> subList = new ArrayList<>() {{
                add(mock(SubscriptionInfo.class));
            }};
        when(mSubscriptionManager.getActiveSubscriptionInfoList()).thenReturn(subList);
        when(mSubscriptionManager.getActiveSubscriptionIdList())
                .thenReturn(new int[]{DATA_SUBID});

        WifiConfiguration peapSimNetwork = WifiConfigurationTestUtil.createEapNetwork(
                WifiEnterpriseConfig.Eap.PEAP, WifiEnterpriseConfig.Phase2.SIM);
        peapSimNetwork.enterpriseConfig.setIdentity("identity_peap");
        peapSimNetwork.enterpriseConfig.setAnonymousIdentity("anonymous_identity_peap");
        verifyAddNetworkToWifiConfigManager(peapSimNetwork);

        WifiConfiguration network = WifiConfigurationTestUtil.createEapNetwork();
        network.enterpriseConfig.setIdentity("identity");
        network.enterpriseConfig.setAnonymousIdentity("anonymous_identity");
        verifyAddNetworkToWifiConfigManager(network);

        WifiConfiguration simNetwork = WifiConfigurationTestUtil.createEapNetwork(
                WifiEnterpriseConfig.Eap.SIM, WifiEnterpriseConfig.Phase2.NONE);
        simNetwork.enterpriseConfig.setIdentity("identity_eap_sim");
        simNetwork.enterpriseConfig.setAnonymousIdentity("anonymous_identity_eap_sim");
        verifyAddNetworkToWifiConfigManager(simNetwork);
        MockitoSession mockSession = ExtendedMockito.mockitoSession()
                .mockStatic(SubscriptionManager.class)
                .startMocking();
        when(SubscriptionManager.getDefaultDataSubscriptionId()).thenReturn(DATA_SUBID);
        when(SubscriptionManager.isValidSubscriptionId(anyInt())).thenReturn(true);

        // SIM was removed, resetting SIM Networks
        mWifiConfigManager.resetSimNetworks();

        // EAP non-SIM network should be unchanged
        WifiConfigurationTestUtil.assertConfigurationEqualForConfigManagerAddOrUpdate(
                network, mWifiConfigManager.getConfiguredNetworkWithPassword(network.networkId));
        // EAP-SIM network should have identity & anonymous identity reset
        WifiConfiguration retrievedSimNetwork =
                mWifiConfigManager.getConfiguredNetwork(simNetwork.networkId);
        assertEquals("", retrievedSimNetwork.enterpriseConfig.getAnonymousIdentity());
        assertEquals("", retrievedSimNetwork.enterpriseConfig.getIdentity());
        // PEAP network should have unchanged identity & anonymous identity
        WifiConfiguration retrievedPeapSimNetwork =
                mWifiConfigManager.getConfiguredNetwork(peapSimNetwork.networkId);
        assertEquals("identity_peap", retrievedPeapSimNetwork.enterpriseConfig.getIdentity());
        assertEquals("anonymous_identity_peap",
                retrievedPeapSimNetwork.enterpriseConfig.getAnonymousIdentity());

        mockSession.finishMocking();
    }

    /**
     * Verifies that SIM configs are reset on {@link WifiConfigManager#loadFromStore()}.
     */
    @Test
    public void testLoadFromStoreResetsSimIdentity() {
        when(mDataTelephonyManager.getSubscriberId()).thenReturn("3214561234567890");
        when(mDataTelephonyManager.getSimState()).thenReturn(TelephonyManager.SIM_STATE_READY);
        when(mDataTelephonyManager.getSimOperator()).thenReturn("321456");
        when(mDataTelephonyManager.getCarrierInfoForImsiEncryption(anyInt())).thenReturn(null);

        WifiConfiguration simNetwork = WifiConfigurationTestUtil.createEapNetwork(
                WifiEnterpriseConfig.Eap.SIM, WifiEnterpriseConfig.Phase2.NONE);
        simNetwork.enterpriseConfig.setIdentity("identity");
        simNetwork.enterpriseConfig.setAnonymousIdentity("anonymous_identity");

        WifiConfiguration peapSimNetwork = WifiConfigurationTestUtil.createEapNetwork(
                WifiEnterpriseConfig.Eap.PEAP, WifiEnterpriseConfig.Phase2.NONE);
        peapSimNetwork.enterpriseConfig.setIdentity("identity");
        peapSimNetwork.enterpriseConfig.setAnonymousIdentity("anonymous_identity");

        // Set up the store data.
        List<WifiConfiguration> sharedNetworks = new ArrayList<WifiConfiguration>() {
            {
                add(simNetwork);
                add(peapSimNetwork);
            }
        };
        setupStoreDataForRead(sharedNetworks, new ArrayList<>());

        // read from store now
        assertTrue(mWifiConfigManager.loadFromStore());

        // assert that the expected identities are reset
        WifiConfiguration retrievedSimNetwork =
                mWifiConfigManager.getConfiguredNetwork(simNetwork.networkId);
        assertEquals("", retrievedSimNetwork.enterpriseConfig.getIdentity());
        assertEquals("", retrievedSimNetwork.enterpriseConfig.getAnonymousIdentity());

        WifiConfiguration retrievedPeapNetwork =
                mWifiConfigManager.getConfiguredNetwork(peapSimNetwork.networkId);
        assertEquals("identity", retrievedPeapNetwork.enterpriseConfig.getIdentity());
        assertEquals("anonymous_identity",
                retrievedPeapNetwork.enterpriseConfig.getAnonymousIdentity());
    }

    /**
     * Verifies the deletion of ephemeral network using
     * {@link WifiConfigManager#userTemporarilyDisabledNetwork(String)}.
     */
    @Test
    public void testUserDisableNetwork() throws Exception {
        WifiConfiguration openNetwork = WifiConfigurationTestUtil.createOpenNetwork();
        List<WifiConfiguration> networks = new ArrayList<>();
        networks.add(openNetwork);
        verifyAddNetworkToWifiConfigManager(openNetwork);
        List<WifiConfiguration> retrievedNetworks =
                mWifiConfigManager.getConfiguredNetworksWithPasswords();
        WifiConfigurationTestUtil.assertConfigurationsEqualForConfigManagerAddOrUpdate(
                networks, retrievedNetworks);

        verifyExpiryOfTimeout(openNetwork);
    }

    /**
     * Verifies the disconnection of Passpoint network using
     * {@link WifiConfigManager#userTemporarilyDisabledNetwork(String)}.
     */
    @Test
    public void testDisablePasspointNetwork() throws Exception {
        WifiConfiguration passpointNetwork = WifiConfigurationTestUtil.createPasspointNetwork();

        verifyAddPasspointNetworkToWifiConfigManager(passpointNetwork);

        List<WifiConfiguration> networks = new ArrayList<>();
        networks.add(passpointNetwork);

        List<WifiConfiguration> retrievedNetworks =
                mWifiConfigManager.getConfiguredNetworksWithPasswords();
        WifiConfigurationTestUtil.assertConfigurationsEqualForConfigManagerAddOrUpdate(
                networks, retrievedNetworks);

        verifyExpiryOfTimeout(passpointNetwork);
    }

    /**
     * Verifies the disconnection of Passpoint network using
     * {@link WifiConfigManager#userTemporarilyDisabledNetwork(String)} and ensures that any user
     * choice set over other networks is removed.
     */
    @Test
    public void testDisablePasspointNetworkRemovesUserChoice() throws Exception {
        WifiConfiguration passpointNetwork = WifiConfigurationTestUtil.createPasspointNetwork();
        WifiConfiguration savedNetwork = WifiConfigurationTestUtil.createOpenNetwork();

        verifyAddNetworkToWifiConfigManager(savedNetwork);
        verifyAddPasspointNetworkToWifiConfigManager(passpointNetwork);

        // Set connect choice of passpoint network over saved network.
        setUserConnectChoice(passpointNetwork.networkId, savedNetwork.networkId);

        WifiConfiguration retrievedSavedNetwork =
                mWifiConfigManager.getConfiguredNetwork(savedNetwork.networkId);
        assertEquals(
                passpointNetwork.getKey(),
                retrievedSavedNetwork.getNetworkSelectionStatus().getConnectChoice());

        // Disable the passpoint network & ensure the user choice is now removed from saved network.
        mWifiConfigManager.userTemporarilyDisabledNetwork(passpointNetwork.FQDN, TEST_UPDATE_UID);

        retrievedSavedNetwork = mWifiConfigManager.getConfiguredNetwork(savedNetwork.networkId);
        assertNull(retrievedSavedNetwork.getNetworkSelectionStatus().getConnectChoice());
    }

    @Test
    public void testUserEnableDisabledNetwork() {
        when(mWifiPermissionsUtil.checkNetworkSettingsPermission(anyInt())).thenReturn(true);
        WifiConfiguration openNetwork = WifiConfigurationTestUtil.createOpenNetwork();
        List<WifiConfiguration> networks = new ArrayList<>();
        networks.add(openNetwork);
        verifyAddNetworkToWifiConfigManager(openNetwork);
        List<WifiConfiguration> retrievedNetworks =
                mWifiConfigManager.getConfiguredNetworksWithPasswords();
        WifiConfigurationTestUtil.assertConfigurationsEqualForConfigManagerAddOrUpdate(
                networks, retrievedNetworks);

        mWifiConfigManager.userTemporarilyDisabledNetwork(openNetwork.SSID, TEST_UPDATE_UID);
        assertTrue(mWifiConfigManager.isNetworkTemporarilyDisabledByUser(openNetwork.SSID));
        mWifiConfigManager.userEnabledNetwork(retrievedNetworks.get(0).networkId);
        assertFalse(mWifiConfigManager.isNetworkTemporarilyDisabledByUser(openNetwork.SSID));
        verify(mWifiMetrics).logUserActionEvent(eq(UserActionEvent.EVENT_DISCONNECT_WIFI),
                anyInt());
    }

    @Test
    public void testUserAddOrUpdateSavedNetworkEnableNetwork() {
        WifiConfiguration openNetwork = WifiConfigurationTestUtil.createOpenNetwork();
        List<WifiConfiguration> networks = new ArrayList<>();
        networks.add(openNetwork);
        mWifiConfigManager.userTemporarilyDisabledNetwork(openNetwork.SSID, TEST_UPDATE_UID);
        assertTrue(mWifiConfigManager.isNetworkTemporarilyDisabledByUser(openNetwork.SSID));

        verifyAddNetworkToWifiConfigManager(openNetwork);
        List<WifiConfiguration> retrievedNetworks =
                mWifiConfigManager.getConfiguredNetworksWithPasswords();
        WifiConfigurationTestUtil.assertConfigurationsEqualForConfigManagerAddOrUpdate(
                networks, retrievedNetworks);
        assertFalse(mWifiConfigManager.isNetworkTemporarilyDisabledByUser(openNetwork.SSID));
    }

    @Test
    public void testUserAddPasspointNetworkEnableNetwork() {
        WifiConfiguration passpointNetwork = WifiConfigurationTestUtil.createPasspointNetwork();
        List<WifiConfiguration> networks = new ArrayList<>();
        networks.add(passpointNetwork);
        mWifiConfigManager.userTemporarilyDisabledNetwork(passpointNetwork.FQDN, TEST_UPDATE_UID);
        assertTrue(mWifiConfigManager.isNetworkTemporarilyDisabledByUser(passpointNetwork.FQDN));
        // Add new passpoint network will enable the network.
        NetworkUpdateResult result = addNetworkToWifiConfigManager(passpointNetwork);
        assertTrue(result.getNetworkId() != WifiConfiguration.INVALID_NETWORK_ID);
        assertTrue(result.isNewNetwork());

        List<WifiConfiguration> retrievedNetworks =
                mWifiConfigManager.getConfiguredNetworksWithPasswords();
        WifiConfigurationTestUtil.assertConfigurationsEqualForConfigManagerAddOrUpdate(
                networks, retrievedNetworks);
        assertFalse(mWifiConfigManager.isNetworkTemporarilyDisabledByUser(passpointNetwork.FQDN));

        mWifiConfigManager.userTemporarilyDisabledNetwork(passpointNetwork.FQDN, TEST_UPDATE_UID);
        assertTrue(mWifiConfigManager.isNetworkTemporarilyDisabledByUser(passpointNetwork.FQDN));
        // Update a existing passpoint network will not enable network.
        result = addNetworkToWifiConfigManager(passpointNetwork);
        assertTrue(result.getNetworkId() != WifiConfiguration.INVALID_NETWORK_ID);
        assertFalse(result.isNewNetwork());
        assertTrue(mWifiConfigManager.isNetworkTemporarilyDisabledByUser(passpointNetwork.FQDN));
    }

    private void verifyExpiryOfTimeout(WifiConfiguration config) {
        // Disable the ephemeral network.
        long disableTimeMs = 546643L;
        long currentTimeMs = disableTimeMs;
        when(mClock.getWallClockMillis()).thenReturn(currentTimeMs);
        String network = config.isPasspoint() ? config.FQDN : config.SSID;
        mWifiConfigManager.userTemporarilyDisabledNetwork(network, TEST_UPDATE_UID);
        // Before timer is triggered, timer will not expiry will enable network.
        currentTimeMs = disableTimeMs
                + WifiConfigManager.USER_DISCONNECT_NETWORK_BLOCK_EXPIRY_MS + 1;
        when(mClock.getWallClockMillis()).thenReturn(currentTimeMs);
        assertTrue(mWifiConfigManager.isNetworkTemporarilyDisabledByUser(network));
        for (int i = 0; i < WifiConfigManager.SCAN_RESULT_MISSING_COUNT_THRESHOLD; i++) {
            mWifiConfigManager.updateUserDisabledList(new ArrayList<>());
        }
        // Before the expiry of timeout.
        currentTimeMs = currentTimeMs
                + WifiConfigManager.USER_DISCONNECT_NETWORK_BLOCK_EXPIRY_MS - 1;
        when(mClock.getWallClockMillis()).thenReturn(currentTimeMs);
        assertTrue(mWifiConfigManager.isNetworkTemporarilyDisabledByUser(network));

        // After the expiry of timeout.
        currentTimeMs = currentTimeMs
                + WifiConfigManager.USER_DISCONNECT_NETWORK_BLOCK_EXPIRY_MS + 1;
        when(mClock.getWallClockMillis()).thenReturn(currentTimeMs);
        assertFalse(mWifiConfigManager.isNetworkTemporarilyDisabledByUser(network));
    }

    private NetworkUpdateResult verifyAddOrUpdateNetworkWithProxySettingsAndPermissions(
            boolean withNetworkSettings,
            boolean withProfileOwnerPolicy,
            boolean withDeviceOwnerPolicy,
            IpConfiguration ipConfiguration,
            boolean assertSuccess,
            int networkId) {
        return verifyAddOrUpdateNetworkWithProxySettingsAndPermissions(withNetworkSettings,
                false, false, withProfileOwnerPolicy, withDeviceOwnerPolicy, ipConfiguration,
                assertSuccess, networkId);
    }

    private NetworkUpdateResult verifyAddOrUpdateNetworkWithProxySettingsAndPermissions(
            boolean withNetworkSettings,
            boolean withNetworkSetupWizard,
            boolean withNetworkManagedProvisioning,
            boolean withProfileOwnerPolicy,
            boolean withDeviceOwnerPolicy,
            IpConfiguration ipConfiguration,
            boolean assertSuccess,
            int networkId) {
        WifiConfiguration network;
        if (networkId == WifiConfiguration.INVALID_NETWORK_ID) {
            network = WifiConfigurationTestUtil.createOpenHiddenNetwork();
        } else {
            network = mWifiConfigManager.getConfiguredNetwork(networkId);
        }
        network.setIpConfiguration(ipConfiguration);
        when(mWifiPermissionsUtil.isDeviceOwner(anyInt(), any()))
                .thenReturn(withDeviceOwnerPolicy);
        when(mWifiPermissionsUtil.isProfileOwner(anyInt(), any()))
                .thenReturn(withProfileOwnerPolicy);
        when(mWifiPermissionsUtil.checkNetworkSettingsPermission(anyInt()))
                .thenReturn(withNetworkSettings);
        when(mWifiPermissionsUtil.checkNetworkSetupWizardPermission(anyInt()))
                .thenReturn(withNetworkSetupWizard);
        when(mWifiPermissionsUtil.checkNetworkManagedProvisioningPermission(anyInt()))
                .thenReturn(withNetworkManagedProvisioning);
        int uid = withNetworkSettings || withNetworkSetupWizard || withNetworkManagedProvisioning
                ? TEST_CREATOR_UID
                : TEST_NO_PERM_UID;
        NetworkUpdateResult result = addNetworkToWifiConfigManager(network, uid);
        assertEquals(assertSuccess, result.getNetworkId() != WifiConfiguration.INVALID_NETWORK_ID);
        return result;
    }

    private void createWifiConfigManager() {
        mWifiConfigManager =
                new WifiConfigManager(
                        mContext, mClock, mUserManager, mWifiCarrierInfoManager,
                        mWifiKeyStore, mWifiConfigStore,
                        mWifiPermissionsUtil, mMacAddressUtil, mWifiMetrics, mBssidBlocklistMonitor,
                        mWifiLastResortWatchdog,
                        mNetworkListSharedStoreData, mNetworkListUserStoreData,
                        mRandomizedMacStoreData,
                        mFrameworkFacade, mDeviceConfigFacade,
                        mWifiScoreCard, mLruConnectionTracker);
        mWifiConfigManager.enableVerboseLogging(true);
    }

    /**
     * This method sets defaults in the provided WifiConfiguration object if not set
     * so that it can be used for comparison with the configuration retrieved from
     * WifiConfigManager.
     */
    private void setDefaults(WifiConfiguration configuration) {
        if (configuration.allowedProtocols.isEmpty()) {
            configuration.allowedProtocols.set(WifiConfiguration.Protocol.RSN);
            configuration.allowedProtocols.set(WifiConfiguration.Protocol.WPA);
        }
        if (configuration.allowedKeyManagement.isEmpty()) {
            configuration.allowedKeyManagement.set(WifiConfiguration.KeyMgmt.WPA_PSK);
            configuration.allowedKeyManagement.set(WifiConfiguration.KeyMgmt.WPA_EAP);
        }
        if (configuration.allowedPairwiseCiphers.isEmpty()) {
            configuration.allowedPairwiseCiphers.set(WifiConfiguration.PairwiseCipher.GCMP_256);
            configuration.allowedPairwiseCiphers.set(WifiConfiguration.PairwiseCipher.CCMP);
            configuration.allowedPairwiseCiphers.set(WifiConfiguration.PairwiseCipher.TKIP);
        }
        if (configuration.allowedGroupCiphers.isEmpty()) {
            configuration.allowedGroupCiphers.set(WifiConfiguration.GroupCipher.GCMP_256);
            configuration.allowedGroupCiphers.set(WifiConfiguration.GroupCipher.CCMP);
            configuration.allowedGroupCiphers.set(WifiConfiguration.GroupCipher.TKIP);
            configuration.allowedGroupCiphers.set(WifiConfiguration.GroupCipher.WEP40);
            configuration.allowedGroupCiphers.set(WifiConfiguration.GroupCipher.WEP104);
        }
        if (configuration.allowedGroupManagementCiphers.isEmpty()) {
            configuration.allowedGroupManagementCiphers
                    .set(WifiConfiguration.GroupMgmtCipher.BIP_GMAC_256);
        }
        if (configuration.getIpAssignment() == IpConfiguration.IpAssignment.UNASSIGNED) {
            configuration.setIpAssignment(IpConfiguration.IpAssignment.DHCP);
        }
        if (configuration.getProxySettings() == IpConfiguration.ProxySettings.UNASSIGNED) {
            configuration.setProxySettings(IpConfiguration.ProxySettings.NONE);
        }
        configuration.status = WifiConfiguration.Status.DISABLED;
        configuration.getNetworkSelectionStatus().setNetworkSelectionStatus(
                NetworkSelectionStatus.NETWORK_SELECTION_PERMANENTLY_DISABLED);
        configuration.getNetworkSelectionStatus().setNetworkSelectionDisableReason(
                NetworkSelectionStatus.DISABLED_BY_WIFI_MANAGER);
    }

    /**
     * Modifies the provided configuration with creator uid and package name.
     */
    private void setCreationDebugParams(WifiConfiguration configuration, int uid,
                                        String packageName) {
        configuration.creatorUid = configuration.lastUpdateUid = uid;
        configuration.creatorName = configuration.lastUpdateName = packageName;
    }

    /**
     * Modifies the provided configuration with update uid and package name.
     */
    private void setUpdateDebugParams(WifiConfiguration configuration) {
        configuration.lastUpdateUid = TEST_UPDATE_UID;
        configuration.lastUpdateName = TEST_UPDATE_NAME;
    }

    /**
     * Modifies the provided WifiConfiguration with the specified bssid value. Also, asserts that
     * the existing |BSSID| field is not the same value as the one being set
     */
    private void assertAndSetNetworkBSSID(WifiConfiguration configuration, String bssid) {
        assertNotEquals(bssid, configuration.BSSID);
        configuration.BSSID = bssid;
    }

    /**
     * Modifies the provided WifiConfiguration with the specified |IpConfiguration| object. Also,
     * asserts that the existing |mIpConfiguration| field is not the same value as the one being set
     */
    private void assertAndSetNetworkIpConfiguration(
            WifiConfiguration configuration, IpConfiguration ipConfiguration) {
        assertNotEquals(ipConfiguration, configuration.getIpConfiguration());
        configuration.setIpConfiguration(ipConfiguration);
    }

    /**
     * Modifies the provided WifiConfiguration with the specified |wepKeys| value and
     * |wepTxKeyIndex|.
     */
    private void assertAndSetNetworkWepKeysAndTxIndex(
            WifiConfiguration configuration, String[] wepKeys, int wepTxKeyIdx) {
        assertNotEquals(wepKeys, configuration.wepKeys);
        assertNotEquals(wepTxKeyIdx, configuration.wepTxKeyIndex);
        configuration.wepKeys = Arrays.copyOf(wepKeys, wepKeys.length);
        configuration.wepTxKeyIndex = wepTxKeyIdx;
    }

    /**
     * Modifies the provided WifiConfiguration with the specified |preSharedKey| value.
     */
    private void assertAndSetNetworkPreSharedKey(
            WifiConfiguration configuration, String preSharedKey) {
        assertNotEquals(preSharedKey, configuration.preSharedKey);
        configuration.preSharedKey = preSharedKey;
    }

    /**
     * Modifies the provided WifiConfiguration with the specified enteprise |password| value.
     */
    private void assertAndSetNetworkEnterprisePassword(
            WifiConfiguration configuration, String password) {
        assertNotEquals(password, configuration.enterpriseConfig.getPassword());
        configuration.enterpriseConfig.setPassword(password);
    }

    /**
     * Helper method to capture the networks list store data that will be written by
     * WifiConfigStore.write() method.
     */
    private Pair<List<WifiConfiguration>, List<WifiConfiguration>>
            captureWriteNetworksListStoreData() {
        try {
            ArgumentCaptor<ArrayList> sharedConfigsCaptor =
                    ArgumentCaptor.forClass(ArrayList.class);
            ArgumentCaptor<ArrayList> userConfigsCaptor =
                    ArgumentCaptor.forClass(ArrayList.class);
            mNetworkListStoreDataMockOrder.verify(mNetworkListSharedStoreData)
                    .setConfigurations(sharedConfigsCaptor.capture());
            mNetworkListStoreDataMockOrder.verify(mNetworkListUserStoreData)
                    .setConfigurations(userConfigsCaptor.capture());
            mContextConfigStoreMockOrder.verify(mWifiConfigStore).write(anyBoolean());
            return Pair.create(sharedConfigsCaptor.getValue(), userConfigsCaptor.getValue());
        } catch (Exception e) {
            fail("Exception encountered during write " + e);
        }
        return null;
    }

    /**
     * Returns whether the provided network was in the store data or not.
     */
    private boolean isNetworkInConfigStoreData(WifiConfiguration configuration) {
        Pair<List<WifiConfiguration>, List<WifiConfiguration>> networkListStoreData =
                captureWriteNetworksListStoreData();
        if (networkListStoreData == null) {
            return false;
        }
        List<WifiConfiguration> networkList = new ArrayList<>();
        networkList.addAll(networkListStoreData.first);
        networkList.addAll(networkListStoreData.second);
        return isNetworkInConfigStoreData(configuration, networkList);
    }

    /**
     * Returns whether the provided network was in the store data or not.
     */
    private boolean isNetworkInConfigStoreData(
            WifiConfiguration configuration, List<WifiConfiguration> networkList) {
        boolean foundNetworkInStoreData = false;
        for (WifiConfiguration retrievedConfig : networkList) {
            if (retrievedConfig.getKey().equals(configuration.getKey())) {
                foundNetworkInStoreData = true;
                break;
            }
        }
        return foundNetworkInStoreData;
    }

    /**
     * Setup expectations for WifiNetworksListStoreData and DeletedEphemeralSsidsStoreData
     * after WifiConfigStore#read.
     */
    private void setupStoreDataForRead(List<WifiConfiguration> sharedConfigurations,
            List<WifiConfiguration> userConfigurations) {
        when(mNetworkListSharedStoreData.getConfigurations())
                .thenReturn(sharedConfigurations);
        when(mNetworkListUserStoreData.getConfigurations()).thenReturn(userConfigurations);
    }

    /**
     * Setup expectations for WifiNetworksListStoreData and DeletedEphemeralSsidsStoreData
     * after WifiConfigStore#switchUserStoresAndRead.
     */
    private void setupStoreDataForUserRead(List<WifiConfiguration> userConfigurations,
            Map<String, Long> deletedEphemeralSsids) {
        when(mNetworkListUserStoreData.getConfigurations()).thenReturn(userConfigurations);
    }

    /**
     * Verifies that the provided network was not present in the last config store write.
     */
    private void verifyNetworkNotInConfigStoreData(WifiConfiguration configuration) {
        assertFalse(isNetworkInConfigStoreData(configuration));
    }

    /**
     * Verifies that the provided network was present in the last config store write.
     */
    private void verifyNetworkInConfigStoreData(WifiConfiguration configuration) {
        assertTrue(isNetworkInConfigStoreData(configuration));
    }

    private void assertPasswordsMaskedInWifiConfiguration(WifiConfiguration configuration) {
        if (!TextUtils.isEmpty(configuration.preSharedKey)) {
            assertEquals(WifiConfigManager.PASSWORD_MASK, configuration.preSharedKey);
        }
        if (configuration.wepKeys != null) {
            for (int i = 0; i < configuration.wepKeys.length; i++) {
                if (!TextUtils.isEmpty(configuration.wepKeys[i])) {
                    assertEquals(WifiConfigManager.PASSWORD_MASK, configuration.wepKeys[i]);
                }
            }
        }
        if (!TextUtils.isEmpty(configuration.enterpriseConfig.getPassword())) {
            assertEquals(
                    WifiConfigManager.PASSWORD_MASK,
                    configuration.enterpriseConfig.getPassword());
        }
    }

    private void assertRandomizedMacAddressMaskedInWifiConfiguration(
            WifiConfiguration configuration) {
        MacAddress defaultMac = MacAddress.fromString(WifiInfo.DEFAULT_MAC_ADDRESS);
        MacAddress randomizedMacAddress = configuration.getRandomizedMacAddress();
        if (randomizedMacAddress != null) {
            assertEquals(defaultMac, randomizedMacAddress);
        }
    }

    /**
     * Verifies that the network was present in the network change broadcast and returns the
     * change reason.
     */
    private int verifyNetworkInBroadcastAndReturnReason() {
        ArgumentCaptor<Intent> intentCaptor = ArgumentCaptor.forClass(Intent.class);
        mContextConfigStoreMockOrder.verify(mContext).sendBroadcastAsUser(
                intentCaptor.capture(),
                eq(UserHandle.ALL),
                eq(android.Manifest.permission.ACCESS_WIFI_STATE));

        Intent intent = intentCaptor.getValue();

        WifiConfiguration retrievedConfig =
                (WifiConfiguration) intent.getExtra(WifiManager.EXTRA_WIFI_CONFIGURATION);
        assertNull(retrievedConfig);

        return intent.getIntExtra(WifiManager.EXTRA_CHANGE_REASON, -1);
    }

    /**
     * Verifies that we sent out an add broadcast with the provided network.
     */
    private void verifyNetworkAddBroadcast() {
        assertEquals(
                verifyNetworkInBroadcastAndReturnReason(),
                WifiManager.CHANGE_REASON_ADDED);
    }

    /**
     * Verifies that we sent out an update broadcast with the provided network.
     */
    private void verifyNetworkUpdateBroadcast() {
        assertEquals(
                verifyNetworkInBroadcastAndReturnReason(),
                WifiManager.CHANGE_REASON_CONFIG_CHANGE);
    }

    /**
     * Verifies that we sent out a remove broadcast with the provided network.
     */
    private void verifyNetworkRemoveBroadcast() {
        assertEquals(
                verifyNetworkInBroadcastAndReturnReason(),
                WifiManager.CHANGE_REASON_REMOVED);
    }

    private void verifyWifiConfigStoreRead() {
        assertTrue(mWifiConfigManager.loadFromStore());
        mContextConfigStoreMockOrder.verify(mContext).sendBroadcastAsUser(
                any(Intent.class),
                any(UserHandle.class),
                eq(android.Manifest.permission.ACCESS_WIFI_STATE));
    }

    private void triggerStoreReadIfNeeded() {
        // Trigger a store read if not already done.
        if (!mStoreReadTriggered) {
            verifyWifiConfigStoreRead();
            mStoreReadTriggered = true;
        }
    }

    /**
     * Adds the provided configuration to WifiConfigManager with uid = TEST_CREATOR_UID.
     */
    private NetworkUpdateResult addNetworkToWifiConfigManager(WifiConfiguration configuration) {
        return addNetworkToWifiConfigManager(configuration, TEST_CREATOR_UID, null);
    }

    /**
     * Adds the provided configuration to WifiConfigManager with uid specified.
     */
    private NetworkUpdateResult addNetworkToWifiConfigManager(WifiConfiguration configuration,
                                                              int uid) {
        return addNetworkToWifiConfigManager(configuration, uid, null);
    }

    /**
     * Adds the provided configuration to WifiConfigManager and modifies the provided configuration
     * with creator/update uid, package name and time. This also sets defaults for fields not
     * populated.
     * These fields are populated internally by WifiConfigManager and hence we need
     * to modify the configuration before we compare the added network with the retrieved network.
     * This method also triggers a store read if not already done.
     */
    private NetworkUpdateResult addNetworkToWifiConfigManager(WifiConfiguration configuration,
                                                              int uid,
                                                              @Nullable String packageName) {
        clearInvocations(mContext, mWifiConfigStore, mNetworkListSharedStoreData,
                mNetworkListUserStoreData);
        triggerStoreReadIfNeeded();
        when(mClock.getWallClockMillis()).thenReturn(TEST_WALLCLOCK_CREATION_TIME_MILLIS);
        NetworkUpdateResult result =
                mWifiConfigManager.addOrUpdateNetwork(configuration, uid, packageName);
        setDefaults(configuration);
        setCreationDebugParams(
                configuration, uid, packageName != null ? packageName : TEST_CREATOR_NAME);
        configuration.networkId = result.getNetworkId();
        return result;
    }

    /**
     * Add network to WifiConfigManager and ensure that it was successful.
     */
    private NetworkUpdateResult verifyAddNetworkToWifiConfigManager(
            WifiConfiguration configuration) {
        NetworkUpdateResult result = addNetworkToWifiConfigManager(configuration);
        assertTrue(result.getNetworkId() != WifiConfiguration.INVALID_NETWORK_ID);
        assertTrue(result.isNewNetwork());
        assertTrue(result.hasIpChanged());
        assertTrue(result.hasProxyChanged());

        verifyNetworkAddBroadcast();
        // Verify that the config store write was triggered with this new configuration.
        verifyNetworkInConfigStoreData(configuration);
        return result;
    }

    /**
     * Add ephemeral network to WifiConfigManager and ensure that it was successful.
     */
    private NetworkUpdateResult verifyAddEphemeralNetworkToWifiConfigManager(
            WifiConfiguration configuration) throws Exception {
        NetworkUpdateResult result = addNetworkToWifiConfigManager(configuration);
        assertTrue(result.getNetworkId() != WifiConfiguration.INVALID_NETWORK_ID);
        assertTrue(result.isNewNetwork());
        assertTrue(result.hasIpChanged());
        assertTrue(result.hasProxyChanged());

        verifyNetworkAddBroadcast();
        // Ensure that the write was not invoked for ephemeral network addition.
        mContextConfigStoreMockOrder.verify(mWifiConfigStore, never()).write(anyBoolean());
        return result;
    }

    /**
     * Add ephemeral network to WifiConfigManager and ensure that it was successful.
     */
    private NetworkUpdateResult verifyAddSuggestionOrRequestNetworkToWifiConfigManager(
            WifiConfiguration configuration) throws Exception {
        NetworkUpdateResult result =
                addNetworkToWifiConfigManager(configuration, TEST_CREATOR_UID, TEST_CREATOR_NAME);
        assertTrue(result.getNetworkId() != WifiConfiguration.INVALID_NETWORK_ID);
        assertTrue(result.isNewNetwork());
        assertTrue(result.hasIpChanged());
        assertTrue(result.hasProxyChanged());

        verifyNetworkAddBroadcast();
        // Ensure that the write was not invoked for ephemeral network addition.
        mContextConfigStoreMockOrder.verify(mWifiConfigStore, never()).write(anyBoolean());
        return result;
    }

    /**
     * Add Passpoint network to WifiConfigManager and ensure that it was successful.
     */
    private NetworkUpdateResult verifyAddPasspointNetworkToWifiConfigManager(
            WifiConfiguration configuration) throws Exception {
        NetworkUpdateResult result = addNetworkToWifiConfigManager(configuration);
        assertTrue(result.getNetworkId() != WifiConfiguration.INVALID_NETWORK_ID);
        assertTrue(result.isNewNetwork());
        assertTrue(result.hasIpChanged());
        assertTrue(result.hasProxyChanged());

        // Verify keys are not being installed.
        verify(mWifiKeyStore, never()).updateNetworkKeys(any(WifiConfiguration.class),
                any(WifiConfiguration.class));
        verifyNetworkAddBroadcast();
        // Ensure that the write was not invoked for Passpoint network addition.
        mContextConfigStoreMockOrder.verify(mWifiConfigStore, never()).write(anyBoolean());
        return result;
    }

    /**
     * Updates the provided configuration to WifiConfigManager and modifies the provided
     * configuration with update uid, package name and time.
     * These fields are populated internally by WifiConfigManager and hence we need
     * to modify the configuration before we compare the added network with the retrieved network.
     */
    private NetworkUpdateResult updateNetworkToWifiConfigManager(WifiConfiguration configuration) {
        clearInvocations(mContext, mWifiConfigStore, mNetworkListSharedStoreData,
                mNetworkListUserStoreData);
        when(mClock.getWallClockMillis()).thenReturn(TEST_WALLCLOCK_UPDATE_TIME_MILLIS);
        NetworkUpdateResult result =
                mWifiConfigManager.addOrUpdateNetwork(configuration, TEST_UPDATE_UID);
        setUpdateDebugParams(configuration);
        return result;
    }

    /**
     * Update network to WifiConfigManager config change and ensure that it was successful.
     */
    private NetworkUpdateResult verifyUpdateNetworkToWifiConfigManager(
            WifiConfiguration configuration) {
        NetworkUpdateResult result = updateNetworkToWifiConfigManager(configuration);
        assertTrue(result.getNetworkId() != WifiConfiguration.INVALID_NETWORK_ID);
        assertFalse(result.isNewNetwork());

        verifyNetworkUpdateBroadcast();
        // Verify that the config store write was triggered with this new configuration.
        verifyNetworkInConfigStoreData(configuration);
        return result;
    }

    /**
     * Update network to WifiConfigManager without IP config change and ensure that it was
     * successful.
     */
    private NetworkUpdateResult verifyUpdateNetworkToWifiConfigManagerWithoutIpChange(
            WifiConfiguration configuration) {
        NetworkUpdateResult result = verifyUpdateNetworkToWifiConfigManager(configuration);
        assertFalse(result.hasIpChanged());
        assertFalse(result.hasProxyChanged());
        return result;
    }

    /**
     * Update network to WifiConfigManager with IP config change and ensure that it was
     * successful.
     */
    private NetworkUpdateResult verifyUpdateNetworkToWifiConfigManagerWithIpChange(
            WifiConfiguration configuration) {
        NetworkUpdateResult result = verifyUpdateNetworkToWifiConfigManager(configuration);
        assertTrue(result.hasIpChanged());
        assertTrue(result.hasProxyChanged());
        return result;
    }

    /**
     * Removes network from WifiConfigManager and ensure that it was successful.
     */
    private void verifyRemoveNetworkFromWifiConfigManager(
            WifiConfiguration configuration) {
        assertTrue(mWifiConfigManager.removeNetwork(
                configuration.networkId, TEST_CREATOR_UID, TEST_CREATOR_NAME));

        verifyNetworkRemoveBroadcast();
        // Verify if the config store write was triggered without this new configuration.
        verifyNetworkNotInConfigStoreData(configuration);
        verify(mBssidBlocklistMonitor, atLeastOnce()).handleNetworkRemoved(configuration.SSID);
    }

    /**
     * Removes ephemeral network from WifiConfigManager and ensure that it was successful.
     */
    private void verifyRemoveEphemeralNetworkFromWifiConfigManager(
            WifiConfiguration configuration) throws Exception {
        assertTrue(mWifiConfigManager.removeNetwork(
                configuration.networkId, TEST_CREATOR_UID, TEST_CREATOR_NAME));

        verifyNetworkRemoveBroadcast();
        // Ensure that the write was not invoked for ephemeral network remove.
        mContextConfigStoreMockOrder.verify(mWifiConfigStore, never()).write(anyBoolean());
    }

    /**
     * Removes Passpoint network from WifiConfigManager and ensure that it was successful.
     */
    private void verifyRemovePasspointNetworkFromWifiConfigManager(
            WifiConfiguration configuration) throws Exception {
        assertTrue(mWifiConfigManager.removeNetwork(
                configuration.networkId, TEST_CREATOR_UID, TEST_CREATOR_NAME));

        // Verify keys are not being removed.
        verify(mWifiKeyStore, never()).removeKeys(any(WifiEnterpriseConfig.class));
        verifyNetworkRemoveBroadcast();
        // Ensure that the write was not invoked for Passpoint network remove.
        mContextConfigStoreMockOrder.verify(mWifiConfigStore, never()).write(anyBoolean());
    }

    /**
     * Verifies the provided network's public status and ensures that the network change broadcast
     * has been sent out.
     */
    private void verifyUpdateNetworkStatus(WifiConfiguration configuration, int status) {
        assertEquals(status, configuration.status);
        verifyNetworkUpdateBroadcast();
    }

    /**
     * Verifies the network's selection status update.
     *
     * For temporarily disabled reasons, the method ensures that the status has changed only if
     * disable reason counter has exceeded the threshold.
     *
     * For permanently disabled/enabled reasons, the method ensures that the public status has
     * changed and the network change broadcast has been sent out.
     */
    private void verifyUpdateNetworkSelectionStatus(
            int networkId, int reason, int temporaryDisableReasonCounter) {
        when(mClock.getElapsedSinceBootMillis())
                .thenReturn(TEST_ELAPSED_UPDATE_NETWORK_SELECTION_TIME_MILLIS);

        // Fetch the current status of the network before we try to update the status.
        WifiConfiguration retrievedNetwork = mWifiConfigManager.getConfiguredNetwork(networkId);
        NetworkSelectionStatus currentStatus = retrievedNetwork.getNetworkSelectionStatus();
        int currentDisableReason = currentStatus.getNetworkSelectionDisableReason();

        // First set the status to the provided reason.
        assertTrue(mWifiConfigManager.updateNetworkSelectionStatus(networkId, reason));

        // Now fetch the network configuration and verify the new status of the network.
        retrievedNetwork = mWifiConfigManager.getConfiguredNetwork(networkId);

        NetworkSelectionStatus retrievedStatus = retrievedNetwork.getNetworkSelectionStatus();
        int retrievedDisableReason = retrievedStatus.getNetworkSelectionDisableReason();
        long retrievedDisableTime = retrievedStatus.getDisableTime();
        int retrievedDisableReasonCounter = retrievedStatus.getDisableReasonCounter(reason);
        int disableReasonThreshold =
                WifiConfigManager.getNetworkSelectionDisableThreshold(reason);

        if (reason == NetworkSelectionStatus.DISABLED_NONE) {
            assertEquals(reason, retrievedDisableReason);
            assertTrue(retrievedStatus.isNetworkEnabled());
            assertEquals(
                    NetworkSelectionStatus.INVALID_NETWORK_SELECTION_DISABLE_TIMESTAMP,
                    retrievedDisableTime);
            verifyUpdateNetworkStatus(retrievedNetwork, WifiConfiguration.Status.ENABLED);
        } else if (reason < NetworkSelectionStatus.PERMANENTLY_DISABLED_STARTING_INDEX) {
            // For temporarily disabled networks, we need to ensure that the current status remains
            // until the threshold is crossed.
            assertEquals(temporaryDisableReasonCounter, retrievedDisableReasonCounter);
            if (retrievedDisableReasonCounter < disableReasonThreshold) {
                assertEquals(currentDisableReason, retrievedDisableReason);
                assertEquals(
                        currentStatus.getNetworkSelectionStatus(),
                        retrievedStatus.getNetworkSelectionStatus());
            } else {
                assertEquals(reason, retrievedDisableReason);
                assertTrue(retrievedStatus.isNetworkTemporaryDisabled());
                assertEquals(
                        TEST_ELAPSED_UPDATE_NETWORK_SELECTION_TIME_MILLIS, retrievedDisableTime);
            }
        } else if (reason < NetworkSelectionStatus.NETWORK_SELECTION_DISABLED_MAX) {
            assertEquals(reason, retrievedDisableReason);
            assertTrue(retrievedStatus.isNetworkPermanentlyDisabled());
            assertEquals(
                    NetworkSelectionStatus.INVALID_NETWORK_SELECTION_DISABLE_TIMESTAMP,
                    retrievedDisableTime);
            verifyUpdateNetworkStatus(retrievedNetwork, WifiConfiguration.Status.DISABLED);
        }
    }

    /**
     * Creates a scan detail corresponding to the provided network and given BSSID, level &frequency
     * values.
     */
    private ScanDetail createScanDetailForNetwork(
            WifiConfiguration configuration, String bssid, int level, int frequency) {
        return WifiConfigurationTestUtil.createScanDetailForNetwork(configuration, bssid, level,
                frequency, mClock.getUptimeSinceBootMillis(), mClock.getWallClockMillis());
    }
    /**
     * Creates a scan detail corresponding to the provided network and BSSID value.
     */
    private ScanDetail createScanDetailForNetwork(WifiConfiguration configuration, String bssid) {
        return createScanDetailForNetwork(configuration, bssid, 0, 0);
    }

    /**
     * Creates a scan detail corresponding to the provided network and fixed BSSID value.
     */
    private ScanDetail createScanDetailForNetwork(WifiConfiguration configuration) {
        return createScanDetailForNetwork(configuration, TEST_BSSID);
    }

    /**
     * Adds the provided network and then creates a scan detail corresponding to the network. The
     * method then creates a ScanDetail corresponding to the network and ensures that the network
     * is properly matched using
     * {@link WifiConfigManager#getConfiguredNetworkForScanDetailAndCache(ScanDetail)} and also
     * verifies that the provided scan detail was cached,
     */
    private void verifyAddSingleNetworkAndMatchScanDetailToNetworkAndCache(
            WifiConfiguration network) {
        // First add the provided network.
        verifyAddNetworkToWifiConfigManager(network);

        // Now create a fake scan detail corresponding to the network.
        ScanDetail scanDetail = createScanDetailForNetwork(network);
        ScanResult scanResult = scanDetail.getScanResult();

        WifiConfiguration retrievedNetwork =
                mWifiConfigManager.getConfiguredNetworkForScanDetailAndCache(scanDetail);
        // Retrieve the network with password data for comparison.
        retrievedNetwork =
                mWifiConfigManager.getConfiguredNetworkWithPassword(retrievedNetwork.networkId);

        WifiConfigurationTestUtil.assertConfigurationEqualForConfigManagerAddOrUpdate(
                network, retrievedNetwork);

        // Now retrieve the scan detail cache and ensure that the new scan detail is in cache.
        ScanDetailCache retrievedScanDetailCache =
                mWifiConfigManager.getScanDetailCacheForNetwork(network.networkId);
        assertEquals(1, retrievedScanDetailCache.size());
        ScanResult retrievedScanResult = retrievedScanDetailCache.getScanResult(scanResult.BSSID);

        ScanTestUtil.assertScanResultEquals(scanResult, retrievedScanResult);
    }

    /**
     * Adds a new network and verifies that the |HasEverConnected| flag is set to false.
     */
    private void verifyAddNetworkHasEverConnectedFalse(WifiConfiguration network) {
        NetworkUpdateResult result = verifyAddNetworkToWifiConfigManager(network);
        WifiConfiguration retrievedNetwork =
                mWifiConfigManager.getConfiguredNetwork(result.getNetworkId());
        assertFalse("Adding a new network should not have hasEverConnected set to true.",
                retrievedNetwork.getNetworkSelectionStatus().hasEverConnected());
    }

    /**
     * Updates an existing network with some credential change and verifies that the
     * |HasEverConnected| flag is set to false.
     */
    private void verifyUpdateNetworkWithCredentialChangeHasEverConnectedFalse(
            WifiConfiguration network) {
        NetworkUpdateResult result = verifyUpdateNetworkToWifiConfigManagerWithoutIpChange(network);
        WifiConfiguration retrievedNetwork =
                mWifiConfigManager.getConfiguredNetwork(result.getNetworkId());
        assertFalse("Updating network credentials config should clear hasEverConnected.",
                retrievedNetwork.getNetworkSelectionStatus().hasEverConnected());
        assertTrue(result.hasCredentialChanged());
    }

    /**
     * Updates an existing network after connection using
     * {@link WifiConfigManager#updateNetworkAfterConnect(int)} and asserts that the
     * |HasEverConnected| flag is set to true.
     */
    private void verifyUpdateNetworkAfterConnectHasEverConnectedTrue(int networkId) {
        assertTrue(mWifiConfigManager.updateNetworkAfterConnect(networkId));
        WifiConfiguration retrievedNetwork = mWifiConfigManager.getConfiguredNetwork(networkId);
        assertTrue("hasEverConnected expected to be true after connection.",
                retrievedNetwork.getNetworkSelectionStatus().hasEverConnected());
        assertEquals(0, mLruConnectionTracker.getAgeIndexOfNetwork(retrievedNetwork));
    }

    /**
     * Sets up a user profiles for WifiConfigManager testing.
     *
     * @param userId Id of the user.
     */
    private void setupUserProfiles(int userId) {
        when(mUserManager.isUserUnlockingOrUnlocked(UserHandle.of(userId))).thenReturn(true);
    }

    private void verifyRemoveNetworksForApp() {
        verifyAddNetworkToWifiConfigManager(WifiConfigurationTestUtil.createOpenNetwork());
        verifyAddNetworkToWifiConfigManager(WifiConfigurationTestUtil.createPskNetwork());
        verifyAddNetworkToWifiConfigManager(WifiConfigurationTestUtil.createWepNetwork());

        assertFalse(mWifiConfigManager.getConfiguredNetworks().isEmpty());

        ApplicationInfo app = new ApplicationInfo();
        app.uid = TEST_CREATOR_UID;
        app.packageName = TEST_CREATOR_NAME;
        assertEquals(3, mWifiConfigManager.removeNetworksForApp(app).size());

        // Ensure all the networks are removed now.
        assertTrue(mWifiConfigManager.getConfiguredNetworks().isEmpty());
    }

    /**
     * Verifies SSID blocklist consistent with Watchdog trigger.
     *
     * Expected behavior: A SSID won't gets blocklisted if there only single SSID
     * be observed and Watchdog trigger is activated.
     */
    @Test
    public void verifyConsistentWatchdogAndSsidBlocklist() {

        WifiConfiguration openNetwork = WifiConfigurationTestUtil.createOpenNetwork();
        NetworkUpdateResult result = verifyAddNetworkToWifiConfigManager(openNetwork);

        when(mWifiLastResortWatchdog.shouldIgnoreSsidUpdate()).thenReturn(true);

        int networkId = result.getNetworkId();
        // First set it to enabled.
        verifyUpdateNetworkSelectionStatus(
                networkId, NetworkSelectionStatus.DISABLED_NONE, 0);

        int assocRejectReason = NetworkSelectionStatus.DISABLED_ASSOCIATION_REJECTION;
        int assocRejectThreshold =
                WifiConfigManager.getNetworkSelectionDisableThreshold(assocRejectReason);
        for (int i = 1; i <= assocRejectThreshold; i++) {
            assertFalse(mWifiConfigManager.updateNetworkSelectionStatus(
                        networkId, assocRejectReason));
        }

        assertFalse(mWifiConfigManager.getConfiguredNetwork(networkId)
                    .getNetworkSelectionStatus().isNetworkTemporaryDisabled());
    }

    /**
     * Verifies that isInFlakyRandomizationSsidHotlist returns true if the network's SSID is in
     * the hotlist and the network is using randomized MAC.
     */
    @Test
    public void testFlakyRandomizationSsidHotlist() {
        WifiConfiguration openNetwork = WifiConfigurationTestUtil.createOpenNetwork();
        NetworkUpdateResult result = verifyAddNetworkToWifiConfigManager(openNetwork);
        int networkId = result.getNetworkId();

        // should return false when there is nothing in the hotlist
        assertFalse(mWifiConfigManager.isInFlakyRandomizationSsidHotlist(networkId));

        // add the network's SSID to the hotlist and verify the method returns true
        Set<String> ssidHotlist = new HashSet<>();
        ssidHotlist.add(openNetwork.SSID);
        when(mDeviceConfigFacade.getRandomizationFlakySsidHotlist()).thenReturn(ssidHotlist);
        assertTrue(mWifiConfigManager.isInFlakyRandomizationSsidHotlist(networkId));

        // Now change the macRandomizationSetting to "trusted" and then verify
        // isInFlakyRandomizationSsidHotlist returns false
        openNetwork.macRandomizationSetting = WifiConfiguration.RANDOMIZATION_NONE;
        NetworkUpdateResult networkUpdateResult = updateNetworkToWifiConfigManager(openNetwork);
        assertNotEquals(WifiConfiguration.INVALID_NETWORK_ID, networkUpdateResult.getNetworkId());
        assertFalse(mWifiConfigManager.isInFlakyRandomizationSsidHotlist(networkId));
    }

    /**
     * Verifies that findScanRssi returns valid RSSI when scan was done recently
     */
    @Test
    public void testFindScanRssiRecentScan() {
        // First add the provided network.
        WifiConfiguration testNetwork = WifiConfigurationTestUtil.createOpenNetwork();
        NetworkUpdateResult result = verifyAddNetworkToWifiConfigManager(testNetwork);

        when(mClock.getWallClockMillis()).thenReturn(TEST_WALLCLOCK_CREATION_TIME_MILLIS);
        ScanDetail scanDetail = createScanDetailForNetwork(testNetwork, TEST_BSSID,
                TEST_RSSI, TEST_FREQUENCY_1);
        ScanResult scanResult = scanDetail.getScanResult();

        mWifiConfigManager.updateScanDetailCacheFromScanDetail(scanDetail);
        when(mClock.getWallClockMillis()).thenReturn(TEST_WALLCLOCK_CREATION_TIME_MILLIS + 2000);
        assertEquals(mWifiConfigManager.findScanRssi(result.getNetworkId(), 5000), TEST_RSSI);
    }

    /**
     * Verifies that findScanRssi returns INVALID_RSSI when scan was done a long time ago
     */
    @Test
    public void testFindScanRssiOldScan() {
        // First add the provided network.
        WifiConfiguration testNetwork = WifiConfigurationTestUtil.createOpenNetwork();
        NetworkUpdateResult result = verifyAddNetworkToWifiConfigManager(testNetwork);

        when(mClock.getWallClockMillis()).thenReturn(TEST_WALLCLOCK_CREATION_TIME_MILLIS);
        ScanDetail scanDetail = createScanDetailForNetwork(testNetwork, TEST_BSSID,
                TEST_RSSI, TEST_FREQUENCY_1);
        ScanResult scanResult = scanDetail.getScanResult();

        mWifiConfigManager.updateScanDetailCacheFromScanDetail(scanDetail);
        when(mClock.getWallClockMillis()).thenReturn(TEST_WALLCLOCK_CREATION_TIME_MILLIS + 15000);
        assertEquals(mWifiConfigManager.findScanRssi(result.getNetworkId(), 5000),
                WifiInfo.INVALID_RSSI);
    }

    /**
     * Verify when save to store, isMostRecentlyConnected flag will be set.
     */
    @Test
    public void testMostRecentlyConnectedNetwork() {
        WifiConfiguration testNetwork1 = WifiConfigurationTestUtil.createOpenNetwork();
        verifyAddNetworkToWifiConfigManager(testNetwork1);
        WifiConfiguration testNetwork2 = WifiConfigurationTestUtil.createOpenNetwork();
        verifyAddNetworkToWifiConfigManager(testNetwork2);
        mWifiConfigManager.updateNetworkAfterConnect(testNetwork2.networkId);
        mWifiConfigManager.saveToStore(true);
        Pair<List<WifiConfiguration>, List<WifiConfiguration>> networkStoreData =
                captureWriteNetworksListStoreData();
        List<WifiConfiguration> sharedNetwork = networkStoreData.first;
        assertFalse(sharedNetwork.get(0).isMostRecentlyConnected);
        assertTrue(sharedNetwork.get(1).isMostRecentlyConnected);
    }

    /**
     * Verify scan comparator gives the most recently connected network highest priority
     */
    @Test
    public void testScanComparator() {
        WifiConfiguration network1 = WifiConfigurationTestUtil.createOpenNetwork();
        verifyAddNetworkToWifiConfigManager(network1);
        WifiConfiguration network2 = WifiConfigurationTestUtil.createOpenNetwork();
        verifyAddNetworkToWifiConfigManager(network2);
        WifiConfiguration network3 = WifiConfigurationTestUtil.createOpenNetwork();
        verifyAddNetworkToWifiConfigManager(network3);
        WifiConfiguration network4 = WifiConfigurationTestUtil.createOpenNetwork();
        verifyAddNetworkToWifiConfigManager(network4);

        // Connect two network in order, network3 --> network2
        verifyUpdateNetworkAfterConnectHasEverConnectedTrue(network3.networkId);
        verifyUpdateNetworkAfterConnectHasEverConnectedTrue(network2.networkId);
        // Set network4 {@link NetworkSelectionStatus#mSeenInLastQualifiedNetworkSelection} to true.
        assertTrue(mWifiConfigManager.setNetworkCandidateScanResult(network4.networkId,
                createScanDetailForNetwork(network4).getScanResult(), 54));
        List<WifiConfiguration> networkList = mWifiConfigManager.getConfiguredNetworks();
        // Expected order should be based on connection order and last qualified selection.
        Collections.sort(networkList, mWifiConfigManager.getScanListComparator());
        assertEquals(network2.SSID, networkList.get(0).SSID);
        assertEquals(network3.SSID, networkList.get(1).SSID);
        assertEquals(network4.SSID, networkList.get(2).SSID);
        assertEquals(network1.SSID, networkList.get(3).SSID);
        // Remove network to check the age index changes.
        mWifiConfigManager.removeNetwork(network3.networkId, TEST_CREATOR_UID, TEST_CREATOR_NAME);
        assertEquals(Integer.MAX_VALUE, mLruConnectionTracker.getAgeIndexOfNetwork(network3));
        assertEquals(0, mLruConnectionTracker.getAgeIndexOfNetwork(network2));
        mWifiConfigManager.removeNetwork(network2.networkId, TEST_CREATOR_UID, TEST_CREATOR_NAME);
        assertEquals(Integer.MAX_VALUE, mLruConnectionTracker.getAgeIndexOfNetwork(network2));
    }

    /**
     * Ensures that setting the user connect choice updates the
     * NetworkSelectionStatus#mConnectChoice for all other WifiConfigurations in range in the last
     * round of network selection.
     *
     * Expected behavior: WifiConfiguration.NetworkSelectionStatus#mConnectChoice is set to
     *                    test1's configkey for test2. test3's WifiConfiguration is unchanged.
     */
    @Test
    public void setUserConnectChoice() throws Exception {
        WifiConfiguration selectedWifiConfig = WifiConfigurationTestUtil.createOpenNetwork();
        selectedWifiConfig.getNetworkSelectionStatus().setCandidate(mock(ScanResult.class));
        selectedWifiConfig.getNetworkSelectionStatus().setNetworkSelectionStatus(
                NetworkSelectionStatus.NETWORK_SELECTION_PERMANENTLY_DISABLED);
        selectedWifiConfig.getNetworkSelectionStatus().setConnectChoice("bogusKey");

        WifiConfiguration configInLastNetworkSelection =
                WifiConfigurationTestUtil.createOpenNetwork();
        configInLastNetworkSelection.getNetworkSelectionStatus()
                .setSeenInLastQualifiedNetworkSelection(true);

        WifiConfiguration configNotInLastNetworkSelection =
                WifiConfigurationTestUtil.createOpenNetwork();

        List<WifiConfiguration> sharedConfigs = Arrays.asList(
                selectedWifiConfig, configInLastNetworkSelection, configNotInLastNetworkSelection);
        // Setup xml storage
        setupStoreDataForRead(sharedConfigs, Arrays.asList());
        assertTrue(mWifiConfigManager.loadFromStore());
        verify(mWifiConfigStore).read();

        assertTrue(mWifiConfigManager.setUserConnectChoice(selectedWifiConfig.networkId));

        selectedWifiConfig = mWifiConfigManager.getConfiguredNetwork(selectedWifiConfig.networkId);
        assertEquals(NetworkSelectionStatus.DISABLED_NONE,
                selectedWifiConfig.getNetworkSelectionStatus().getNetworkSelectionStatus());
        assertNull(selectedWifiConfig.getNetworkSelectionStatus().getConnectChoice());

        configInLastNetworkSelection = mWifiConfigManager.getConfiguredNetwork(
                configInLastNetworkSelection.networkId);
        assertEquals(selectedWifiConfig.getKey(),
                configInLastNetworkSelection.getNetworkSelectionStatus().getConnectChoice());

        configNotInLastNetworkSelection = mWifiConfigManager.getConfiguredNetwork(
                configNotInLastNetworkSelection.networkId);
        assertNull(configNotInLastNetworkSelection.getNetworkSelectionStatus().getConnectChoice());
    }

    @Test
    public void testConnectToExistingNetworkSuccess() throws Exception {
        WifiConfiguration config = WifiConfigurationTestUtil.createOpenNetwork();
        config.getNetworkSelectionStatus().setNetworkSelectionStatus(
                NetworkSelectionStatus.NETWORK_SELECTION_TEMPORARY_DISABLED);
        config.getNetworkSelectionStatus().setConnectChoice("bogusKey");

        List<WifiConfiguration> sharedConfigs = Arrays.asList(config);
        // Setup xml storage
        setupStoreDataForRead(sharedConfigs, Arrays.asList());
        assertTrue(mWifiConfigManager.loadFromStore());
        verify(mWifiConfigStore).read();

        config = mWifiConfigManager.getConfiguredNetwork(config.networkId);
        assertFalse(config.getNetworkSelectionStatus().isNetworkEnabled());
        assertNotEquals(TEST_CREATOR_UID, config.lastConnectUid);
        assertEquals("bogusKey", config.getNetworkSelectionStatus().getConnectChoice());

        when(mWifiPermissionsUtil.checkNetworkSettingsPermission(TEST_CREATOR_UID))
                .thenReturn(true);

<<<<<<< HEAD
        assertTrue(mWifiConfigManager.updateBeforeConnect(config.networkId, TEST_CREATOR_UID));
=======
        mWifiConfigManager.updateBeforeConnect(config.networkId, TEST_CREATOR_UID);
>>>>>>> 4419e593

        config = mWifiConfigManager.getConfiguredNetwork(config.networkId);
        // network became enabled
        assertTrue(config.getNetworkSelectionStatus().isNetworkEnabled());
        // lastConnectUid updated
        assertEquals(TEST_CREATOR_UID, config.lastConnectUid);
        // connect choice was cleared
        assertNull(config.getNetworkSelectionStatus().getConnectChoice());
    }

    /**
     * Test that if callingUid doesn't have NETWORK_SETTINGS permission, the connect succeeds,
     * but user connect choice isn't cleared.
     */
    @Test
    public void testConnectToExistingNetworkSuccessNoNetworkSettingsPermission() throws Exception {
        WifiConfiguration config = WifiConfigurationTestUtil.createOpenNetwork();
        config.getNetworkSelectionStatus().setNetworkSelectionStatus(
                NetworkSelectionStatus.NETWORK_SELECTION_TEMPORARY_DISABLED);
        config.getNetworkSelectionStatus().setConnectChoice("bogusKey");

        List<WifiConfiguration> sharedConfigs = Arrays.asList(config);
        // Setup xml storage
        setupStoreDataForRead(sharedConfigs, Arrays.asList());
        assertTrue(mWifiConfigManager.loadFromStore());
        verify(mWifiConfigStore).read();

        config = mWifiConfigManager.getConfiguredNetwork(config.networkId);
        assertFalse(config.getNetworkSelectionStatus().isNetworkEnabled());
        assertNotEquals(TEST_CREATOR_UID, config.lastConnectUid);
        assertEquals("bogusKey", config.getNetworkSelectionStatus().getConnectChoice());

        when(mWifiPermissionsUtil.checkNetworkSettingsPermission(TEST_CREATOR_UID))
                .thenReturn(false);

<<<<<<< HEAD
        assertTrue(mWifiConfigManager.updateBeforeConnect(config.networkId, TEST_CREATOR_UID));
=======
        mWifiConfigManager.updateBeforeConnect(config.networkId, TEST_CREATOR_UID);
>>>>>>> 4419e593

        config = mWifiConfigManager.getConfiguredNetwork(config.networkId);
        // network became enabled
        assertTrue(config.getNetworkSelectionStatus().isNetworkEnabled());
        // lastConnectUid updated
        assertEquals(TEST_CREATOR_UID, config.lastConnectUid);
        // connect choice not cleared
        assertEquals("bogusKey", config.getNetworkSelectionStatus().getConnectChoice());
    }

    @Test
    public void testConnectToExistingNetworkFailure_UidDoesNotBelongToCurrentUser()
            throws Exception {
        WifiConfiguration config = WifiConfigurationTestUtil.createOpenNetwork();
        config.getNetworkSelectionStatus().setNetworkSelectionStatus(
                NetworkSelectionStatus.NETWORK_SELECTION_TEMPORARY_DISABLED);
        config.getNetworkSelectionStatus().setConnectChoice("bogusKey");

        List<WifiConfiguration> sharedConfigs = Arrays.asList(config);
        // Setup xml storage
        setupStoreDataForRead(sharedConfigs, Arrays.asList());
        assertTrue(mWifiConfigManager.loadFromStore());
        verify(mWifiConfigStore).read();

        config = mWifiConfigManager.getConfiguredNetwork(config.networkId);
        assertFalse(config.getNetworkSelectionStatus().isNetworkEnabled());
        assertNotEquals(TEST_OTHER_USER_UID, config.lastConnectUid);
        assertEquals("bogusKey", config.getNetworkSelectionStatus().getConnectChoice());

        when(mWifiPermissionsUtil.checkNetworkSettingsPermission(TEST_OTHER_USER_UID))
                .thenReturn(false);
        when(mUserManager.isSameProfileGroup(any(), any())).thenReturn(false);

<<<<<<< HEAD
        assertFalse(mWifiConfigManager.updateBeforeConnect(config.networkId, TEST_OTHER_USER_UID));
=======
        mWifiConfigManager.updateBeforeConnect(config.networkId, TEST_OTHER_USER_UID);
>>>>>>> 4419e593

        // network still disabled
        assertFalse(config.getNetworkSelectionStatus().isNetworkEnabled());
        // lastConnectUid wasn't changed
        assertNotEquals(TEST_OTHER_USER_UID, config.lastConnectUid);
        // connect choice wasn't changed
        assertEquals("bogusKey", config.getNetworkSelectionStatus().getConnectChoice());
    }

    @Test
    public void updateBeforeSaveNetworkSuccess() throws Exception {
        // initialize WifiConfigManager and start off with one network
        verifyAddNetworkToWifiConfigManager(WifiConfigurationTestUtil.createOpenNetwork());

        WifiConfiguration config = WifiConfigurationTestUtil.createOpenNetwork();

        NetworkUpdateResult result =
                mWifiConfigManager.updateBeforeSaveNetwork(config, TEST_CREATOR_UID);

        assertTrue(result.isSuccess());

        config = mWifiConfigManager.getConfiguredNetwork(result.getNetworkId());

        assertNotNull(config);
        assertTrue(config.getNetworkSelectionStatus().isNetworkEnabled());
    }

    /** Verifies that configs save fails with an invalid UID. */
    @Test
    public void updateBeforeSaveNetworkConfigFailsWithInvalidUid() throws Exception {
        // initialize WifiConfigManager and start off with one network
        verifyAddNetworkToWifiConfigManager(WifiConfigurationTestUtil.createOpenNetwork());

        WifiConfiguration config = WifiConfigurationTestUtil.createOpenNetwork();

        when(mWifiPermissionsUtil.checkNetworkSettingsPermission(TEST_OTHER_USER_UID))
                .thenReturn(false);

        NetworkUpdateResult result =
                mWifiConfigManager.updateBeforeSaveNetwork(config, TEST_OTHER_USER_UID);

        assertFalse(result.isSuccess());
        assertNull(mWifiConfigManager.getConfiguredNetwork(config.networkId));
    }

    /** Verifies that save fails with a null config. */
    @Test
    public void updateBeforeSaveNetworkNullConfigFails() throws Exception {
        // initialize WifiConfigManager and start off with one network
        verifyAddNetworkToWifiConfigManager(WifiConfigurationTestUtil.createOpenNetwork());

        NetworkUpdateResult result =
                mWifiConfigManager.updateBeforeSaveNetwork(null, TEST_OTHER_USER_UID);

        assertFalse(result.isSuccess());
    }
}<|MERGE_RESOLUTION|>--- conflicted
+++ resolved
@@ -1604,11 +1604,6 @@
                 result.getNetworkId() + 1, TEST_CREATOR_UID, TEST_CREATOR_NAME));
         assertFalse(mWifiConfigManager.updateNetworkSelectionStatus(
                 result.getNetworkId() + 1, NetworkSelectionStatus.DISABLED_BY_WIFI_MANAGER));
-<<<<<<< HEAD
-        assertFalse(mWifiConfigManager.updateBeforeConnect(
-                result.getNetworkId() + 1, TEST_CREATOR_UID));
-=======
->>>>>>> 4419e593
     }
 
     /**
@@ -5702,11 +5697,7 @@
         when(mWifiPermissionsUtil.checkNetworkSettingsPermission(TEST_CREATOR_UID))
                 .thenReturn(true);
 
-<<<<<<< HEAD
-        assertTrue(mWifiConfigManager.updateBeforeConnect(config.networkId, TEST_CREATOR_UID));
-=======
         mWifiConfigManager.updateBeforeConnect(config.networkId, TEST_CREATOR_UID);
->>>>>>> 4419e593
 
         config = mWifiConfigManager.getConfiguredNetwork(config.networkId);
         // network became enabled
@@ -5742,11 +5733,7 @@
         when(mWifiPermissionsUtil.checkNetworkSettingsPermission(TEST_CREATOR_UID))
                 .thenReturn(false);
 
-<<<<<<< HEAD
-        assertTrue(mWifiConfigManager.updateBeforeConnect(config.networkId, TEST_CREATOR_UID));
-=======
         mWifiConfigManager.updateBeforeConnect(config.networkId, TEST_CREATOR_UID);
->>>>>>> 4419e593
 
         config = mWifiConfigManager.getConfiguredNetwork(config.networkId);
         // network became enabled
@@ -5780,11 +5767,7 @@
                 .thenReturn(false);
         when(mUserManager.isSameProfileGroup(any(), any())).thenReturn(false);
 
-<<<<<<< HEAD
-        assertFalse(mWifiConfigManager.updateBeforeConnect(config.networkId, TEST_OTHER_USER_UID));
-=======
         mWifiConfigManager.updateBeforeConnect(config.networkId, TEST_OTHER_USER_UID);
->>>>>>> 4419e593
 
         // network still disabled
         assertFalse(config.getNetworkSelectionStatus().isNetworkEnabled());
