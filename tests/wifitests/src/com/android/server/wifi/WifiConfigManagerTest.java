/*
 * Copyright (C) 2016 The Android Open Source Project
 *
 * Licensed under the Apache License, Version 2.0 (the "License");
 * you may not use this file except in compliance with the License.
 * You may obtain a copy of the License at
 *
 *      http://www.apache.org/licenses/LICENSE-2.0
 *
 * Unless required by applicable law or agreed to in writing, software
 * distributed under the License is distributed on an "AS IS" BASIS,
 * WITHOUT WARRANTIES OR CONDITIONS OF ANY KIND, either express or implied.
 * See the License for the specific language governing permissions and
 * limitations under the License.
 */

package com.android.server.wifi;

import static org.junit.Assert.*;
import static org.mockito.Mockito.*;

import android.annotation.Nullable;
import android.app.ActivityManager;
import android.app.test.MockAnswerUtil.AnswerWithArguments;
import android.content.Context;
import android.content.Intent;
import android.content.pm.ApplicationInfo;
import android.content.pm.PackageManager;
import android.net.IpConfiguration;
import android.net.MacAddress;
import android.net.wifi.ScanResult;
import android.net.wifi.WifiConfiguration;
import android.net.wifi.WifiConfiguration.NetworkSelectionStatus;
import android.net.wifi.WifiEnterpriseConfig;
import android.net.wifi.WifiInfo;
import android.net.wifi.WifiManager;
import android.net.wifi.WifiScanner;
import android.os.Handler;
import android.os.Process;
import android.os.UserHandle;
import android.os.UserManager;
import android.os.test.TestLooper;
import android.telephony.SubscriptionInfo;
import android.telephony.SubscriptionManager;
import android.telephony.TelephonyManager;
import android.text.TextUtils;
import android.util.ArrayMap;
import android.util.Pair;

import androidx.test.filters.SmallTest;

import com.android.dx.mockito.inline.extended.ExtendedMockito;
import com.android.server.wifi.WifiScoreCard.PerNetwork;
import com.android.server.wifi.proto.nano.WifiMetricsProto.UserActionEvent;
import com.android.server.wifi.util.LruConnectionTracker;
import com.android.server.wifi.util.WifiPermissionsUtil;
import com.android.server.wifi.util.WifiPermissionsWrapper;
import com.android.wifi.resources.R;

import org.junit.After;
import org.junit.Before;
import org.junit.Test;
import org.mockito.ArgumentCaptor;
import org.mockito.InOrder;
import org.mockito.Mock;
import org.mockito.MockitoAnnotations;
import org.mockito.MockitoSession;
import org.mockito.quality.Strictness;

import java.io.FileDescriptor;
import java.io.PrintWriter;
import java.io.StringWriter;
import java.util.ArrayList;
import java.util.Arrays;
import java.util.Collections;
import java.util.HashMap;
import java.util.HashSet;
import java.util.List;
import java.util.Map;
import java.util.Random;
import java.util.Set;

/**
 * Unit tests for {@link com.android.server.wifi.WifiConfigManager}.
 */
@SmallTest
public class WifiConfigManagerTest extends WifiBaseTest {

    private static final String TEST_SSID = "\"test_ssid\"";
    private static final String TEST_BSSID = "0a:08:5c:67:89:00";
    private static final long TEST_WALLCLOCK_CREATION_TIME_MILLIS = 9845637;
    private static final long TEST_WALLCLOCK_UPDATE_TIME_MILLIS = 75455637;
    private static final long TEST_ELAPSED_UPDATE_NETWORK_SELECTION_TIME_MILLIS = 29457631;
    private static final int TEST_CREATOR_UID = WifiConfigurationTestUtil.TEST_UID;
    private static final int TEST_NO_PERM_UID = 7;
    private static final int TEST_UPDATE_UID = 4;
    private static final int TEST_SYSUI_UID = 56;
    private static final int TEST_DEFAULT_USER = UserHandle.USER_SYSTEM;
    private static final int TEST_MAX_NUM_ACTIVE_CHANNELS_FOR_PARTIAL_SCAN = 5;
    private static final Integer[] TEST_FREQ_LIST = {2400, 2450, 5150, 5175, 5650};
    private static final String TEST_CREATOR_NAME = "com.wificonfigmanager.creator";
    private static final String TEST_UPDATE_NAME = "com.wificonfigmanager.update";
    private static final String TEST_NO_PERM_NAME = "com.wificonfigmanager.noperm";
    private static final String TEST_WIFI_NAME = "android.uid.system";
    private static final String TEST_DEFAULT_GW_MAC_ADDRESS = "0f:67:ad:ef:09:34";
    private static final String TEST_STATIC_PROXY_HOST_1 = "192.168.48.1";
    private static final int    TEST_STATIC_PROXY_PORT_1 = 8000;
    private static final String TEST_STATIC_PROXY_EXCLUSION_LIST_1 = "";
    private static final String TEST_PAC_PROXY_LOCATION_1 = "http://bleh";
    private static final String TEST_STATIC_PROXY_HOST_2 = "192.168.1.1";
    private static final int    TEST_STATIC_PROXY_PORT_2 = 3000;
    private static final String TEST_STATIC_PROXY_EXCLUSION_LIST_2 = "";
    private static final String TEST_PAC_PROXY_LOCATION_2 = "http://blah";
    private static final int TEST_RSSI = -50;
    private static final int TEST_FREQUENCY_1 = 2412;
    private static final int MAX_BLOCKED_BSSID_PER_NETWORK = 10;
    private static final MacAddress TEST_RANDOMIZED_MAC =
            MacAddress.fromString("d2:11:19:34:a5:20");
    private static final int DATA_SUBID = 1;
    private static final String SYSUI_PACKAGE_NAME = "com.android.systemui";

    @Mock private Context mContext;
    @Mock private Clock mClock;
    @Mock private UserManager mUserManager;
    @Mock private SubscriptionManager mSubscriptionManager;
    @Mock private TelephonyManager mTelephonyManager;
    @Mock private TelephonyManager mDataTelephonyManager;
    @Mock private WifiKeyStore mWifiKeyStore;
    @Mock private WifiConfigStore mWifiConfigStore;
    @Mock private PackageManager mPackageManager;
    @Mock private WifiPermissionsUtil mWifiPermissionsUtil;
    @Mock private WifiPermissionsWrapper mWifiPermissionsWrapper;
    @Mock private WifiInjector mWifiInjector;
    @Mock private WifiLastResortWatchdog mWifiLastResortWatchdog;
    @Mock private NetworkListSharedStoreData mNetworkListSharedStoreData;
    @Mock private NetworkListUserStoreData mNetworkListUserStoreData;
    @Mock private RandomizedMacStoreData mRandomizedMacStoreData;
    @Mock private WifiConfigManager.OnNetworkUpdateListener mWcmListener;
    @Mock private FrameworkFacade mFrameworkFacade;
    @Mock private DeviceConfigFacade mDeviceConfigFacade;
    @Mock private MacAddressUtil mMacAddressUtil;
    @Mock private BssidBlocklistMonitor mBssidBlocklistMonitor;
    @Mock private WifiNetworkSuggestionsManager mWifiNetworkSuggestionsManager;
    @Mock private WifiScoreCard mWifiScoreCard;
    @Mock private PerNetwork mPerNetwork;
    @Mock private WifiMetrics mWifiMetrics;
    private LruConnectionTracker mLruConnectionTracker;

    private MockResources mResources;
    private InOrder mContextConfigStoreMockOrder;
    private InOrder mNetworkListStoreDataMockOrder;
    private WifiConfigManager mWifiConfigManager;
    private boolean mStoreReadTriggered = false;
    private TestLooper mLooper = new TestLooper();
    private MockitoSession mSession;
    private WifiCarrierInfoManager mWifiCarrierInfoManager;


    /**
     * Setup the mocks and an instance of WifiConfigManager before each test.
     */
    @Before
    public void setUp() throws Exception {
        MockitoAnnotations.initMocks(this);

        // Set up the inorder for verifications. This is needed to verify that the broadcasts,
        // store writes for network updates followed by network additions are in the expected order.
        mContextConfigStoreMockOrder = inOrder(mContext, mWifiConfigStore);
        mNetworkListStoreDataMockOrder =
                inOrder(mNetworkListSharedStoreData, mNetworkListUserStoreData);

        // Set up the package name stuff & permission override.
        when(mContext.getPackageManager()).thenReturn(mPackageManager);
        mResources = new MockResources();
        mResources.setBoolean(
                R.bool.config_wifi_only_link_same_credential_configurations, true);
        mResources.setInteger(
                R.integer.config_wifi_framework_associated_partial_scan_max_num_active_channels,
                TEST_MAX_NUM_ACTIVE_CHANNELS_FOR_PARTIAL_SCAN);
        mResources.setBoolean(R.bool.config_wifi_connected_mac_randomization_supported, true);
        mResources.setInteger(R.integer.config_wifiMaxPnoSsidCount, 16);
        when(mContext.getResources()).thenReturn(mResources);

        // Setup UserManager profiles for the default user.
        setupUserProfiles(TEST_DEFAULT_USER);

        doAnswer(new AnswerWithArguments() {
            public String answer(int uid) throws Exception {
                if (uid == TEST_CREATOR_UID) {
                    return TEST_CREATOR_NAME;
                } else if (uid == TEST_UPDATE_UID) {
                    return TEST_UPDATE_NAME;
                } else if (uid == TEST_SYSUI_UID) {
                    return SYSUI_PACKAGE_NAME;
                } else if (uid == TEST_NO_PERM_UID) {
                    return TEST_NO_PERM_NAME;
                } else if (uid == Process.WIFI_UID) {
                    return TEST_WIFI_NAME;
                }
                fail("Unexpected UID: " + uid);
                return "";
            }
        }).when(mPackageManager).getNameForUid(anyInt());

        when(mContext.getSystemService(ActivityManager.class))
                .thenReturn(mock(ActivityManager.class));

        when(mWifiKeyStore
                .updateNetworkKeys(any(WifiConfiguration.class), any()))
                .thenReturn(true);

        setupStoreDataForRead(new ArrayList<>(), new ArrayList<>());

        when(mWifiPermissionsUtil.checkNetworkSettingsPermission(anyInt())).thenReturn(true);
        when(mWifiPermissionsUtil.isDeviceOwner(anyInt(), any())).thenReturn(false);
        when(mWifiPermissionsUtil.isProfileOwner(anyInt(), any())).thenReturn(false);
        when(mWifiInjector.getWifiNetworkSuggestionsManager())
                .thenReturn(mWifiNetworkSuggestionsManager);
        when(mWifiInjector.getBssidBlocklistMonitor()).thenReturn(mBssidBlocklistMonitor);
        when(mWifiInjector.getWifiLastResortWatchdog()).thenReturn(mWifiLastResortWatchdog);
        when(mWifiInjector.getWifiLastResortWatchdog().shouldIgnoreSsidUpdate())
                .thenReturn(false);
        when(mWifiInjector.getMacAddressUtil()).thenReturn(mMacAddressUtil);
        when(mWifiInjector.getWifiMetrics()).thenReturn(mWifiMetrics);
        when(mMacAddressUtil.calculatePersistentMac(any(), any())).thenReturn(TEST_RANDOMIZED_MAC);
        when(mWifiScoreCard.lookupNetwork(any())).thenReturn(mPerNetwork);

        mWifiCarrierInfoManager = new WifiCarrierInfoManager(mTelephonyManager,
                mSubscriptionManager, mWifiInjector, mock(FrameworkFacade.class),
                mock(WifiContext.class), mock(WifiConfigStore.class), mock(Handler.class),
                mWifiMetrics);
        mLruConnectionTracker = new LruConnectionTracker(100, mContext);
        createWifiConfigManager();
        mWifiConfigManager.addOnNetworkUpdateListener(mWcmListener);
        // static mocking
        mSession = ExtendedMockito.mockitoSession()
                .mockStatic(WifiConfigStore.class, withSettings().lenient())
                .strictness(Strictness.LENIENT)
                .startMocking();
        when(WifiConfigStore.createUserFiles(anyInt(), anyBoolean())).thenReturn(mock(List.class));
        when(mTelephonyManager.createForSubscriptionId(anyInt())).thenReturn(mDataTelephonyManager);
    }

    /**
     * Called after each test
     */
    @After
    public void cleanup() {
        validateMockitoUsage();
        if (mSession != null) {
            mSession.finishMocking();
        }
    }

    /**
     * Verifies that network retrieval via
     * {@link WifiConfigManager#getConfiguredNetworks()} and
     * {@link WifiConfigManager#getConfiguredNetworksWithPasswords()} works even if we have not
     * yet loaded data from store.
     */
    @Test
    public void testGetConfiguredNetworksBeforeLoadFromStore() {
        assertTrue(mWifiConfigManager.getConfiguredNetworks().isEmpty());
        assertTrue(mWifiConfigManager.getConfiguredNetworksWithPasswords().isEmpty());
    }

    /**
     * Verifies that network addition via
     * {@link WifiConfigManager#addOrUpdateNetwork(WifiConfiguration, int)} fails if we have not
     * yet loaded data from store.
     */
    @Test
    public void testAddNetworkIsRejectedBeforeLoadFromStore() {
        WifiConfiguration openNetwork = WifiConfigurationTestUtil.createOpenNetwork();
        assertFalse(
                mWifiConfigManager.addOrUpdateNetwork(openNetwork, TEST_CREATOR_UID).isSuccess());
    }

    /**
     * Verifies the {@link WifiConfigManager#saveToStore(boolean)} is rejected until the store has
     * been read first using {@link WifiConfigManager#loadFromStore()}.
     */
    @Test
    public void testSaveToStoreIsRejectedBeforeLoadFromStore() throws Exception {
        assertFalse(mWifiConfigManager.saveToStore(true));
        mContextConfigStoreMockOrder.verify(mWifiConfigStore, never()).write(anyBoolean());

        assertTrue(mWifiConfigManager.loadFromStore());
        mContextConfigStoreMockOrder.verify(mWifiConfigStore).read();

        assertTrue(mWifiConfigManager.saveToStore(true));
        mContextConfigStoreMockOrder.verify(mWifiConfigStore).write(anyBoolean());
    }

    /**
     * Verify that a randomized MAC address is generated even if the KeyStore operation fails.
     */
    @Test
    public void testRandomizedMacIsGeneratedEvenIfKeyStoreFails() {
        when(mMacAddressUtil.calculatePersistentMac(any(), any())).thenReturn(null);

        // Try adding a network.
        WifiConfiguration openNetwork = WifiConfigurationTestUtil.createOpenNetwork();
        List<WifiConfiguration> networks = new ArrayList<>();
        networks.add(openNetwork);
        verifyAddNetworkToWifiConfigManager(openNetwork);
        List<WifiConfiguration> retrievedNetworks =
                mWifiConfigManager.getConfiguredNetworksWithPasswords();

        // Verify that we have attempted to generate the MAC address twice (1 retry)
        verify(mMacAddressUtil, times(2)).calculatePersistentMac(any(), any());
        assertEquals(1, retrievedNetworks.size());

        // Verify that despite KeyStore returning null, we are still getting a valid MAC address.
        assertNotEquals(WifiInfo.DEFAULT_MAC_ADDRESS,
                retrievedNetworks.get(0).getRandomizedMacAddress().toString());
    }

    /**
     * Verifies the addition of a single network using
     * {@link WifiConfigManager#addOrUpdateNetwork(WifiConfiguration, int)}
     */
    @Test
    public void testAddSingleOpenNetwork() {
        WifiConfiguration openNetwork = WifiConfigurationTestUtil.createOpenNetwork();
        List<WifiConfiguration> networks = new ArrayList<>();
        networks.add(openNetwork);

        verifyAddNetworkToWifiConfigManager(openNetwork);

        List<WifiConfiguration> retrievedNetworks =
                mWifiConfigManager.getConfiguredNetworksWithPasswords();
        WifiConfigurationTestUtil.assertConfigurationsEqualForConfigManagerAddOrUpdate(
                networks, retrievedNetworks);
        // Ensure that the newly added network is disabled.
        assertEquals(WifiConfiguration.Status.DISABLED, retrievedNetworks.get(0).status);
    }

    /**
     * Verifies the addition of a WAPI-PSK network using
     * {@link WifiConfigManager#addOrUpdateNetwork(WifiConfiguration, int)}
     */
    @Test
    public void testAddWapiPskNetwork() {
        WifiConfiguration wapiPskNetwork = WifiConfigurationTestUtil.createWapiPskNetwork();
        List<WifiConfiguration> networks = new ArrayList<>();
        networks.add(wapiPskNetwork);

        verifyAddNetworkToWifiConfigManager(wapiPskNetwork);

        List<WifiConfiguration> retrievedNetworks =
                mWifiConfigManager.getConfiguredNetworksWithPasswords();
        WifiConfigurationTestUtil.assertConfigurationsEqualForConfigManagerAddOrUpdate(
                networks, retrievedNetworks);
        // Ensure that the newly added network is disabled.
        assertEquals(WifiConfiguration.Status.DISABLED, retrievedNetworks.get(0).status);
    }

    /**
     * Verifies the addition of a WAPI-PSK network with hex bytes using
     * {@link WifiConfigManager#addOrUpdateNetwork(WifiConfiguration, int)}
     */
    @Test
    public void testAddWapiPskHexNetwork() {
        WifiConfiguration wapiPskNetwork = WifiConfigurationTestUtil.createWapiPskNetwork();
        wapiPskNetwork.preSharedKey =
            "123456780abcdef0123456780abcdef0";
        List<WifiConfiguration> networks = new ArrayList<>();
        networks.add(wapiPskNetwork);

        verifyAddNetworkToWifiConfigManager(wapiPskNetwork);

        List<WifiConfiguration> retrievedNetworks =
                mWifiConfigManager.getConfiguredNetworksWithPasswords();
        WifiConfigurationTestUtil.assertConfigurationsEqualForConfigManagerAddOrUpdate(
                networks, retrievedNetworks);
        // Ensure that the newly added network is disabled.
        assertEquals(WifiConfiguration.Status.DISABLED, retrievedNetworks.get(0).status);
    }

    /**
     * Verifies the addition of a WAPI-CERT network using
     * {@link WifiConfigManager#addOrUpdateNetwork(WifiConfiguration, int)}
     */
    @Test
    public void testAddWapiCertNetwork() {
        WifiConfiguration wapiCertNetwork = WifiConfigurationTestUtil.createWapiCertNetwork();
        List<WifiConfiguration> networks = new ArrayList<>();
        networks.add(wapiCertNetwork);

        verifyAddNetworkToWifiConfigManager(wapiCertNetwork);

        List<WifiConfiguration> retrievedNetworks =
                mWifiConfigManager.getConfiguredNetworksWithPasswords();
        WifiConfigurationTestUtil.assertConfigurationsEqualForConfigManagerAddOrUpdate(
                networks, retrievedNetworks);
        // Ensure that the newly added network is disabled.
        assertEquals(WifiConfiguration.Status.DISABLED, retrievedNetworks.get(0).status);
    }

    /**
     * Verifies the addition of a single network when the corresponding ephemeral network exists.
     */
    @Test
    public void testAddSingleOpenNetworkWhenCorrespondingEphemeralNetworkExists() throws Exception {
        WifiConfiguration openNetwork = WifiConfigurationTestUtil.createOpenNetwork();
        List<WifiConfiguration> networks = new ArrayList<>();
        networks.add(openNetwork);
        WifiConfiguration ephemeralNetwork = new WifiConfiguration(openNetwork);
        ephemeralNetwork.ephemeral = true;

        verifyAddEphemeralNetworkToWifiConfigManager(ephemeralNetwork);

        NetworkUpdateResult result = addNetworkToWifiConfigManager(openNetwork);
        assertTrue(result.getNetworkId() != WifiConfiguration.INVALID_NETWORK_ID);
        assertTrue(result.isNewNetwork());

        verifyNetworkRemoveBroadcast();
        verifyNetworkAddBroadcast();

        // Verify that the config store write was triggered with this new configuration.
        verifyNetworkInConfigStoreData(openNetwork);

        List<WifiConfiguration> retrievedNetworks =
                mWifiConfigManager.getConfiguredNetworksWithPasswords();
        WifiConfigurationTestUtil.assertConfigurationsEqualForConfigManagerAddOrUpdate(
                networks, retrievedNetworks);

        // Ensure that the newly added network is disabled.
        assertEquals(WifiConfiguration.Status.DISABLED, retrievedNetworks.get(0).status);
    }

    /**
     * Verifies the addition of an ephemeral network when the corresponding ephemeral network
     * exists.
     */
    @Test
    public void testAddEphemeralNetworkWhenCorrespondingEphemeralNetworkExists() throws Exception {
        WifiConfiguration ephemeralNetwork = WifiConfigurationTestUtil.createOpenNetwork();
        ephemeralNetwork.ephemeral = true;
        List<WifiConfiguration> networks = new ArrayList<>();
        networks.add(ephemeralNetwork);

        WifiConfiguration ephemeralNetwork2 = new WifiConfiguration(ephemeralNetwork);
        verifyAddEphemeralNetworkToWifiConfigManager(ephemeralNetwork);

        NetworkUpdateResult result = addNetworkToWifiConfigManager(ephemeralNetwork2);
        assertTrue(result.getNetworkId() != WifiConfiguration.INVALID_NETWORK_ID);
        verifyNetworkUpdateBroadcast();

        // Ensure that the write was not invoked for ephemeral network addition.
        mContextConfigStoreMockOrder.verify(mWifiConfigStore, never()).write(anyBoolean());

        List<WifiConfiguration> retrievedNetworks =
                mWifiConfigManager.getConfiguredNetworksWithPasswords();
        WifiConfigurationTestUtil.assertConfigurationsEqualForConfigManagerAddOrUpdate(
                networks, retrievedNetworks);
    }

    /**
     * Verifies when adding a new network with already saved MAC, the saved MAC gets set to the
     * internal WifiConfiguration.
     * {@link WifiConfigManager#addOrUpdateNetwork(WifiConfiguration, int)}
     */
    @Test
    public void testAddingNetworkWithMatchingMacAddressOverridesField() {
        int prevMappingSize = mWifiConfigManager.getRandomizedMacAddressMappingSize();
        WifiConfiguration openNetwork = WifiConfigurationTestUtil.createOpenNetwork();
        Map<String, String> randomizedMacAddressMapping = new HashMap<>();
        final String randMac = "12:23:34:45:56:67";
        randomizedMacAddressMapping.put(openNetwork.getKey(), randMac);
        assertNotEquals(randMac, openNetwork.getRandomizedMacAddress());
        when(mRandomizedMacStoreData.getMacMapping()).thenReturn(randomizedMacAddressMapping);

        // reads XML data storage
        //mWifiConfigManager.loadFromStore();
        verifyAddNetworkToWifiConfigManager(openNetwork);

        List<WifiConfiguration> retrievedNetworks =
                mWifiConfigManager.getConfiguredNetworksWithPasswords();
        assertEquals(randMac, retrievedNetworks.get(0).getRandomizedMacAddress().toString());
        // Verify that for networks that we already have randomizedMacAddressMapping saved
        // we are still correctly writing into the WifiConfigStore.
        assertEquals(prevMappingSize + 1, mWifiConfigManager.getRandomizedMacAddressMappingSize());
    }

    /**
     * Verifies that when a network is added, removed, and then added back again, its randomized
     * MAC address doesn't change.
     * {@link WifiConfigManager#addOrUpdateNetwork(WifiConfiguration, int)}
     */
    @Test
    public void testRandomizedMacAddressIsPersistedOverForgetNetwork() {
        int prevMappingSize = mWifiConfigManager.getRandomizedMacAddressMappingSize();
        // Create and add an open network
        WifiConfiguration openNetwork = WifiConfigurationTestUtil.createOpenNetwork();
        verifyAddNetworkToWifiConfigManager(openNetwork);
        List<WifiConfiguration> retrievedNetworks =
                mWifiConfigManager.getConfiguredNetworksWithPasswords();

        // Gets the randomized MAC address of the network added.
        final String randMac = retrievedNetworks.get(0).getRandomizedMacAddress().toString();
        // This MAC should be different from the default, uninitialized randomized MAC.
        assertNotEquals(openNetwork.getRandomizedMacAddress().toString(), randMac);

        // Remove the added network
        verifyRemoveNetworkFromWifiConfigManager(openNetwork);
        assertTrue(mWifiConfigManager.getConfiguredNetworks().isEmpty());

        // Adds the network back again and verify randomized MAC address stays the same.
        verifyAddNetworkToWifiConfigManager(openNetwork);
        retrievedNetworks = mWifiConfigManager.getConfiguredNetworksWithPasswords();
        assertEquals(randMac, retrievedNetworks.get(0).getRandomizedMacAddress().toString());
        // Verify that we are no longer persisting the randomized MAC address with WifiConfigStore.
        assertEquals(prevMappingSize, mWifiConfigManager.getRandomizedMacAddressMappingSize());
    }

    /**
     * Verifies that when a network is read from xml storage, it is assigned a randomized MAC
     * address if it doesn't have one yet. Then try removing the network and then add it back
     * again and verify the randomized MAC didn't change.
     */
    @Test
    public void testRandomizedMacAddressIsGeneratedForConfigurationReadFromStore()
            throws Exception {
        // Create and add an open network
        WifiConfiguration openNetwork = WifiConfigurationTestUtil.createOpenNetwork();
        final String defaultMac = openNetwork.getRandomizedMacAddress().toString();
        List<WifiConfiguration> sharedConfigList = new ArrayList<>();
        sharedConfigList.add(openNetwork);

        // Setup xml storage
        setupStoreDataForRead(sharedConfigList, new ArrayList<>());
        assertTrue(mWifiConfigManager.loadFromStore());
        verify(mWifiConfigStore).read();

        List<WifiConfiguration> retrievedNetworks =
                mWifiConfigManager.getConfiguredNetworksWithPasswords();
        // Gets the randomized MAC address of the network added.
        final String randMac = retrievedNetworks.get(0).getRandomizedMacAddress().toString();
        // This MAC should be different from the default, uninitialized randomized MAC.
        assertNotEquals(defaultMac, randMac);

        assertTrue(mWifiConfigManager.removeNetwork(
                openNetwork.networkId, TEST_CREATOR_UID, TEST_CREATOR_NAME));
        assertTrue(mWifiConfigManager.getConfiguredNetworks().isEmpty());

        // Adds the network back again and verify randomized MAC address stays the same.
        mWifiConfigManager.addOrUpdateNetwork(openNetwork, TEST_CREATOR_UID);
        retrievedNetworks = mWifiConfigManager.getConfiguredNetworksWithPasswords();
        assertEquals(randMac, retrievedNetworks.get(0).getRandomizedMacAddress().toString());
    }

    /**
     * Verifies the modification of a single network using
     * {@link WifiConfigManager#addOrUpdateNetwork(WifiConfiguration, int)}
     */
    @Test
    public void testUpdateSingleOpenNetwork() {
        ArgumentCaptor<WifiConfiguration> wifiConfigCaptor =
                ArgumentCaptor.forClass(WifiConfiguration.class);
        WifiConfiguration openNetwork = WifiConfigurationTestUtil.createOpenNetwork();
        List<WifiConfiguration> networks = new ArrayList<>();
        networks.add(openNetwork);

        verifyAddNetworkToWifiConfigManager(openNetwork);
        verify(mWcmListener).onNetworkAdded(wifiConfigCaptor.capture());
        assertEquals(openNetwork.networkId, wifiConfigCaptor.getValue().networkId);
        reset(mWcmListener);

        // Now change BSSID for the network.
        assertAndSetNetworkBSSID(openNetwork, TEST_BSSID);
        // Change the trusted bit.
        openNetwork.trusted = false;
        verifyUpdateNetworkToWifiConfigManagerWithoutIpChange(openNetwork);

        // Now verify that the modification has been effective.
        List<WifiConfiguration> retrievedNetworks =
                mWifiConfigManager.getConfiguredNetworksWithPasswords();
        WifiConfigurationTestUtil.assertConfigurationsEqualForConfigManagerAddOrUpdate(
                networks, retrievedNetworks);
        verify(mWcmListener).onNetworkUpdated(
                wifiConfigCaptor.capture(), wifiConfigCaptor.capture());
        WifiConfiguration newConfig = wifiConfigCaptor.getAllValues().get(1);
        WifiConfiguration oldConfig = wifiConfigCaptor.getAllValues().get(0);
        assertEquals(openNetwork.networkId, newConfig.networkId);
        assertFalse(newConfig.trusted);
        assertEquals(TEST_BSSID, newConfig.BSSID);
        assertEquals(openNetwork.networkId, oldConfig.networkId);
        assertTrue(oldConfig.trusted);
        assertNull(oldConfig.BSSID);
    }

    /**
     * Verifies the modification of a single network will remove its bssid from
     * the blocklist.
     */
    @Test
    public void testUpdateSingleOpenNetworkInBlockList() {
        ArgumentCaptor<WifiConfiguration> wifiConfigCaptor =
                ArgumentCaptor.forClass(WifiConfiguration.class);
        WifiConfiguration openNetwork = WifiConfigurationTestUtil.createOpenNetwork();
        List<WifiConfiguration> networks = new ArrayList<>();
        networks.add(openNetwork);

        verifyAddNetworkToWifiConfigManager(openNetwork);
        verify(mWcmListener).onNetworkAdded(wifiConfigCaptor.capture());
        assertEquals(openNetwork.networkId, wifiConfigCaptor.getValue().networkId);
        reset(mWcmListener);

        // mock the simplest bssid block list
        Map<String, String> mBssidStatusMap = new ArrayMap<>();
        doAnswer(new AnswerWithArguments() {
            public void answer(String ssid) {
                mBssidStatusMap.entrySet().removeIf(e -> e.getValue().equals(ssid));
            }
        }).when(mBssidBlocklistMonitor).clearBssidBlocklistForSsid(
                anyString());
        doAnswer(new AnswerWithArguments() {
            public int answer(String ssid) {
                return (int) mBssidStatusMap.entrySet().stream()
                        .filter(e -> e.getValue().equals(ssid)).count();
            }
        }).when(mBssidBlocklistMonitor).getNumBlockedBssidsForSsid(
                anyString());
        // add bssid to the blocklist
        mBssidStatusMap.put(TEST_BSSID, openNetwork.SSID);
        mBssidStatusMap.put("aa:bb:cc:dd:ee:ff", openNetwork.SSID);

        // Now change BSSID for the network.
        assertAndSetNetworkBSSID(openNetwork, TEST_BSSID);
        // Change the trusted bit.
        openNetwork.trusted = false;
        verifyUpdateNetworkToWifiConfigManagerWithoutIpChange(openNetwork);

        // Now verify that the modification has been effective.
        List<WifiConfiguration> retrievedNetworks =
                mWifiConfigManager.getConfiguredNetworksWithPasswords();
        WifiConfigurationTestUtil.assertConfigurationsEqualForConfigManagerAddOrUpdate(
                networks, retrievedNetworks);
        verify(mWcmListener).onNetworkUpdated(
                wifiConfigCaptor.capture(), wifiConfigCaptor.capture());
        WifiConfiguration newConfig = wifiConfigCaptor.getAllValues().get(1);
        WifiConfiguration oldConfig = wifiConfigCaptor.getAllValues().get(0);
        assertEquals(openNetwork.networkId, newConfig.networkId);
        assertFalse(newConfig.trusted);
        assertEquals(TEST_BSSID, newConfig.BSSID);
        assertEquals(openNetwork.networkId, oldConfig.networkId);
        assertTrue(oldConfig.trusted);
        assertNull(oldConfig.BSSID);

        assertEquals(0, mBssidBlocklistMonitor.getNumBlockedBssidsForSsid(openNetwork.SSID));
    }

    /**
     * Verifies that the device owner could modify other other fields in the Wificonfiguration
     * but not the macRandomizationSetting field.
     */
    @Test
    public void testCannotUpdateMacRandomizationSettingWithoutPermission() {
        ArgumentCaptor<WifiConfiguration> wifiConfigCaptor =
                ArgumentCaptor.forClass(WifiConfiguration.class);
        when(mWifiPermissionsUtil.checkNetworkSettingsPermission(anyInt())).thenReturn(false);
        when(mWifiPermissionsUtil.checkNetworkSetupWizardPermission(anyInt())).thenReturn(false);
        when(mWifiPermissionsUtil.isDeviceOwner(anyInt(), any())).thenReturn(true);
        WifiConfiguration openNetwork = WifiConfigurationTestUtil.createOpenNetwork();
        openNetwork.macRandomizationSetting = WifiConfiguration.RANDOMIZATION_PERSISTENT;

        verifyAddNetworkToWifiConfigManager(openNetwork);
        verify(mWcmListener).onNetworkAdded(wifiConfigCaptor.capture());
        assertEquals(openNetwork.networkId, wifiConfigCaptor.getValue().networkId);
        reset(mWcmListener);

        // Change BSSID for the network and verify success
        assertAndSetNetworkBSSID(openNetwork, TEST_BSSID);
        NetworkUpdateResult networkUpdateResult = updateNetworkToWifiConfigManager(openNetwork);
        assertNotEquals(WifiConfiguration.INVALID_NETWORK_ID, networkUpdateResult.getNetworkId());

        // Now change the macRandomizationSetting and verify failure
        openNetwork.macRandomizationSetting = WifiConfiguration.RANDOMIZATION_NONE;
        networkUpdateResult = updateNetworkToWifiConfigManager(openNetwork);
        assertEquals(WifiConfiguration.INVALID_NETWORK_ID, networkUpdateResult.getNetworkId());
    }

    /**
     * Verifies that mac randomization settings could be modified by a caller with NETWORK_SETTINGS
     * permission.
     */
    @Test
    public void testCanUpdateMacRandomizationSettingWithNetworkSettingPermission() {
        ArgumentCaptor<WifiConfiguration> wifiConfigCaptor =
                ArgumentCaptor.forClass(WifiConfiguration.class);
        when(mWifiPermissionsUtil.checkNetworkSetupWizardPermission(anyInt())).thenReturn(false);
        WifiConfiguration openNetwork = WifiConfigurationTestUtil.createOpenNetwork();
        openNetwork.macRandomizationSetting = WifiConfiguration.RANDOMIZATION_PERSISTENT;
        List<WifiConfiguration> networks = new ArrayList<>();
        networks.add(openNetwork);

        verifyAddNetworkToWifiConfigManager(openNetwork);
        // Verify user action event is not logged when the network is added
        verify(mWifiMetrics, never()).logUserActionEvent(anyInt(), anyBoolean(), anyBoolean());
        verify(mWcmListener).onNetworkAdded(wifiConfigCaptor.capture());
        assertEquals(openNetwork.networkId, wifiConfigCaptor.getValue().networkId);
        reset(mWcmListener);

        // Now change the macRandomizationSetting and verify success
        openNetwork.macRandomizationSetting = WifiConfiguration.RANDOMIZATION_NONE;
        NetworkUpdateResult networkUpdateResult = updateNetworkToWifiConfigManager(openNetwork);
        assertNotEquals(WifiConfiguration.INVALID_NETWORK_ID, networkUpdateResult.getNetworkId());
        verify(mWifiMetrics).logUserActionEvent(
                UserActionEvent.EVENT_CONFIGURE_MAC_RANDOMIZATION_OFF, openNetwork.networkId);

        List<WifiConfiguration> retrievedNetworks =
                mWifiConfigManager.getConfiguredNetworksWithPasswords();
        WifiConfigurationTestUtil.assertConfigurationsEqualForConfigManagerAddOrUpdate(
                networks, retrievedNetworks);
    }

    /**
     * Verifies that mac randomization settings could be modified by a caller with
     * NETWORK_SETUP_WIZARD permission.
     */
    @Test
    public void testCanUpdateMacRandomizationSettingWithSetupWizardPermission() {
        ArgumentCaptor<WifiConfiguration> wifiConfigCaptor =
                ArgumentCaptor.forClass(WifiConfiguration.class);
        when(mWifiPermissionsUtil.checkNetworkSettingsPermission(anyInt())).thenReturn(false);
        when(mWifiPermissionsUtil.checkNetworkSetupWizardPermission(anyInt())).thenReturn(true);
        when(mWifiPermissionsUtil.isDeviceOwner(anyInt(), any())).thenReturn(true);
        WifiConfiguration openNetwork = WifiConfigurationTestUtil.createOpenNetwork();
        openNetwork.macRandomizationSetting = WifiConfiguration.RANDOMIZATION_PERSISTENT;
        List<WifiConfiguration> networks = new ArrayList<>();
        networks.add(openNetwork);

        verifyAddNetworkToWifiConfigManager(openNetwork);
        verify(mWcmListener).onNetworkAdded(wifiConfigCaptor.capture());
        assertEquals(openNetwork.networkId, wifiConfigCaptor.getValue().networkId);
        reset(mWcmListener);

        // Now change the macRandomizationSetting and verify success
        openNetwork.macRandomizationSetting = WifiConfiguration.RANDOMIZATION_NONE;
        NetworkUpdateResult networkUpdateResult = updateNetworkToWifiConfigManager(openNetwork);
        assertNotEquals(WifiConfiguration.INVALID_NETWORK_ID, networkUpdateResult.getNetworkId());

        List<WifiConfiguration> retrievedNetworks =
                mWifiConfigManager.getConfiguredNetworksWithPasswords();
        WifiConfigurationTestUtil.assertConfigurationsEqualForConfigManagerAddOrUpdate(
                networks, retrievedNetworks);
    }

    /**
     * Verify that the mac randomization setting could be modified by the creator of a passpoint
     * network.
     */
    @Test
    public void testCanUpdateMacRandomizationSettingWithPasspointCreatorUid() throws Exception {
        ArgumentCaptor<WifiConfiguration> wifiConfigCaptor =
                ArgumentCaptor.forClass(WifiConfiguration.class);
        when(mWifiPermissionsUtil.checkNetworkSettingsPermission(anyInt())).thenReturn(false);
        when(mWifiPermissionsUtil.checkNetworkSetupWizardPermission(anyInt())).thenReturn(false);
        when(mWifiPermissionsUtil.isDeviceOwner(anyInt(), any())).thenReturn(false);
        WifiConfiguration passpointNetwork = WifiConfigurationTestUtil.createPasspointNetwork();
        // Disable MAC randomization and verify this is added in successfully.
        passpointNetwork.macRandomizationSetting = WifiConfiguration.RANDOMIZATION_NONE;
        List<WifiConfiguration> networks = new ArrayList<>();
        networks.add(passpointNetwork);

        verifyAddPasspointNetworkToWifiConfigManager(passpointNetwork);
        // Ensure that configured network list is not empty.
        assertFalse(mWifiConfigManager.getConfiguredNetworks().isEmpty());

        // Ensure that this is not returned in the saved network list.
        assertTrue(mWifiConfigManager.getSavedNetworks(Process.WIFI_UID).isEmpty());
        verify(mWcmListener).onNetworkAdded(wifiConfigCaptor.capture());
        assertEquals(passpointNetwork.networkId, wifiConfigCaptor.getValue().networkId);

        List<WifiConfiguration> retrievedNetworks =
                mWifiConfigManager.getConfiguredNetworksWithPasswords();
        WifiConfigurationTestUtil.assertConfigurationsEqualForConfigManagerAddOrUpdate(
                networks, retrievedNetworks);
    }


    /**
     * Verifies the addition of a single ephemeral network using
     * {@link WifiConfigManager#addOrUpdateNetwork(WifiConfiguration, int)} and verifies that
     * the {@link WifiConfigManager#getSavedNetworks(int)} does not return this network.
     */
    @Test
    public void testAddSingleEphemeralNetwork() throws Exception {
        ArgumentCaptor<WifiConfiguration> wifiConfigCaptor =
                ArgumentCaptor.forClass(WifiConfiguration.class);
        WifiConfiguration ephemeralNetwork = WifiConfigurationTestUtil.createOpenNetwork();
        ephemeralNetwork.ephemeral = true;
        List<WifiConfiguration> networks = new ArrayList<>();
        networks.add(ephemeralNetwork);

        verifyAddEphemeralNetworkToWifiConfigManager(ephemeralNetwork);

        List<WifiConfiguration> retrievedNetworks =
                mWifiConfigManager.getConfiguredNetworksWithPasswords();
        WifiConfigurationTestUtil.assertConfigurationsEqualForConfigManagerAddOrUpdate(
                networks, retrievedNetworks);

        // Ensure that this is not returned in the saved network list.
        assertTrue(mWifiConfigManager.getSavedNetworks(Process.WIFI_UID).isEmpty());
        verify(mWcmListener).onNetworkAdded(wifiConfigCaptor.capture());
        assertEquals(ephemeralNetwork.networkId, wifiConfigCaptor.getValue().networkId);
    }

    private void addSinglePasspointNetwork(boolean isHomeProviderNetwork) throws Exception {
        ArgumentCaptor<WifiConfiguration> wifiConfigCaptor =
                ArgumentCaptor.forClass(WifiConfiguration.class);
        WifiConfiguration passpointNetwork = WifiConfigurationTestUtil.createPasspointNetwork();
        passpointNetwork.isHomeProviderNetwork = isHomeProviderNetwork;

        verifyAddPasspointNetworkToWifiConfigManager(passpointNetwork);
        // Ensure that configured network list is not empty.
        assertFalse(mWifiConfigManager.getConfiguredNetworks().isEmpty());

        // Ensure that this is not returned in the saved network list.
        assertTrue(mWifiConfigManager.getSavedNetworks(Process.WIFI_UID).isEmpty());
        verify(mWcmListener).onNetworkAdded(wifiConfigCaptor.capture());
        assertEquals(passpointNetwork.networkId, wifiConfigCaptor.getValue().networkId);
        assertEquals(passpointNetwork.isHomeProviderNetwork,
                wifiConfigCaptor.getValue().isHomeProviderNetwork);
    }

    /**
     * Verifies the addition of a single home Passpoint network using
     * {@link WifiConfigManager#addOrUpdateNetwork(WifiConfiguration, int)} and verifies that
     * the {@link WifiConfigManager#getSavedNetworks(int)} ()} does not return this network.
     */
    @Test
    public void testAddSingleHomePasspointNetwork() throws Exception {
        addSinglePasspointNetwork(true);
    }

    /**
     * Verifies the addition of a single roaming Passpoint network using
     * {@link WifiConfigManager#addOrUpdateNetwork(WifiConfiguration, int)} and verifies that
     * the {@link WifiConfigManager#getSavedNetworks(int)} ()} does not return this network.
     */
    @Test
    public void testAddSingleRoamingPasspointNetwork() throws Exception {
        addSinglePasspointNetwork(false);
    }

    /**
     * Verifies the addition of 2 networks (1 normal and 1 ephemeral) using
     * {@link WifiConfigManager#addOrUpdateNetwork(WifiConfiguration, int)} and ensures that
     * the ephemeral network configuration is not persisted in config store.
     */
    @Test
    public void testAddMultipleNetworksAndEnsureEphemeralNetworkNotPersisted() {
        WifiConfiguration ephemeralNetwork = WifiConfigurationTestUtil.createOpenNetwork();
        ephemeralNetwork.ephemeral = true;
        WifiConfiguration openNetwork = WifiConfigurationTestUtil.createOpenNetwork();

        assertTrue(addNetworkToWifiConfigManager(ephemeralNetwork).isSuccess());
        assertTrue(addNetworkToWifiConfigManager(openNetwork).isSuccess());

        // The open network addition should trigger a store write.
        Pair<List<WifiConfiguration>, List<WifiConfiguration>> networkListStoreData =
                captureWriteNetworksListStoreData();
        List<WifiConfiguration> networkList = new ArrayList<>();
        networkList.addAll(networkListStoreData.first);
        networkList.addAll(networkListStoreData.second);
        assertFalse(isNetworkInConfigStoreData(ephemeralNetwork, networkList));
        assertTrue(isNetworkInConfigStoreData(openNetwork, networkList));
    }

    /**
     * Verifies the addition of a single suggestion network using
     * {@link WifiConfigManager#addOrUpdateNetwork(WifiConfiguration, int, String)} and verifies
     * that the {@link WifiConfigManager#getSavedNetworks()} does not return this network.
     */
    @Test
    public void testAddSingleSuggestionNetwork() throws Exception {
        WifiConfiguration suggestionNetwork = WifiConfigurationTestUtil.createEapNetwork();
        ArgumentCaptor<WifiConfiguration> wifiConfigCaptor =
                ArgumentCaptor.forClass(WifiConfiguration.class);
        suggestionNetwork.ephemeral = true;
        suggestionNetwork.fromWifiNetworkSuggestion = true;
        List<WifiConfiguration> networks = new ArrayList<>();
        networks.add(suggestionNetwork);

        verifyAddSuggestionOrRequestNetworkToWifiConfigManager(suggestionNetwork);
        verify(mWifiKeyStore, never()).updateNetworkKeys(any(), any());

        List<WifiConfiguration> retrievedNetworks =
                mWifiConfigManager.getConfiguredNetworksWithPasswords();
        WifiConfigurationTestUtil.assertConfigurationsEqualForConfigManagerAddOrUpdate(
                networks, retrievedNetworks);

        // Ensure that this is not returned in the saved network list.
        assertTrue(mWifiConfigManager.getSavedNetworks(Process.WIFI_UID).isEmpty());
        verify(mWcmListener).onNetworkAdded(wifiConfigCaptor.capture());
        assertEquals(suggestionNetwork.networkId, wifiConfigCaptor.getValue().networkId);
        assertTrue(mWifiConfigManager
                .removeNetwork(suggestionNetwork.networkId, TEST_CREATOR_UID, TEST_CREATOR_NAME));
        verify(mWifiKeyStore, never()).removeKeys(any());
    }

    /**
     * Verifies the addition of a single specifier network using
     * {@link WifiConfigManager#addOrUpdateNetwork(WifiConfiguration, int, String)} and verifies
     * that the {@link WifiConfigManager#getSavedNetworks()} does not return this network.
     */
    @Test
    public void testAddSingleSpecifierNetwork() throws Exception {
        ArgumentCaptor<WifiConfiguration> wifiConfigCaptor =
                ArgumentCaptor.forClass(WifiConfiguration.class);
        WifiConfiguration suggestionNetwork = WifiConfigurationTestUtil.createOpenNetwork();
        suggestionNetwork.ephemeral = true;
        suggestionNetwork.fromWifiNetworkSpecifier = true;
        List<WifiConfiguration> networks = new ArrayList<>();
        networks.add(suggestionNetwork);

        verifyAddSuggestionOrRequestNetworkToWifiConfigManager(suggestionNetwork);

        List<WifiConfiguration> retrievedNetworks =
                mWifiConfigManager.getConfiguredNetworksWithPasswords();
        WifiConfigurationTestUtil.assertConfigurationsEqualForConfigManagerAddOrUpdate(
                networks, retrievedNetworks);

        // Ensure that this is not returned in the saved network list.
        assertTrue(mWifiConfigManager.getSavedNetworks(Process.WIFI_UID).isEmpty());
        verify(mWcmListener).onNetworkAdded(wifiConfigCaptor.capture());
        assertEquals(suggestionNetwork.networkId, wifiConfigCaptor.getValue().networkId);
    }

    /**
     * Verifies that the modification of a single open network using
     * {@link WifiConfigManager#addOrUpdateNetwork(WifiConfiguration, int)} with a UID which
     * has no permission to modify the network fails.
     */
    @Test
    public void testUpdateSingleOpenNetworkFailedDueToPermissionDenied() throws Exception {
        WifiConfiguration openNetwork = WifiConfigurationTestUtil.createOpenNetwork();
        List<WifiConfiguration> networks = new ArrayList<>();
        networks.add(openNetwork);

        verifyAddNetworkToWifiConfigManager(openNetwork);

        // Now change BSSID of the network.
        assertAndSetNetworkBSSID(openNetwork, TEST_BSSID);

        when(mWifiPermissionsUtil.checkNetworkSettingsPermission(anyInt())).thenReturn(false);

        // Update the same configuration and ensure that the operation failed.
        NetworkUpdateResult result = updateNetworkToWifiConfigManager(openNetwork);
        assertTrue(result.getNetworkId() == WifiConfiguration.INVALID_NETWORK_ID);
    }

    /**
     * Verifies that the modification of a single open network using
     * {@link WifiConfigManager#addOrUpdateNetwork(WifiConfiguration, int)} with the creator UID
     * should always succeed.
     */
    @Test
    public void testUpdateSingleOpenNetworkSuccessWithCreatorUID() throws Exception {
        WifiConfiguration openNetwork = WifiConfigurationTestUtil.createOpenNetwork();
        List<WifiConfiguration> networks = new ArrayList<>();
        networks.add(openNetwork);

        verifyAddNetworkToWifiConfigManager(openNetwork);

        // Now change BSSID of the network.
        assertAndSetNetworkBSSID(openNetwork, TEST_BSSID);

        // Update the same configuration using the creator UID.
        NetworkUpdateResult result =
                mWifiConfigManager.addOrUpdateNetwork(openNetwork, TEST_CREATOR_UID);
        assertTrue(result.getNetworkId() != WifiConfiguration.INVALID_NETWORK_ID);

        // Now verify that the modification has been effective.
        List<WifiConfiguration> retrievedNetworks =
                mWifiConfigManager.getConfiguredNetworksWithPasswords();
        WifiConfigurationTestUtil.assertConfigurationsEqualForConfigManagerAddOrUpdate(
                networks, retrievedNetworks);
    }

    /**
     * Verifies the addition of a single PSK network using
     * {@link WifiConfigManager#addOrUpdateNetwork(WifiConfiguration, int)} and verifies that
     * {@link WifiConfigManager#getSavedNetworks()} masks the password.
     */
    @Test
    public void testAddSinglePskNetwork() {
        WifiConfiguration pskNetwork = WifiConfigurationTestUtil.createPskNetwork();
        List<WifiConfiguration> networks = new ArrayList<>();
        networks.add(pskNetwork);

        verifyAddNetworkToWifiConfigManager(pskNetwork);

        List<WifiConfiguration> retrievedNetworks =
                mWifiConfigManager.getConfiguredNetworksWithPasswords();
        WifiConfigurationTestUtil.assertConfigurationsEqualForConfigManagerAddOrUpdate(
                networks, retrievedNetworks);

        List<WifiConfiguration> retrievedSavedNetworks = mWifiConfigManager.getSavedNetworks(
                Process.WIFI_UID);
        assertEquals(retrievedSavedNetworks.size(), 1);
        assertEquals(retrievedSavedNetworks.get(0).getKey(), pskNetwork.getKey());
        assertPasswordsMaskedInWifiConfiguration(retrievedSavedNetworks.get(0));
    }

    /**
     * Verifies the addition of a single WEP network using
     * {@link WifiConfigManager#addOrUpdateNetwork(WifiConfiguration, int)} and verifies that
     * {@link WifiConfigManager#getSavedNetworks()} masks the password.
     */
    @Test
    public void testAddSingleWepNetwork() {
        WifiConfiguration wepNetwork = WifiConfigurationTestUtil.createWepNetwork();
        List<WifiConfiguration> networks = new ArrayList<>();
        networks.add(wepNetwork);

        verifyAddNetworkToWifiConfigManager(wepNetwork);

        List<WifiConfiguration> retrievedNetworks =
                mWifiConfigManager.getConfiguredNetworksWithPasswords();
        WifiConfigurationTestUtil.assertConfigurationsEqualForConfigManagerAddOrUpdate(
                networks, retrievedNetworks);

        List<WifiConfiguration> retrievedSavedNetworks = mWifiConfigManager.getSavedNetworks(
                Process.WIFI_UID);
        assertEquals(retrievedSavedNetworks.size(), 1);
        assertEquals(retrievedSavedNetworks.get(0).getKey(), wepNetwork.getKey());
        assertPasswordsMaskedInWifiConfiguration(retrievedSavedNetworks.get(0));
    }

    /**
     * Verifies the modification of an IpConfiguration using
     * {@link WifiConfigManager#addOrUpdateNetwork(WifiConfiguration, int)}
     */
    @Test
    public void testUpdateIpConfiguration() {
        WifiConfiguration openNetwork = WifiConfigurationTestUtil.createOpenNetwork();
        List<WifiConfiguration> networks = new ArrayList<>();
        networks.add(openNetwork);

        verifyAddNetworkToWifiConfigManager(openNetwork);

        // Now change BSSID of the network.
        assertAndSetNetworkBSSID(openNetwork, TEST_BSSID);

        // Update the same configuration and ensure that the IP configuration change flags
        // are not set.
        verifyUpdateNetworkToWifiConfigManagerWithoutIpChange(openNetwork);

        // Configure mock DevicePolicyManager to give Profile Owner permission so that we can modify
        // proxy settings on a configuration
        when(mWifiPermissionsUtil.isProfileOwner(anyInt(), any())).thenReturn(true);

        // Change the IpConfiguration now and ensure that the IP configuration flags are set now.
        assertAndSetNetworkIpConfiguration(
                openNetwork,
                WifiConfigurationTestUtil.createStaticIpConfigurationWithStaticProxy());
        verifyUpdateNetworkToWifiConfigManagerWithIpChange(openNetwork);

        // Now verify that all the modifications have been effective.
        List<WifiConfiguration> retrievedNetworks =
                mWifiConfigManager.getConfiguredNetworksWithPasswords();
        WifiConfigurationTestUtil.assertConfigurationsEqualForConfigManagerAddOrUpdate(
                networks, retrievedNetworks);
    }

    /**
     * Verifies the removal of a single network using
     * {@link WifiConfigManager#removeNetwork(int)}
     */
    @Test
    public void testRemoveSingleOpenNetwork() {
        ArgumentCaptor<WifiConfiguration> wifiConfigCaptor =
                ArgumentCaptor.forClass(WifiConfiguration.class);
        WifiConfiguration openNetwork = WifiConfigurationTestUtil.createOpenNetwork();

        verifyAddNetworkToWifiConfigManager(openNetwork);
        verify(mWcmListener).onNetworkAdded(wifiConfigCaptor.capture());
        assertEquals(openNetwork.networkId, wifiConfigCaptor.getValue().networkId);
        reset(mWcmListener);

        // Ensure that configured network list is not empty.
        assertFalse(mWifiConfigManager.getConfiguredNetworks().isEmpty());

        verifyRemoveNetworkFromWifiConfigManager(openNetwork);
        // Ensure that configured network list is empty now.
        assertTrue(mWifiConfigManager.getConfiguredNetworks().isEmpty());
        verify(mWcmListener).onNetworkRemoved(wifiConfigCaptor.capture());
        assertEquals(openNetwork.networkId, wifiConfigCaptor.getValue().networkId);
    }

    /**
     * Verifies the removal of an ephemeral network using
     * {@link WifiConfigManager#removeNetwork(int)}
     */
    @Test
    public void testRemoveSingleEphemeralNetwork() throws Exception {
        WifiConfiguration ephemeralNetwork = WifiConfigurationTestUtil.createOpenNetwork();
        ephemeralNetwork.ephemeral = true;
        ArgumentCaptor<WifiConfiguration> wifiConfigCaptor =
                ArgumentCaptor.forClass(WifiConfiguration.class);

        verifyAddEphemeralNetworkToWifiConfigManager(ephemeralNetwork);
        // Ensure that configured network list is not empty.
        assertFalse(mWifiConfigManager.getConfiguredNetworks().isEmpty());
        verify(mWcmListener).onNetworkAdded(wifiConfigCaptor.capture());
        assertEquals(ephemeralNetwork.networkId, wifiConfigCaptor.getValue().networkId);
        verifyRemoveEphemeralNetworkFromWifiConfigManager(ephemeralNetwork);
        // Ensure that configured network list is empty now.
        assertTrue(mWifiConfigManager.getConfiguredNetworks().isEmpty());
        verify(mWcmListener).onNetworkRemoved(wifiConfigCaptor.capture());
        assertEquals(ephemeralNetwork.networkId, wifiConfigCaptor.getValue().networkId);
    }

    /**
     * Verifies the removal of a Passpoint network using
     * {@link WifiConfigManager#removeNetwork(int)}
     */
    @Test
    public void testRemoveSinglePasspointNetwork() throws Exception {
        ArgumentCaptor<WifiConfiguration> wifiConfigCaptor =
                ArgumentCaptor.forClass(WifiConfiguration.class);
        WifiConfiguration passpointNetwork = WifiConfigurationTestUtil.createPasspointNetwork();

        verifyAddPasspointNetworkToWifiConfigManager(passpointNetwork);
        // Ensure that configured network list is not empty.
        assertFalse(mWifiConfigManager.getConfiguredNetworks().isEmpty());
        verify(mWcmListener).onNetworkAdded(wifiConfigCaptor.capture());
        assertEquals(passpointNetwork.networkId, wifiConfigCaptor.getValue().networkId);

        verifyRemovePasspointNetworkFromWifiConfigManager(passpointNetwork);
        // Ensure that configured network list is empty now.
        assertTrue(mWifiConfigManager.getConfiguredNetworks().isEmpty());
        verify(mWcmListener).onNetworkRemoved(wifiConfigCaptor.capture());
        assertEquals(passpointNetwork.networkId, wifiConfigCaptor.getValue().networkId);
    }

    /**
     * Verify that a Passpoint network that's added by an app with {@link #TEST_CREATOR_UID} can
     * be removed by WiFi Service with {@link Process#WIFI_UID}.
     *
     * @throws Exception
     */
    @Test
    public void testRemovePasspointNetworkAddedByOther() throws Exception {
        WifiConfiguration passpointNetwork = WifiConfigurationTestUtil.createPasspointNetwork();

        // Passpoint network is added using TEST_CREATOR_UID.
        verifyAddPasspointNetworkToWifiConfigManager(passpointNetwork);
        // Ensure that configured network list is not empty.
        assertFalse(mWifiConfigManager.getConfiguredNetworks().isEmpty());

        assertTrue(mWifiConfigManager.removeNetwork(
                passpointNetwork.networkId, Process.WIFI_UID, null));

        // Verify keys are not being removed.
        verify(mWifiKeyStore, never()).removeKeys(any(WifiEnterpriseConfig.class));
        verifyNetworkRemoveBroadcast();
        // Ensure that the write was not invoked for Passpoint network remove.
        mContextConfigStoreMockOrder.verify(mWifiConfigStore, never()).write(anyBoolean());

    }
    /**
     * Verifies the addition & update of multiple networks using
     * {@link WifiConfigManager#addOrUpdateNetwork(WifiConfiguration, int)} and the
     * removal of networks using
     * {@link WifiConfigManager#removeNetwork(int)}
     */
    @Test
    public void testAddUpdateRemoveMultipleNetworks() {
        List<WifiConfiguration> networks = new ArrayList<>();
        WifiConfiguration openNetwork = WifiConfigurationTestUtil.createOpenNetwork();
        WifiConfiguration pskNetwork = WifiConfigurationTestUtil.createPskNetwork();
        WifiConfiguration wepNetwork = WifiConfigurationTestUtil.createWepNetwork();
        networks.add(openNetwork);
        networks.add(pskNetwork);
        networks.add(wepNetwork);

        verifyAddNetworkToWifiConfigManager(openNetwork);
        verifyAddNetworkToWifiConfigManager(pskNetwork);
        verifyAddNetworkToWifiConfigManager(wepNetwork);

        // Now verify that all the additions has been effective.
        List<WifiConfiguration> retrievedNetworks =
                mWifiConfigManager.getConfiguredNetworksWithPasswords();
        WifiConfigurationTestUtil.assertConfigurationsEqualForConfigManagerAddOrUpdate(
                networks, retrievedNetworks);

        // Modify all the 3 configurations and update it to WifiConfigManager.
        assertAndSetNetworkBSSID(openNetwork, TEST_BSSID);
        assertAndSetNetworkBSSID(pskNetwork, TEST_BSSID);
        assertAndSetNetworkIpConfiguration(
                wepNetwork,
                WifiConfigurationTestUtil.createStaticIpConfigurationWithPacProxy());

        // Configure mock DevicePolicyManager to give Profile Owner permission so that we can modify
        // proxy settings on a configuration
        when(mWifiPermissionsUtil.isProfileOwner(anyInt(), any())).thenReturn(true);

        verifyUpdateNetworkToWifiConfigManagerWithoutIpChange(openNetwork);
        verifyUpdateNetworkToWifiConfigManagerWithoutIpChange(pskNetwork);
        verifyUpdateNetworkToWifiConfigManagerWithIpChange(wepNetwork);
        // Now verify that all the modifications has been effective.
        retrievedNetworks = mWifiConfigManager.getConfiguredNetworksWithPasswords();
        WifiConfigurationTestUtil.assertConfigurationsEqualForConfigManagerAddOrUpdate(
                networks, retrievedNetworks);

        // Now remove all 3 networks.
        verifyRemoveNetworkFromWifiConfigManager(openNetwork);
        verifyRemoveNetworkFromWifiConfigManager(pskNetwork);
        verifyRemoveNetworkFromWifiConfigManager(wepNetwork);

        // Ensure that configured network list is empty now.
        assertTrue(mWifiConfigManager.getConfiguredNetworks().isEmpty());
    }

    /**
     * Verifies the update of network status using
     * {@link WifiConfigManager#updateNetworkSelectionStatus(int, int)}.
     */
    @Test
    public void testNetworkSelectionStatus() {
        ArgumentCaptor<WifiConfiguration> wifiConfigCaptor =
                ArgumentCaptor.forClass(WifiConfiguration.class);
        WifiConfiguration openNetwork = WifiConfigurationTestUtil.createOpenNetwork();

        NetworkUpdateResult result = verifyAddNetworkToWifiConfigManager(openNetwork);

        int networkId = result.getNetworkId();
        // First set it to enabled.
        verifyUpdateNetworkSelectionStatus(
                networkId, NetworkSelectionStatus.DISABLED_NONE, 0);

        // Now set it to temporarily disabled. The threshold for association rejection is 5, so
        // disable it 5 times to actually mark it temporarily disabled.
        int assocRejectReason = NetworkSelectionStatus.DISABLED_ASSOCIATION_REJECTION;
        int assocRejectThreshold =
                WifiConfigManager.getNetworkSelectionDisableThreshold(assocRejectReason);
        for (int i = 1; i <= assocRejectThreshold; i++) {
            verifyUpdateNetworkSelectionStatus(result.getNetworkId(), assocRejectReason, i);
        }
        verify(mWcmListener).onNetworkTemporarilyDisabled(wifiConfigCaptor.capture(),
                eq(NetworkSelectionStatus.DISABLED_ASSOCIATION_REJECTION));
        assertEquals(openNetwork.networkId, wifiConfigCaptor.getValue().networkId);
        // Now set it to permanently disabled.
        verifyUpdateNetworkSelectionStatus(
                result.getNetworkId(), NetworkSelectionStatus.DISABLED_BY_WIFI_MANAGER, 0);
        verify(mWcmListener).onNetworkPermanentlyDisabled(
                wifiConfigCaptor.capture(), eq(NetworkSelectionStatus.DISABLED_BY_WIFI_MANAGER));
        assertEquals(openNetwork.networkId, wifiConfigCaptor.getValue().networkId);
        // Now set it back to enabled.
        verifyUpdateNetworkSelectionStatus(
                result.getNetworkId(), NetworkSelectionStatus.DISABLED_NONE, 0);
        verify(mWcmListener, times(2))
                .onNetworkEnabled(wifiConfigCaptor.capture());
        assertEquals(openNetwork.networkId, wifiConfigCaptor.getValue().networkId);
    }

    /**
     * Verifies the update of network status using
     * {@link WifiConfigManager#updateNetworkSelectionStatus(int, int)}.
     */
    @Test
    public void testNetworkSelectionStatusTemporarilyDisabledDueToNoInternet() {
        ArgumentCaptor<WifiConfiguration> wifiConfigCaptor =
                ArgumentCaptor.forClass(WifiConfiguration.class);
        WifiConfiguration openNetwork = WifiConfigurationTestUtil.createOpenNetwork();

        NetworkUpdateResult result = verifyAddNetworkToWifiConfigManager(openNetwork);

        int networkId = result.getNetworkId();
        // First set it to enabled.
        verifyUpdateNetworkSelectionStatus(
                networkId, NetworkSelectionStatus.DISABLED_NONE, 0);

        // Now set it to temporarily disabled. The threshold for no internet is 1, so
        // disable it once to actually mark it temporarily disabled.
        verifyUpdateNetworkSelectionStatus(result.getNetworkId(),
                NetworkSelectionStatus.DISABLED_NO_INTERNET_TEMPORARY, 1);
        verify(mWcmListener).onNetworkTemporarilyDisabled(
                wifiConfigCaptor.capture(),
                eq(NetworkSelectionStatus.DISABLED_NO_INTERNET_TEMPORARY));
        assertEquals(openNetwork.networkId, wifiConfigCaptor.getValue().networkId);
        // Now set it back to enabled.
        verifyUpdateNetworkSelectionStatus(
                result.getNetworkId(), NetworkSelectionStatus.DISABLED_NONE, 0);
        verify(mWcmListener, times(2))
                .onNetworkEnabled(wifiConfigCaptor.capture());
        assertEquals(openNetwork.networkId, wifiConfigCaptor.getValue().networkId);
    }

    /**
     * Verifies the update of network status using
     * {@link WifiConfigManager#updateNetworkSelectionStatus(int, int)} and ensures that
     * enabling a network clears out all the temporary disable counters.
     */
    @Test
    public void testNetworkSelectionStatusEnableClearsDisableCounters() {
        WifiConfiguration openNetwork = WifiConfigurationTestUtil.createOpenNetwork();

        NetworkUpdateResult result = verifyAddNetworkToWifiConfigManager(openNetwork);

        // First set it to enabled.
        verifyUpdateNetworkSelectionStatus(
                result.getNetworkId(), NetworkSelectionStatus.DISABLED_NONE, 0);

        // Now set it to temporarily disabled 2 times for 2 different reasons.
        verifyUpdateNetworkSelectionStatus(
                result.getNetworkId(), NetworkSelectionStatus.DISABLED_ASSOCIATION_REJECTION, 1);
        verifyUpdateNetworkSelectionStatus(
                result.getNetworkId(), NetworkSelectionStatus.DISABLED_ASSOCIATION_REJECTION, 2);
        verifyUpdateNetworkSelectionStatus(
                result.getNetworkId(), NetworkSelectionStatus.DISABLED_AUTHENTICATION_FAILURE, 1);
        verifyUpdateNetworkSelectionStatus(
                result.getNetworkId(), NetworkSelectionStatus.DISABLED_AUTHENTICATION_FAILURE, 2);

        // Now set it back to enabled.
        verifyUpdateNetworkSelectionStatus(
                result.getNetworkId(), NetworkSelectionStatus.DISABLED_NONE, 0);

        // Ensure that the counters have all been reset now.
        verifyUpdateNetworkSelectionStatus(
                result.getNetworkId(), NetworkSelectionStatus.DISABLED_ASSOCIATION_REJECTION, 1);
        verifyUpdateNetworkSelectionStatus(
                result.getNetworkId(), NetworkSelectionStatus.DISABLED_AUTHENTICATION_FAILURE, 1);
    }

    private void verifyDisableNetwork(NetworkUpdateResult result, int reason) {
        // First set it to enabled.
        verifyUpdateNetworkSelectionStatus(
                result.getNetworkId(), NetworkSelectionStatus.DISABLED_NONE, 0);

        int disableThreshold =
                WifiConfigManager.getNetworkSelectionDisableThreshold(reason);
        for (int i = 1; i <= disableThreshold; i++) {
            verifyUpdateNetworkSelectionStatus(result.getNetworkId(), reason, i);
        }
    }

    private void verifyNetworkIsEnabledAfter(int networkId, long timeout) {
        // try enabling this network 1 second earlier than the expected timeout. This
        // should fail and the status should remain temporarily disabled.
        when(mClock.getElapsedSinceBootMillis()).thenReturn(timeout - 1);
        assertFalse(mWifiConfigManager.tryEnableNetwork(networkId));
        NetworkSelectionStatus retrievedStatus =
                mWifiConfigManager.getConfiguredNetwork(networkId).getNetworkSelectionStatus();
        assertTrue(retrievedStatus.isNetworkTemporaryDisabled());

        // Now advance time by the timeout for association rejection and ensure that the
        // network is now enabled.
        when(mClock.getElapsedSinceBootMillis()).thenReturn(timeout);
        assertTrue(mWifiConfigManager.tryEnableNetwork(networkId));
        retrievedStatus = mWifiConfigManager.getConfiguredNetwork(networkId)
                .getNetworkSelectionStatus();
        assertTrue(retrievedStatus.isNetworkEnabled());
    }

    /**
     * Verifies the enabling of temporarily disabled network using
     * {@link WifiConfigManager#tryEnableNetwork(int)}.
     */
    @Test
    public void testTryEnableNetwork() {
        WifiConfiguration openNetwork = WifiConfigurationTestUtil.createOpenNetwork();
        NetworkUpdateResult result = verifyAddNetworkToWifiConfigManager(openNetwork);

        // Verify exponential backoff on the disable duration based on number of BSSIDs in the
        // BSSID blocklist
        long multiplier = 1;
        int disableReason = NetworkSelectionStatus.DISABLED_ASSOCIATION_REJECTION;
        long timeout = 0;
        for (int i = 1; i < MAX_BLOCKED_BSSID_PER_NETWORK + 1; i++) {
            verifyDisableNetwork(result, disableReason);
            int numBssidsInBlocklist = i;
            when(mBssidBlocklistMonitor.getNumBlockedBssidsForSsid(anyString()))
                    .thenReturn(numBssidsInBlocklist);
            timeout = WifiConfigManager.getNetworkSelectionDisableTimeoutMillis(disableReason)
                    * multiplier;
            multiplier *= 2;
            verifyNetworkIsEnabledAfter(result.getNetworkId(),
                    TEST_ELAPSED_UPDATE_NETWORK_SELECTION_TIME_MILLIS + timeout);
        }

        // Verify one last time that the disable duration is capped at some maximum.
        verifyDisableNetwork(result, disableReason);
        when(mBssidBlocklistMonitor.getNumBlockedBssidsForSsid(anyString()))
                .thenReturn(MAX_BLOCKED_BSSID_PER_NETWORK + 1);
        verifyNetworkIsEnabledAfter(result.getNetworkId(),
                TEST_ELAPSED_UPDATE_NETWORK_SELECTION_TIME_MILLIS + timeout);
    }

    /**
     * Verifies that when no BSSIDs for a network is inside the BSSID blocklist then we
     * re-enable a network.
     */
    @Test
    public void testTryEnableNetworkNoBssidsInBlocklist() {
        WifiConfiguration openNetwork = WifiConfigurationTestUtil.createOpenNetwork();
        NetworkUpdateResult result = verifyAddNetworkToWifiConfigManager(openNetwork);
        int disableReason = NetworkSelectionStatus.DISABLED_ASSOCIATION_REJECTION;

        // Verify that with 0 BSSIDs in blocklist we enable the network immediately
        verifyDisableNetwork(result, disableReason);
        when(mBssidBlocklistMonitor.getNumBlockedBssidsForSsid(anyString())).thenReturn(0);
        when(mClock.getElapsedSinceBootMillis())
                .thenReturn(TEST_ELAPSED_UPDATE_NETWORK_SELECTION_TIME_MILLIS);
        assertTrue(mWifiConfigManager.tryEnableNetwork(result.getNetworkId()));
        NetworkSelectionStatus retrievedStatus =
                mWifiConfigManager.getConfiguredNetwork(result.getNetworkId())
                        .getNetworkSelectionStatus();
        assertTrue(retrievedStatus.isNetworkEnabled());
    }

    /**
     * Verifies the enabling of network using
     * {@link WifiConfigManager#enableNetwork(int, boolean, int)} and
     * {@link WifiConfigManager#disableNetwork(int, int)}.
     */
    @Test
    public void testEnableDisableNetwork() throws Exception {
        WifiConfiguration openNetwork = WifiConfigurationTestUtil.createOpenNetwork();

        NetworkUpdateResult result = verifyAddNetworkToWifiConfigManager(openNetwork);

        assertTrue(mWifiConfigManager.enableNetwork(
                result.getNetworkId(), false, TEST_CREATOR_UID, TEST_CREATOR_NAME));
        WifiConfiguration retrievedNetwork =
                mWifiConfigManager.getConfiguredNetwork(result.getNetworkId());
        NetworkSelectionStatus retrievedStatus = retrievedNetwork.getNetworkSelectionStatus();
        assertTrue(retrievedStatus.isNetworkEnabled());
        verifyUpdateNetworkStatus(retrievedNetwork, WifiConfiguration.Status.ENABLED);
        mContextConfigStoreMockOrder.verify(mWifiConfigStore).write(eq(true));

        // Now set it disabled.
        assertTrue(mWifiConfigManager.disableNetwork(
                result.getNetworkId(), TEST_CREATOR_UID, TEST_CREATOR_NAME));
        retrievedNetwork = mWifiConfigManager.getConfiguredNetwork(result.getNetworkId());
        retrievedStatus = retrievedNetwork.getNetworkSelectionStatus();
        assertTrue(retrievedStatus.isNetworkPermanentlyDisabled());
        verifyUpdateNetworkStatus(retrievedNetwork, WifiConfiguration.Status.DISABLED);
        mContextConfigStoreMockOrder.verify(mWifiConfigStore).write(eq(true));
    }

    /**
     * Verifies the enabling of network using
     * {@link WifiConfigManager#enableNetwork(int, boolean, int)} with a UID which
     * has no permission to modify the network fails..
     */
    @Test
    public void testEnableNetworkFailedDueToPermissionDenied() throws Exception {
        when(mWifiPermissionsUtil.checkNetworkSettingsPermission(anyInt())).thenReturn(false);

        WifiConfiguration openNetwork = WifiConfigurationTestUtil.createOpenNetwork();
        NetworkUpdateResult result = verifyAddNetworkToWifiConfigManager(openNetwork);

        assertEquals(WifiConfiguration.INVALID_NETWORK_ID,
                mWifiConfigManager.getLastSelectedNetwork());

        // Now try to set it enable with |TEST_UPDATE_UID|, it should fail and the network
        // should remain disabled.
        assertFalse(mWifiConfigManager.enableNetwork(
                result.getNetworkId(), true, TEST_UPDATE_UID, TEST_UPDATE_NAME));
        WifiConfiguration retrievedNetwork =
                mWifiConfigManager.getConfiguredNetwork(result.getNetworkId());
        NetworkSelectionStatus retrievedStatus = retrievedNetwork.getNetworkSelectionStatus();
        assertFalse(retrievedStatus.isNetworkEnabled());
        assertEquals(WifiConfiguration.Status.DISABLED, retrievedNetwork.status);

        // Set last selected network even if the app has no permission to enable it.
        assertEquals(result.getNetworkId(), mWifiConfigManager.getLastSelectedNetwork());
    }

    /**
     * Verifies the enabling of network using
     * {@link WifiConfigManager#disableNetwork(int, int)} with a UID which
     * has no permission to modify the network fails..
     */
    @Test
    public void testDisableNetworkFailedDueToPermissionDenied() throws Exception {
        when(mWifiPermissionsUtil.checkNetworkSettingsPermission(anyInt())).thenReturn(false);

        WifiConfiguration openNetwork = WifiConfigurationTestUtil.createOpenNetwork();
        NetworkUpdateResult result = verifyAddNetworkToWifiConfigManager(openNetwork);
        assertTrue(mWifiConfigManager.enableNetwork(
                result.getNetworkId(), true, TEST_CREATOR_UID, TEST_CREATOR_NAME));

        assertEquals(result.getNetworkId(), mWifiConfigManager.getLastSelectedNetwork());

        // Now try to set it disabled with |TEST_UPDATE_UID|, it should fail and the network
        // should remain enabled.
        assertFalse(mWifiConfigManager.disableNetwork(
                result.getNetworkId(), TEST_UPDATE_UID, TEST_CREATOR_NAME));
        WifiConfiguration retrievedNetwork =
                mWifiConfigManager.getConfiguredNetwork(result.getNetworkId());
        NetworkSelectionStatus retrievedStatus = retrievedNetwork.getNetworkSelectionStatus();
        assertTrue(retrievedStatus.isNetworkEnabled());
        assertEquals(WifiConfiguration.Status.ENABLED, retrievedNetwork.status);

        // Clear the last selected network even if the app has no permission to disable it.
        assertEquals(WifiConfiguration.INVALID_NETWORK_ID,
                mWifiConfigManager.getLastSelectedNetwork());
    }

    /**
     * Verifies the allowance/disallowance of autojoin to a network using
     * {@link WifiConfigManager#allowAutojoin(int, boolean)}
     */
    @Test
    public void testAllowDisallowAutojoin() throws Exception {
        WifiConfiguration openNetwork = WifiConfigurationTestUtil.createOpenNetwork();

        NetworkUpdateResult result = verifyAddNetworkToWifiConfigManager(openNetwork);

        assertTrue(mWifiConfigManager.allowAutojoin(
                result.getNetworkId(), true));
        WifiConfiguration retrievedNetwork =
                mWifiConfigManager.getConfiguredNetwork(result.getNetworkId());
        assertTrue(retrievedNetwork.allowAutojoin);
        mContextConfigStoreMockOrder.verify(mWifiConfigStore).write(eq(true));

        // Now set it disallow auto-join.
        assertTrue(mWifiConfigManager.allowAutojoin(
                result.getNetworkId(), false));
        retrievedNetwork = mWifiConfigManager.getConfiguredNetwork(result.getNetworkId());
        assertFalse(retrievedNetwork.allowAutojoin);
        mContextConfigStoreMockOrder.verify(mWifiConfigStore).write(eq(true));
    }

    /**
     * Verifies the updation of network's connectUid using
     * {@link WifiConfigManager#updateLastConnectUid(int, int)}.
     */
    @Test
    public void testUpdateLastConnectUid() throws Exception {
        WifiConfiguration openNetwork = WifiConfigurationTestUtil.createOpenNetwork();

        NetworkUpdateResult result = verifyAddNetworkToWifiConfigManager(openNetwork);

        assertTrue(
                mWifiConfigManager.updateLastConnectUid(
                        result.getNetworkId(), TEST_CREATOR_UID));
        WifiConfiguration retrievedNetwork =
                mWifiConfigManager.getConfiguredNetwork(result.getNetworkId());
        assertEquals(TEST_CREATOR_UID, retrievedNetwork.lastConnectUid);
    }

    /**
     * Verifies that any configuration update attempt with an null config is gracefully
     * handled.
     * This invokes {@link WifiConfigManager#addOrUpdateNetwork(WifiConfiguration, int)}.
     */
    @Test
    public void testAddOrUpdateNetworkWithNullConfig() {
        NetworkUpdateResult result = mWifiConfigManager.addOrUpdateNetwork(null, TEST_CREATOR_UID);
        assertFalse(result.isSuccess());
    }

    /**
     * Verifies that attempting to remove a network without any configs stored will return false.
     * This tests the case where we have not loaded any configs, potentially due to a pending store
     * read.
     * This invokes {@link WifiConfigManager#removeNetwork(int)}.
     */
    @Test
    public void testRemoveNetworkWithEmptyConfigStore() {
        int networkId = new Random().nextInt();
        assertFalse(mWifiConfigManager.removeNetwork(
                networkId, TEST_CREATOR_UID, TEST_CREATOR_NAME));
    }

    /**
     * Verifies that any configuration removal attempt with an invalid networkID is gracefully
     * handled.
     * This invokes {@link WifiConfigManager#removeNetwork(int)}.
     */
    @Test
    public void testRemoveNetworkWithInvalidNetworkId() {
        WifiConfiguration openNetwork = WifiConfigurationTestUtil.createOpenNetwork();

        verifyAddNetworkToWifiConfigManager(openNetwork);

        // Change the networkID to an invalid one.
        openNetwork.networkId++;
        assertFalse(mWifiConfigManager.removeNetwork(
                openNetwork.networkId, TEST_CREATOR_UID, TEST_CREATOR_NAME));
    }

    /**
     * Verifies that any configuration update attempt with an invalid networkID is gracefully
     * handled.
     * This invokes {@link WifiConfigManager#enableNetwork(int, boolean, int)},
     * {@link WifiConfigManager#disableNetwork(int, int)},
     * {@link WifiConfigManager#updateNetworkSelectionStatus(int, int)} and
     * {@link WifiConfigManager#updateLastConnectUid(int, int)}.
     */
    @Test
    public void testChangeConfigurationWithInvalidNetworkId() {
        WifiConfiguration openNetwork = WifiConfigurationTestUtil.createOpenNetwork();

        NetworkUpdateResult result = verifyAddNetworkToWifiConfigManager(openNetwork);

        assertFalse(mWifiConfigManager.enableNetwork(
                result.getNetworkId() + 1, false, TEST_CREATOR_UID, TEST_CREATOR_NAME));
        assertFalse(mWifiConfigManager.disableNetwork(
                result.getNetworkId() + 1, TEST_CREATOR_UID, TEST_CREATOR_NAME));
        assertFalse(mWifiConfigManager.updateNetworkSelectionStatus(
                result.getNetworkId() + 1, NetworkSelectionStatus.DISABLED_BY_WIFI_MANAGER));
        assertFalse(mWifiConfigManager.updateLastConnectUid(
                result.getNetworkId() + 1, TEST_CREATOR_UID));
    }

    /**
     * Verifies multiple modification of a single network using
     * {@link WifiConfigManager#addOrUpdateNetwork(WifiConfiguration, int)}.
     * This test is basically checking if the apps can reset some of the fields of the config after
     * addition. The fields being reset in this test are the |preSharedKey| and |wepKeys|.
     * 1. Create an open network initially.
     * 2. Modify the added network config to a WEP network config with all the 4 keys set.
     * 3. Modify the added network config to a WEP network config with only 1 key set.
     * 4. Modify the added network config to a PSK network config.
     */
    @Test
    public void testMultipleUpdatesSingleNetwork() {
        WifiConfiguration network = WifiConfigurationTestUtil.createOpenNetwork();
        verifyAddNetworkToWifiConfigManager(network);

        // Now add |wepKeys| to the network. We don't need to update the |allowedKeyManagement|
        // fields for open to WEP conversion.
        String[] wepKeys =
                Arrays.copyOf(WifiConfigurationTestUtil.TEST_WEP_KEYS,
                        WifiConfigurationTestUtil.TEST_WEP_KEYS.length);
        int wepTxKeyIdx = WifiConfigurationTestUtil.TEST_WEP_TX_KEY_INDEX;
        assertAndSetNetworkWepKeysAndTxIndex(network, wepKeys, wepTxKeyIdx);

        verifyUpdateNetworkToWifiConfigManagerWithoutIpChange(network);
        WifiConfigurationTestUtil.assertConfigurationEqualForConfigManagerAddOrUpdate(
                network, mWifiConfigManager.getConfiguredNetworkWithPassword(network.networkId));

        // Now empty out 3 of the |wepKeys[]| and ensure that those keys have been reset correctly.
        for (int i = 1; i < network.wepKeys.length; i++) {
            wepKeys[i] = "";
        }
        wepTxKeyIdx = 0;
        assertAndSetNetworkWepKeysAndTxIndex(network, wepKeys, wepTxKeyIdx);

        verifyUpdateNetworkToWifiConfigManagerWithoutIpChange(network);
        WifiConfigurationTestUtil.assertConfigurationEqualForConfigManagerAddOrUpdate(
                network, mWifiConfigManager.getConfiguredNetworkWithPassword(network.networkId));

        // Now change the config to a PSK network config by resetting the remaining |wepKey[0]|
        // field and setting the |preSharedKey| and |allowedKeyManagement| fields.
        wepKeys[0] = "";
        wepTxKeyIdx = -1;
        assertAndSetNetworkWepKeysAndTxIndex(network, wepKeys, wepTxKeyIdx);
        network.allowedKeyManagement.clear();
        network.allowedKeyManagement.set(WifiConfiguration.KeyMgmt.WPA_PSK);
        assertAndSetNetworkPreSharedKey(network, WifiConfigurationTestUtil.TEST_PSK);

        verifyUpdateNetworkToWifiConfigManagerWithoutIpChange(network);
        WifiConfigurationTestUtil.assertConfigurationEqualForConfigManagerAddOrUpdate(
                network, mWifiConfigManager.getConfiguredNetworkWithPassword(network.networkId));
    }

    /**
     * Verifies the modification of a WifiEnteriseConfig using
     * {@link WifiConfigManager#addOrUpdateNetwork(WifiConfiguration, int)}.
     */
    @Test
    public void testUpdateWifiEnterpriseConfig() {
        WifiConfiguration network = WifiConfigurationTestUtil.createEapNetwork();
        verifyAddNetworkToWifiConfigManager(network);

        // Set the |password| field in WifiEnterpriseConfig and modify the config to PEAP/GTC.
        network.enterpriseConfig =
                WifiConfigurationTestUtil.createPEAPWifiEnterpriseConfigWithGTCPhase2();
        assertAndSetNetworkEnterprisePassword(network, "test");

        verifyUpdateNetworkToWifiConfigManagerWithoutIpChange(network);
        network.enterpriseConfig.setCaPath(WifiConfigurationTestUtil.TEST_CA_CERT_PATH);
        WifiConfigurationTestUtil.assertConfigurationEqualForConfigManagerAddOrUpdate(
                network, mWifiConfigManager.getConfiguredNetworkWithPassword(network.networkId));

        // Reset the |password| field in WifiEnterpriseConfig and modify the config to TLS/None.
        network.enterpriseConfig.setEapMethod(WifiEnterpriseConfig.Eap.TLS);
        network.enterpriseConfig.setPhase2Method(WifiEnterpriseConfig.Phase2.NONE);
        assertAndSetNetworkEnterprisePassword(network, "");

        verifyUpdateNetworkToWifiConfigManagerWithoutIpChange(network);
        WifiConfigurationTestUtil.assertConfigurationEqualForConfigManagerAddOrUpdate(
                network, mWifiConfigManager.getConfiguredNetworkWithPassword(network.networkId));
    }

    /**
     * Verifies the modification of a single network using
     * {@link WifiConfigManager#addOrUpdateNetwork(WifiConfiguration, int)} by passing in nulls
     * in all the publicly exposed fields.
     */
    @Test
    public void testUpdateSingleNetworkWithNullValues() {
        WifiConfiguration network = WifiConfigurationTestUtil.createEapNetwork();
        verifyAddNetworkToWifiConfigManager(network);

        // Save a copy of the original network for comparison.
        WifiConfiguration originalNetwork = new WifiConfiguration(network);

        // Now set all the public fields to null and try updating the network.
        network.allowedAuthAlgorithms.clear();
        network.allowedProtocols.clear();
        network.allowedKeyManagement.clear();
        network.allowedPairwiseCiphers.clear();
        network.allowedGroupCiphers.clear();
        network.enterpriseConfig = null;

        // Update the network.
        NetworkUpdateResult result = updateNetworkToWifiConfigManager(network);
        assertTrue(result.getNetworkId() != WifiConfiguration.INVALID_NETWORK_ID);
        assertFalse(result.isNewNetwork());

        // Verify no changes to the original network configuration.
        verifyNetworkUpdateBroadcast();
        verifyNetworkInConfigStoreData(originalNetwork);
        assertFalse(result.hasIpChanged());
        assertFalse(result.hasProxyChanged());

        // Copy over the updated debug params to the original network config before comparison.
        originalNetwork.lastUpdateUid = network.lastUpdateUid;
        originalNetwork.lastUpdateName = network.lastUpdateName;

        // Now verify that there was no change to the network configurations.
        WifiConfigurationTestUtil.assertConfigurationEqualForConfigManagerAddOrUpdate(
                originalNetwork,
                mWifiConfigManager.getConfiguredNetworkWithPassword(originalNetwork.networkId));
    }

    /**
     * Verifies the addition of a single network using
     * {@link WifiConfigManager#addOrUpdateNetwork(WifiConfiguration, int)} by passing in null
     * in IpConfiguraion fails.
     */
    @Test
    public void testAddSingleNetworkWithNullIpConfigurationFails() {
        WifiConfiguration network = WifiConfigurationTestUtil.createEapNetwork();
        network.setIpConfiguration(null);
        NetworkUpdateResult result =
                mWifiConfigManager.addOrUpdateNetwork(network, TEST_CREATOR_UID);
        assertFalse(result.isSuccess());
    }

    /**
     * Verifies that the modification of a single network using
     * {@link WifiConfigManager#addOrUpdateNetwork(WifiConfiguration, int)} does not modify
     * existing configuration if there is a failure.
     */
    @Test
    public void testUpdateSingleNetworkFailureDoesNotModifyOriginal() {
        WifiConfiguration network = WifiConfigurationTestUtil.createEapNetwork();
        network.enterpriseConfig =
                WifiConfigurationTestUtil.createPEAPWifiEnterpriseConfigWithGTCPhase2();
        verifyAddNetworkToWifiConfigManager(network);

        // Save a copy of the original network for comparison.
        WifiConfiguration originalNetwork = new WifiConfiguration(network);

        // Now modify the network's EAP method.
        network.enterpriseConfig =
                WifiConfigurationTestUtil.createTLSWifiEnterpriseConfigWithNonePhase2();

        // Fail this update because of cert installation failure.
        when(mWifiKeyStore
                .updateNetworkKeys(any(WifiConfiguration.class), any(WifiConfiguration.class)))
                .thenReturn(false);
        NetworkUpdateResult result =
                mWifiConfigManager.addOrUpdateNetwork(network, TEST_UPDATE_UID);
        assertTrue(result.getNetworkId() == WifiConfiguration.INVALID_NETWORK_ID);

        // Now verify that there was no change to the network configurations.
        WifiConfigurationTestUtil.assertConfigurationEqualForConfigManagerAddOrUpdate(
                originalNetwork,
                mWifiConfigManager.getConfiguredNetworkWithPassword(originalNetwork.networkId));
    }

    /**
     * Verifies the matching of networks with different encryption types with the
     * corresponding scan detail using
     * {@link WifiConfigManager#getConfiguredNetworkForScanDetailAndCache(ScanDetail)}.
     * The test also verifies that the provided scan detail was cached,
     */
    @Test
    public void testMatchScanDetailToNetworksAndCache() {
        // Create networks of different types and ensure that they're all matched using
        // the corresponding ScanDetail correctly.
        verifyAddSingleNetworkAndMatchScanDetailToNetworkAndCache(
                WifiConfigurationTestUtil.createOpenNetwork());
        verifyAddSingleNetworkAndMatchScanDetailToNetworkAndCache(
                WifiConfigurationTestUtil.createWepNetwork());
        verifyAddSingleNetworkAndMatchScanDetailToNetworkAndCache(
                WifiConfigurationTestUtil.createPskNetwork());
        verifyAddSingleNetworkAndMatchScanDetailToNetworkAndCache(
                WifiConfigurationTestUtil.createEapNetwork());
        verifyAddSingleNetworkAndMatchScanDetailToNetworkAndCache(
                WifiConfigurationTestUtil.createSaeNetwork());
        verifyAddSingleNetworkAndMatchScanDetailToNetworkAndCache(
                WifiConfigurationTestUtil.createOweNetwork());
        verifyAddSingleNetworkAndMatchScanDetailToNetworkAndCache(
                WifiConfigurationTestUtil.createEapSuiteBNetwork());
    }

    /**
     * Verifies that scan details with wrong SSID/authentication types are not matched using
     * {@link WifiConfigManager#getConfiguredNetworkForScanDetailAndCache(ScanDetail)}
     * to the added networks.
     */
    @Test
    public void testNoMatchScanDetailToNetwork() {
        // First create networks of different types.
        WifiConfiguration openNetwork = WifiConfigurationTestUtil.createOpenNetwork();
        WifiConfiguration wepNetwork = WifiConfigurationTestUtil.createWepNetwork();
        WifiConfiguration pskNetwork = WifiConfigurationTestUtil.createPskNetwork();
        WifiConfiguration eapNetwork = WifiConfigurationTestUtil.createEapNetwork();
        WifiConfiguration saeNetwork = WifiConfigurationTestUtil.createSaeNetwork();
        WifiConfiguration oweNetwork = WifiConfigurationTestUtil.createOweNetwork();
        WifiConfiguration eapSuiteBNetwork = WifiConfigurationTestUtil.createEapSuiteBNetwork();

        // Now add them to WifiConfigManager.
        verifyAddNetworkToWifiConfigManager(openNetwork);
        verifyAddNetworkToWifiConfigManager(wepNetwork);
        verifyAddNetworkToWifiConfigManager(pskNetwork);
        verifyAddNetworkToWifiConfigManager(eapNetwork);
        verifyAddNetworkToWifiConfigManager(saeNetwork);
        verifyAddNetworkToWifiConfigManager(oweNetwork);
        verifyAddNetworkToWifiConfigManager(eapSuiteBNetwork);

        // Now create fake scan detail corresponding to the networks.
        ScanDetail openNetworkScanDetail = createScanDetailForNetwork(openNetwork);
        ScanDetail wepNetworkScanDetail = createScanDetailForNetwork(wepNetwork);
        ScanDetail pskNetworkScanDetail = createScanDetailForNetwork(pskNetwork);
        ScanDetail eapNetworkScanDetail = createScanDetailForNetwork(eapNetwork);
        ScanDetail saeNetworkScanDetail = createScanDetailForNetwork(saeNetwork);
        ScanDetail oweNetworkScanDetail = createScanDetailForNetwork(oweNetwork);
        ScanDetail eapSuiteBNetworkScanDetail = createScanDetailForNetwork(eapSuiteBNetwork);

        // Now mix and match parameters from different scan details.
        openNetworkScanDetail.getScanResult().SSID =
                wepNetworkScanDetail.getScanResult().SSID;
        wepNetworkScanDetail.getScanResult().capabilities =
                pskNetworkScanDetail.getScanResult().capabilities;
        pskNetworkScanDetail.getScanResult().capabilities =
                eapNetworkScanDetail.getScanResult().capabilities;
        eapNetworkScanDetail.getScanResult().capabilities =
                saeNetworkScanDetail.getScanResult().capabilities;
        saeNetworkScanDetail.getScanResult().capabilities =
                oweNetworkScanDetail.getScanResult().capabilities;
        oweNetworkScanDetail.getScanResult().capabilities =
                eapSuiteBNetworkScanDetail.getScanResult().capabilities;
        eapSuiteBNetworkScanDetail.getScanResult().capabilities =
                openNetworkScanDetail.getScanResult().capabilities;


        // Try to lookup a saved network using the modified scan details. All of these should fail.
        assertNull(mWifiConfigManager.getConfiguredNetworkForScanDetailAndCache(
                openNetworkScanDetail));
        assertNull(mWifiConfigManager.getConfiguredNetworkForScanDetailAndCache(
                wepNetworkScanDetail));
        assertNull(mWifiConfigManager.getConfiguredNetworkForScanDetailAndCache(
                pskNetworkScanDetail));
        assertNull(mWifiConfigManager.getConfiguredNetworkForScanDetailAndCache(
                eapNetworkScanDetail));
        assertNull(mWifiConfigManager.getConfiguredNetworkForScanDetailAndCache(
                saeNetworkScanDetail));
        assertNull(mWifiConfigManager.getConfiguredNetworkForScanDetailAndCache(
                oweNetworkScanDetail));
        assertNull(mWifiConfigManager.getConfiguredNetworkForScanDetailAndCache(
                eapSuiteBNetworkScanDetail));

        // All the cache's should be empty as well.
        assertNull(mWifiConfigManager.getScanDetailCacheForNetwork(openNetwork.networkId));
        assertNull(mWifiConfigManager.getScanDetailCacheForNetwork(wepNetwork.networkId));
        assertNull(mWifiConfigManager.getScanDetailCacheForNetwork(pskNetwork.networkId));
        assertNull(mWifiConfigManager.getScanDetailCacheForNetwork(eapNetwork.networkId));
        assertNull(mWifiConfigManager.getScanDetailCacheForNetwork(saeNetwork.networkId));
        assertNull(mWifiConfigManager.getScanDetailCacheForNetwork(oweNetwork.networkId));
        assertNull(mWifiConfigManager.getScanDetailCacheForNetwork(eapSuiteBNetwork.networkId));
    }

    /**
     * Verifies that ScanDetail added for a network is cached correctly with network ID
     */
    @Test
    public void testUpdateScanDetailForNetwork() {
        // First add the provided network.
        WifiConfiguration testNetwork = WifiConfigurationTestUtil.createOpenNetwork();
        NetworkUpdateResult result = verifyAddNetworkToWifiConfigManager(testNetwork);

        // Now create a fake scan detail corresponding to the network.
        ScanDetail scanDetail = createScanDetailForNetwork(testNetwork);
        ScanResult scanResult = scanDetail.getScanResult();

        mWifiConfigManager.updateScanDetailForNetwork(result.getNetworkId(), scanDetail);

        // Now retrieve the scan detail cache and ensure that the new scan detail is in cache.
        ScanDetailCache retrievedScanDetailCache =
                mWifiConfigManager.getScanDetailCacheForNetwork(result.getNetworkId());
        assertEquals(1, retrievedScanDetailCache.size());
        ScanResult retrievedScanResult = retrievedScanDetailCache.getScanResult(scanResult.BSSID);

        ScanTestUtil.assertScanResultEquals(scanResult, retrievedScanResult);
    }

    /**
     * Verifies that ScanDetail added for a network is cached correctly without network ID
     */
    @Test
    public void testUpdateScanDetailCacheFromScanDetail() {
        // First add the provided network.
        WifiConfiguration testNetwork = WifiConfigurationTestUtil.createOpenNetwork();
        NetworkUpdateResult result = verifyAddNetworkToWifiConfigManager(testNetwork);

        // Now create a dummy scan detail corresponding to the network.
        ScanDetail scanDetail = createScanDetailForNetwork(testNetwork);
        ScanResult scanResult = scanDetail.getScanResult();

        mWifiConfigManager.updateScanDetailCacheFromScanDetail(scanDetail);

        // Now retrieve the scan detail cache and ensure that the new scan detail is in cache.
        ScanDetailCache retrievedScanDetailCache =
                mWifiConfigManager.getScanDetailCacheForNetwork(result.getNetworkId());
        assertEquals(1, retrievedScanDetailCache.size());
        ScanResult retrievedScanResult = retrievedScanDetailCache.getScanResult(scanResult.BSSID);

        ScanTestUtil.assertScanResultEquals(scanResult, retrievedScanResult);
    }

    /**
     * Verifies that scan detail cache is trimmed down when the size of the cache for a network
     * exceeds {@link WifiConfigManager#SCAN_CACHE_ENTRIES_MAX_SIZE}.
     */
    @Test
    public void testScanDetailCacheTrimForNetwork() {
        // Add a single network.
        WifiConfiguration openNetwork = WifiConfigurationTestUtil.createOpenNetwork();
        verifyAddNetworkToWifiConfigManager(openNetwork);

        ScanDetailCache scanDetailCache;
        String testBssidPrefix = "00:a5:b8:c9:45:";

        // Modify |BSSID| field in the scan result and add copies of scan detail
        // |SCAN_CACHE_ENTRIES_MAX_SIZE| times.
        int scanDetailNum = 1;
        for (; scanDetailNum <= WifiConfigManager.SCAN_CACHE_ENTRIES_MAX_SIZE; scanDetailNum++) {
            // Create fake scan detail caches with different BSSID for the network.
            ScanDetail scanDetail =
                    createScanDetailForNetwork(
                            openNetwork, String.format("%s%02x", testBssidPrefix, scanDetailNum));
            assertNotNull(
                    mWifiConfigManager.getConfiguredNetworkForScanDetailAndCache(scanDetail));

            // The size of scan detail cache should keep growing until it hits
            // |SCAN_CACHE_ENTRIES_MAX_SIZE|.
            scanDetailCache =
                    mWifiConfigManager.getScanDetailCacheForNetwork(openNetwork.networkId);
            assertEquals(scanDetailNum, scanDetailCache.size());
        }

        // Now add the |SCAN_CACHE_ENTRIES_MAX_SIZE + 1| entry. This should trigger the trim.
        ScanDetail scanDetail =
                createScanDetailForNetwork(
                        openNetwork, String.format("%s%02x", testBssidPrefix, scanDetailNum));
        assertNotNull(mWifiConfigManager.getConfiguredNetworkForScanDetailAndCache(scanDetail));

        // Retrieve the scan detail cache and ensure that the size was trimmed down to
        // |SCAN_CACHE_ENTRIES_TRIM_SIZE + 1|. The "+1" is to account for the new entry that
        // was added after the trim.
        scanDetailCache = mWifiConfigManager.getScanDetailCacheForNetwork(openNetwork.networkId);
        assertEquals(WifiConfigManager.SCAN_CACHE_ENTRIES_TRIM_SIZE + 1, scanDetailCache.size());
    }

    /**
     * Verifies that hasEverConnected is false for a newly added network.
     */
    @Test
    public void testAddNetworkHasEverConnectedFalse() {
        verifyAddNetworkHasEverConnectedFalse(WifiConfigurationTestUtil.createOpenNetwork());
    }

    /**
     * Verifies that hasEverConnected is false for a newly added network even when new config has
     * mistakenly set HasEverConnected to true.
     */
    @Test
    public void testAddNetworkOverridesHasEverConnectedWhenTrueInNewConfig() {
        WifiConfiguration openNetwork = WifiConfigurationTestUtil.createOpenNetwork();
        openNetwork.getNetworkSelectionStatus().setHasEverConnected(true);
        verifyAddNetworkHasEverConnectedFalse(openNetwork);
    }

    /**
     * Verify that the |HasEverConnected| is set when
     * {@link WifiConfigManager#updateNetworkAfterConnect(int)} is invoked.
     */
    @Test
    public void testUpdateConfigAfterConnectHasEverConnectedTrue() {
        WifiConfiguration openNetwork = WifiConfigurationTestUtil.createOpenNetwork();
        verifyAddNetworkHasEverConnectedFalse(openNetwork);
        verifyUpdateNetworkAfterConnectHasEverConnectedTrue(openNetwork.networkId);
    }

    /**
     * Verifies that hasEverConnected is cleared when a network config |preSharedKey| is updated.
     */
    @Test
    public void testUpdatePreSharedKeyClearsHasEverConnected() {
        WifiConfiguration pskNetwork = WifiConfigurationTestUtil.createPskNetwork();
        verifyAddNetworkHasEverConnectedFalse(pskNetwork);
        verifyUpdateNetworkAfterConnectHasEverConnectedTrue(pskNetwork.networkId);

        // Now update the same network with a different psk.
        String newPsk = "\"newpassword\"";
        assertFalse(pskNetwork.preSharedKey.equals(newPsk));
        pskNetwork.preSharedKey = newPsk;
        verifyUpdateNetworkWithCredentialChangeHasEverConnectedFalse(pskNetwork);
    }

    /**
     * Verifies that hasEverConnected is cleared when a network config |wepKeys| is updated.
     */
    @Test
    public void testUpdateWepKeysClearsHasEverConnected() {
        WifiConfiguration wepNetwork = WifiConfigurationTestUtil.createWepNetwork();
        verifyAddNetworkHasEverConnectedFalse(wepNetwork);
        verifyUpdateNetworkAfterConnectHasEverConnectedTrue(wepNetwork.networkId);

        // Now update the same network with a different wep.
        assertFalse(wepNetwork.wepKeys[0].equals("newpassword"));
        wepNetwork.wepKeys[0] = "newpassword";
        verifyUpdateNetworkWithCredentialChangeHasEverConnectedFalse(wepNetwork);
    }

    /**
     * Verifies that hasEverConnected is cleared when a network config |wepTxKeyIndex| is updated.
     */
    @Test
    public void testUpdateWepTxKeyClearsHasEverConnected() {
        WifiConfiguration wepNetwork = WifiConfigurationTestUtil.createWepNetwork();
        verifyAddNetworkHasEverConnectedFalse(wepNetwork);
        verifyUpdateNetworkAfterConnectHasEverConnectedTrue(wepNetwork.networkId);

        // Now update the same network with a different wep.
        assertFalse(wepNetwork.wepTxKeyIndex == 3);
        wepNetwork.wepTxKeyIndex = 3;
        verifyUpdateNetworkWithCredentialChangeHasEverConnectedFalse(wepNetwork);
    }

    /**
     * Verifies that hasEverConnected is cleared when a network config |allowedKeyManagement| is
     * updated.
     */
    @Test
    public void testUpdateAllowedKeyManagementClearsHasEverConnected() {
        WifiConfiguration pskNetwork = WifiConfigurationTestUtil.createPskNetwork();
        verifyAddNetworkHasEverConnectedFalse(pskNetwork);
        verifyUpdateNetworkAfterConnectHasEverConnectedTrue(pskNetwork.networkId);

        assertFalse(pskNetwork.allowedKeyManagement.get(WifiConfiguration.KeyMgmt.IEEE8021X));
        pskNetwork.allowedKeyManagement.clear();
        pskNetwork.allowedKeyManagement.set(WifiConfiguration.KeyMgmt.SAE);
        pskNetwork.requirePmf = true;
        verifyUpdateNetworkWithCredentialChangeHasEverConnectedFalse(pskNetwork);
    }

    /**
     * Verifies that hasEverConnected is cleared when a network config |allowedProtocol| is
     * updated.
     */
    @Test
    public void testUpdateProtocolsClearsHasEverConnected() {
        WifiConfiguration pskNetwork = WifiConfigurationTestUtil.createPskNetwork();
        verifyAddNetworkHasEverConnectedFalse(pskNetwork);
        verifyUpdateNetworkAfterConnectHasEverConnectedTrue(pskNetwork.networkId);

        assertFalse(pskNetwork.allowedProtocols.get(WifiConfiguration.Protocol.OSEN));
        pskNetwork.allowedProtocols.set(WifiConfiguration.Protocol.OSEN);
        verifyUpdateNetworkWithCredentialChangeHasEverConnectedFalse(pskNetwork);
    }

    /**
     * Verifies that hasEverConnected is cleared when a network config |allowedAuthAlgorithms| is
     * updated.
     */
    @Test
    public void testUpdateAllowedAuthAlgorithmsClearsHasEverConnected() {
        WifiConfiguration pskNetwork = WifiConfigurationTestUtil.createPskNetwork();
        verifyAddNetworkHasEverConnectedFalse(pskNetwork);
        verifyUpdateNetworkAfterConnectHasEverConnectedTrue(pskNetwork.networkId);

        assertFalse(pskNetwork.allowedAuthAlgorithms.get(WifiConfiguration.AuthAlgorithm.LEAP));
        pskNetwork.allowedAuthAlgorithms.set(WifiConfiguration.AuthAlgorithm.LEAP);
        verifyUpdateNetworkWithCredentialChangeHasEverConnectedFalse(pskNetwork);
    }

    /**
     * Verifies that hasEverConnected is cleared when a network config |allowedPairwiseCiphers| is
     * updated.
     */
    @Test
    public void testUpdateAllowedPairwiseCiphersClearsHasEverConnected() {
        WifiConfiguration pskNetwork = WifiConfigurationTestUtil.createPskNetwork();
        verifyAddNetworkHasEverConnectedFalse(pskNetwork);
        verifyUpdateNetworkAfterConnectHasEverConnectedTrue(pskNetwork.networkId);

        assertFalse(pskNetwork.allowedPairwiseCiphers.get(WifiConfiguration.PairwiseCipher.NONE));
        pskNetwork.allowedPairwiseCiphers.set(WifiConfiguration.PairwiseCipher.NONE);
        verifyUpdateNetworkWithCredentialChangeHasEverConnectedFalse(pskNetwork);
    }

    /**
     * Verifies that hasEverConnected is cleared when a network config |allowedGroup| is
     * updated.
     */
    @Test
    public void testUpdateAllowedGroupCiphersClearsHasEverConnected() {
        WifiConfiguration pskNetwork = WifiConfigurationTestUtil.createPskNetwork();
        verifyAddNetworkHasEverConnectedFalse(pskNetwork);
        verifyUpdateNetworkAfterConnectHasEverConnectedTrue(pskNetwork.networkId);

        assertTrue(pskNetwork.allowedGroupCiphers.get(WifiConfiguration.GroupCipher.WEP104));
        pskNetwork.allowedGroupCiphers.clear(WifiConfiguration.GroupCipher.WEP104);
        verifyUpdateNetworkWithCredentialChangeHasEverConnectedFalse(pskNetwork);
    }

    /**
     * Verifies that hasEverConnected is cleared when a network config |hiddenSSID| is
     * updated.
     */
    @Test
    public void testUpdateHiddenSSIDClearsHasEverConnected() {
        WifiConfiguration pskNetwork = WifiConfigurationTestUtil.createPskNetwork();
        verifyAddNetworkHasEverConnectedFalse(pskNetwork);
        verifyUpdateNetworkAfterConnectHasEverConnectedTrue(pskNetwork.networkId);

        assertFalse(pskNetwork.hiddenSSID);
        pskNetwork.hiddenSSID = true;
        verifyUpdateNetworkWithCredentialChangeHasEverConnectedFalse(pskNetwork);
    }

    /**
     * Verifies that hasEverConnected is cleared when a network config |requirePMF| is
     * updated.
     */
    @Test
    public void testUpdateRequirePMFClearsHasEverConnected() {
        WifiConfiguration pskNetwork = WifiConfigurationTestUtil.createPskNetwork();
        verifyAddNetworkHasEverConnectedFalse(pskNetwork);
        verifyUpdateNetworkAfterConnectHasEverConnectedTrue(pskNetwork.networkId);

        assertFalse(pskNetwork.requirePmf);
        pskNetwork.requirePmf = true;

        NetworkUpdateResult result =
                verifyUpdateNetworkToWifiConfigManagerWithoutIpChange(pskNetwork);
        WifiConfiguration retrievedNetwork =
                mWifiConfigManager.getConfiguredNetwork(result.getNetworkId());
        assertFalse("Updating network credentials config must clear hasEverConnected.",
                retrievedNetwork.getNetworkSelectionStatus().hasEverConnected());
        assertTrue(result.hasCredentialChanged());
    }

    /**
     * Verifies that hasEverConnected is cleared when a network config |enterpriseConfig| is
     * updated.
     */
    @Test
    public void testUpdateEnterpriseConfigClearsHasEverConnected() {
        WifiConfiguration eapNetwork = WifiConfigurationTestUtil.createEapNetwork();
        eapNetwork.enterpriseConfig =
                WifiConfigurationTestUtil.createPEAPWifiEnterpriseConfigWithGTCPhase2();
        verifyAddNetworkHasEverConnectedFalse(eapNetwork);
        verifyUpdateNetworkAfterConnectHasEverConnectedTrue(eapNetwork.networkId);

        assertFalse(eapNetwork.enterpriseConfig.getEapMethod() == WifiEnterpriseConfig.Eap.TLS);
        eapNetwork.enterpriseConfig.setEapMethod(WifiEnterpriseConfig.Eap.TLS);
        verifyUpdateNetworkWithCredentialChangeHasEverConnectedFalse(eapNetwork);
    }

    /**
     * Verifies that if the app sends back the masked passwords in an update, we ignore it.
     */
    @Test
    public void testUpdateIgnoresMaskedPasswords() {
        WifiConfiguration someRandomNetworkWithAllMaskedFields =
                WifiConfigurationTestUtil.createPskNetwork();
        someRandomNetworkWithAllMaskedFields.wepKeys = WifiConfigurationTestUtil.TEST_WEP_KEYS;
        someRandomNetworkWithAllMaskedFields.preSharedKey = WifiConfigurationTestUtil.TEST_PSK;
        someRandomNetworkWithAllMaskedFields.enterpriseConfig.setPassword(
                WifiConfigurationTestUtil.TEST_EAP_PASSWORD);

        NetworkUpdateResult result =
                verifyAddNetworkToWifiConfigManager(someRandomNetworkWithAllMaskedFields);

        // All of these passwords must be masked in this retrieved network config.
        WifiConfiguration retrievedNetworkWithMaskedPassword =
                mWifiConfigManager.getConfiguredNetwork(result.getNetworkId());
        assertPasswordsMaskedInWifiConfiguration(retrievedNetworkWithMaskedPassword);
        // Ensure that the passwords are present internally.
        WifiConfiguration retrievedNetworkWithPassword =
                mWifiConfigManager.getConfiguredNetworkWithPassword(result.getNetworkId());
        assertEquals(someRandomNetworkWithAllMaskedFields.preSharedKey,
                retrievedNetworkWithPassword.preSharedKey);
        assertEquals(someRandomNetworkWithAllMaskedFields.wepKeys,
                retrievedNetworkWithPassword.wepKeys);
        assertEquals(someRandomNetworkWithAllMaskedFields.enterpriseConfig.getPassword(),
                retrievedNetworkWithPassword.enterpriseConfig.getPassword());

        // Now update the same network config using the masked config.
        verifyUpdateNetworkToWifiConfigManager(retrievedNetworkWithMaskedPassword);

        // Retrieve the network config with password and ensure that they have not been overwritten
        // with *.
        retrievedNetworkWithPassword =
                mWifiConfigManager.getConfiguredNetworkWithPassword(result.getNetworkId());
        assertEquals(someRandomNetworkWithAllMaskedFields.preSharedKey,
                retrievedNetworkWithPassword.preSharedKey);
        assertEquals(someRandomNetworkWithAllMaskedFields.wepKeys,
                retrievedNetworkWithPassword.wepKeys);
        assertEquals(someRandomNetworkWithAllMaskedFields.enterpriseConfig.getPassword(),
                retrievedNetworkWithPassword.enterpriseConfig.getPassword());
    }

    /**
     * Verifies that randomized MAC address is masked out when we return
     * external configs except when explicitly asked for MAC address.
     */
    @Test
    public void testGetConfiguredNetworksMasksRandomizedMac() {
        int targetUidConfigNonCreator = TEST_CREATOR_UID + 100;

        WifiConfiguration config = WifiConfigurationTestUtil.createOpenNetwork();
        NetworkUpdateResult result = verifyAddNetworkToWifiConfigManager(config);

        // Verify that randomized MAC address is masked when obtaining saved networks from
        // invalid UID
        List<WifiConfiguration> configs = mWifiConfigManager.getSavedNetworks(Process.INVALID_UID);
        assertEquals(1, configs.size());
        assertRandomizedMacAddressMaskedInWifiConfiguration(configs.get(0));

        // Verify that randomized MAC address is unmasked when obtaining saved networks from
        // system UID
        configs = mWifiConfigManager.getSavedNetworks(Process.WIFI_UID);
        assertEquals(1, configs.size());
        String macAddress = configs.get(0).getRandomizedMacAddress().toString();
        assertNotEquals(WifiInfo.DEFAULT_MAC_ADDRESS, macAddress);

        // Verify that randomized MAC address is masked when obtaining saved networks from
        // (carrier app) non-creator of the config
        configs = mWifiConfigManager.getSavedNetworks(targetUidConfigNonCreator);
        assertEquals(1, configs.size());
        assertRandomizedMacAddressMaskedInWifiConfiguration(configs.get(0));

        // Verify that randomized MAC address is unmasked when obtaining saved networks from
        // (carrier app) creator of the config
        configs = mWifiConfigManager.getSavedNetworks(TEST_CREATOR_UID);
        assertEquals(1, configs.size());
        assertEquals(macAddress, configs.get(0).getRandomizedMacAddress().toString());

        // Verify that randomized MAC address is unmasked when getting list of privileged (with
        // password) configurations
        WifiConfiguration configWithRandomizedMac = mWifiConfigManager
                .getConfiguredNetworkWithPassword(result.getNetworkId());
        assertEquals(macAddress, configs.get(0).getRandomizedMacAddress().toString());

        // Ensure that the MAC address is present when asked for config with MAC address.
        configWithRandomizedMac = mWifiConfigManager
                .getConfiguredNetworkWithoutMasking(result.getNetworkId());
        assertEquals(macAddress, configs.get(0).getRandomizedMacAddress().toString());
    }

    /**
     * Verify that the aggressive randomization whitelist works for passpoints. (by checking FQDN)
     */
    @Test
    public void testShouldUseAggressiveRandomizationPasspoint() {
        WifiConfiguration c = WifiConfigurationTestUtil.createPasspointNetwork();
        // Adds SSID to the whitelist.
        Set<String> ssidList = new HashSet<>();
        ssidList.add(c.SSID);
        when(mDeviceConfigFacade.getAggressiveMacRandomizationSsidAllowlist())
                .thenReturn(ssidList);

        // Verify that if for passpoint networks we don't check for the SSID to be in the whitelist
        assertFalse(mWifiConfigManager.shouldUseAggressiveRandomization(c));

        // instead we check for the FQDN
        ssidList.clear();
        ssidList.add(c.FQDN);
        assertTrue(mWifiConfigManager.shouldUseAggressiveRandomization(c));
    }

    /**
     * Verify that when DeviceConfigFacade#isEnhancedMacRandomizationEnabled returns true, any
     * networks that already use randomized MAC use enhanced MAC randomization instead.
     */
    @Test
    public void testEnhanecedMacRandomizationIsEnabledGlobally() {
        when(mFrameworkFacade.getIntegerSetting(eq(mContext),
                eq(WifiConfigManager.ENHANCED_MAC_RANDOMIZATION_FEATURE_FORCE_ENABLE_FLAG),
                anyInt())).thenReturn(1);
        WifiConfiguration config = WifiConfigurationTestUtil.createOpenNetwork();
        assertTrue(mWifiConfigManager.shouldUseAggressiveRandomization(config));

        config.macRandomizationSetting = WifiConfiguration.RANDOMIZATION_NONE;
        assertFalse(mWifiConfigManager.shouldUseAggressiveRandomization(config));
    }

    /**
     * Verifies that getRandomizedMacAndUpdateIfNeeded updates the randomized MAC address and
     * |randomizedMacExpirationTimeMs| correctly.
     *
     * Then verify that getRandomizedMacAndUpdateIfNeeded sets the randomized MAC back to the
     * persistent MAC.
     */
    @Test
    public void testRandomizedMacUpdateAndRestore() {
        setUpWifiConfigurationForAggressiveRandomization();
        // get the aggressive randomized MAC address.
        WifiConfiguration config = getFirstInternalWifiConfiguration();
        final MacAddress aggressiveMac = config.getRandomizedMacAddress();
        assertNotEquals(WifiInfo.DEFAULT_MAC_ADDRESS, aggressiveMac.toString());
        assertEquals(TEST_WALLCLOCK_CREATION_TIME_MILLIS
                + WifiConfigManager.AGGRESSIVE_MAC_WAIT_AFTER_DISCONNECT_MS,
                config.randomizedMacExpirationTimeMs);

        // verify the new randomized mac should be different from the original mac.
        when(mClock.getWallClockMillis()).thenReturn(TEST_WALLCLOCK_CREATION_TIME_MILLIS
                + WifiConfigManager.AGGRESSIVE_MAC_WAIT_AFTER_DISCONNECT_MS + 1);
        MacAddress aggressiveMac2 = mWifiConfigManager.getRandomizedMacAndUpdateIfNeeded(config);

        // verify internal WifiConfiguration has MacAddress updated correctly by comparing the
        // MAC address from internal WifiConfiguration with the value returned by API.
        config = getFirstInternalWifiConfiguration();
        assertEquals(aggressiveMac2, config.getRandomizedMacAddress());
        assertNotEquals(aggressiveMac, aggressiveMac2);

        // Now disable aggressive randomization and verify the randomized MAC is changed back to
        // the persistent MAC.
        Set<String> blacklist = new HashSet<>();
        blacklist.add(config.SSID);
        when(mDeviceConfigFacade.getAggressiveMacRandomizationSsidBlocklist())
                .thenReturn(blacklist);
        MacAddress persistentMac = mWifiConfigManager.getRandomizedMacAndUpdateIfNeeded(config);

        // verify internal WifiConfiguration has MacAddress updated correctly by comparing the
        // MAC address from internal WifiConfiguration with the value returned by API.
        config = getFirstInternalWifiConfiguration();
        assertEquals(persistentMac, config.getRandomizedMacAddress());
        assertNotEquals(persistentMac, aggressiveMac);
        assertNotEquals(persistentMac, aggressiveMac2);
    }

    /**
     * Verifies that the updateRandomizedMacExpireTime method correctly updates the
     * |randomizedMacExpirationTimeMs| field of the given WifiConfiguration.
     */
    @Test
    public void testUpdateRandomizedMacExpireTime() {
        setUpWifiConfigurationForAggressiveRandomization();
        WifiConfiguration config = getFirstInternalWifiConfiguration();
        when(mClock.getWallClockMillis()).thenReturn(0L);

        // verify that |AGGRESSIVE_MAC_REFRESH_MS_MIN| is honored as the lower bound.
        long dhcpLeaseTimeInSeconds = (WifiConfigManager.AGGRESSIVE_MAC_REFRESH_MS_MIN / 1000) - 1;
        mWifiConfigManager.updateRandomizedMacExpireTime(config, dhcpLeaseTimeInSeconds);
        config = getFirstInternalWifiConfiguration();
        assertEquals(WifiConfigManager.AGGRESSIVE_MAC_REFRESH_MS_MIN,
                config.randomizedMacExpirationTimeMs);

        // verify that |AGGRESSIVE_MAC_REFRESH_MS_MAX| is honored as the upper bound.
        dhcpLeaseTimeInSeconds = (WifiConfigManager.AGGRESSIVE_MAC_REFRESH_MS_MAX / 1000) + 1;
        mWifiConfigManager.updateRandomizedMacExpireTime(config, dhcpLeaseTimeInSeconds);
        config = getFirstInternalWifiConfiguration();
        assertEquals(WifiConfigManager.AGGRESSIVE_MAC_REFRESH_MS_MAX,
                config.randomizedMacExpirationTimeMs);

        // finally verify setting a valid value between the upper and lower bounds.
        dhcpLeaseTimeInSeconds = (WifiConfigManager.AGGRESSIVE_MAC_REFRESH_MS_MIN / 1000) + 5;
        mWifiConfigManager.updateRandomizedMacExpireTime(config, dhcpLeaseTimeInSeconds);
        config = getFirstInternalWifiConfiguration();
        assertEquals(WifiConfigManager.AGGRESSIVE_MAC_REFRESH_MS_MIN + 5000,
                config.randomizedMacExpirationTimeMs);
    }

    /**
     * Verifies that the expiration time of the currently used aggressive MAC is set to the
     * maximum of some predefined time and the remaining DHCP lease duration at disconnect.
     */
    @Test
    public void testRandomizedMacExpirationTimeUpdatedAtDisconnect() {
        setUpWifiConfigurationForAggressiveRandomization();
        WifiConfiguration config = getFirstInternalWifiConfiguration();
        when(mClock.getWallClockMillis()).thenReturn(0L);

        // First set the DHCP expiration time to be longer than the predefined time.
        long dhcpLeaseTimeInSeconds = (WifiConfigManager.AGGRESSIVE_MAC_WAIT_AFTER_DISCONNECT_MS
                / 1000) + 1;
        mWifiConfigManager.updateRandomizedMacExpireTime(config, dhcpLeaseTimeInSeconds);
        config = getFirstInternalWifiConfiguration();
        long expirationTime = config.randomizedMacExpirationTimeMs;
        assertEquals(WifiConfigManager.AGGRESSIVE_MAC_WAIT_AFTER_DISCONNECT_MS + 1000,
                expirationTime);

        // Verify that network disconnect does not update the expiration time since the remaining
        // lease duration is greater.
        mWifiConfigManager.updateNetworkAfterDisconnect(config.networkId);
        config = getFirstInternalWifiConfiguration();
        assertEquals(expirationTime, config.randomizedMacExpirationTimeMs);

        // Simulate time moving forward, then verify that a network disconnection updates the
        // MAC address expiration time correctly.
        when(mClock.getWallClockMillis()).thenReturn(5000L);
        mWifiConfigManager.updateNetworkAfterDisconnect(config.networkId);
        config = getFirstInternalWifiConfiguration();
        assertEquals(WifiConfigManager.AGGRESSIVE_MAC_WAIT_AFTER_DISCONNECT_MS + 5000,
                config.randomizedMacExpirationTimeMs);
    }

    /**
     * Verifies that the randomized MAC address is not updated when insufficient time have past
     * since the previous update.
     */
    @Test
    public void testRandomizedMacIsNotUpdatedDueToTimeConstraint() {
        setUpWifiConfigurationForAggressiveRandomization();
        // get the persistent randomized MAC address.
        WifiConfiguration config = getFirstInternalWifiConfiguration();
        final MacAddress aggressiveMac = config.getRandomizedMacAddress();
        assertNotEquals(WifiInfo.DEFAULT_MAC_ADDRESS, aggressiveMac.toString());
        assertEquals(TEST_WALLCLOCK_CREATION_TIME_MILLIS
                + WifiConfigManager.AGGRESSIVE_MAC_WAIT_AFTER_DISCONNECT_MS,
                config.randomizedMacExpirationTimeMs);

        // verify that the randomized MAC is unchanged.
        when(mClock.getWallClockMillis()).thenReturn(TEST_WALLCLOCK_CREATION_TIME_MILLIS
                + WifiConfigManager.AGGRESSIVE_MAC_WAIT_AFTER_DISCONNECT_MS);
        MacAddress newMac = mWifiConfigManager.getRandomizedMacAndUpdateIfNeeded(config);
        assertEquals(aggressiveMac, newMac);
    }

    /**
     * Verifies that aggressive randomization SSID lists from DeviceConfig and overlay are being
     * combined together properly.
     */
    @Test
    public void testPerDeviceAggressiveRandomizationSsids() {
        // This will add the SSID to allowlist using DeviceConfig.
        setUpWifiConfigurationForAggressiveRandomization();
        WifiConfiguration config = getFirstInternalWifiConfiguration();
        MacAddress aggressiveMac = config.getRandomizedMacAddress();

        // add to aggressive randomization blocklist using overlay.
        mResources.setStringArray(R.array.config_wifi_aggressive_randomization_ssid_blocklist,
                new String[] {config.SSID});
        MacAddress persistentMac = mWifiConfigManager.getRandomizedMacAndUpdateIfNeeded(config);
        // verify that now the persistent randomized MAC is used.
        assertNotEquals(aggressiveMac, persistentMac);
    }

    private WifiConfiguration getFirstInternalWifiConfiguration() {
        List<WifiConfiguration> configs = mWifiConfigManager.getSavedNetworks(Process.WIFI_UID);
        assertEquals(1, configs.size());
        return configs.get(0);
    }

    private void setUpWifiConfigurationForAggressiveRandomization() {
        // sets up a WifiConfiguration for aggressive randomization.
        WifiConfiguration c = WifiConfigurationTestUtil.createOpenNetwork();
        // Adds the WifiConfiguration to aggressive randomization whitelist.
        Set<String> ssidList = new HashSet<>();
        ssidList.add(c.SSID);
        when(mDeviceConfigFacade.getAggressiveMacRandomizationSsidAllowlist())
                .thenReturn(ssidList);
        NetworkUpdateResult result = verifyAddNetworkToWifiConfigManager(c);
        mWifiConfigManager.updateNetworkAfterDisconnect(result.getNetworkId());

        // Verify the MAC address is valid, and is NOT calculated from the (SSID + security type)
        assertTrue(WifiConfiguration.isValidMacAddressForRandomization(
                getFirstInternalWifiConfiguration().getRandomizedMacAddress()));
        verify(mMacAddressUtil, never()).calculatePersistentMac(any(), any());
    }

    /**
     * Verifies that macRandomizationSetting is not masked out when MAC randomization is supported.
     */
    @Test
    public void testGetConfiguredNetworksNotMaskMacRandomizationSetting() {
        WifiConfiguration config = WifiConfigurationTestUtil.createOpenNetwork();
        NetworkUpdateResult result = verifyAddNetworkToWifiConfigManager(config);

        // Verify macRandomizationSetting is not masked out when feature is supported.
        List<WifiConfiguration> configs = mWifiConfigManager.getSavedNetworks(Process.WIFI_UID);
        assertEquals(1, configs.size());
        assertEquals(WifiConfiguration.RANDOMIZATION_PERSISTENT,
                configs.get(0).macRandomizationSetting);
    }

    /**
     * Verifies that macRandomizationSetting is masked out to WifiConfiguration.RANDOMIZATION_NONE
     * when MAC randomization is not supported on the device.
     */
    @Test
    public void testGetConfiguredNetworksMasksMacRandomizationSetting() {
        mResources.setBoolean(R.bool.config_wifi_connected_mac_randomization_supported, false);
        createWifiConfigManager();
        WifiConfiguration config = WifiConfigurationTestUtil.createOpenNetwork();
        NetworkUpdateResult result = verifyAddNetworkToWifiConfigManager(config);

        // Verify macRandomizationSetting is masked out when feature is unsupported.
        List<WifiConfiguration> configs = mWifiConfigManager.getSavedNetworks(Process.WIFI_UID);
        assertEquals(1, configs.size());
        assertEquals(WifiConfiguration.RANDOMIZATION_NONE, configs.get(0).macRandomizationSetting);
    }

    /**
     * Verifies that passwords are masked out when we return external configs except when
     * explicitly asked for them.
     */
    @Test
    public void testGetConfiguredNetworksMasksPasswords() {
        WifiConfiguration networkWithPasswords = WifiConfigurationTestUtil.createPskNetwork();
        networkWithPasswords.wepKeys = WifiConfigurationTestUtil.TEST_WEP_KEYS;
        networkWithPasswords.preSharedKey = WifiConfigurationTestUtil.TEST_PSK;
        networkWithPasswords.enterpriseConfig.setPassword(
                WifiConfigurationTestUtil.TEST_EAP_PASSWORD);

        NetworkUpdateResult result = verifyAddNetworkToWifiConfigManager(networkWithPasswords);

        // All of these passwords must be masked in this retrieved network config.
        WifiConfiguration retrievedNetworkWithMaskedPassword =
                mWifiConfigManager.getConfiguredNetwork(result.getNetworkId());
        assertPasswordsMaskedInWifiConfiguration(retrievedNetworkWithMaskedPassword);

        // Ensure that the passwords are present when asked for configs with passwords.
        WifiConfiguration retrievedNetworkWithPassword =
                mWifiConfigManager.getConfiguredNetworkWithPassword(result.getNetworkId());
        assertEquals(networkWithPasswords.preSharedKey, retrievedNetworkWithPassword.preSharedKey);
        assertEquals(networkWithPasswords.wepKeys, retrievedNetworkWithPassword.wepKeys);
        assertEquals(networkWithPasswords.enterpriseConfig.getPassword(),
                retrievedNetworkWithPassword.enterpriseConfig.getPassword());

        retrievedNetworkWithPassword =
                mWifiConfigManager.getConfiguredNetworkWithoutMasking(result.getNetworkId());
        assertEquals(networkWithPasswords.preSharedKey, retrievedNetworkWithPassword.preSharedKey);
        assertEquals(networkWithPasswords.wepKeys, retrievedNetworkWithPassword.wepKeys);
        assertEquals(networkWithPasswords.enterpriseConfig.getPassword(),
                retrievedNetworkWithPassword.enterpriseConfig.getPassword());
    }

    /**
     * Verifies the linking of networks when they have the same default GW Mac address in
     * {@link WifiConfigManager#getOrCreateScanDetailCacheForNetwork(WifiConfiguration)}.
     */
    @Test
    public void testNetworkLinkUsingGwMacAddress() {
        WifiConfiguration network1 = WifiConfigurationTestUtil.createPskNetwork();
        WifiConfiguration network2 = WifiConfigurationTestUtil.createPskNetwork();
        WifiConfiguration network3 = WifiConfigurationTestUtil.createPskNetwork();
        verifyAddNetworkToWifiConfigManager(network1);
        verifyAddNetworkToWifiConfigManager(network2);
        verifyAddNetworkToWifiConfigManager(network3);

        // Set the same default GW mac address for all of the networks.
        assertTrue(mWifiConfigManager.setNetworkDefaultGwMacAddress(
                network1.networkId, TEST_DEFAULT_GW_MAC_ADDRESS));
        assertTrue(mWifiConfigManager.setNetworkDefaultGwMacAddress(
                network2.networkId, TEST_DEFAULT_GW_MAC_ADDRESS));
        assertTrue(mWifiConfigManager.setNetworkDefaultGwMacAddress(
                network3.networkId, TEST_DEFAULT_GW_MAC_ADDRESS));

        // Now create fake scan detail corresponding to the networks.
        ScanDetail networkScanDetail1 = createScanDetailForNetwork(network1);
        ScanDetail networkScanDetail2 = createScanDetailForNetwork(network2);
        ScanDetail networkScanDetail3 = createScanDetailForNetwork(network3);

        // Now save all these scan details corresponding to each of this network and expect
        // all of these networks to be linked with each other.
        assertNotNull(mWifiConfigManager.getConfiguredNetworkForScanDetailAndCache(
                networkScanDetail1));
        assertNotNull(mWifiConfigManager.getConfiguredNetworkForScanDetailAndCache(
                networkScanDetail2));
        assertNotNull(mWifiConfigManager.getConfiguredNetworkForScanDetailAndCache(
                networkScanDetail3));

        List<WifiConfiguration> retrievedNetworks =
                mWifiConfigManager.getConfiguredNetworks();
        for (WifiConfiguration network : retrievedNetworks) {
            assertEquals(2, network.linkedConfigurations.size());
            for (WifiConfiguration otherNetwork : retrievedNetworks) {
                if (otherNetwork == network) {
                    continue;
                }
                assertNotNull(network.linkedConfigurations.get(otherNetwork.getKey()));
            }
        }
    }

    /**
     * Verifies the linking of networks when they have scan results with same first 16 ASCII of
     * bssid in
     * {@link WifiConfigManager#getOrCreateScanDetailCacheForNetwork(WifiConfiguration)}.
     */
    @Test
    public void testNetworkLinkUsingBSSIDMatch() {
        WifiConfiguration network1 = WifiConfigurationTestUtil.createPskNetwork();
        WifiConfiguration network2 = WifiConfigurationTestUtil.createPskNetwork();
        WifiConfiguration network3 = WifiConfigurationTestUtil.createPskNetwork();
        verifyAddNetworkToWifiConfigManager(network1);
        verifyAddNetworkToWifiConfigManager(network2);
        verifyAddNetworkToWifiConfigManager(network3);

        // Create scan results with bssid which is different in only the last char.
        ScanDetail networkScanDetail1 = createScanDetailForNetwork(network1, "af:89:56:34:56:67");
        ScanDetail networkScanDetail2 = createScanDetailForNetwork(network2, "af:89:56:34:56:68");
        ScanDetail networkScanDetail3 = createScanDetailForNetwork(network3, "af:89:56:34:56:69");

        // Now save all these scan details corresponding to each of this network and expect
        // all of these networks to be linked with each other.
        assertNotNull(mWifiConfigManager.getConfiguredNetworkForScanDetailAndCache(
                networkScanDetail1));
        assertNotNull(mWifiConfigManager.getConfiguredNetworkForScanDetailAndCache(
                networkScanDetail2));
        assertNotNull(mWifiConfigManager.getConfiguredNetworkForScanDetailAndCache(
                networkScanDetail3));

        List<WifiConfiguration> retrievedNetworks =
                mWifiConfigManager.getConfiguredNetworks();
        for (WifiConfiguration network : retrievedNetworks) {
            assertEquals(2, network.linkedConfigurations.size());
            for (WifiConfiguration otherNetwork : retrievedNetworks) {
                if (otherNetwork == network) {
                    continue;
                }
                assertNotNull(network.linkedConfigurations.get(otherNetwork.getKey()));
            }
        }
    }

    /**
     * Verifies the linking of networks does not happen for non WPA networks when they have scan
     * results with same first 16 ASCII of bssid in
     * {@link WifiConfigManager#getOrCreateScanDetailCacheForNetwork(WifiConfiguration)}.
     */
    @Test
    public void testNoNetworkLinkUsingBSSIDMatchForNonWpaNetworks() {
        WifiConfiguration network1 = WifiConfigurationTestUtil.createOpenNetwork();
        WifiConfiguration network2 = WifiConfigurationTestUtil.createPskNetwork();
        verifyAddNetworkToWifiConfigManager(network1);
        verifyAddNetworkToWifiConfigManager(network2);

        // Create scan results with bssid which is different in only the last char.
        ScanDetail networkScanDetail1 = createScanDetailForNetwork(network1, "af:89:56:34:56:67");
        ScanDetail networkScanDetail2 = createScanDetailForNetwork(network2, "af:89:56:34:56:68");

        assertNotNull(mWifiConfigManager.getConfiguredNetworkForScanDetailAndCache(
                networkScanDetail1));
        assertNotNull(mWifiConfigManager.getConfiguredNetworkForScanDetailAndCache(
                networkScanDetail2));

        List<WifiConfiguration> retrievedNetworks =
                mWifiConfigManager.getConfiguredNetworks();
        for (WifiConfiguration network : retrievedNetworks) {
            assertNull(network.linkedConfigurations);
        }
    }

    /**
     * Verifies the linking of networks does not happen for networks with more than
     * {@link WifiConfigManager#LINK_CONFIGURATION_MAX_SCAN_CACHE_ENTRIES} scan
     * results with same first 16 ASCII of bssid in
     * {@link WifiConfigManager#getOrCreateScanDetailCacheForNetwork(WifiConfiguration)}.
     */
    @Test
    public void testNoNetworkLinkUsingBSSIDMatchForNetworksWithHighScanDetailCacheSize() {
        WifiConfiguration network1 = WifiConfigurationTestUtil.createPskNetwork();
        WifiConfiguration network2 = WifiConfigurationTestUtil.createPskNetwork();
        verifyAddNetworkToWifiConfigManager(network1);
        verifyAddNetworkToWifiConfigManager(network2);

        // Create 7 scan results with bssid which is different in only the last char.
        String test_bssid_base = "af:89:56:34:56:6";
        int scan_result_num = 0;
        for (; scan_result_num < WifiConfigManager.LINK_CONFIGURATION_MAX_SCAN_CACHE_ENTRIES + 1;
             scan_result_num++) {
<<<<<<< HEAD
            ScanDetail networkScanDetail =
                    createScanDetailForNetwork(
                            network1, test_bssid_base + Integer.toString(scan_result_num));
            assertNotNull(
                    mWifiConfigManager.getConfiguredNetworkForScanDetailAndCache(
                            networkScanDetail));
        }

        // Now add 1 scan result to the other network with bssid which is different in only the
        // last char.
        ScanDetail networkScanDetail2 =
                createScanDetailForNetwork(
                        network2, test_bssid_base + Integer.toString(scan_result_num++));
        assertNotNull(mWifiConfigManager.getConfiguredNetworkForScanDetailAndCache(
                networkScanDetail2));

        List<WifiConfiguration> retrievedNetworks =
                mWifiConfigManager.getConfiguredNetworks();
        for (WifiConfiguration network : retrievedNetworks) {
            assertNull(network.linkedConfigurations);
        }
    }

    /**
     * Verifies the linking of networks when they have scan results with same first 16 ASCII of
     * bssid in {@link WifiConfigManager#getOrCreateScanDetailCacheForNetwork(WifiConfiguration)}
     * and then subsequently delinked when the networks have default gateway set which do not match.
     */
    @Test
    public void testNetworkLinkUsingBSSIDMatchAndThenUnlinkDueToGwMacAddress() {
        WifiConfiguration network1 = WifiConfigurationTestUtil.createPskNetwork();
        WifiConfiguration network2 = WifiConfigurationTestUtil.createPskNetwork();
        verifyAddNetworkToWifiConfigManager(network1);
        verifyAddNetworkToWifiConfigManager(network2);

        // Create scan results with bssid which is different in only the last char.
        ScanDetail networkScanDetail1 = createScanDetailForNetwork(network1, "af:89:56:34:56:67");
        ScanDetail networkScanDetail2 = createScanDetailForNetwork(network2, "af:89:56:34:56:68");

        // Now save all these scan details corresponding to each of this network and expect
        // all of these networks to be linked with each other.
        assertNotNull(mWifiConfigManager.getConfiguredNetworkForScanDetailAndCache(
                networkScanDetail1));
        assertNotNull(mWifiConfigManager.getConfiguredNetworkForScanDetailAndCache(
                networkScanDetail2));

        List<WifiConfiguration> retrievedNetworks =
                mWifiConfigManager.getConfiguredNetworks();
        for (WifiConfiguration network : retrievedNetworks) {
            assertEquals(1, network.linkedConfigurations.size());
            for (WifiConfiguration otherNetwork : retrievedNetworks) {
                if (otherNetwork == network) {
                    continue;
                }
                assertNotNull(network.linkedConfigurations.get(otherNetwork.configKey()));
            }
        }

        // Now Set different GW mac address for both the networks and ensure they're unlinked.
        assertTrue(mWifiConfigManager.setNetworkDefaultGwMacAddress(
                network1.networkId, "de:ad:fe:45:23:34"));
        assertTrue(mWifiConfigManager.setNetworkDefaultGwMacAddress(
                network2.networkId, "ad:de:fe:45:23:34"));

        // Add some fake scan results again to re-evaluate the linking of networks.
        assertNotNull(mWifiConfigManager.getConfiguredNetworkForScanDetailAndCache(
                createScanDetailForNetwork(network1, "af:89:56:34:45:67")));
        assertNotNull(mWifiConfigManager.getConfiguredNetworkForScanDetailAndCache(
                createScanDetailForNetwork(network1, "af:89:56:34:45:68")));

        retrievedNetworks = mWifiConfigManager.getConfiguredNetworks();
        for (WifiConfiguration network : retrievedNetworks) {
            assertNull(network.linkedConfigurations);
        }
    }

    /**
     * Verifies the creation of channel list using
     * {@link WifiConfigManager#fetchChannelSetForNetworkForPartialScan(int, long, int)}.
     */
    @Test
    public void testFetchChannelSetForNetwork() {
        WifiConfiguration network = WifiConfigurationTestUtil.createPskNetwork();
        verifyAddNetworkToWifiConfigManager(network);

        // Create 5 scan results with different bssid's & frequencies.
        String test_bssid_base = "af:89:56:34:56:6";
        for (int i = 0; i < TEST_FREQ_LIST.length; i++) {
            ScanDetail networkScanDetail =
                    createScanDetailForNetwork(
                            network, test_bssid_base + Integer.toString(i), 0, TEST_FREQ_LIST[i]);
            assertNotNull(
                    mWifiConfigManager.getConfiguredNetworkForScanDetailAndCache(
                            networkScanDetail));

        }
        assertEquals(new HashSet<Integer>(Arrays.asList(TEST_FREQ_LIST)),
                mWifiConfigManager.fetchChannelSetForNetworkForPartialScan(network.networkId, 1,
                        TEST_FREQ_LIST[4]));
    }

    /**
     * Verifies the creation of channel list using
     * {@link WifiConfigManager#fetchChannelSetForNetworkForPartialScan(int, long, int)} and
     * ensures that the frequenecy of the currently connected network is in the returned
     * channel set.
     */
    @Test
    public void testFetchChannelSetForNetworkIncludeCurrentNetwork() {
        WifiConfiguration network = WifiConfigurationTestUtil.createPskNetwork();
        verifyAddNetworkToWifiConfigManager(network);

        // Create 5 scan results with different bssid's & frequencies.
        String test_bssid_base = "af:89:56:34:56:6";
        for (int i = 0; i < TEST_FREQ_LIST.length; i++) {
            ScanDetail networkScanDetail =
                    createScanDetailForNetwork(
                            network, test_bssid_base + Integer.toString(i), 0, TEST_FREQ_LIST[i]);
            assertNotNull(
                    mWifiConfigManager.getConfiguredNetworkForScanDetailAndCache(
                            networkScanDetail));

        }

        // Currently connected network frequency 2427 is not in the TEST_FREQ_LIST
        Set<Integer> freqs = mWifiConfigManager.fetchChannelSetForNetworkForPartialScan(
                network.networkId, 1, 2427);

        assertEquals(true, freqs.contains(2427));
    }

    /**
     * Verifies the creation of channel list using
     * {@link WifiConfigManager#fetchChannelSetForNetworkForPartialScan(int, long, int)} and
     * ensures that scan results which have a timestamp  beyond the provided age are not used
     * in the channel list.
     */
    @Test
    public void testFetchChannelSetForNetworkIgnoresStaleScanResults() {
        WifiConfiguration network = WifiConfigurationTestUtil.createPskNetwork();
        verifyAddNetworkToWifiConfigManager(network);

        long wallClockBase = 0;
        // Create 5 scan results with different bssid's & frequencies.
        String test_bssid_base = "af:89:56:34:56:6";
        for (int i = 0; i < TEST_FREQ_LIST.length; i++) {
            // Increment the seen value in the scan results for each of them.
            when(mClock.getWallClockMillis()).thenReturn(wallClockBase + i);
            ScanDetail networkScanDetail =
                    createScanDetailForNetwork(
                            network, test_bssid_base + Integer.toString(i), 0, TEST_FREQ_LIST[i]);
            assertNotNull(
                    mWifiConfigManager.getConfiguredNetworkForScanDetailAndCache(
                            networkScanDetail));

        }
        int ageInMillis = 4;
        // Now fetch only scan results which are 4 millis stale. This should ignore the first
        // scan result.
        assertEquals(
                new HashSet<>(Arrays.asList(
                        Arrays.copyOfRange(
                                TEST_FREQ_LIST,
                                TEST_FREQ_LIST.length - ageInMillis, TEST_FREQ_LIST.length))),
                mWifiConfigManager.fetchChannelSetForNetworkForPartialScan(
                        network.networkId, ageInMillis, TEST_FREQ_LIST[4]));
    }

    /**
     * Verifies the creation of channel list using
     * {@link WifiConfigManager#fetchChannelSetForNetworkForPartialScan(int, long, int)} and
     * ensures that the list size does not exceed the max configured for the device.
     */
    @Test
    public void testFetchChannelSetForNetworkIsLimitedToConfiguredSize() {
        // Need to recreate the WifiConfigManager instance for this test to modify the config
        // value which is read only in the constructor.
        int maxListSize = 3;
        mResources.setInteger(
                R.integer.config_wifi_framework_associated_partial_scan_max_num_active_channels,
                maxListSize);
        createWifiConfigManager();

        WifiConfiguration network = WifiConfigurationTestUtil.createPskNetwork();
        verifyAddNetworkToWifiConfigManager(network);

        // Create 5 scan results with different bssid's & frequencies.
        String test_bssid_base = "af:89:56:34:56:6";
        for (int i = 0; i < TEST_FREQ_LIST.length; i++) {
            ScanDetail networkScanDetail =
                    createScanDetailForNetwork(
                            network, test_bssid_base + Integer.toString(i), 0, TEST_FREQ_LIST[i]);
            assertNotNull(
                    mWifiConfigManager.getConfiguredNetworkForScanDetailAndCache(
                            networkScanDetail));

        }
        // Ensure that the fetched list size is limited.
        assertEquals(maxListSize,
                mWifiConfigManager.fetchChannelSetForNetworkForPartialScan(
                        network.networkId, 1, TEST_FREQ_LIST[4]).size());
    }

    /**
     * Verifies the creation of channel list using
     * {@link WifiConfigManager#fetchChannelSetForNetworkForPartialScan(int, long, int)} and
     * ensures that scan results from linked networks are used in the channel list.
     */
    @Test
    public void testFetchChannelSetForNetworkIncludesLinkedNetworks() {
        WifiConfiguration network1 = WifiConfigurationTestUtil.createPskNetwork();
        WifiConfiguration network2 = WifiConfigurationTestUtil.createPskNetwork();
        verifyAddNetworkToWifiConfigManager(network1);
        verifyAddNetworkToWifiConfigManager(network2);

        String test_bssid_base = "af:89:56:34:56:6";
        int TEST_FREQ_LISTIdx = 0;
        // Create 3 scan results with different bssid's & frequencies for network 1.
        for (; TEST_FREQ_LISTIdx < TEST_FREQ_LIST.length / 2; TEST_FREQ_LISTIdx++) {
            ScanDetail networkScanDetail =
                    createScanDetailForNetwork(
                            network1, test_bssid_base + Integer.toString(TEST_FREQ_LISTIdx), 0,
                            TEST_FREQ_LIST[TEST_FREQ_LISTIdx]);
            assertNotNull(
                    mWifiConfigManager.getConfiguredNetworkForScanDetailAndCache(
                            networkScanDetail));

        }
        // Create 3 scan results with different bssid's & frequencies for network 2.
        for (; TEST_FREQ_LISTIdx < TEST_FREQ_LIST.length; TEST_FREQ_LISTIdx++) {
=======
>>>>>>> c984b444
            ScanDetail networkScanDetail =
                    createScanDetailForNetwork(
                            network1, test_bssid_base + Integer.toString(scan_result_num));
            assertNotNull(
                    mWifiConfigManager.getConfiguredNetworkForScanDetailAndCache(
                            networkScanDetail));
        }

        // Now add 1 scan result to the other network with bssid which is different in only the
        // last char.
        ScanDetail networkScanDetail2 =
                createScanDetailForNetwork(
                        network2, test_bssid_base + Integer.toString(scan_result_num++));
        assertNotNull(mWifiConfigManager.getConfiguredNetworkForScanDetailAndCache(
                networkScanDetail2));

        List<WifiConfiguration> retrievedNetworks =
                mWifiConfigManager.getConfiguredNetworks();
        for (WifiConfiguration network : retrievedNetworks) {
            assertNull(network.linkedConfigurations);
        }
    }

    /**
     * Verifies the linking of networks when they have scan results with same first 16 ASCII of
     * bssid in {@link WifiConfigManager#getOrCreateScanDetailCacheForNetwork(WifiConfiguration)}
     * and then subsequently delinked when the networks have default gateway set which do not match.
     */
    @Test
    public void testNetworkLinkUsingBSSIDMatchAndThenUnlinkDueToGwMacAddress() {
        WifiConfiguration network1 = WifiConfigurationTestUtil.createPskNetwork();
        WifiConfiguration network2 = WifiConfigurationTestUtil.createPskNetwork();
        verifyAddNetworkToWifiConfigManager(network1);
        verifyAddNetworkToWifiConfigManager(network2);

        // Create scan results with bssid which is different in only the last char.
        ScanDetail networkScanDetail1 = createScanDetailForNetwork(network1, "af:89:56:34:56:67");
        ScanDetail networkScanDetail2 = createScanDetailForNetwork(network2, "af:89:56:34:56:68");

        // Now save all these scan details corresponding to each of this network and expect
        // all of these networks to be linked with each other.
        assertNotNull(mWifiConfigManager.getConfiguredNetworkForScanDetailAndCache(
                networkScanDetail1));
        assertNotNull(mWifiConfigManager.getConfiguredNetworkForScanDetailAndCache(
                networkScanDetail2));

        List<WifiConfiguration> retrievedNetworks =
                mWifiConfigManager.getConfiguredNetworks();
        for (WifiConfiguration network : retrievedNetworks) {
            assertEquals(1, network.linkedConfigurations.size());
            for (WifiConfiguration otherNetwork : retrievedNetworks) {
                if (otherNetwork == network) {
                    continue;
                }
                assertNotNull(network.linkedConfigurations.get(otherNetwork.getKey()));
            }
        }

        // Now Set different GW mac address for both the networks and ensure they're unlinked.
        assertTrue(mWifiConfigManager.setNetworkDefaultGwMacAddress(
                network1.networkId, "de:ad:fe:45:23:34"));
        assertTrue(mWifiConfigManager.setNetworkDefaultGwMacAddress(
                network2.networkId, "ad:de:fe:45:23:34"));

        // Add some dummy scan results again to re-evaluate the linking of networks.
        assertNotNull(mWifiConfigManager.getConfiguredNetworkForScanDetailAndCache(
                createScanDetailForNetwork(network1, "af:89:56:34:45:67")));
        assertNotNull(mWifiConfigManager.getConfiguredNetworkForScanDetailAndCache(
                createScanDetailForNetwork(network1, "af:89:56:34:45:68")));

        retrievedNetworks = mWifiConfigManager.getConfiguredNetworks();
        for (WifiConfiguration network : retrievedNetworks) {
            assertNull(network.linkedConfigurations);
        }
    }

    /**
     * Verifies the foreground user switch using {@link WifiConfigManager#handleUserSwitch(int)}
     * and ensures that any shared private networks networkId is not changed.
     * Test scenario:
     * 1. Load the shared networks from shared store and user 1 store.
     * 2. Switch to user 2 and ensure that the shared network's Id is not changed.
     */
    @Test
    public void testHandleUserSwitchDoesNotChangeSharedNetworksId() throws Exception {
        int user1 = TEST_DEFAULT_USER;
        int user2 = TEST_DEFAULT_USER + 1;
        setupUserProfiles(user2);

        int appId = 674;
        long currentTimeMs = 67823;
        when(mClock.getWallClockMillis()).thenReturn(currentTimeMs);

        // Create 3 networks. 1 for user1, 1 for user2 and 1 shared.
        final WifiConfiguration user1Network = WifiConfigurationTestUtil.createPskNetwork();
        user1Network.shared = false;
        user1Network.creatorUid = UserHandle.getUid(user1, appId);
        final WifiConfiguration user2Network = WifiConfigurationTestUtil.createPskNetwork();
        user2Network.shared = false;
        user2Network.creatorUid = UserHandle.getUid(user2, appId);
        final WifiConfiguration sharedNetwork1 = WifiConfigurationTestUtil.createPskNetwork();
        final WifiConfiguration sharedNetwork2 = WifiConfigurationTestUtil.createPskNetwork();

        // Set up the store data that is loaded initially.
        List<WifiConfiguration> sharedNetworks = new ArrayList<WifiConfiguration>() {
            {
                add(sharedNetwork1);
                add(sharedNetwork2);
            }
        };
        List<WifiConfiguration> user1Networks = new ArrayList<WifiConfiguration>() {
            {
                add(user1Network);
            }
        };
        setupStoreDataForRead(sharedNetworks, user1Networks);
        assertTrue(mWifiConfigManager.loadFromStore());
        verify(mWifiConfigStore).read();

        // Fetch the network ID's assigned to the shared networks initially.
        int sharedNetwork1Id = WifiConfiguration.INVALID_NETWORK_ID;
        int sharedNetwork2Id = WifiConfiguration.INVALID_NETWORK_ID;
        List<WifiConfiguration> retrievedNetworks =
                mWifiConfigManager.getConfiguredNetworksWithPasswords();
        for (WifiConfiguration network : retrievedNetworks) {
            if (network.getKey().equals(sharedNetwork1.getKey())) {
                sharedNetwork1Id = network.networkId;
            } else if (network.getKey().equals(sharedNetwork2.getKey())) {
                sharedNetwork2Id = network.networkId;
            }
        }
        assertTrue(sharedNetwork1Id != WifiConfiguration.INVALID_NETWORK_ID);
        assertTrue(sharedNetwork2Id != WifiConfiguration.INVALID_NETWORK_ID);
        assertFalse(mWifiConfigManager.isNetworkTemporarilyDisabledByUser(TEST_SSID));

        // Set up the user 2 store data that is loaded at user switch.
        List<WifiConfiguration> user2Networks = new ArrayList<WifiConfiguration>() {
            {
                add(user2Network);
            }
        };
        setupStoreDataForUserRead(user2Networks, new HashMap<>());
        // Now switch the user to user 2 and ensure that shared network's IDs have not changed.
        when(mUserManager.isUserUnlockingOrUnlocked(UserHandle.of(user2))).thenReturn(true);
        mWifiConfigManager.handleUserSwitch(user2);
        verify(mWifiConfigStore).switchUserStoresAndRead(any(List.class));

        // Again fetch the network ID's assigned to the shared networks and ensure they have not
        // changed.
        int updatedSharedNetwork1Id = WifiConfiguration.INVALID_NETWORK_ID;
        int updatedSharedNetwork2Id = WifiConfiguration.INVALID_NETWORK_ID;
        retrievedNetworks = mWifiConfigManager.getConfiguredNetworksWithPasswords();
        for (WifiConfiguration network : retrievedNetworks) {
            if (network.getKey().equals(sharedNetwork1.getKey())) {
                updatedSharedNetwork1Id = network.networkId;
            } else if (network.getKey().equals(sharedNetwork2.getKey())) {
                updatedSharedNetwork2Id = network.networkId;
            }
        }
        assertEquals(sharedNetwork1Id, updatedSharedNetwork1Id);
        assertEquals(sharedNetwork2Id, updatedSharedNetwork2Id);
        assertFalse(mWifiConfigManager.isNetworkTemporarilyDisabledByUser(TEST_SSID));
    }

    /**
     * Verifies the foreground user switch using {@link WifiConfigManager#handleUserSwitch(int)}
     * and ensures that any old user private networks are not visible anymore.
     * Test scenario:
     * 1. Load the shared networks from shared store and user 1 store.
     * 2. Switch to user 2 and ensure that the user 1's private network has been removed.
     */
    @Test
    public void testHandleUserSwitchRemovesOldUserPrivateNetworks() throws Exception {
        int user1 = TEST_DEFAULT_USER;
        int user2 = TEST_DEFAULT_USER + 1;
        setupUserProfiles(user2);

        int appId = 674;

        // Create 3 networks. 1 for user1, 1 for user2 and 1 shared.
        final WifiConfiguration user1Network = WifiConfigurationTestUtil.createPskNetwork();
        user1Network.shared = false;
        user1Network.creatorUid = UserHandle.getUid(user1, appId);
        final WifiConfiguration user2Network = WifiConfigurationTestUtil.createPskNetwork();
        user2Network.shared = false;
        user2Network.creatorUid = UserHandle.getUid(user2, appId);
        final WifiConfiguration sharedNetwork = WifiConfigurationTestUtil.createPskNetwork();

        // Set up the store data that is loaded initially.
        List<WifiConfiguration> sharedNetworks = new ArrayList<WifiConfiguration>() {
            {
                add(sharedNetwork);
            }
        };
        List<WifiConfiguration> user1Networks = new ArrayList<WifiConfiguration>() {
            {
                add(user1Network);
            }
        };
        setupStoreDataForRead(sharedNetworks, user1Networks);
        assertTrue(mWifiConfigManager.loadFromStore());
        verify(mWifiConfigStore).read();

        // Fetch the network ID assigned to the user 1 network initially.
        int user1NetworkId = WifiConfiguration.INVALID_NETWORK_ID;
        List<WifiConfiguration> retrievedNetworks =
                mWifiConfigManager.getConfiguredNetworksWithPasswords();
        for (WifiConfiguration network : retrievedNetworks) {
            if (network.getKey().equals(user1Network.getKey())) {
                user1NetworkId = network.networkId;
            }
        }

        // Set up the user 2 store data that is loaded at user switch.
        List<WifiConfiguration> user2Networks = new ArrayList<WifiConfiguration>() {
            {
                add(user2Network);
            }
        };
        setupStoreDataForUserRead(user2Networks, new HashMap<>());
        // Now switch the user to user 2 and ensure that user 1's private network has been removed.
        when(mUserManager.isUserUnlockingOrUnlocked(UserHandle.of(user2))).thenReturn(true);
        Set<Integer> removedNetworks = mWifiConfigManager.handleUserSwitch(user2);
        verify(mWifiConfigStore).switchUserStoresAndRead(any(List.class));
        assertTrue((removedNetworks.size() == 1) && (removedNetworks.contains(user1NetworkId)));

        // Set the expected networks to be |sharedNetwork| and |user2Network|.
        List<WifiConfiguration> expectedNetworks = new ArrayList<WifiConfiguration>() {
            {
                add(sharedNetwork);
                add(user2Network);
            }
        };
        WifiConfigurationTestUtil.assertConfigurationsEqualForConfigManagerAddOrUpdate(
                expectedNetworks, mWifiConfigManager.getConfiguredNetworksWithPasswords());

        // Send another user switch  indication with the same user 2. This should be ignored and
        // hence should not remove any new networks.
        when(mUserManager.isUserUnlockingOrUnlocked(UserHandle.of(user2))).thenReturn(true);
        removedNetworks = mWifiConfigManager.handleUserSwitch(user2);
        assertTrue(removedNetworks.isEmpty());
    }

    /**
     * Verifies the foreground user switch using {@link WifiConfigManager#handleUserSwitch(int)}
     * and ensures that user switch from a user with no private networks is handled.
     * Test scenario:
     * 1. Load the shared networks from shared store and emptu user 1 store.
     * 2. Switch to user 2 and ensure that no private networks were removed.
     */
    @Test
    public void testHandleUserSwitchWithNoOldUserPrivateNetworks() throws Exception {
        int user1 = TEST_DEFAULT_USER;
        int user2 = TEST_DEFAULT_USER + 1;
        setupUserProfiles(user2);

        int appId = 674;

        // Create 2 networks. 1 for user2 and 1 shared.
        final WifiConfiguration user2Network = WifiConfigurationTestUtil.createPskNetwork();
        user2Network.shared = false;
        user2Network.creatorUid = UserHandle.getUid(user2, appId);
        final WifiConfiguration sharedNetwork = WifiConfigurationTestUtil.createPskNetwork();

        // Set up the store data that is loaded initially.
        List<WifiConfiguration> sharedNetworks = new ArrayList<WifiConfiguration>() {
            {
                add(sharedNetwork);
            }
        };
        setupStoreDataForRead(sharedNetworks, new ArrayList<>());
        assertTrue(mWifiConfigManager.loadFromStore());
        verify(mWifiConfigStore).read();

        // Set up the user 2 store data that is loaded at user switch.
        List<WifiConfiguration> user2Networks = new ArrayList<WifiConfiguration>() {
            {
                add(user2Network);
            }
        };
        setupStoreDataForUserRead(user2Networks, new HashMap<>());
        // Now switch the user to user 2 and ensure that no private network has been removed.
        when(mUserManager.isUserUnlockingOrUnlocked(UserHandle.of(user2))).thenReturn(true);
        Set<Integer> removedNetworks = mWifiConfigManager.handleUserSwitch(user2);
        verify(mWifiConfigStore).switchUserStoresAndRead(any(List.class));
        assertTrue(removedNetworks.isEmpty());
    }

    /**
     * Verifies the foreground user switch using {@link WifiConfigManager#handleUserSwitch(int)}
     * and ensures that any non current user private networks are moved to shared store file.
     * This test simulates the following test case:
     * 1. Loads the shared networks from shared store at bootup.
     * 2. Load the private networks from user store on user 1 unlock.
     * 3. Switch to user 2 and ensure that the user 2's private network has been moved to user 2's
     * private store file.
     */
    @Test
    public void testHandleUserSwitchPushesOtherPrivateNetworksToSharedStore() throws Exception {
        int user1 = TEST_DEFAULT_USER;
        int user2 = TEST_DEFAULT_USER + 1;
        setupUserProfiles(user2);

        int appId = 674;

        // Create 3 networks. 1 for user1, 1 for user2 and 1 shared.
        final WifiConfiguration user1Network = WifiConfigurationTestUtil.createPskNetwork();
        user1Network.shared = false;
        user1Network.creatorUid = UserHandle.getUid(user1, appId);
        when(mWifiPermissionsUtil.checkNetworkSettingsPermission(user1Network.creatorUid))
                .thenReturn(false);

        final WifiConfiguration user2Network = WifiConfigurationTestUtil.createPskNetwork();
        user2Network.shared = false;
        user2Network.creatorUid = UserHandle.getUid(user2, appId);
        when(mWifiPermissionsUtil.checkNetworkSettingsPermission(user2Network.creatorUid))
                .thenReturn(false);

        final WifiConfiguration sharedNetwork = WifiConfigurationTestUtil.createPskNetwork();

        // Set up the shared store data that is loaded at bootup. User 2's private network
        // is still in shared store because they have not yet logged-in after upgrade.
        List<WifiConfiguration> sharedNetworks = new ArrayList<WifiConfiguration>() {
            {
                add(sharedNetwork);
                add(user2Network);
            }
        };
        setupStoreDataForRead(sharedNetworks, new ArrayList<>());
        assertTrue(mWifiConfigManager.loadFromStore());
        verify(mWifiConfigStore).read();

        // Set up the user store data that is loaded at user unlock.
        List<WifiConfiguration> userNetworks = new ArrayList<WifiConfiguration>() {
            {
                add(user1Network);
            }
        };
        setupStoreDataForUserRead(userNetworks, new HashMap<>());
        mWifiConfigManager.handleUserUnlock(user1);
        verify(mWifiConfigStore).switchUserStoresAndRead(any(List.class));
        // Capture the written data for the user 1 and ensure that it corresponds to what was
        // setup.
        Pair<List<WifiConfiguration>, List<WifiConfiguration>> writtenNetworkList =
                captureWriteNetworksListStoreData();
        WifiConfigurationTestUtil.assertConfigurationsEqualForConfigManagerAddOrUpdate(
                sharedNetworks, writtenNetworkList.first);
        WifiConfigurationTestUtil.assertConfigurationsEqualForConfigManagerAddOrUpdate(
                userNetworks, writtenNetworkList.second);

        // Now switch the user to user2 and ensure that user 2's private network has been moved to
        // the user store.
        when(mUserManager.isUserUnlockingOrUnlocked(UserHandle.of(user2))).thenReturn(true);
        mWifiConfigManager.handleUserSwitch(user2);
        // Set the expected network list before comparing. user1Network should be in shared data.
        // Note: In the real world, user1Network will no longer be visible now because it should
        // already be in user1's private store file. But, we're purposefully exposing it
        // via |loadStoreData| to test if other user's private networks are pushed to shared store.
        List<WifiConfiguration> expectedSharedNetworks = new ArrayList<WifiConfiguration>() {
            {
                add(sharedNetwork);
                add(user1Network);
            }
        };
        List<WifiConfiguration> expectedUserNetworks = new ArrayList<WifiConfiguration>() {
            {
                add(user2Network);
            }
        };
        // Capture the first written data triggered for saving the old user's network
        // configurations.
        writtenNetworkList = captureWriteNetworksListStoreData();
        WifiConfigurationTestUtil.assertConfigurationsEqualForConfigManagerAddOrUpdate(
                sharedNetworks, writtenNetworkList.first);
        WifiConfigurationTestUtil.assertConfigurationsEqualForConfigManagerAddOrUpdate(
                userNetworks, writtenNetworkList.second);

        // Now capture the next written data triggered after the switch and ensure that user 2's
        // network is now in user store data.
        writtenNetworkList = captureWriteNetworksListStoreData();
        WifiConfigurationTestUtil.assertConfigurationsEqualForConfigManagerAddOrUpdate(
                expectedSharedNetworks, writtenNetworkList.first);
        WifiConfigurationTestUtil.assertConfigurationsEqualForConfigManagerAddOrUpdate(
                expectedUserNetworks, writtenNetworkList.second);
    }

    /**
     * Verify that unlocking an user that owns a legacy Passpoint configuration (which is stored
     * temporarily in the share store) will migrate it to PasspointManager and removed from
     * the list of configured networks.
     *
     * @throws Exception
     */
    @Test
    public void testHandleUserUnlockRemovePasspointConfigFromSharedConfig() throws Exception {
        int user1 = TEST_DEFAULT_USER;
        int appId = 674;

        final WifiConfiguration passpointConfig =
                WifiConfigurationTestUtil.createPasspointNetwork();
        passpointConfig.creatorUid = UserHandle.getUid(user1, appId);
        passpointConfig.isLegacyPasspointConfig = true;

        // Set up the shared store data to contain one legacy Passpoint configuration.
        List<WifiConfiguration> sharedNetworks = new ArrayList<WifiConfiguration>() {
            {
                add(passpointConfig);
            }
        };
        setupStoreDataForRead(sharedNetworks, new ArrayList<>());
        assertTrue(mWifiConfigManager.loadFromStore());
        verify(mWifiConfigStore).read();
        assertEquals(1, mWifiConfigManager.getConfiguredNetworks().size());

        // Unlock the owner of the legacy Passpoint configuration, verify it is removed from
        // the configured networks (migrated to PasspointManager).
        setupStoreDataForUserRead(new ArrayList<WifiConfiguration>(), new HashMap<>());
        mWifiConfigManager.handleUserUnlock(user1);
        verify(mWifiConfigStore).switchUserStoresAndRead(any(List.class));
        Pair<List<WifiConfiguration>, List<WifiConfiguration>> writtenNetworkList =
                captureWriteNetworksListStoreData();
        assertTrue(writtenNetworkList.first.isEmpty());
        assertTrue(writtenNetworkList.second.isEmpty());
        assertTrue(mWifiConfigManager.getConfiguredNetworks().isEmpty());
    }

    /**
     * Verifies the foreground user switch using {@link WifiConfigManager#handleUserSwitch(int)}
     * and {@link WifiConfigManager#handleUserUnlock(int)} and ensures that the new store is
     * read immediately if the user is unlocked during the switch.
     */
    @Test
    public void testHandleUserSwitchWhenUnlocked() throws Exception {
        int user1 = TEST_DEFAULT_USER;
        int user2 = TEST_DEFAULT_USER + 1;
        setupUserProfiles(user2);

        // Set up the internal data first.
        assertTrue(mWifiConfigManager.loadFromStore());

        setupStoreDataForUserRead(new ArrayList<>(), new HashMap<>());
        // user2 is unlocked and switched to foreground.
        when(mUserManager.isUserUnlockingOrUnlocked(UserHandle.of(user2))).thenReturn(true);
        mWifiConfigManager.handleUserSwitch(user2);
        // Ensure that the read was invoked.
        mContextConfigStoreMockOrder.verify(mWifiConfigStore)
                .switchUserStoresAndRead(any(List.class));
    }

    /**
     * Verifies the foreground user switch using {@link WifiConfigManager#handleUserSwitch(int)}
     * and {@link WifiConfigManager#handleUserUnlock(int)} and ensures that the new store is not
     * read until the user is unlocked.
     */
    @Test
    public void testHandleUserSwitchWhenLocked() throws Exception {
        int user1 = TEST_DEFAULT_USER;
        int user2 = TEST_DEFAULT_USER + 1;
        setupUserProfiles(user2);

        // Set up the internal data first.
        assertTrue(mWifiConfigManager.loadFromStore());

        // user2 is locked and switched to foreground.
        when(mUserManager.isUserUnlockingOrUnlocked(UserHandle.of(user2))).thenReturn(false);
        mWifiConfigManager.handleUserSwitch(user2);

        // Ensure that the read was not invoked.
        mContextConfigStoreMockOrder.verify(mWifiConfigStore, never())
                .switchUserStoresAndRead(any(List.class));

        // Now try unlocking some other user (user1), this should be ignored.
        mWifiConfigManager.handleUserUnlock(user1);
        mContextConfigStoreMockOrder.verify(mWifiConfigStore, never())
                .switchUserStoresAndRead(any(List.class));

        setupStoreDataForUserRead(new ArrayList<>(), new HashMap<>());
        // Unlock the user2 and ensure that we read the data now.
        mWifiConfigManager.handleUserUnlock(user2);
        mContextConfigStoreMockOrder.verify(mWifiConfigStore)
                .switchUserStoresAndRead(any(List.class));
    }

    /**
     * Verifies that the user stop handling using {@link WifiConfigManager#handleUserStop(int)}
     * and ensures that the store is written only when the foreground user is stopped.
     */
    @Test
    public void testHandleUserStop() throws Exception {
        int user1 = TEST_DEFAULT_USER;
        int user2 = TEST_DEFAULT_USER + 1;
        setupUserProfiles(user2);

        // Set up the internal data first.
        assertTrue(mWifiConfigManager.loadFromStore());

        // Try stopping background user2 first, this should not do anything.
        when(mUserManager.isUserUnlockingOrUnlocked(UserHandle.of(user2))).thenReturn(false);
        mWifiConfigManager.handleUserStop(user2);
        mContextConfigStoreMockOrder.verify(mWifiConfigStore, never())
                .switchUserStoresAndRead(any(List.class));

        // Now try stopping the foreground user1, this should trigger a write to store.
        mWifiConfigManager.handleUserStop(user1);
        mContextConfigStoreMockOrder.verify(mWifiConfigStore, never())
                .switchUserStoresAndRead(any(List.class));
        mContextConfigStoreMockOrder.verify(mWifiConfigStore).write(anyBoolean());
    }

    /**
     * Verifies that the user stop handling using {@link WifiConfigManager#handleUserStop(int)}
     * and ensures that the shared data is not lost when the foreground user is stopped.
     */
    @Test
    public void testHandleUserStopDoesNotClearSharedData() throws Exception {
        int user1 = TEST_DEFAULT_USER;

        //
        // Setup the database for the user before initiating stop.
        //
        int appId = 674;
        // Create 2 networks. 1 for user1, and 1 shared.
        final WifiConfiguration user1Network = WifiConfigurationTestUtil.createPskNetwork();
        user1Network.shared = false;
        user1Network.creatorUid = UserHandle.getUid(user1, appId);
        final WifiConfiguration sharedNetwork = WifiConfigurationTestUtil.createPskNetwork();

        // Set up the store data that is loaded initially.
        List<WifiConfiguration> sharedNetworks = new ArrayList<WifiConfiguration>() {
            {
                add(sharedNetwork);
            }
        };
        List<WifiConfiguration> user1Networks = new ArrayList<WifiConfiguration>() {
            {
                add(user1Network);
            }
        };
        setupStoreDataForRead(sharedNetworks, user1Networks);
        assertTrue(mWifiConfigManager.loadFromStore());
        verify(mWifiConfigStore).read();

        // Ensure that we have 2 networks in the database before the stop.
        assertEquals(2, mWifiConfigManager.getConfiguredNetworks().size());

        mWifiConfigManager.handleUserStop(user1);

        // Ensure that we only have 1 shared network in the database after the stop.
        assertEquals(1, mWifiConfigManager.getConfiguredNetworks().size());
        assertEquals(sharedNetwork.SSID, mWifiConfigManager.getConfiguredNetworks().get(0).SSID);
    }

    /**
     * Verifies the foreground user unlock via {@link WifiConfigManager#handleUserUnlock(int)}
     * results in a store read after bootup.
     */
    @Test
    public void testHandleUserUnlockAfterBootup() throws Exception {
        int user1 = TEST_DEFAULT_USER;

        // Set up the internal data first.
        assertTrue(mWifiConfigManager.loadFromStore());
        mContextConfigStoreMockOrder.verify(mWifiConfigStore).read();
        mContextConfigStoreMockOrder.verify(mWifiConfigStore, never()).write(anyBoolean());
        mContextConfigStoreMockOrder.verify(mWifiConfigStore, never())
                .switchUserStoresAndRead(any(List.class));

        setupStoreDataForUserRead(new ArrayList<>(), new HashMap<>());
        // Unlock the user1 (default user) for the first time and ensure that we read the data.
        mWifiConfigManager.handleUserUnlock(user1);
        mContextConfigStoreMockOrder.verify(mWifiConfigStore, never()).read();
        mContextConfigStoreMockOrder.verify(mWifiConfigStore)
                .switchUserStoresAndRead(any(List.class));
        mContextConfigStoreMockOrder.verify(mWifiConfigStore).write(anyBoolean());
    }

    /**
     * Verifies that the store read after bootup received after
     * foreground user unlock via {@link WifiConfigManager#handleUserUnlock(int)}
     * results in a user store read.
     */
    @Test
    public void testHandleBootupAfterUserUnlock() throws Exception {
        int user1 = TEST_DEFAULT_USER;

        // Unlock the user1 (default user) for the first time and ensure that we don't read the
        // data.
        mWifiConfigManager.handleUserUnlock(user1);
        mContextConfigStoreMockOrder.verify(mWifiConfigStore, never()).read();
        mContextConfigStoreMockOrder.verify(mWifiConfigStore, never()).write(anyBoolean());
        mContextConfigStoreMockOrder.verify(mWifiConfigStore, never())
                .switchUserStoresAndRead(any(List.class));

        setupStoreDataForUserRead(new ArrayList<WifiConfiguration>(), new HashMap<>());
        // Read from store now.
        assertTrue(mWifiConfigManager.loadFromStore());
        mContextConfigStoreMockOrder.verify(mWifiConfigStore)
                .setUserStores(any(List.class));
        mContextConfigStoreMockOrder.verify(mWifiConfigStore).read();
    }

    /**
     * Verifies that the store read after bootup received after
     * a user switch via {@link WifiConfigManager#handleUserSwitch(int)}
     * results in a user store read.
     */
    @Test
    public void testHandleBootupAfterUserSwitch() throws Exception {
        int user1 = TEST_DEFAULT_USER;
        int user2 = TEST_DEFAULT_USER + 1;
        setupUserProfiles(user2);

        // Switch from user1 to user2 and ensure that we don't read or write any data
        // (need to wait for loadFromStore invocation).
        mWifiConfigManager.handleUserSwitch(user2);
        mContextConfigStoreMockOrder.verify(mWifiConfigStore, never()).read();
        mContextConfigStoreMockOrder.verify(mWifiConfigStore, never()).write(anyBoolean());
        mContextConfigStoreMockOrder.verify(mWifiConfigStore, never())
                .switchUserStoresAndRead(any(List.class));

        // Now load from the store.
        assertTrue(mWifiConfigManager.loadFromStore());
        mContextConfigStoreMockOrder.verify(mWifiConfigStore).read();

        // Unlock the user2 and ensure that we read from the user store.
        setupStoreDataForUserRead(new ArrayList<>(), new HashMap<>());
        mWifiConfigManager.handleUserUnlock(user2);
        mContextConfigStoreMockOrder.verify(mWifiConfigStore)
                .switchUserStoresAndRead(any(List.class));
    }

    /**
     * Verifies that the store read after bootup received after
     * a previous user unlock and user switch via {@link WifiConfigManager#handleUserSwitch(int)}
     * results in a user store read.
     */
    @Test
    public void testHandleBootupAfterPreviousUserUnlockAndSwitch() throws Exception {
        int user1 = TEST_DEFAULT_USER;
        int user2 = TEST_DEFAULT_USER + 1;
        setupUserProfiles(user2);

        // Unlock the user1 (default user) for the first time and ensure that we don't read the data
        // (need to wait for loadFromStore invocation).
        mWifiConfigManager.handleUserUnlock(user1);
        mContextConfigStoreMockOrder.verify(mWifiConfigStore, never()).read();
        mContextConfigStoreMockOrder.verify(mWifiConfigStore, never()).write(anyBoolean());
        mContextConfigStoreMockOrder.verify(mWifiConfigStore, never())
                .switchUserStoresAndRead(any(List.class));

        // Switch from user1 to user2 and ensure that we don't read or write any data
        // (need to wait for loadFromStore invocation).
        mWifiConfigManager.handleUserSwitch(user2);
        mContextConfigStoreMockOrder.verify(mWifiConfigStore, never()).read();
        mContextConfigStoreMockOrder.verify(mWifiConfigStore, never()).write(anyBoolean());
        mContextConfigStoreMockOrder.verify(mWifiConfigStore, never())
                .switchUserStoresAndRead(any(List.class));

        // Now load from the store.
        assertTrue(mWifiConfigManager.loadFromStore());
        mContextConfigStoreMockOrder.verify(mWifiConfigStore).read();

        // Unlock the user2 and ensure that we read from the user store.
        setupStoreDataForUserRead(new ArrayList<>(), new HashMap<>());
        mWifiConfigManager.handleUserUnlock(user2);
        mContextConfigStoreMockOrder.verify(mWifiConfigStore)
                .switchUserStoresAndRead(any(List.class));
    }

    /**
     * Verifies that the store read after bootup received after
     * a user switch and unlock of a previous user via {@link WifiConfigManager#
     * handleUserSwitch(int)} results in a user store read.
     */
    @Test
    public void testHandleBootupAfterUserSwitchAndPreviousUserUnlock() throws Exception {
        int user1 = TEST_DEFAULT_USER;
        int user2 = TEST_DEFAULT_USER + 1;
        setupUserProfiles(user2);

        // Switch from user1 to user2 and ensure that we don't read or write any data
        // (need to wait for loadFromStore invocation).
        mWifiConfigManager.handleUserSwitch(user2);
        mContextConfigStoreMockOrder.verify(mWifiConfigStore, never()).read();
        mContextConfigStoreMockOrder.verify(mWifiConfigStore, never()).write(anyBoolean());
        mContextConfigStoreMockOrder.verify(mWifiConfigStore, never())
                .switchUserStoresAndRead(any(List.class));

        // Unlock the user1 for the first time and ensure that we don't read the data
        mWifiConfigManager.handleUserUnlock(user1);
        mContextConfigStoreMockOrder.verify(mWifiConfigStore, never()).read();
        mContextConfigStoreMockOrder.verify(mWifiConfigStore, never()).write(anyBoolean());
        mContextConfigStoreMockOrder.verify(mWifiConfigStore, never())
                .switchUserStoresAndRead(any(List.class));

        // Now load from the store.
        assertTrue(mWifiConfigManager.loadFromStore());
        mContextConfigStoreMockOrder.verify(mWifiConfigStore).read();

        // Unlock the user2 and ensure that we read from the user store.
        setupStoreDataForUserRead(new ArrayList<>(), new HashMap<>());
        mWifiConfigManager.handleUserUnlock(user2);
        mContextConfigStoreMockOrder.verify(mWifiConfigStore)
                .switchUserStoresAndRead(any(List.class));
    }

    /**
     * Verifies the foreground user unlock via {@link WifiConfigManager#handleUserUnlock(int)} does
     * not always result in a store read unless the user had switched or just booted up.
     */
    @Test
    public void testHandleUserUnlockWithoutSwitchOrBootup() throws Exception {
        int user1 = TEST_DEFAULT_USER;
        int user2 = TEST_DEFAULT_USER + 1;
        setupUserProfiles(user2);

        // Set up the internal data first.
        assertTrue(mWifiConfigManager.loadFromStore());

        setupStoreDataForUserRead(new ArrayList<>(), new HashMap<>());
        // user2 is unlocked and switched to foreground.
        when(mUserManager.isUserUnlockingOrUnlocked(UserHandle.of(user2))).thenReturn(true);
        mWifiConfigManager.handleUserSwitch(user2);
        // Ensure that the read was invoked.
        mContextConfigStoreMockOrder.verify(mWifiConfigStore)
                .switchUserStoresAndRead(any(List.class));

        // Unlock the user2 again and ensure that we don't read the data now.
        mWifiConfigManager.handleUserUnlock(user2);
        mContextConfigStoreMockOrder.verify(mWifiConfigStore, never())
                .switchUserStoresAndRead(any(List.class));
    }

    /**
     * Verifies the private network addition using
     * {@link WifiConfigManager#addOrUpdateNetwork(WifiConfiguration, int)}
     * by a non foreground user is rejected.
     */
    @Test
    public void testAddNetworkUsingBackgroundUserUId() throws Exception {
        int user2 = TEST_DEFAULT_USER + 1;
        setupUserProfiles(user2);

        int creatorUid = UserHandle.getUid(user2, 674);

        when(mWifiPermissionsUtil.checkNetworkSettingsPermission(creatorUid)).thenReturn(false);

        // Create a network for user2 try adding it. This should be rejected.
        final WifiConfiguration user2Network = WifiConfigurationTestUtil.createPskNetwork();
        NetworkUpdateResult result = addNetworkToWifiConfigManager(user2Network, creatorUid);
        assertFalse(result.isSuccess());
    }

    /**
     * Verifies the private network addition using
     * {@link WifiConfigManager#addOrUpdateNetwork(WifiConfiguration, int)}
     * by SysUI is always accepted.
     */
    @Test
    public void testAddNetworkUsingSysUiUid() throws Exception {
        // Set up the user profiles stuff. Needed for |WifiConfigurationUtil.isVisibleToAnyProfile|
        int user2 = TEST_DEFAULT_USER + 1;
        setupUserProfiles(user2);

        when(mUserManager.isUserUnlockingOrUnlocked(UserHandle.of(user2))).thenReturn(false);
        mWifiConfigManager.handleUserSwitch(user2);

        when(mWifiPermissionsUtil.checkNetworkSettingsPermission(TEST_SYSUI_UID)).thenReturn(true);

        // Create a network for user2 try adding it. This should be rejected.
        final WifiConfiguration user2Network = WifiConfigurationTestUtil.createPskNetwork();
        NetworkUpdateResult result = addNetworkToWifiConfigManager(user2Network, TEST_SYSUI_UID);
        assertTrue(result.isSuccess());
    }

    /**
     * Verifies the loading of networks using {@link WifiConfigManager#loadFromStore()}
     * attempts to read from the stores even when the store files are not present.
     */
    @Test
    public void testFreshInstallLoadFromStore() throws Exception {
        assertTrue(mWifiConfigManager.loadFromStore());

        verify(mWifiConfigStore).read();

        assertTrue(mWifiConfigManager.getConfiguredNetworksWithPasswords().isEmpty());
    }

    /**
     * Verifies the loading of networks using {@link WifiConfigManager#loadFromStore()}
     * attempts to read from the stores even if the store files are not present and the
     * user unlock already comes in.
     */
    @Test
    public void testFreshInstallLoadFromStoreAfterUserUnlock() throws Exception {
        int user1 = TEST_DEFAULT_USER;

        // Unlock the user1 (default user) for the first time and ensure that we don't read the
        // data.
        mWifiConfigManager.handleUserUnlock(user1);
        verify(mWifiConfigStore, never()).read();

        // Read from store now.
        assertTrue(mWifiConfigManager.loadFromStore());

        // Ensure that the read was invoked.
        verify(mWifiConfigStore).read();
    }

    /**
     * Verifies the user switch using {@link WifiConfigManager#handleUserSwitch(int)} is handled
     * when the store files (new or legacy) are not present.
     */
    @Test
    public void testHandleUserSwitchAfterFreshInstall() throws Exception {
        int user2 = TEST_DEFAULT_USER + 1;

        assertTrue(mWifiConfigManager.loadFromStore());
        verify(mWifiConfigStore).read();

        setupStoreDataForUserRead(new ArrayList<>(), new HashMap<>());
        // Now switch the user to user 2.
        when(mUserManager.isUserUnlockingOrUnlocked(UserHandle.of(user2))).thenReturn(true);
        mWifiConfigManager.handleUserSwitch(user2);
        // Ensure that the read was invoked.
        mContextConfigStoreMockOrder.verify(mWifiConfigStore)
                .switchUserStoresAndRead(any(List.class));
    }

    /**
     * Verifies that the last user selected network parameter is set when
     * {@link WifiConfigManager#enableNetwork(int, boolean, int)} with disableOthers flag is set
     * to true and cleared when either {@link WifiConfigManager#disableNetwork(int, int)} or
     * {@link WifiConfigManager#removeNetwork(int, int)} is invoked using the same network ID.
     */
    @Test
    public void testLastSelectedNetwork() throws Exception {
        WifiConfiguration openNetwork = WifiConfigurationTestUtil.createOpenNetwork();
        NetworkUpdateResult result = verifyAddNetworkToWifiConfigManager(openNetwork);

        when(mClock.getElapsedSinceBootMillis()).thenReturn(67L);
        assertTrue(mWifiConfigManager.enableNetwork(
                result.getNetworkId(), true, TEST_CREATOR_UID, TEST_CREATOR_NAME));
        assertEquals(result.getNetworkId(), mWifiConfigManager.getLastSelectedNetwork());
        assertEquals(67, mWifiConfigManager.getLastSelectedTimeStamp());

        // Now disable the network and ensure that the last selected flag is cleared.
        assertTrue(mWifiConfigManager.disableNetwork(
                result.getNetworkId(), TEST_CREATOR_UID, TEST_CREATOR_NAME));
        assertEquals(
                WifiConfiguration.INVALID_NETWORK_ID, mWifiConfigManager.getLastSelectedNetwork());

        // Enable it again and remove the network to ensure that the last selected flag was cleared.
        assertTrue(mWifiConfigManager.enableNetwork(
                result.getNetworkId(), true, TEST_CREATOR_UID, TEST_CREATOR_NAME));
        assertEquals(result.getNetworkId(), mWifiConfigManager.getLastSelectedNetwork());
        assertEquals(openNetwork.getKey(), mWifiConfigManager.getLastSelectedNetworkConfigKey());

        assertTrue(mWifiConfigManager.removeNetwork(
                result.getNetworkId(), TEST_CREATOR_UID, TEST_CREATOR_NAME));
        assertEquals(
                WifiConfiguration.INVALID_NETWORK_ID, mWifiConfigManager.getLastSelectedNetwork());
    }

    /**
     * Verifies that all the networks for the provided app is removed when
     * {@link WifiConfigManager#removeNetworksForApp(ApplicationInfo)} is invoked.
     */
    @Test
    public void testRemoveNetworksForApp() throws Exception {
        when(mPackageManager.getNameForUid(TEST_CREATOR_UID)).thenReturn(TEST_CREATOR_NAME);

        verifyRemoveNetworksForApp();
    }

    /**
     * Verifies that all the networks for the provided app is removed when
     * {@link WifiConfigManager#removeNetworksForApp(ApplicationInfo)} is invoked.
     */
    @Test
    public void testRemoveNetworksForAppUsingSharedUid() throws Exception {
        when(mPackageManager.getNameForUid(TEST_CREATOR_UID))
                .thenReturn(TEST_CREATOR_NAME + ":" + TEST_CREATOR_UID);

        verifyRemoveNetworksForApp();
    }

    /**
     * Verifies that all the networks for the provided user is removed when
     * {@link WifiConfigManager#removeNetworksForUser(int)} is invoked.
     */
    @Test
    public void testRemoveNetworksForUser() throws Exception {
        verifyAddNetworkToWifiConfigManager(WifiConfigurationTestUtil.createOpenNetwork());
        verifyAddNetworkToWifiConfigManager(WifiConfigurationTestUtil.createPskNetwork());
        verifyAddNetworkToWifiConfigManager(WifiConfigurationTestUtil.createWepNetwork());

        assertFalse(mWifiConfigManager.getConfiguredNetworks().isEmpty());

        assertEquals(3, mWifiConfigManager.removeNetworksForUser(TEST_DEFAULT_USER).size());

        // Ensure all the networks are removed now.
        assertTrue(mWifiConfigManager.getConfiguredNetworks().isEmpty());
    }

    /**
     * Verifies that the connect choice is removed from all networks when
     * {@link WifiConfigManager#removeNetwork(int, int)} is invoked.
     */
    @Test
    public void testRemoveNetworkRemovesConnectChoice() throws Exception {
        WifiConfiguration network1 = WifiConfigurationTestUtil.createOpenNetwork();
        WifiConfiguration network2 = WifiConfigurationTestUtil.createPskNetwork();
        WifiConfiguration network3 = WifiConfigurationTestUtil.createPskNetwork();
        verifyAddNetworkToWifiConfigManager(network1);
        verifyAddNetworkToWifiConfigManager(network2);
        verifyAddNetworkToWifiConfigManager(network3);

        // Set connect choice of network 2 over network 1.
        assertTrue(
                mWifiConfigManager.setNetworkConnectChoice(
                        network1.networkId, network2.getKey()));

        WifiConfiguration retrievedNetwork =
                mWifiConfigManager.getConfiguredNetwork(network1.networkId);
        assertEquals(
                network2.getKey(),
                retrievedNetwork.getNetworkSelectionStatus().getConnectChoice());

        // Remove network 3 and ensure that the connect choice on network 1 is not removed.
        assertTrue(mWifiConfigManager.removeNetwork(
                network3.networkId, TEST_CREATOR_UID, TEST_CREATOR_NAME));
        retrievedNetwork = mWifiConfigManager.getConfiguredNetwork(network1.networkId);
        assertEquals(
                network2.getKey(),
                retrievedNetwork.getNetworkSelectionStatus().getConnectChoice());

        // Now remove network 2 and ensure that the connect choice on network 1 is removed..
        assertTrue(mWifiConfigManager.removeNetwork(
                network2.networkId, TEST_CREATOR_UID, TEST_CREATOR_NAME));
        retrievedNetwork = mWifiConfigManager.getConfiguredNetwork(network1.networkId);
        assertNotEquals(
                network2.getKey(),
                retrievedNetwork.getNetworkSelectionStatus().getConnectChoice());

        // This should have triggered 2 buffered writes. 1 for setting the connect choice, 1 for
        // clearing it after network removal.
        mContextConfigStoreMockOrder.verify(mWifiConfigStore, times(2)).write(eq(false));
    }

    /**
     * Disabling autojoin should clear associated connect choice links.
     */
    @Test
    public void testDisableAutojoinRemovesConnectChoice() throws Exception {
        WifiConfiguration network1 = WifiConfigurationTestUtil.createOpenNetwork();
        WifiConfiguration network2 = WifiConfigurationTestUtil.createPskNetwork();
        WifiConfiguration network3 = WifiConfigurationTestUtil.createPskNetwork();
        verifyAddNetworkToWifiConfigManager(network1);
        verifyAddNetworkToWifiConfigManager(network2);
        verifyAddNetworkToWifiConfigManager(network3);

        // Set connect choice of network 2 over network 1 and network 3.
        assertTrue(
                mWifiConfigManager.setNetworkConnectChoice(
                        network1.networkId, network2.getKey()));
        assertTrue(
                mWifiConfigManager.setNetworkConnectChoice(
                        network3.networkId, network2.getKey()));

        WifiConfiguration retrievedNetwork =
                mWifiConfigManager.getConfiguredNetwork(network3.networkId);
        assertEquals(
                network2.getKey(),
                retrievedNetwork.getNetworkSelectionStatus().getConnectChoice());

        // Disable network 3
        assertTrue(mWifiConfigManager.allowAutojoin(network3.networkId, false));
        // Ensure that the connect choice on network 3 is removed.
        retrievedNetwork = mWifiConfigManager.getConfiguredNetwork(network3.networkId);
        assertEquals(
                null,
                retrievedNetwork.getNetworkSelectionStatus().getConnectChoice());
        // Ensure that the connect choice on network 1 is not removed.
        retrievedNetwork = mWifiConfigManager.getConfiguredNetwork(network1.networkId);
        assertEquals(
                network2.getKey(),
                retrievedNetwork.getNetworkSelectionStatus().getConnectChoice());
    }

    /**
     * Verifies that all the ephemeral and passpoint networks are removed when
     * {@link WifiConfigManager#removeAllEphemeralOrPasspointConfiguredNetworks()} is invoked.
     */
    @Test
    public void testRemoveAllEphemeralOrPasspointConfiguredNetworks() throws Exception {
        WifiConfiguration savedOpenNetwork = WifiConfigurationTestUtil.createOpenNetwork();
        WifiConfiguration ephemeralNetwork = WifiConfigurationTestUtil.createEphemeralNetwork();
        WifiConfiguration passpointNetwork = WifiConfigurationTestUtil.createPasspointNetwork();

        verifyAddNetworkToWifiConfigManager(savedOpenNetwork);
        verifyAddEphemeralNetworkToWifiConfigManager(ephemeralNetwork);
        verifyAddPasspointNetworkToWifiConfigManager(passpointNetwork);

        List<WifiConfiguration> expectedConfigsBeforeRemove = new ArrayList<WifiConfiguration>() {{
                add(savedOpenNetwork);
                add(ephemeralNetwork);
                add(passpointNetwork);
            }};
        WifiConfigurationTestUtil.assertConfigurationsEqualForConfigManagerAddOrUpdate(
                expectedConfigsBeforeRemove, mWifiConfigManager.getConfiguredNetworks());

        assertTrue(mWifiConfigManager.removeAllEphemeralOrPasspointConfiguredNetworks());

        List<WifiConfiguration> expectedConfigsAfterRemove = new ArrayList<WifiConfiguration>() {{
                add(savedOpenNetwork);
            }};
        WifiConfigurationTestUtil.assertConfigurationsEqualForConfigManagerAddOrUpdate(
                expectedConfigsAfterRemove, mWifiConfigManager.getConfiguredNetworks());

        // No more ephemeral or passpoint networks to remove now.
        assertFalse(mWifiConfigManager.removeAllEphemeralOrPasspointConfiguredNetworks());
    }

    /**
     * Verifies that Passpoint network corresponding with given config key (FQDN) is removed.
     *
     * @throws Exception
     */
    @Test
    public void testRemovePasspointConfiguredNetwork() throws Exception {
        WifiConfiguration passpointNetwork = WifiConfigurationTestUtil.createPasspointNetwork();
        verifyAddPasspointNetworkToWifiConfigManager(passpointNetwork);

        assertTrue(mWifiConfigManager.removePasspointConfiguredNetwork(
                passpointNetwork.getKey()));
    }

    /**
     * Verifies that suggested network corresponding with given config key is removed.
     *
     * @throws Exception
     */
    @Test
    public void testRemoveSuggestionConfiguredNetwork() throws Exception {
        WifiConfiguration suggestedNetwork = WifiConfigurationTestUtil.createEphemeralNetwork();
        suggestedNetwork.fromWifiNetworkSuggestion = true;
        verifyAddEphemeralNetworkToWifiConfigManager(suggestedNetwork);

        assertTrue(mWifiConfigManager.removeSuggestionConfiguredNetwork(
                suggestedNetwork.getKey()));
    }

    /**
     * Verifies that the modification of a single network using
     * {@link WifiConfigManager#addOrUpdateNetwork(WifiConfiguration, int)} and ensures that any
     * updates to the network config in
     * {@link WifiKeyStore#updateNetworkKeys(WifiConfiguration, WifiConfiguration)} is reflected
     * in the internal database.
     */
    @Test
    public void testUpdateSingleNetworkWithKeysUpdate() {
        WifiConfiguration network = WifiConfigurationTestUtil.createEapNetwork();
        network.enterpriseConfig =
                WifiConfigurationTestUtil.createPEAPWifiEnterpriseConfigWithGTCPhase2();
        verifyAddNetworkToWifiConfigManager(network);

        // Now verify that network configurations match before we make any change.
        WifiConfigurationTestUtil.assertConfigurationEqualForConfigManagerAddOrUpdate(
                network,
                mWifiConfigManager.getConfiguredNetworkWithPassword(network.networkId));

        // Modify the network ca_cert field in updateNetworkKeys method during a network
        // config update.
        final String newCaCertAlias = "test";
        assertNotEquals(newCaCertAlias, network.enterpriseConfig.getCaCertificateAlias());

        doAnswer(new AnswerWithArguments() {
            public boolean answer(WifiConfiguration newConfig, WifiConfiguration existingConfig) {
                newConfig.enterpriseConfig.setCaCertificateAlias(newCaCertAlias);
                return true;
            }
        }).when(mWifiKeyStore).updateNetworkKeys(
                any(WifiConfiguration.class), any(WifiConfiguration.class));

        verifyUpdateNetworkToWifiConfigManagerWithoutIpChange(network);

        // Now verify that the keys update is reflected in the configuration fetched from internal
        // db.
        network.enterpriseConfig.setCaCertificateAlias(newCaCertAlias);
        WifiConfigurationTestUtil.assertConfigurationEqualForConfigManagerAddOrUpdate(
                network,
                mWifiConfigManager.getConfiguredNetworkWithPassword(network.networkId));
    }

    /**
     * Verifies that the dump method prints out all the saved network details with passwords masked.
     * {@link WifiConfigManager#dump(FileDescriptor, PrintWriter, String[])}.
     */
    @Test
    public void testDump() {
        WifiConfiguration pskNetwork = WifiConfigurationTestUtil.createPskNetwork();
        WifiConfiguration eapNetwork = WifiConfigurationTestUtil.createEapNetwork();
        eapNetwork.enterpriseConfig.setPassword("blah");

        verifyAddNetworkToWifiConfigManager(pskNetwork);
        verifyAddNetworkToWifiConfigManager(eapNetwork);

        StringWriter stringWriter = new StringWriter();
        mWifiConfigManager.dump(
                new FileDescriptor(), new PrintWriter(stringWriter), new String[0]);
        String dumpString = stringWriter.toString();

        // Ensure that the network SSIDs were dumped out.
        assertTrue(dumpString.contains(pskNetwork.SSID));
        assertTrue(dumpString.contains(eapNetwork.SSID));

        // Ensure that the network passwords were not dumped out.
        assertFalse(dumpString.contains(pskNetwork.preSharedKey));
        assertFalse(dumpString.contains(eapNetwork.enterpriseConfig.getPassword()));
    }

    /**
     * Verifies the ordering of network list generated using
     * {@link WifiConfigManager#retrieveHiddenNetworkList()}.
     */
    @Test
    public void testRetrieveHiddenList() {
        // Create and add 3 networks.
        WifiConfiguration network1 = WifiConfigurationTestUtil.createWepHiddenNetwork();
        WifiConfiguration network2 = WifiConfigurationTestUtil.createPskHiddenNetwork();
        WifiConfiguration network3 = WifiConfigurationTestUtil.createOpenHiddenNetwork();
        verifyAddNetworkToWifiConfigManager(network1);
        verifyAddNetworkToWifiConfigManager(network2);
        verifyAddNetworkToWifiConfigManager(network3);
        mWifiConfigManager.updateNetworkAfterConnect(network3.networkId);

        // Now set scan results of network2 to set the corresponding
        // {@link NetworkSelectionStatus#mSeenInLastQualifiedNetworkSelection} field.
        assertTrue(mWifiConfigManager.setNetworkCandidateScanResult(network2.networkId,
                createScanDetailForNetwork(network2).getScanResult(), 54));

        // Retrieve the hidden network list & verify the order of the networks returned.
        List<WifiScanner.ScanSettings.HiddenNetwork> hiddenNetworks =
                mWifiConfigManager.retrieveHiddenNetworkList();
        assertEquals(3, hiddenNetworks.size());
        assertEquals(network3.SSID, hiddenNetworks.get(0).ssid);
        assertEquals(network2.SSID, hiddenNetworks.get(1).ssid);
        assertEquals(network1.SSID, hiddenNetworks.get(2).ssid);
    }

    /**
     * Verifies the addition of network configurations using
     * {@link WifiConfigManager#addOrUpdateNetwork(WifiConfiguration, int)} with same SSID and
     * default key mgmt does not add duplicate network configs.
     */
    @Test
    public void testAddMultipleNetworksWithSameSSIDAndDefaultKeyMgmt() {
        final String ssid = "\"test_blah\"";
        // Add a network with the above SSID and default key mgmt and ensure it was added
        // successfully.
        WifiConfiguration network1 = new WifiConfiguration();
        network1.SSID = ssid;
        NetworkUpdateResult result = addNetworkToWifiConfigManager(network1);
        assertTrue(result.getNetworkId() != WifiConfiguration.INVALID_NETWORK_ID);
        assertTrue(result.isNewNetwork());

        List<WifiConfiguration> retrievedNetworks =
                mWifiConfigManager.getConfiguredNetworksWithPasswords();
        assertEquals(1, retrievedNetworks.size());
        WifiConfigurationTestUtil.assertConfigurationEqualForConfigManagerAddOrUpdate(
                network1, retrievedNetworks.get(0));

        // Now add a second network with the same SSID and default key mgmt and ensure that it
        // didn't add a new duplicate network.
        WifiConfiguration network2 = new WifiConfiguration();
        network2.SSID = ssid;
        result = addNetworkToWifiConfigManager(network2);
        assertTrue(result.getNetworkId() != WifiConfiguration.INVALID_NETWORK_ID);
        assertFalse(result.isNewNetwork());

        retrievedNetworks = mWifiConfigManager.getConfiguredNetworksWithPasswords();
        assertEquals(1, retrievedNetworks.size());
        WifiConfigurationTestUtil.assertConfigurationEqualForConfigManagerAddOrUpdate(
                network2, retrievedNetworks.get(0));
    }

    /**
     * Verifies the addition of network configurations using
     * {@link WifiConfigManager#addOrUpdateNetwork(WifiConfiguration, int)} with same SSID and
     * different key mgmt should add different network configs.
     */
    @Test
    public void testAddMultipleNetworksWithSameSSIDAndDifferentKeyMgmt() {
        final String ssid = "\"test_blah\"";
        // Add a network with the above SSID and WPA_PSK key mgmt and ensure it was added
        // successfully.
        WifiConfiguration network1 = new WifiConfiguration();
        network1.SSID = ssid;
        network1.allowedKeyManagement.set(WifiConfiguration.KeyMgmt.WPA_PSK);
        network1.preSharedKey = "\"test_blah\"";
        NetworkUpdateResult result = addNetworkToWifiConfigManager(network1);
        assertTrue(result.getNetworkId() != WifiConfiguration.INVALID_NETWORK_ID);
        assertTrue(result.isNewNetwork());

        List<WifiConfiguration> retrievedNetworks =
                mWifiConfigManager.getConfiguredNetworksWithPasswords();
        assertEquals(1, retrievedNetworks.size());
        WifiConfigurationTestUtil.assertConfigurationEqualForConfigManagerAddOrUpdate(
                network1, retrievedNetworks.get(0));

        // Now add a second network with the same SSID and NONE key mgmt and ensure that it
        // does add a new network.
        WifiConfiguration network2 = new WifiConfiguration();
        network2.SSID = ssid;
        network2.allowedKeyManagement.set(WifiConfiguration.KeyMgmt.NONE);
        result = addNetworkToWifiConfigManager(network2);
        assertTrue(result.getNetworkId() != WifiConfiguration.INVALID_NETWORK_ID);
        assertTrue(result.isNewNetwork());

        retrievedNetworks = mWifiConfigManager.getConfiguredNetworksWithPasswords();
        assertEquals(2, retrievedNetworks.size());
        List<WifiConfiguration> networks = Arrays.asList(network1, network2);
        WifiConfigurationTestUtil.assertConfigurationsEqualForConfigManagerAddOrUpdate(
                networks, retrievedNetworks);
    }

    /**
     * Verifies that adding a network with a proxy, without having permission OVERRIDE_WIFI_CONFIG,
     * holding device policy, or profile owner policy fails.
     */
    @Test
    public void testAddNetworkWithProxyFails() {
        verifyAddOrUpdateNetworkWithProxySettingsAndPermissions(
                false, // withNetworkSettings
                false, // withProfileOwnerPolicy
                false, // withDeviceOwnerPolicy
                WifiConfigurationTestUtil.createDHCPIpConfigurationWithPacProxy(),
                false, // assertSuccess
                WifiConfiguration.INVALID_NETWORK_ID); // Update networkID
        verifyAddOrUpdateNetworkWithProxySettingsAndPermissions(
                false, // withNetworkSettings
                false, // withProfileOwnerPolicy
                false, // withDeviceOwnerPolicy
                WifiConfigurationTestUtil.createDHCPIpConfigurationWithStaticProxy(),
                false, // assertSuccess
                WifiConfiguration.INVALID_NETWORK_ID); // Update networkID
    }

    /**
     * Verifies that adding a network with a PAC or STATIC proxy with permission
     * OVERRIDE_WIFI_CONFIG is successful
     */
    @Test
    public void testAddNetworkWithProxyWithConfOverride() {
        verifyAddOrUpdateNetworkWithProxySettingsAndPermissions(
                true,  // withNetworkSettings
                false, // withProfileOwnerPolicy
                false, // withDeviceOwnerPolicy
                WifiConfigurationTestUtil.createDHCPIpConfigurationWithPacProxy(),
                true, // assertSuccess
                WifiConfiguration.INVALID_NETWORK_ID); // Update networkID
        verifyAddOrUpdateNetworkWithProxySettingsAndPermissions(
                true,  // withNetworkSettings
                false, // withProfileOwnerPolicy
                false, // withDeviceOwnerPolicy
                WifiConfigurationTestUtil.createDHCPIpConfigurationWithStaticProxy(),
                true, // assertSuccess
                WifiConfiguration.INVALID_NETWORK_ID); // Update networkID
    }

    /**
     * Verifies that adding a network with a PAC or STATIC proxy, while holding policy
     * {@link DeviceAdminInfo.USES_POLICY_PROFILE_OWNER} is successful
     */
    @Test
    public void testAddNetworkWithProxyAsProfileOwner() {
        verifyAddOrUpdateNetworkWithProxySettingsAndPermissions(
                false,  // withNetworkSettings
                true, // withProfileOwnerPolicy
                false, // withDeviceOwnerPolicy
                WifiConfigurationTestUtil.createDHCPIpConfigurationWithPacProxy(),
                true, // assertSuccess
                WifiConfiguration.INVALID_NETWORK_ID); // Update networkID
        verifyAddOrUpdateNetworkWithProxySettingsAndPermissions(
                false,  // withNetworkSettings
                true, // withProfileOwnerPolicy
                false, // withDeviceOwnerPolicy
                WifiConfigurationTestUtil.createDHCPIpConfigurationWithStaticProxy(),
                true, // assertSuccess
                WifiConfiguration.INVALID_NETWORK_ID); // Update networkID
    }
    /**
     * Verifies that adding a network with a PAC or STATIC proxy, while holding policy
     * {@link DeviceAdminInfo.USES_POLICY_DEVICE_OWNER} is successful
     */
    @Test
    public void testAddNetworkWithProxyAsDeviceOwner() {
        verifyAddOrUpdateNetworkWithProxySettingsAndPermissions(
                false,  // withNetworkSettings
                false, // withProfileOwnerPolicy
                true, // withDeviceOwnerPolicy
                WifiConfigurationTestUtil.createDHCPIpConfigurationWithPacProxy(),
                true, // assertSuccess
                WifiConfiguration.INVALID_NETWORK_ID); // Update networkID
        verifyAddOrUpdateNetworkWithProxySettingsAndPermissions(
                false,  // withNetworkSettings
                false, // withProfileOwnerPolicy
                true, // withDeviceOwnerPolicy
                WifiConfigurationTestUtil.createDHCPIpConfigurationWithStaticProxy(),
                true, // assertSuccess
                WifiConfiguration.INVALID_NETWORK_ID); // Update networkID
    }

    /**
     * Verifies that adding a network with a PAC or STATIC proxy, while having the
     * {@link android.Manifest.permission#NETWORK_MANAGED_PROVISIONING} permission is successful
     */
    @Test
    public void testAddNetworkWithProxyWithNetworkManagedPermission() {
        verifyAddOrUpdateNetworkWithProxySettingsAndPermissions(
                false, // withNetworkSettings
                false, // withNetworkSetupWizard
                true, // withNetworkManagedProvisioning
                false, // withProfileOwnerPolicy
                false, // withDeviceOwnerPolicy
                WifiConfigurationTestUtil.createDHCPIpConfigurationWithPacProxy(),
                true, // assertSuccess
                WifiConfiguration.INVALID_NETWORK_ID); // Update networkID
        verifyAddOrUpdateNetworkWithProxySettingsAndPermissions(
                false,  // withNetworkSettings
                false, // withNetworkSetupWizard
                true, // withNetworkManagedProvisioning
                false, // withProfileOwnerPolicy
                false, // withDeviceOwnerPolicy
                WifiConfigurationTestUtil.createDHCPIpConfigurationWithStaticProxy(),
                true, // assertSuccess
                WifiConfiguration.INVALID_NETWORK_ID); // Update networkID
    }

    /**
     * Verifies that updating a network (that has no proxy) and adding a PAC or STATIC proxy fails
     * without being able to override configs, or holding Device or Profile owner policies.
     */
    @Test
    public void testUpdateNetworkAddProxyFails() {
        WifiConfiguration network = WifiConfigurationTestUtil.createOpenHiddenNetwork();
        NetworkUpdateResult result = verifyAddNetworkToWifiConfigManager(network);
        verifyAddOrUpdateNetworkWithProxySettingsAndPermissions(
                false, // withNetworkSettings
                false, // withProfileOwnerPolicy
                false, // withDeviceOwnerPolicy
                WifiConfigurationTestUtil.createDHCPIpConfigurationWithPacProxy(),
                false, // assertSuccess
                result.getNetworkId()); // Update networkID
        verifyAddOrUpdateNetworkWithProxySettingsAndPermissions(
                false, // withNetworkSettings
                false, // withProfileOwnerPolicy
                false, // withDeviceOwnerPolicy
                WifiConfigurationTestUtil.createDHCPIpConfigurationWithStaticProxy(),
                false, // assertSuccess
                result.getNetworkId()); // Update networkID
    }
    /**
     * Verifies that updating a network and adding a proxy is successful in the cases where app can
     * override configs, holds policy {@link DeviceAdminInfo.USES_POLICY_PROFILE_OWNER},
     * and holds policy {@link DeviceAdminInfo.USES_POLICY_DEVICE_OWNER}, and that it fails
     * otherwise.
     */
    @Test
    public void testUpdateNetworkAddProxyWithPermissionAndSystem() {
        // Testing updating network with uid permission OVERRIDE_WIFI_CONFIG
        WifiConfiguration network = WifiConfigurationTestUtil.createOpenHiddenNetwork();
        NetworkUpdateResult result = addNetworkToWifiConfigManager(network, TEST_CREATOR_UID);
        assertTrue(result.getNetworkId() != WifiConfiguration.INVALID_NETWORK_ID);
        verifyAddOrUpdateNetworkWithProxySettingsAndPermissions(
                true, // withNetworkSettings
                false, // withProfileOwnerPolicy
                false, // withDeviceOwnerPolicy
                WifiConfigurationTestUtil.createDHCPIpConfigurationWithPacProxy(),
                true, // assertSuccess
                result.getNetworkId()); // Update networkID

        network = WifiConfigurationTestUtil.createOpenHiddenNetwork();
        result = addNetworkToWifiConfigManager(network, TEST_CREATOR_UID);
        assertTrue(result.getNetworkId() != WifiConfiguration.INVALID_NETWORK_ID);
        verifyAddOrUpdateNetworkWithProxySettingsAndPermissions(
                false, // withNetworkSettings
                true, // withNetworkSetupWizard
                false, false, // withProfileOwnerPolicy
                false, // withDeviceOwnerPolicy
                WifiConfigurationTestUtil.createDHCPIpConfigurationWithPacProxy(),
                true, // assertSuccess
                result.getNetworkId()); // Update networkID

        // Testing updating network with proxy while holding Profile Owner policy
        network = WifiConfigurationTestUtil.createOpenHiddenNetwork();
        result = addNetworkToWifiConfigManager(network, TEST_NO_PERM_UID);
        assertTrue(result.getNetworkId() != WifiConfiguration.INVALID_NETWORK_ID);
        verifyAddOrUpdateNetworkWithProxySettingsAndPermissions(
                false, // withNetworkSettings
                true, // withProfileOwnerPolicy
                false, // withDeviceOwnerPolicy
                WifiConfigurationTestUtil.createDHCPIpConfigurationWithPacProxy(),
                true, // assertSuccess
                result.getNetworkId()); // Update networkID

        // Testing updating network with proxy while holding Device Owner Policy
        network = WifiConfigurationTestUtil.createOpenHiddenNetwork();
        result = addNetworkToWifiConfigManager(network, TEST_NO_PERM_UID);
        assertTrue(result.getNetworkId() != WifiConfiguration.INVALID_NETWORK_ID);
        verifyAddOrUpdateNetworkWithProxySettingsAndPermissions(
                false, // withNetworkSettings
                false, // withProfileOwnerPolicy
                true, // withDeviceOwnerPolicy
                WifiConfigurationTestUtil.createDHCPIpConfigurationWithPacProxy(),
                true, // assertSuccess
                result.getNetworkId()); // Update networkID
    }

    /**
     * Verifies that updating a network that has a proxy without changing the proxy, can succeed
     * without proxy specific permissions.
     */
    @Test
    public void testUpdateNetworkUnchangedProxy() {
        IpConfiguration ipConf = WifiConfigurationTestUtil.createDHCPIpConfigurationWithPacProxy();
        // First create a WifiConfiguration with proxy
        NetworkUpdateResult result = verifyAddOrUpdateNetworkWithProxySettingsAndPermissions(
                        false, // withNetworkSettings
                        true, // withProfileOwnerPolicy
                        false, // withDeviceOwnerPolicy
                        ipConf,
                        true, // assertSuccess
                        WifiConfiguration.INVALID_NETWORK_ID); // Update networkID
        // Update the network while using the same ipConf, and no proxy specific permissions
        verifyAddOrUpdateNetworkWithProxySettingsAndPermissions(
                        false, // withNetworkSettings
                        false, // withProfileOwnerPolicy
                        false, // withDeviceOwnerPolicy
                        ipConf,
                        true, // assertSuccess
                        result.getNetworkId()); // Update networkID
    }

    /**
     * Verifies that updating a network with a different proxy succeeds in the cases where app can
     * override configs, holds policy {@link DeviceAdminInfo.USES_POLICY_PROFILE_OWNER},
     * and holds policy {@link DeviceAdminInfo.USES_POLICY_DEVICE_OWNER}, and that it fails
     * otherwise.
     */
    @Test
    public void testUpdateNetworkDifferentProxy() {
        // Create two proxy configurations of the same type, but different values
        IpConfiguration ipConf1 =
                WifiConfigurationTestUtil.createDHCPIpConfigurationWithSpecificProxy(
                        WifiConfigurationTestUtil.STATIC_PROXY_SETTING,
                        TEST_STATIC_PROXY_HOST_1,
                        TEST_STATIC_PROXY_PORT_1,
                        TEST_STATIC_PROXY_EXCLUSION_LIST_1,
                        TEST_PAC_PROXY_LOCATION_1);
        IpConfiguration ipConf2 =
                WifiConfigurationTestUtil.createDHCPIpConfigurationWithSpecificProxy(
                        WifiConfigurationTestUtil.STATIC_PROXY_SETTING,
                        TEST_STATIC_PROXY_HOST_2,
                        TEST_STATIC_PROXY_PORT_2,
                        TEST_STATIC_PROXY_EXCLUSION_LIST_2,
                        TEST_PAC_PROXY_LOCATION_2);

        // Update with Conf Override
        NetworkUpdateResult result = verifyAddOrUpdateNetworkWithProxySettingsAndPermissions(
                true, // withNetworkSettings
                false, // withProfileOwnerPolicy
                false, // withDeviceOwnerPolicy
                ipConf1,
                true, // assertSuccess
                WifiConfiguration.INVALID_NETWORK_ID); // Update networkID
        verifyAddOrUpdateNetworkWithProxySettingsAndPermissions(
                true, // withNetworkSettings
                false, // withProfileOwnerPolicy
                false, // withDeviceOwnerPolicy
                ipConf2,
                true, // assertSuccess
                result.getNetworkId()); // Update networkID

        // Update as Device Owner
        result = verifyAddOrUpdateNetworkWithProxySettingsAndPermissions(
                false, // withNetworkSettings
                false, // withProfileOwnerPolicy
                true, // withDeviceOwnerPolicy
                ipConf1,
                true, // assertSuccess
                WifiConfiguration.INVALID_NETWORK_ID); // Update networkID
        verifyAddOrUpdateNetworkWithProxySettingsAndPermissions(
                false, // withNetworkSettings
                false, // withProfileOwnerPolicy
                true, // withDeviceOwnerPolicy
                ipConf2,
                true, // assertSuccess
                result.getNetworkId()); // Update networkID

        // Update as Profile Owner
        result = verifyAddOrUpdateNetworkWithProxySettingsAndPermissions(
                false, // withNetworkSettings
                true, // withProfileOwnerPolicy
                false, // withDeviceOwnerPolicy
                ipConf1,
                true, // assertSuccess
                WifiConfiguration.INVALID_NETWORK_ID); // Update networkID
        verifyAddOrUpdateNetworkWithProxySettingsAndPermissions(
                false, // withNetworkSettings
                true, // withProfileOwnerPolicy
                false, // withDeviceOwnerPolicy
                ipConf2,
                true, // assertSuccess
                result.getNetworkId()); // Update networkID

        // Update with no permissions (should fail)
        result = verifyAddOrUpdateNetworkWithProxySettingsAndPermissions(
                false, // withNetworkSettings
                true, // withProfileOwnerPolicy
                false, // withDeviceOwnerPolicy
                ipConf1,
                true, // assertSuccess
                WifiConfiguration.INVALID_NETWORK_ID); // Update networkID
        verifyAddOrUpdateNetworkWithProxySettingsAndPermissions(
                false, // withNetworkSettings
                false, // withProfileOwnerPolicy
                false, // withDeviceOwnerPolicy
                ipConf2,
                false, // assertSuccess
                result.getNetworkId()); // Update networkID
    }
    /**
     * Verifies that updating a network removing its proxy succeeds in the cases where app can
     * override configs, holds policy {@link DeviceAdminInfo.USES_POLICY_PROFILE_OWNER},
     * and holds policy {@link DeviceAdminInfo.USES_POLICY_DEVICE_OWNER}, and that it fails
     * otherwise.
     */
    @Test
    public void testUpdateNetworkRemoveProxy() {
        // Create two different IP configurations, one with a proxy and another without.
        IpConfiguration ipConf1 =
                WifiConfigurationTestUtil.createDHCPIpConfigurationWithSpecificProxy(
                        WifiConfigurationTestUtil.STATIC_PROXY_SETTING,
                        TEST_STATIC_PROXY_HOST_1,
                        TEST_STATIC_PROXY_PORT_1,
                        TEST_STATIC_PROXY_EXCLUSION_LIST_1,
                        TEST_PAC_PROXY_LOCATION_1);
        IpConfiguration ipConf2 =
                WifiConfigurationTestUtil.createDHCPIpConfigurationWithSpecificProxy(
                        WifiConfigurationTestUtil.NONE_PROXY_SETTING,
                        TEST_STATIC_PROXY_HOST_2,
                        TEST_STATIC_PROXY_PORT_2,
                        TEST_STATIC_PROXY_EXCLUSION_LIST_2,
                        TEST_PAC_PROXY_LOCATION_2);

        // Update with Conf Override
        NetworkUpdateResult result = verifyAddOrUpdateNetworkWithProxySettingsAndPermissions(
                true, // withNetworkSettings
                false, // withProfileOwnerPolicy
                false, // withDeviceOwnerPolicy
                ipConf1,
                true, // assertSuccess
                WifiConfiguration.INVALID_NETWORK_ID); // Update networkID
        verifyAddOrUpdateNetworkWithProxySettingsAndPermissions(
                true, // withNetworkSettings
                false, // withProfileOwnerPolicy
                false, // withDeviceOwnerPolicy
                ipConf2,
                true, // assertSuccess
                result.getNetworkId()); // Update networkID

        // Update as Device Owner
        result = verifyAddOrUpdateNetworkWithProxySettingsAndPermissions(
                false, // withNetworkSettings
                false, // withProfileOwnerPolicy
                true, // withDeviceOwnerPolicy
                ipConf1,
                true, // assertSuccess
                WifiConfiguration.INVALID_NETWORK_ID); // Update networkID
        verifyAddOrUpdateNetworkWithProxySettingsAndPermissions(
                false, // withNetworkSettings
                false, // withProfileOwnerPolicy
                true, // withDeviceOwnerPolicy
                ipConf2,
                true, // assertSuccess
                result.getNetworkId()); // Update networkID

        // Update as Profile Owner
        result = verifyAddOrUpdateNetworkWithProxySettingsAndPermissions(
                false, // withNetworkSettings
                true, // withProfileOwnerPolicy
                false, // withDeviceOwnerPolicy
                ipConf1,
                true, // assertSuccess
                WifiConfiguration.INVALID_NETWORK_ID); // Update networkID
        verifyAddOrUpdateNetworkWithProxySettingsAndPermissions(
                false, // withNetworkSettings
                true, // withProfileOwnerPolicy
                false, // withDeviceOwnerPolicy
                ipConf2,
                true, // assertSuccess
                result.getNetworkId()); // Update networkID

        // Update with no permissions (should fail)
        result = verifyAddOrUpdateNetworkWithProxySettingsAndPermissions(
                false, // withNetworkSettings
                true, // withProfileOwnerPolicy
                false, // withDeviceOwnerPolicy
                ipConf1,
                true, // assertSuccess
                WifiConfiguration.INVALID_NETWORK_ID); // Update networkID
        verifyAddOrUpdateNetworkWithProxySettingsAndPermissions(
                false, // withNetworkSettings
                false, // withProfileOwnerPolicy
                false, // withDeviceOwnerPolicy
                ipConf2,
                false, // assertSuccess
                result.getNetworkId()); // Update networkID
    }

    /**
     * Verifies that the app specified BSSID is converted and saved in lower case.
     */
    @Test
    public void testAppSpecifiedBssidIsSavedInLowerCase() {
        final String bssid = "0A:08:5C:BB:89:6D"; // upper case
        WifiConfiguration openNetwork = WifiConfigurationTestUtil.createOpenNetwork();
        openNetwork.BSSID = bssid;

        NetworkUpdateResult result = verifyAddNetworkToWifiConfigManager(openNetwork);

        WifiConfiguration retrievedNetwork = mWifiConfigManager.getConfiguredNetwork(
                result.getNetworkId());

        assertNotEquals(retrievedNetwork.BSSID, bssid);
        assertEquals(retrievedNetwork.BSSID, bssid.toLowerCase());
    }

    /**
     * Verifies that the method resetSimNetworks updates SIM presence status and SIM configs.
     */
    @Test
    public void testResetSimNetworks() {
        String expectedIdentity = "13214561234567890@wlan.mnc456.mcc321.3gppnetwork.org";
        when(mDataTelephonyManager.getSubscriberId()).thenReturn("3214561234567890");
        when(mDataTelephonyManager.getSimState()).thenReturn(TelephonyManager.SIM_STATE_READY);
        when(mDataTelephonyManager.getSimOperator()).thenReturn("321456");
        when(mDataTelephonyManager.getCarrierInfoForImsiEncryption(anyInt())).thenReturn(null);
        List<SubscriptionInfo> subList = new ArrayList<>() {{
                add(mock(SubscriptionInfo.class));
            }};
        when(mSubscriptionManager.getActiveSubscriptionInfoList()).thenReturn(subList);
        when(mSubscriptionManager.getActiveSubscriptionIdList())
                .thenReturn(new int[]{DATA_SUBID});

        WifiConfiguration network = WifiConfigurationTestUtil.createEapNetwork();
        WifiConfiguration simNetwork = WifiConfigurationTestUtil.createEapNetwork(
                WifiEnterpriseConfig.Eap.SIM, WifiEnterpriseConfig.Phase2.NONE);
        WifiConfiguration peapSimNetwork = WifiConfigurationTestUtil.createEapNetwork(
                WifiEnterpriseConfig.Eap.PEAP, WifiEnterpriseConfig.Phase2.SIM);
        network.enterpriseConfig.setIdentity("identity1");
        network.enterpriseConfig.setAnonymousIdentity("anonymous_identity1");
        simNetwork.enterpriseConfig.setIdentity("identity2");
        simNetwork.enterpriseConfig.setAnonymousIdentity("anonymous_identity2");
        peapSimNetwork.enterpriseConfig.setIdentity("identity3");
        peapSimNetwork.enterpriseConfig.setAnonymousIdentity("anonymous_identity3");
        verifyAddNetworkToWifiConfigManager(network);
        verifyAddNetworkToWifiConfigManager(simNetwork);
        verifyAddNetworkToWifiConfigManager(peapSimNetwork);
        MockitoSession mockSession = ExtendedMockito.mockitoSession()
                .mockStatic(SubscriptionManager.class)
                .startMocking();
        when(SubscriptionManager.getDefaultDataSubscriptionId()).thenReturn(DATA_SUBID);
        when(SubscriptionManager.isValidSubscriptionId(anyInt())).thenReturn(true);

        // SIM was removed, resetting SIM Networks
        mWifiConfigManager.resetSimNetworks();

        // Verify SIM configs are reset and non-SIM configs are not changed.
        WifiConfigurationTestUtil.assertConfigurationEqualForConfigManagerAddOrUpdate(
                network,
                mWifiConfigManager.getConfiguredNetworkWithPassword(network.networkId));
        WifiConfiguration retrievedSimNetwork =
                mWifiConfigManager.getConfiguredNetwork(simNetwork.networkId);
        assertEquals("", retrievedSimNetwork.enterpriseConfig.getAnonymousIdentity());
        assertEquals("", retrievedSimNetwork.enterpriseConfig.getIdentity());
        WifiConfiguration retrievedPeapSimNetwork =
                mWifiConfigManager.getConfiguredNetwork(peapSimNetwork.networkId);
        assertEquals(expectedIdentity, retrievedPeapSimNetwork.enterpriseConfig.getIdentity());
        assertNotEquals("", retrievedPeapSimNetwork.enterpriseConfig.getAnonymousIdentity());

        mockSession.finishMocking();
    }

    /**
     * {@link WifiConfigManager#resetSimNetworks()} should reset all non-PEAP SIM networks, no
     * matter if {@link WifiCarrierInfoManager#getSimIdentity()} returns null or not.
     */
    @Test
    public void testResetSimNetworks_getSimIdentityNull_shouldResetAllNonPeapSimIdentities() {
        when(mDataTelephonyManager.getSubscriberId()).thenReturn("");
        when(mDataTelephonyManager.getSimState()).thenReturn(TelephonyManager.SIM_STATE_READY);
        when(mDataTelephonyManager.getSimOperator()).thenReturn("");
        when(mDataTelephonyManager.getCarrierInfoForImsiEncryption(anyInt())).thenReturn(null);
        List<SubscriptionInfo> subList = new ArrayList<>() {{
                add(mock(SubscriptionInfo.class));
            }};
        when(mSubscriptionManager.getActiveSubscriptionInfoList()).thenReturn(subList);
        when(mSubscriptionManager.getActiveSubscriptionIdList())
                .thenReturn(new int[]{DATA_SUBID});

        WifiConfiguration peapSimNetwork = WifiConfigurationTestUtil.createEapNetwork(
                WifiEnterpriseConfig.Eap.PEAP, WifiEnterpriseConfig.Phase2.SIM);
        peapSimNetwork.enterpriseConfig.setIdentity("identity_peap");
        peapSimNetwork.enterpriseConfig.setAnonymousIdentity("anonymous_identity_peap");
        verifyAddNetworkToWifiConfigManager(peapSimNetwork);

        WifiConfiguration network = WifiConfigurationTestUtil.createEapNetwork();
        network.enterpriseConfig.setIdentity("identity");
        network.enterpriseConfig.setAnonymousIdentity("anonymous_identity");
        verifyAddNetworkToWifiConfigManager(network);

        WifiConfiguration simNetwork = WifiConfigurationTestUtil.createEapNetwork(
                WifiEnterpriseConfig.Eap.SIM, WifiEnterpriseConfig.Phase2.NONE);
        simNetwork.enterpriseConfig.setIdentity("identity_eap_sim");
        simNetwork.enterpriseConfig.setAnonymousIdentity("anonymous_identity_eap_sim");
        verifyAddNetworkToWifiConfigManager(simNetwork);
        MockitoSession mockSession = ExtendedMockito.mockitoSession()
                .mockStatic(SubscriptionManager.class)
                .startMocking();
        when(SubscriptionManager.getDefaultDataSubscriptionId()).thenReturn(DATA_SUBID);
        when(SubscriptionManager.isValidSubscriptionId(anyInt())).thenReturn(true);

        // SIM was removed, resetting SIM Networks
        mWifiConfigManager.resetSimNetworks();

        // EAP non-SIM network should be unchanged
        WifiConfigurationTestUtil.assertConfigurationEqualForConfigManagerAddOrUpdate(
                network, mWifiConfigManager.getConfiguredNetworkWithPassword(network.networkId));
        // EAP-SIM network should have identity & anonymous identity reset
        WifiConfiguration retrievedSimNetwork =
                mWifiConfigManager.getConfiguredNetwork(simNetwork.networkId);
        assertEquals("", retrievedSimNetwork.enterpriseConfig.getAnonymousIdentity());
        assertEquals("", retrievedSimNetwork.enterpriseConfig.getIdentity());
        // PEAP network should have unchanged identity & anonymous identity
        WifiConfiguration retrievedPeapSimNetwork =
                mWifiConfigManager.getConfiguredNetwork(peapSimNetwork.networkId);
        assertEquals("identity_peap", retrievedPeapSimNetwork.enterpriseConfig.getIdentity());
        assertEquals("anonymous_identity_peap",
                retrievedPeapSimNetwork.enterpriseConfig.getAnonymousIdentity());

        mockSession.finishMocking();
    }

    /**
     * Verifies that SIM configs are reset on {@link WifiConfigManager#loadFromStore()}.
     */
    @Test
    public void testLoadFromStoreResetsSimIdentity() {
        when(mDataTelephonyManager.getSubscriberId()).thenReturn("3214561234567890");
        when(mDataTelephonyManager.getSimState()).thenReturn(TelephonyManager.SIM_STATE_READY);
        when(mDataTelephonyManager.getSimOperator()).thenReturn("321456");
        when(mDataTelephonyManager.getCarrierInfoForImsiEncryption(anyInt())).thenReturn(null);

        WifiConfiguration simNetwork = WifiConfigurationTestUtil.createEapNetwork(
                WifiEnterpriseConfig.Eap.SIM, WifiEnterpriseConfig.Phase2.NONE);
        simNetwork.enterpriseConfig.setIdentity("identity");
        simNetwork.enterpriseConfig.setAnonymousIdentity("anonymous_identity");

        WifiConfiguration peapSimNetwork = WifiConfigurationTestUtil.createEapNetwork(
                WifiEnterpriseConfig.Eap.PEAP, WifiEnterpriseConfig.Phase2.NONE);
        peapSimNetwork.enterpriseConfig.setIdentity("identity");
        peapSimNetwork.enterpriseConfig.setAnonymousIdentity("anonymous_identity");

        // Set up the store data.
        List<WifiConfiguration> sharedNetworks = new ArrayList<WifiConfiguration>() {
            {
                add(simNetwork);
                add(peapSimNetwork);
            }
        };
        setupStoreDataForRead(sharedNetworks, new ArrayList<>());

        // read from store now
        assertTrue(mWifiConfigManager.loadFromStore());

        // assert that the expected identities are reset
        WifiConfiguration retrievedSimNetwork =
                mWifiConfigManager.getConfiguredNetwork(simNetwork.networkId);
        assertEquals("", retrievedSimNetwork.enterpriseConfig.getIdentity());
        assertEquals("", retrievedSimNetwork.enterpriseConfig.getAnonymousIdentity());

        WifiConfiguration retrievedPeapNetwork =
                mWifiConfigManager.getConfiguredNetwork(peapSimNetwork.networkId);
        assertEquals("identity", retrievedPeapNetwork.enterpriseConfig.getIdentity());
        assertEquals("anonymous_identity",
                retrievedPeapNetwork.enterpriseConfig.getAnonymousIdentity());
    }

    /**
     * Verifies the deletion of ephemeral network using
     * {@link WifiConfigManager#userTemporarilyDisabledNetwork(String)}.
     */
    @Test
    public void testUserDisableNetwork() throws Exception {
        WifiConfiguration openNetwork = WifiConfigurationTestUtil.createOpenNetwork();
        List<WifiConfiguration> networks = new ArrayList<>();
        networks.add(openNetwork);
        verifyAddNetworkToWifiConfigManager(openNetwork);
        List<WifiConfiguration> retrievedNetworks =
                mWifiConfigManager.getConfiguredNetworksWithPasswords();
        WifiConfigurationTestUtil.assertConfigurationsEqualForConfigManagerAddOrUpdate(
                networks, retrievedNetworks);

        verifyExpiryOfTimeout(openNetwork);
    }

    /**
     * Verifies the disconnection of Passpoint network using
     * {@link WifiConfigManager#userTemporarilyDisabledNetwork(String)}.
     */
    @Test
    public void testDisablePasspointNetwork() throws Exception {
        WifiConfiguration passpointNetwork = WifiConfigurationTestUtil.createPasspointNetwork();

        verifyAddPasspointNetworkToWifiConfigManager(passpointNetwork);

        List<WifiConfiguration> networks = new ArrayList<>();
        networks.add(passpointNetwork);

        List<WifiConfiguration> retrievedNetworks =
                mWifiConfigManager.getConfiguredNetworksWithPasswords();
        WifiConfigurationTestUtil.assertConfigurationsEqualForConfigManagerAddOrUpdate(
                networks, retrievedNetworks);

        verifyExpiryOfTimeout(passpointNetwork);
    }

    /**
     * Verifies the disconnection of Passpoint network using
     * {@link WifiConfigManager#userTemporarilyDisabledNetwork(String)} and ensures that any user
     * choice set over other networks is removed.
     */
    @Test
    public void testDisablePasspointNetworkRemovesUserChoice() throws Exception {
        WifiConfiguration passpointNetwork = WifiConfigurationTestUtil.createPasspointNetwork();
        WifiConfiguration savedNetwork = WifiConfigurationTestUtil.createOpenNetwork();

        verifyAddNetworkToWifiConfigManager(savedNetwork);
        verifyAddPasspointNetworkToWifiConfigManager(passpointNetwork);

        // Set connect choice of passpoint network over saved network.
        assertTrue(
                mWifiConfigManager.setNetworkConnectChoice(
                        savedNetwork.networkId, passpointNetwork.getKey()));

        WifiConfiguration retrievedSavedNetwork =
                mWifiConfigManager.getConfiguredNetwork(savedNetwork.networkId);
        assertEquals(
                passpointNetwork.getKey(),
                retrievedSavedNetwork.getNetworkSelectionStatus().getConnectChoice());

        // Disable the passpoint network & ensure the user choice is now removed from saved network.
        mWifiConfigManager.userTemporarilyDisabledNetwork(passpointNetwork.FQDN, TEST_UPDATE_UID);

        retrievedSavedNetwork = mWifiConfigManager.getConfiguredNetwork(savedNetwork.networkId);
        assertNull(retrievedSavedNetwork.getNetworkSelectionStatus().getConnectChoice());
    }

    @Test
    public void  testUserEnableDisabledNetwork() {
        when(mWifiPermissionsUtil.checkNetworkSettingsPermission(anyInt())).thenReturn(true);
        WifiConfiguration openNetwork = WifiConfigurationTestUtil.createOpenNetwork();
        List<WifiConfiguration> networks = new ArrayList<>();
        networks.add(openNetwork);
        verifyAddNetworkToWifiConfigManager(openNetwork);
        List<WifiConfiguration> retrievedNetworks =
                mWifiConfigManager.getConfiguredNetworksWithPasswords();
        WifiConfigurationTestUtil.assertConfigurationsEqualForConfigManagerAddOrUpdate(
                networks, retrievedNetworks);

        mWifiConfigManager.userTemporarilyDisabledNetwork(openNetwork.SSID, TEST_UPDATE_UID);
        assertTrue(mWifiConfigManager.isNetworkTemporarilyDisabledByUser(openNetwork.SSID));
        mWifiConfigManager.userEnabledNetwork(retrievedNetworks.get(0).networkId);
        assertFalse(mWifiConfigManager.isNetworkTemporarilyDisabledByUser(openNetwork.SSID));
        verify(mWifiMetrics).logUserActionEvent(eq(UserActionEvent.EVENT_DISCONNECT_WIFI),
                anyInt());
    }

    @Test
    public void testUserAddOrUpdateSavedNetworkEnableNetwork() {
        WifiConfiguration openNetwork = WifiConfigurationTestUtil.createOpenNetwork();
        List<WifiConfiguration> networks = new ArrayList<>();
        networks.add(openNetwork);
        mWifiConfigManager.userTemporarilyDisabledNetwork(openNetwork.SSID, TEST_UPDATE_UID);
        assertTrue(mWifiConfigManager.isNetworkTemporarilyDisabledByUser(openNetwork.SSID));

        verifyAddNetworkToWifiConfigManager(openNetwork);
        List<WifiConfiguration> retrievedNetworks =
                mWifiConfigManager.getConfiguredNetworksWithPasswords();
        WifiConfigurationTestUtil.assertConfigurationsEqualForConfigManagerAddOrUpdate(
                networks, retrievedNetworks);
        assertFalse(mWifiConfigManager.isNetworkTemporarilyDisabledByUser(openNetwork.SSID));
    }

    @Test
    public void testUserAddPasspointNetworkEnableNetwork() {
        WifiConfiguration passpointNetwork = WifiConfigurationTestUtil.createPasspointNetwork();
        List<WifiConfiguration> networks = new ArrayList<>();
        networks.add(passpointNetwork);
        mWifiConfigManager.userTemporarilyDisabledNetwork(passpointNetwork.FQDN, TEST_UPDATE_UID);
        assertTrue(mWifiConfigManager.isNetworkTemporarilyDisabledByUser(passpointNetwork.FQDN));
        // Add new passpoint network will enable the network.
        NetworkUpdateResult result = addNetworkToWifiConfigManager(passpointNetwork);
        assertTrue(result.getNetworkId() != WifiConfiguration.INVALID_NETWORK_ID);
        assertTrue(result.isNewNetwork());

        List<WifiConfiguration> retrievedNetworks =
                mWifiConfigManager.getConfiguredNetworksWithPasswords();
        WifiConfigurationTestUtil.assertConfigurationsEqualForConfigManagerAddOrUpdate(
                networks, retrievedNetworks);
        assertFalse(mWifiConfigManager.isNetworkTemporarilyDisabledByUser(passpointNetwork.FQDN));

        mWifiConfigManager.userTemporarilyDisabledNetwork(passpointNetwork.FQDN, TEST_UPDATE_UID);
        assertTrue(mWifiConfigManager.isNetworkTemporarilyDisabledByUser(passpointNetwork.FQDN));
        // Update a existing passpoint network will not enable network.
        result = addNetworkToWifiConfigManager(passpointNetwork);
        assertTrue(result.getNetworkId() != WifiConfiguration.INVALID_NETWORK_ID);
        assertFalse(result.isNewNetwork());
        assertTrue(mWifiConfigManager.isNetworkTemporarilyDisabledByUser(passpointNetwork.FQDN));
    }

    private void verifyExpiryOfTimeout(WifiConfiguration config) {
        // Disable the ephemeral network.
        long disableTimeMs = 546643L;
        long currentTimeMs = disableTimeMs;
        when(mClock.getWallClockMillis()).thenReturn(currentTimeMs);
        String network = config.isPasspoint() ? config.FQDN : config.SSID;
        mWifiConfigManager.userTemporarilyDisabledNetwork(network, TEST_UPDATE_UID);
        // Before timer is triggered, timer will not expiry will enable network.
        currentTimeMs = disableTimeMs
                + WifiConfigManager.USER_DISCONNECT_NETWORK_BLOCK_EXPIRY_MS + 1;
        when(mClock.getWallClockMillis()).thenReturn(currentTimeMs);
        assertTrue(mWifiConfigManager.isNetworkTemporarilyDisabledByUser(network));
        for (int i = 0; i < WifiConfigManager.SCAN_RESULT_MISSING_COUNT_THRESHOLD; i++) {
            mWifiConfigManager.updateUserDisabledList(new ArrayList<>());
        }
        // Before the expiry of timeout.
        currentTimeMs = currentTimeMs
                + WifiConfigManager.USER_DISCONNECT_NETWORK_BLOCK_EXPIRY_MS - 1;
        when(mClock.getWallClockMillis()).thenReturn(currentTimeMs);
        assertTrue(mWifiConfigManager.isNetworkTemporarilyDisabledByUser(network));

        // After the expiry of timeout.
        currentTimeMs = currentTimeMs
                + WifiConfigManager.USER_DISCONNECT_NETWORK_BLOCK_EXPIRY_MS + 1;
        when(mClock.getWallClockMillis()).thenReturn(currentTimeMs);
        assertFalse(mWifiConfigManager.isNetworkTemporarilyDisabledByUser(network));
    }

    private NetworkUpdateResult verifyAddOrUpdateNetworkWithProxySettingsAndPermissions(
            boolean withNetworkSettings,
            boolean withProfileOwnerPolicy,
            boolean withDeviceOwnerPolicy,
            IpConfiguration ipConfiguration,
            boolean assertSuccess,
            int networkId) {
        return verifyAddOrUpdateNetworkWithProxySettingsAndPermissions(withNetworkSettings,
                false, false, withProfileOwnerPolicy, withDeviceOwnerPolicy, ipConfiguration,
                assertSuccess, networkId);
    }

    private NetworkUpdateResult verifyAddOrUpdateNetworkWithProxySettingsAndPermissions(
            boolean withNetworkSettings,
            boolean withNetworkSetupWizard,
            boolean withNetworkManagedProvisioning,
            boolean withProfileOwnerPolicy,
            boolean withDeviceOwnerPolicy,
            IpConfiguration ipConfiguration,
            boolean assertSuccess,
            int networkId) {
        WifiConfiguration network;
        if (networkId == WifiConfiguration.INVALID_NETWORK_ID) {
            network = WifiConfigurationTestUtil.createOpenHiddenNetwork();
        } else {
            network = mWifiConfigManager.getConfiguredNetwork(networkId);
        }
        network.setIpConfiguration(ipConfiguration);
        when(mWifiPermissionsUtil.isDeviceOwner(anyInt(), any()))
                .thenReturn(withDeviceOwnerPolicy);
        when(mWifiPermissionsUtil.isProfileOwner(anyInt(), any()))
                .thenReturn(withProfileOwnerPolicy);
        when(mWifiPermissionsUtil.checkNetworkSettingsPermission(anyInt()))
                .thenReturn(withNetworkSettings);
        when(mWifiPermissionsUtil.checkNetworkSetupWizardPermission(anyInt()))
                .thenReturn(withNetworkSetupWizard);
        when(mWifiPermissionsUtil.checkNetworkManagedProvisioningPermission(anyInt()))
                .thenReturn(withNetworkManagedProvisioning);
        int uid = withNetworkSettings || withNetworkSetupWizard || withNetworkManagedProvisioning
                ? TEST_CREATOR_UID
                : TEST_NO_PERM_UID;
        NetworkUpdateResult result = addNetworkToWifiConfigManager(network, uid);
        assertEquals(assertSuccess, result.getNetworkId() != WifiConfiguration.INVALID_NETWORK_ID);
        return result;
    }

    private void createWifiConfigManager() {
        mWifiConfigManager =
                new WifiConfigManager(
                        mContext, mClock, mUserManager, mWifiCarrierInfoManager,
                        mWifiKeyStore, mWifiConfigStore,
                        mWifiPermissionsUtil, mWifiPermissionsWrapper, mWifiInjector,
                        mNetworkListSharedStoreData, mNetworkListUserStoreData,
                        mRandomizedMacStoreData,
                        mFrameworkFacade, new Handler(mLooper.getLooper()), mDeviceConfigFacade,
                        mWifiScoreCard, mLruConnectionTracker);
        mWifiConfigManager.enableVerboseLogging(1);
    }

    /**
     * This method sets defaults in the provided WifiConfiguration object if not set
     * so that it can be used for comparison with the configuration retrieved from
     * WifiConfigManager.
     */
    private void setDefaults(WifiConfiguration configuration) {
        if (configuration.allowedProtocols.isEmpty()) {
            configuration.allowedProtocols.set(WifiConfiguration.Protocol.RSN);
            configuration.allowedProtocols.set(WifiConfiguration.Protocol.WPA);
        }
        if (configuration.allowedKeyManagement.isEmpty()) {
            configuration.allowedKeyManagement.set(WifiConfiguration.KeyMgmt.WPA_PSK);
            configuration.allowedKeyManagement.set(WifiConfiguration.KeyMgmt.WPA_EAP);
        }
        if (configuration.allowedPairwiseCiphers.isEmpty()) {
            configuration.allowedPairwiseCiphers.set(WifiConfiguration.PairwiseCipher.GCMP_256);
            configuration.allowedPairwiseCiphers.set(WifiConfiguration.PairwiseCipher.CCMP);
            configuration.allowedPairwiseCiphers.set(WifiConfiguration.PairwiseCipher.TKIP);
        }
        if (configuration.allowedGroupCiphers.isEmpty()) {
            configuration.allowedGroupCiphers.set(WifiConfiguration.GroupCipher.GCMP_256);
            configuration.allowedGroupCiphers.set(WifiConfiguration.GroupCipher.CCMP);
            configuration.allowedGroupCiphers.set(WifiConfiguration.GroupCipher.TKIP);
            configuration.allowedGroupCiphers.set(WifiConfiguration.GroupCipher.WEP40);
            configuration.allowedGroupCiphers.set(WifiConfiguration.GroupCipher.WEP104);
        }
        if (configuration.allowedGroupManagementCiphers.isEmpty()) {
            configuration.allowedGroupManagementCiphers
                    .set(WifiConfiguration.GroupMgmtCipher.BIP_GMAC_256);
        }
        if (configuration.getIpAssignment() == IpConfiguration.IpAssignment.UNASSIGNED) {
            configuration.setIpAssignment(IpConfiguration.IpAssignment.DHCP);
        }
        if (configuration.getProxySettings() == IpConfiguration.ProxySettings.UNASSIGNED) {
            configuration.setProxySettings(IpConfiguration.ProxySettings.NONE);
        }
        configuration.status = WifiConfiguration.Status.DISABLED;
        configuration.getNetworkSelectionStatus().setNetworkSelectionStatus(
                NetworkSelectionStatus.NETWORK_SELECTION_PERMANENTLY_DISABLED);
        configuration.getNetworkSelectionStatus().setNetworkSelectionDisableReason(
                NetworkSelectionStatus.DISABLED_BY_WIFI_MANAGER);
    }

    /**
     * Modifies the provided configuration with creator uid and package name.
     */
    private void setCreationDebugParams(WifiConfiguration configuration, int uid,
                                        String packageName) {
        configuration.creatorUid = configuration.lastUpdateUid = uid;
        configuration.creatorName = configuration.lastUpdateName = packageName;
    }

    /**
     * Modifies the provided configuration with update uid and package name.
     */
    private void setUpdateDebugParams(WifiConfiguration configuration) {
        configuration.lastUpdateUid = TEST_UPDATE_UID;
        configuration.lastUpdateName = TEST_UPDATE_NAME;
    }

    /**
     * Modifies the provided WifiConfiguration with the specified bssid value. Also, asserts that
     * the existing |BSSID| field is not the same value as the one being set
     */
    private void assertAndSetNetworkBSSID(WifiConfiguration configuration, String bssid) {
        assertNotEquals(bssid, configuration.BSSID);
        configuration.BSSID = bssid;
    }

    /**
     * Modifies the provided WifiConfiguration with the specified |IpConfiguration| object. Also,
     * asserts that the existing |mIpConfiguration| field is not the same value as the one being set
     */
    private void assertAndSetNetworkIpConfiguration(
            WifiConfiguration configuration, IpConfiguration ipConfiguration) {
        assertNotEquals(ipConfiguration, configuration.getIpConfiguration());
        configuration.setIpConfiguration(ipConfiguration);
    }

    /**
     * Modifies the provided WifiConfiguration with the specified |wepKeys| value and
     * |wepTxKeyIndex|.
     */
    private void assertAndSetNetworkWepKeysAndTxIndex(
            WifiConfiguration configuration, String[] wepKeys, int wepTxKeyIdx) {
        assertNotEquals(wepKeys, configuration.wepKeys);
        assertNotEquals(wepTxKeyIdx, configuration.wepTxKeyIndex);
        configuration.wepKeys = Arrays.copyOf(wepKeys, wepKeys.length);
        configuration.wepTxKeyIndex = wepTxKeyIdx;
    }

    /**
     * Modifies the provided WifiConfiguration with the specified |preSharedKey| value.
     */
    private void assertAndSetNetworkPreSharedKey(
            WifiConfiguration configuration, String preSharedKey) {
        assertNotEquals(preSharedKey, configuration.preSharedKey);
        configuration.preSharedKey = preSharedKey;
    }

    /**
     * Modifies the provided WifiConfiguration with the specified enteprise |password| value.
     */
    private void assertAndSetNetworkEnterprisePassword(
            WifiConfiguration configuration, String password) {
        assertNotEquals(password, configuration.enterpriseConfig.getPassword());
        configuration.enterpriseConfig.setPassword(password);
    }

    /**
     * Helper method to capture the networks list store data that will be written by
     * WifiConfigStore.write() method.
     */
    private Pair<List<WifiConfiguration>, List<WifiConfiguration>>
            captureWriteNetworksListStoreData() {
        try {
            ArgumentCaptor<ArrayList> sharedConfigsCaptor =
                    ArgumentCaptor.forClass(ArrayList.class);
            ArgumentCaptor<ArrayList> userConfigsCaptor =
                    ArgumentCaptor.forClass(ArrayList.class);
            mNetworkListStoreDataMockOrder.verify(mNetworkListSharedStoreData)
                    .setConfigurations(sharedConfigsCaptor.capture());
            mNetworkListStoreDataMockOrder.verify(mNetworkListUserStoreData)
                    .setConfigurations(userConfigsCaptor.capture());
            mContextConfigStoreMockOrder.verify(mWifiConfigStore).write(anyBoolean());
            return Pair.create(sharedConfigsCaptor.getValue(), userConfigsCaptor.getValue());
        } catch (Exception e) {
            fail("Exception encountered during write " + e);
        }
        return null;
    }

    /**
     * Returns whether the provided network was in the store data or not.
     */
    private boolean isNetworkInConfigStoreData(WifiConfiguration configuration) {
        Pair<List<WifiConfiguration>, List<WifiConfiguration>> networkListStoreData =
                captureWriteNetworksListStoreData();
        if (networkListStoreData == null) {
            return false;
        }
        List<WifiConfiguration> networkList = new ArrayList<>();
        networkList.addAll(networkListStoreData.first);
        networkList.addAll(networkListStoreData.second);
        return isNetworkInConfigStoreData(configuration, networkList);
    }

    /**
     * Returns whether the provided network was in the store data or not.
     */
    private boolean isNetworkInConfigStoreData(
            WifiConfiguration configuration, List<WifiConfiguration> networkList) {
        boolean foundNetworkInStoreData = false;
        for (WifiConfiguration retrievedConfig : networkList) {
            if (retrievedConfig.getKey().equals(configuration.getKey())) {
                foundNetworkInStoreData = true;
                break;
            }
        }
        return foundNetworkInStoreData;
    }

    /**
     * Setup expectations for WifiNetworksListStoreData and DeletedEphemeralSsidsStoreData
     * after WifiConfigStore#read.
     */
    private void setupStoreDataForRead(List<WifiConfiguration> sharedConfigurations,
            List<WifiConfiguration> userConfigurations) {
        when(mNetworkListSharedStoreData.getConfigurations())
                .thenReturn(sharedConfigurations);
        when(mNetworkListUserStoreData.getConfigurations()).thenReturn(userConfigurations);
    }

    /**
     * Setup expectations for WifiNetworksListStoreData and DeletedEphemeralSsidsStoreData
     * after WifiConfigStore#switchUserStoresAndRead.
     */
    private void setupStoreDataForUserRead(List<WifiConfiguration> userConfigurations,
            Map<String, Long> deletedEphemeralSsids) {
        when(mNetworkListUserStoreData.getConfigurations()).thenReturn(userConfigurations);
    }

    /**
     * Verifies that the provided network was not present in the last config store write.
     */
    private void verifyNetworkNotInConfigStoreData(WifiConfiguration configuration) {
        assertFalse(isNetworkInConfigStoreData(configuration));
    }

    /**
     * Verifies that the provided network was present in the last config store write.
     */
    private void verifyNetworkInConfigStoreData(WifiConfiguration configuration) {
        assertTrue(isNetworkInConfigStoreData(configuration));
    }

    private void assertPasswordsMaskedInWifiConfiguration(WifiConfiguration configuration) {
        if (!TextUtils.isEmpty(configuration.preSharedKey)) {
            assertEquals(WifiConfigManager.PASSWORD_MASK, configuration.preSharedKey);
        }
        if (configuration.wepKeys != null) {
            for (int i = 0; i < configuration.wepKeys.length; i++) {
                if (!TextUtils.isEmpty(configuration.wepKeys[i])) {
                    assertEquals(WifiConfigManager.PASSWORD_MASK, configuration.wepKeys[i]);
                }
            }
        }
        if (!TextUtils.isEmpty(configuration.enterpriseConfig.getPassword())) {
            assertEquals(
                    WifiConfigManager.PASSWORD_MASK,
                    configuration.enterpriseConfig.getPassword());
        }
    }

    private void assertRandomizedMacAddressMaskedInWifiConfiguration(
            WifiConfiguration configuration) {
        MacAddress defaultMac = MacAddress.fromString(WifiInfo.DEFAULT_MAC_ADDRESS);
        MacAddress randomizedMacAddress = configuration.getRandomizedMacAddress();
        if (randomizedMacAddress != null) {
            assertEquals(defaultMac, randomizedMacAddress);
        }
    }

    /**
     * Verifies that the network was present in the network change broadcast and returns the
     * change reason.
     */
    private int verifyNetworkInBroadcastAndReturnReason() {
        ArgumentCaptor<Intent> intentCaptor = ArgumentCaptor.forClass(Intent.class);
        mContextConfigStoreMockOrder.verify(mContext).sendBroadcastAsUser(
                intentCaptor.capture(),
                eq(UserHandle.ALL),
                eq(android.Manifest.permission.ACCESS_WIFI_STATE));

        Intent intent = intentCaptor.getValue();

        WifiConfiguration retrievedConfig =
                (WifiConfiguration) intent.getExtra(WifiManager.EXTRA_WIFI_CONFIGURATION);
        assertNull(retrievedConfig);

        return intent.getIntExtra(WifiManager.EXTRA_CHANGE_REASON, -1);
    }

    /**
     * Verifies that we sent out an add broadcast with the provided network.
     */
    private void verifyNetworkAddBroadcast() {
        assertEquals(
                verifyNetworkInBroadcastAndReturnReason(),
                WifiManager.CHANGE_REASON_ADDED);
    }

    /**
     * Verifies that we sent out an update broadcast with the provided network.
     */
    private void verifyNetworkUpdateBroadcast() {
        assertEquals(
                verifyNetworkInBroadcastAndReturnReason(),
                WifiManager.CHANGE_REASON_CONFIG_CHANGE);
    }

    /**
     * Verifies that we sent out a remove broadcast with the provided network.
     */
    private void verifyNetworkRemoveBroadcast() {
        assertEquals(
                verifyNetworkInBroadcastAndReturnReason(),
                WifiManager.CHANGE_REASON_REMOVED);
    }

    private void verifyWifiConfigStoreRead() {
        assertTrue(mWifiConfigManager.loadFromStore());
        mContextConfigStoreMockOrder.verify(mContext).sendBroadcastAsUser(
                any(Intent.class),
                any(UserHandle.class),
                eq(android.Manifest.permission.ACCESS_WIFI_STATE));
    }

    private void triggerStoreReadIfNeeded() {
        // Trigger a store read if not already done.
        if (!mStoreReadTriggered) {
            verifyWifiConfigStoreRead();
            mStoreReadTriggered = true;
        }
    }

    /**
     * Adds the provided configuration to WifiConfigManager with uid = TEST_CREATOR_UID.
     */
    private NetworkUpdateResult addNetworkToWifiConfigManager(WifiConfiguration configuration) {
        return addNetworkToWifiConfigManager(configuration, TEST_CREATOR_UID, null);
    }

    /**
     * Adds the provided configuration to WifiConfigManager with uid specified.
     */
    private NetworkUpdateResult addNetworkToWifiConfigManager(WifiConfiguration configuration,
                                                              int uid) {
        return addNetworkToWifiConfigManager(configuration, uid, null);
    }

    /**
     * Adds the provided configuration to WifiConfigManager and modifies the provided configuration
     * with creator/update uid, package name and time. This also sets defaults for fields not
     * populated.
     * These fields are populated internally by WifiConfigManager and hence we need
     * to modify the configuration before we compare the added network with the retrieved network.
     * This method also triggers a store read if not already done.
     */
    private NetworkUpdateResult addNetworkToWifiConfigManager(WifiConfiguration configuration,
                                                              int uid,
                                                              @Nullable String packageName) {
        clearInvocations(mContext, mWifiConfigStore, mNetworkListSharedStoreData,
                mNetworkListUserStoreData);
        triggerStoreReadIfNeeded();
        when(mClock.getWallClockMillis()).thenReturn(TEST_WALLCLOCK_CREATION_TIME_MILLIS);
        NetworkUpdateResult result =
                mWifiConfigManager.addOrUpdateNetwork(configuration, uid, packageName);
        setDefaults(configuration);
        setCreationDebugParams(
                configuration, uid, packageName != null ? packageName : TEST_CREATOR_NAME);
        configuration.networkId = result.getNetworkId();
        return result;
    }

    /**
     * Add network to WifiConfigManager and ensure that it was successful.
     */
    private NetworkUpdateResult verifyAddNetworkToWifiConfigManager(
            WifiConfiguration configuration) {
        NetworkUpdateResult result = addNetworkToWifiConfigManager(configuration);
        assertTrue(result.getNetworkId() != WifiConfiguration.INVALID_NETWORK_ID);
        assertTrue(result.isNewNetwork());
        assertTrue(result.hasIpChanged());
        assertTrue(result.hasProxyChanged());

        verifyNetworkAddBroadcast();
        // Verify that the config store write was triggered with this new configuration.
        verifyNetworkInConfigStoreData(configuration);
        return result;
    }

    /**
     * Add ephemeral network to WifiConfigManager and ensure that it was successful.
     */
    private NetworkUpdateResult verifyAddEphemeralNetworkToWifiConfigManager(
            WifiConfiguration configuration) throws Exception {
        NetworkUpdateResult result = addNetworkToWifiConfigManager(configuration);
        assertTrue(result.getNetworkId() != WifiConfiguration.INVALID_NETWORK_ID);
        assertTrue(result.isNewNetwork());
        assertTrue(result.hasIpChanged());
        assertTrue(result.hasProxyChanged());

        verifyNetworkAddBroadcast();
        // Ensure that the write was not invoked for ephemeral network addition.
        mContextConfigStoreMockOrder.verify(mWifiConfigStore, never()).write(anyBoolean());
        return result;
    }

    /**
     * Add ephemeral network to WifiConfigManager and ensure that it was successful.
     */
    private NetworkUpdateResult verifyAddSuggestionOrRequestNetworkToWifiConfigManager(
            WifiConfiguration configuration) throws Exception {
        NetworkUpdateResult result =
                addNetworkToWifiConfigManager(configuration, TEST_CREATOR_UID, TEST_CREATOR_NAME);
        assertTrue(result.getNetworkId() != WifiConfiguration.INVALID_NETWORK_ID);
        assertTrue(result.isNewNetwork());
        assertTrue(result.hasIpChanged());
        assertTrue(result.hasProxyChanged());

        verifyNetworkAddBroadcast();
        // Ensure that the write was not invoked for ephemeral network addition.
        mContextConfigStoreMockOrder.verify(mWifiConfigStore, never()).write(anyBoolean());
        return result;
    }

    /**
     * Add Passpoint network to WifiConfigManager and ensure that it was successful.
     */
    private NetworkUpdateResult verifyAddPasspointNetworkToWifiConfigManager(
            WifiConfiguration configuration) throws Exception {
        NetworkUpdateResult result = addNetworkToWifiConfigManager(configuration);
        assertTrue(result.getNetworkId() != WifiConfiguration.INVALID_NETWORK_ID);
        assertTrue(result.isNewNetwork());
        assertTrue(result.hasIpChanged());
        assertTrue(result.hasProxyChanged());

        // Verify keys are not being installed.
        verify(mWifiKeyStore, never()).updateNetworkKeys(any(WifiConfiguration.class),
                any(WifiConfiguration.class));
        verifyNetworkAddBroadcast();
        // Ensure that the write was not invoked for Passpoint network addition.
        mContextConfigStoreMockOrder.verify(mWifiConfigStore, never()).write(anyBoolean());
        return result;
    }

    /**
     * Updates the provided configuration to WifiConfigManager and modifies the provided
     * configuration with update uid, package name and time.
     * These fields are populated internally by WifiConfigManager and hence we need
     * to modify the configuration before we compare the added network with the retrieved network.
     */
    private NetworkUpdateResult updateNetworkToWifiConfigManager(WifiConfiguration configuration) {
        clearInvocations(mContext, mWifiConfigStore, mNetworkListSharedStoreData,
                mNetworkListUserStoreData);
        when(mClock.getWallClockMillis()).thenReturn(TEST_WALLCLOCK_UPDATE_TIME_MILLIS);
        NetworkUpdateResult result =
                mWifiConfigManager.addOrUpdateNetwork(configuration, TEST_UPDATE_UID);
        setUpdateDebugParams(configuration);
        return result;
    }

    /**
     * Update network to WifiConfigManager config change and ensure that it was successful.
     */
    private NetworkUpdateResult verifyUpdateNetworkToWifiConfigManager(
            WifiConfiguration configuration) {
        NetworkUpdateResult result = updateNetworkToWifiConfigManager(configuration);
        assertTrue(result.getNetworkId() != WifiConfiguration.INVALID_NETWORK_ID);
        assertFalse(result.isNewNetwork());

        verifyNetworkUpdateBroadcast();
        // Verify that the config store write was triggered with this new configuration.
        verifyNetworkInConfigStoreData(configuration);
        return result;
    }

    /**
     * Update network to WifiConfigManager without IP config change and ensure that it was
     * successful.
     */
    private NetworkUpdateResult verifyUpdateNetworkToWifiConfigManagerWithoutIpChange(
            WifiConfiguration configuration) {
        NetworkUpdateResult result = verifyUpdateNetworkToWifiConfigManager(configuration);
        assertFalse(result.hasIpChanged());
        assertFalse(result.hasProxyChanged());
        return result;
    }

    /**
     * Update network to WifiConfigManager with IP config change and ensure that it was
     * successful.
     */
    private NetworkUpdateResult verifyUpdateNetworkToWifiConfigManagerWithIpChange(
            WifiConfiguration configuration) {
        NetworkUpdateResult result = verifyUpdateNetworkToWifiConfigManager(configuration);
        assertTrue(result.hasIpChanged());
        assertTrue(result.hasProxyChanged());
        return result;
    }

    /**
     * Removes network from WifiConfigManager and ensure that it was successful.
     */
    private void verifyRemoveNetworkFromWifiConfigManager(
            WifiConfiguration configuration) {
        assertTrue(mWifiConfigManager.removeNetwork(
                configuration.networkId, TEST_CREATOR_UID, TEST_CREATOR_NAME));

        verifyNetworkRemoveBroadcast();
        // Verify if the config store write was triggered without this new configuration.
        verifyNetworkNotInConfigStoreData(configuration);
        verify(mBssidBlocklistMonitor, atLeastOnce()).handleNetworkRemoved(configuration.SSID);
    }

    /**
     * Removes ephemeral network from WifiConfigManager and ensure that it was successful.
     */
    private void verifyRemoveEphemeralNetworkFromWifiConfigManager(
            WifiConfiguration configuration) throws Exception {
        assertTrue(mWifiConfigManager.removeNetwork(
                configuration.networkId, TEST_CREATOR_UID, TEST_CREATOR_NAME));

        verifyNetworkRemoveBroadcast();
        // Ensure that the write was not invoked for ephemeral network remove.
        mContextConfigStoreMockOrder.verify(mWifiConfigStore, never()).write(anyBoolean());
    }

    /**
     * Removes Passpoint network from WifiConfigManager and ensure that it was successful.
     */
    private void verifyRemovePasspointNetworkFromWifiConfigManager(
            WifiConfiguration configuration) throws Exception {
        assertTrue(mWifiConfigManager.removeNetwork(
                configuration.networkId, TEST_CREATOR_UID, TEST_CREATOR_NAME));

        // Verify keys are not being removed.
        verify(mWifiKeyStore, never()).removeKeys(any(WifiEnterpriseConfig.class));
        verifyNetworkRemoveBroadcast();
        // Ensure that the write was not invoked for Passpoint network remove.
        mContextConfigStoreMockOrder.verify(mWifiConfigStore, never()).write(anyBoolean());
    }

    /**
     * Verifies the provided network's public status and ensures that the network change broadcast
     * has been sent out.
     */
    private void verifyUpdateNetworkStatus(WifiConfiguration configuration, int status) {
        assertEquals(status, configuration.status);
        verifyNetworkUpdateBroadcast();
    }

    /**
     * Verifies the network's selection status update.
     *
     * For temporarily disabled reasons, the method ensures that the status has changed only if
     * disable reason counter has exceeded the threshold.
     *
     * For permanently disabled/enabled reasons, the method ensures that the public status has
     * changed and the network change broadcast has been sent out.
     */
    private void verifyUpdateNetworkSelectionStatus(
            int networkId, int reason, int temporaryDisableReasonCounter) {
        when(mClock.getElapsedSinceBootMillis())
                .thenReturn(TEST_ELAPSED_UPDATE_NETWORK_SELECTION_TIME_MILLIS);

        // Fetch the current status of the network before we try to update the status.
        WifiConfiguration retrievedNetwork = mWifiConfigManager.getConfiguredNetwork(networkId);
        NetworkSelectionStatus currentStatus = retrievedNetwork.getNetworkSelectionStatus();
        int currentDisableReason = currentStatus.getNetworkSelectionDisableReason();

        // First set the status to the provided reason.
        assertTrue(mWifiConfigManager.updateNetworkSelectionStatus(networkId, reason));

        // Now fetch the network configuration and verify the new status of the network.
        retrievedNetwork = mWifiConfigManager.getConfiguredNetwork(networkId);

        NetworkSelectionStatus retrievedStatus = retrievedNetwork.getNetworkSelectionStatus();
        int retrievedDisableReason = retrievedStatus.getNetworkSelectionDisableReason();
        long retrievedDisableTime = retrievedStatus.getDisableTime();
        int retrievedDisableReasonCounter = retrievedStatus.getDisableReasonCounter(reason);
        int disableReasonThreshold =
                WifiConfigManager.getNetworkSelectionDisableThreshold(reason);

        if (reason == NetworkSelectionStatus.DISABLED_NONE) {
            assertEquals(reason, retrievedDisableReason);
            assertTrue(retrievedStatus.isNetworkEnabled());
            assertEquals(
                    NetworkSelectionStatus.INVALID_NETWORK_SELECTION_DISABLE_TIMESTAMP,
                    retrievedDisableTime);
            verifyUpdateNetworkStatus(retrievedNetwork, WifiConfiguration.Status.ENABLED);
        } else if (reason < NetworkSelectionStatus.PERMANENTLY_DISABLED_STARTING_INDEX) {
            // For temporarily disabled networks, we need to ensure that the current status remains
            // until the threshold is crossed.
            assertEquals(temporaryDisableReasonCounter, retrievedDisableReasonCounter);
            if (retrievedDisableReasonCounter < disableReasonThreshold) {
                assertEquals(currentDisableReason, retrievedDisableReason);
                assertEquals(
                        currentStatus.getNetworkSelectionStatus(),
                        retrievedStatus.getNetworkSelectionStatus());
            } else {
                assertEquals(reason, retrievedDisableReason);
                assertTrue(retrievedStatus.isNetworkTemporaryDisabled());
                assertEquals(
                        TEST_ELAPSED_UPDATE_NETWORK_SELECTION_TIME_MILLIS, retrievedDisableTime);
            }
        } else if (reason < NetworkSelectionStatus.NETWORK_SELECTION_DISABLED_MAX) {
            assertEquals(reason, retrievedDisableReason);
            assertTrue(retrievedStatus.isNetworkPermanentlyDisabled());
            assertEquals(
                    NetworkSelectionStatus.INVALID_NETWORK_SELECTION_DISABLE_TIMESTAMP,
                    retrievedDisableTime);
            verifyUpdateNetworkStatus(retrievedNetwork, WifiConfiguration.Status.DISABLED);
        }
    }

    /**
     * Creates a scan detail corresponding to the provided network and given BSSID, level &frequency
     * values.
     */
    private ScanDetail createScanDetailForNetwork(
            WifiConfiguration configuration, String bssid, int level, int frequency) {
        return WifiConfigurationTestUtil.createScanDetailForNetwork(configuration, bssid, level,
                frequency, mClock.getUptimeSinceBootMillis(), mClock.getWallClockMillis());
    }
    /**
     * Creates a scan detail corresponding to the provided network and BSSID value.
     */
    private ScanDetail createScanDetailForNetwork(WifiConfiguration configuration, String bssid) {
        return createScanDetailForNetwork(configuration, bssid, 0, 0);
    }

    /**
     * Creates a scan detail corresponding to the provided network and fixed BSSID value.
     */
    private ScanDetail createScanDetailForNetwork(WifiConfiguration configuration) {
        return createScanDetailForNetwork(configuration, TEST_BSSID);
    }

    /**
     * Adds the provided network and then creates a scan detail corresponding to the network. The
     * method then creates a ScanDetail corresponding to the network and ensures that the network
     * is properly matched using
     * {@link WifiConfigManager#getConfiguredNetworkForScanDetailAndCache(ScanDetail)} and also
     * verifies that the provided scan detail was cached,
     */
    private void verifyAddSingleNetworkAndMatchScanDetailToNetworkAndCache(
            WifiConfiguration network) {
        // First add the provided network.
        verifyAddNetworkToWifiConfigManager(network);

        // Now create a fake scan detail corresponding to the network.
        ScanDetail scanDetail = createScanDetailForNetwork(network);
        ScanResult scanResult = scanDetail.getScanResult();

        WifiConfiguration retrievedNetwork =
                mWifiConfigManager.getConfiguredNetworkForScanDetailAndCache(scanDetail);
        // Retrieve the network with password data for comparison.
        retrievedNetwork =
                mWifiConfigManager.getConfiguredNetworkWithPassword(retrievedNetwork.networkId);

        WifiConfigurationTestUtil.assertConfigurationEqualForConfigManagerAddOrUpdate(
                network, retrievedNetwork);

        // Now retrieve the scan detail cache and ensure that the new scan detail is in cache.
        ScanDetailCache retrievedScanDetailCache =
                mWifiConfigManager.getScanDetailCacheForNetwork(network.networkId);
        assertEquals(1, retrievedScanDetailCache.size());
        ScanResult retrievedScanResult = retrievedScanDetailCache.getScanResult(scanResult.BSSID);

        ScanTestUtil.assertScanResultEquals(scanResult, retrievedScanResult);
    }

    /**
     * Adds a new network and verifies that the |HasEverConnected| flag is set to false.
     */
    private void verifyAddNetworkHasEverConnectedFalse(WifiConfiguration network) {
        NetworkUpdateResult result = verifyAddNetworkToWifiConfigManager(network);
        WifiConfiguration retrievedNetwork =
                mWifiConfigManager.getConfiguredNetwork(result.getNetworkId());
        assertFalse("Adding a new network should not have hasEverConnected set to true.",
                retrievedNetwork.getNetworkSelectionStatus().hasEverConnected());
    }

    /**
     * Updates an existing network with some credential change and verifies that the
     * |HasEverConnected| flag is set to false.
     */
    private void verifyUpdateNetworkWithCredentialChangeHasEverConnectedFalse(
            WifiConfiguration network) {
        NetworkUpdateResult result = verifyUpdateNetworkToWifiConfigManagerWithoutIpChange(network);
        WifiConfiguration retrievedNetwork =
                mWifiConfigManager.getConfiguredNetwork(result.getNetworkId());
        assertFalse("Updating network credentials config should clear hasEverConnected.",
                retrievedNetwork.getNetworkSelectionStatus().hasEverConnected());
        assertTrue(result.hasCredentialChanged());
    }

    /**
     * Updates an existing network after connection using
     * {@link WifiConfigManager#updateNetworkAfterConnect(int)} and asserts that the
     * |HasEverConnected| flag is set to true.
     */
    private void verifyUpdateNetworkAfterConnectHasEverConnectedTrue(int networkId) {
        assertTrue(mWifiConfigManager.updateNetworkAfterConnect(networkId));
        WifiConfiguration retrievedNetwork = mWifiConfigManager.getConfiguredNetwork(networkId);
        assertTrue("hasEverConnected expected to be true after connection.",
                retrievedNetwork.getNetworkSelectionStatus().hasEverConnected());
        assertEquals(0, mLruConnectionTracker.getAgeIndexOfNetwork(retrievedNetwork));
    }

    /**
     * Sets up a user profiles for WifiConfigManager testing.
     *
     * @param userId Id of the user.
     */
    private void setupUserProfiles(int userId) {
        when(mUserManager.isUserUnlockingOrUnlocked(UserHandle.of(userId))).thenReturn(true);
    }

    private void verifyRemoveNetworksForApp() {
        verifyAddNetworkToWifiConfigManager(WifiConfigurationTestUtil.createOpenNetwork());
        verifyAddNetworkToWifiConfigManager(WifiConfigurationTestUtil.createPskNetwork());
        verifyAddNetworkToWifiConfigManager(WifiConfigurationTestUtil.createWepNetwork());

        assertFalse(mWifiConfigManager.getConfiguredNetworks().isEmpty());

        ApplicationInfo app = new ApplicationInfo();
        app.uid = TEST_CREATOR_UID;
        app.packageName = TEST_CREATOR_NAME;
        assertEquals(3, mWifiConfigManager.removeNetworksForApp(app).size());

        // Ensure all the networks are removed now.
        assertTrue(mWifiConfigManager.getConfiguredNetworks().isEmpty());
    }

    /**
     * Verifies SSID blocklist consistent with Watchdog trigger.
     *
     * Expected behavior: A SSID won't gets blocklisted if there only single SSID
     * be observed and Watchdog trigger is activated.
     */
    @Test
    public void verifyConsistentWatchdogAndSsidBlocklist() {

        WifiConfiguration openNetwork = WifiConfigurationTestUtil.createOpenNetwork();
        NetworkUpdateResult result = verifyAddNetworkToWifiConfigManager(openNetwork);

        when(mWifiInjector.getWifiLastResortWatchdog().shouldIgnoreSsidUpdate())
                .thenReturn(true);

        int networkId = result.getNetworkId();
        // First set it to enabled.
        verifyUpdateNetworkSelectionStatus(
                networkId, NetworkSelectionStatus.DISABLED_NONE, 0);

        int assocRejectReason = NetworkSelectionStatus.DISABLED_ASSOCIATION_REJECTION;
        int assocRejectThreshold =
                WifiConfigManager.getNetworkSelectionDisableThreshold(assocRejectReason);
        for (int i = 1; i <= assocRejectThreshold; i++) {
            assertFalse(mWifiConfigManager.updateNetworkSelectionStatus(
                        networkId, assocRejectReason));
        }

        assertFalse(mWifiConfigManager.getConfiguredNetwork(networkId)
                    .getNetworkSelectionStatus().isNetworkTemporaryDisabled());
    }

    /**
     * Verifies that isInFlakyRandomizationSsidHotlist returns true if the network's SSID is in
     * the hotlist and the network is using randomized MAC.
     */
    @Test
    public void testFlakyRandomizationSsidHotlist() {
        WifiConfiguration openNetwork = WifiConfigurationTestUtil.createOpenNetwork();
        NetworkUpdateResult result = verifyAddNetworkToWifiConfigManager(openNetwork);
        int networkId = result.getNetworkId();

        // should return false when there is nothing in the hotlist
        assertFalse(mWifiConfigManager.isInFlakyRandomizationSsidHotlist(networkId));

        // add the network's SSID to the hotlist and verify the method returns true
        Set<String> ssidHotlist = new HashSet<>();
        ssidHotlist.add(openNetwork.SSID);
        when(mDeviceConfigFacade.getRandomizationFlakySsidHotlist()).thenReturn(ssidHotlist);
        assertTrue(mWifiConfigManager.isInFlakyRandomizationSsidHotlist(networkId));

        // Now change the macRandomizationSetting to "trusted" and then verify
        // isInFlakyRandomizationSsidHotlist returns false
        openNetwork.macRandomizationSetting = WifiConfiguration.RANDOMIZATION_NONE;
        NetworkUpdateResult networkUpdateResult = updateNetworkToWifiConfigManager(openNetwork);
        assertNotEquals(WifiConfiguration.INVALID_NETWORK_ID, networkUpdateResult.getNetworkId());
        assertFalse(mWifiConfigManager.isInFlakyRandomizationSsidHotlist(networkId));
    }

    /**
     * Verifies that findScanRssi returns valid RSSI when scan was done recently
     */
    @Test
    public void testFindScanRssiRecentScan() {
        // First add the provided network.
        WifiConfiguration testNetwork = WifiConfigurationTestUtil.createOpenNetwork();
        NetworkUpdateResult result = verifyAddNetworkToWifiConfigManager(testNetwork);

        when(mClock.getWallClockMillis()).thenReturn(TEST_WALLCLOCK_CREATION_TIME_MILLIS);
        ScanDetail scanDetail = createScanDetailForNetwork(testNetwork, TEST_BSSID,
                TEST_RSSI, TEST_FREQUENCY_1);
        ScanResult scanResult = scanDetail.getScanResult();

        mWifiConfigManager.updateScanDetailCacheFromScanDetail(scanDetail);
        when(mClock.getWallClockMillis()).thenReturn(TEST_WALLCLOCK_CREATION_TIME_MILLIS + 2000);
        assertEquals(mWifiConfigManager.findScanRssi(result.getNetworkId(), 5000), TEST_RSSI);
    }

    /**
     * Verifies that findScanRssi returns INVALID_RSSI when scan was done a long time ago
     */
    @Test
    public void testFindScanRssiOldScan() {
        // First add the provided network.
        WifiConfiguration testNetwork = WifiConfigurationTestUtil.createOpenNetwork();
        NetworkUpdateResult result = verifyAddNetworkToWifiConfigManager(testNetwork);

        when(mClock.getWallClockMillis()).thenReturn(TEST_WALLCLOCK_CREATION_TIME_MILLIS);
        ScanDetail scanDetail = createScanDetailForNetwork(testNetwork, TEST_BSSID,
                TEST_RSSI, TEST_FREQUENCY_1);
        ScanResult scanResult = scanDetail.getScanResult();

        mWifiConfigManager.updateScanDetailCacheFromScanDetail(scanDetail);
        when(mClock.getWallClockMillis()).thenReturn(TEST_WALLCLOCK_CREATION_TIME_MILLIS + 15000);
        assertEquals(mWifiConfigManager.findScanRssi(result.getNetworkId(), 5000),
                WifiInfo.INVALID_RSSI);
    }

    /**
     * Verify when save to store, isMostRecentlyConnected flag will be set.
     */
    @Test
    public void testMostRecentlyConnectedNetwork() {
        WifiConfiguration testNetwork1 = WifiConfigurationTestUtil.createOpenNetwork();
        verifyAddNetworkToWifiConfigManager(testNetwork1);
        WifiConfiguration testNetwork2 = WifiConfigurationTestUtil.createOpenNetwork();
        verifyAddNetworkToWifiConfigManager(testNetwork2);
        mWifiConfigManager.updateNetworkAfterConnect(testNetwork2.networkId);
        mWifiConfigManager.saveToStore(true);
        Pair<List<WifiConfiguration>, List<WifiConfiguration>> networkStoreData =
                captureWriteNetworksListStoreData();
        List<WifiConfiguration> sharedNetwork = networkStoreData.first;
        assertFalse(sharedNetwork.get(0).isMostRecentlyConnected);
        assertTrue(sharedNetwork.get(1).isMostRecentlyConnected);
    }

    /**
     * Verify scan comparator gives the most recently connected network highest priority
     */
    @Test
    public void testScanComparator() {
        WifiConfiguration network1 = WifiConfigurationTestUtil.createOpenNetwork();
        verifyAddNetworkToWifiConfigManager(network1);
        WifiConfiguration network2 = WifiConfigurationTestUtil.createOpenNetwork();
        verifyAddNetworkToWifiConfigManager(network2);
        WifiConfiguration network3 = WifiConfigurationTestUtil.createOpenNetwork();
        verifyAddNetworkToWifiConfigManager(network3);
        WifiConfiguration network4 = WifiConfigurationTestUtil.createOpenNetwork();
        verifyAddNetworkToWifiConfigManager(network4);

        // Connect two network in order, network3 --> network2
        verifyUpdateNetworkAfterConnectHasEverConnectedTrue(network3.networkId);
        verifyUpdateNetworkAfterConnectHasEverConnectedTrue(network2.networkId);
        // Set network4 {@link NetworkSelectionStatus#mSeenInLastQualifiedNetworkSelection} to true.
        assertTrue(mWifiConfigManager.setNetworkCandidateScanResult(network4.networkId,
                createScanDetailForNetwork(network4).getScanResult(), 54));
        List<WifiConfiguration> networkList = mWifiConfigManager.getConfiguredNetworks();
        // Expected order should be based on connection order and last qualified selection.
        Collections.sort(networkList, mWifiConfigManager.getScanListComparator());
        assertEquals(network2.SSID, networkList.get(0).SSID);
        assertEquals(network3.SSID, networkList.get(1).SSID);
        assertEquals(network4.SSID, networkList.get(2).SSID);
        assertEquals(network1.SSID, networkList.get(3).SSID);
        // Remove network to check the age index changes.
        mWifiConfigManager.removeNetwork(network3.networkId, TEST_CREATOR_UID, TEST_CREATOR_NAME);
        assertEquals(Integer.MAX_VALUE, mLruConnectionTracker.getAgeIndexOfNetwork(network3));
        assertEquals(0, mLruConnectionTracker.getAgeIndexOfNetwork(network2));
        mWifiConfigManager.removeNetwork(network2.networkId, TEST_CREATOR_UID, TEST_CREATOR_NAME);
        assertEquals(Integer.MAX_VALUE, mLruConnectionTracker.getAgeIndexOfNetwork(network2));
    }
}<|MERGE_RESOLUTION|>--- conflicted
+++ resolved
@@ -1918,7 +1918,7 @@
         WifiConfiguration testNetwork = WifiConfigurationTestUtil.createOpenNetwork();
         NetworkUpdateResult result = verifyAddNetworkToWifiConfigManager(testNetwork);
 
-        // Now create a dummy scan detail corresponding to the network.
+        // Now create a fake scan detail corresponding to the network.
         ScanDetail scanDetail = createScanDetailForNetwork(testNetwork);
         ScanResult scanResult = scanDetail.getScanResult();
 
@@ -2277,18 +2277,18 @@
     }
 
     /**
-     * Verify that the aggressive randomization whitelist works for passpoints. (by checking FQDN)
+     * Verify that the aggressive randomization allowlist works for passpoints. (by checking FQDN)
      */
     @Test
     public void testShouldUseAggressiveRandomizationPasspoint() {
         WifiConfiguration c = WifiConfigurationTestUtil.createPasspointNetwork();
-        // Adds SSID to the whitelist.
+        // Adds SSID to the allowlist.
         Set<String> ssidList = new HashSet<>();
         ssidList.add(c.SSID);
         when(mDeviceConfigFacade.getAggressiveMacRandomizationSsidAllowlist())
                 .thenReturn(ssidList);
 
-        // Verify that if for passpoint networks we don't check for the SSID to be in the whitelist
+        // Verify that if for passpoint networks we don't check for the SSID to be in the allowlist
         assertFalse(mWifiConfigManager.shouldUseAggressiveRandomization(c));
 
         // instead we check for the FQDN
@@ -2344,10 +2344,10 @@
 
         // Now disable aggressive randomization and verify the randomized MAC is changed back to
         // the persistent MAC.
-        Set<String> blacklist = new HashSet<>();
-        blacklist.add(config.SSID);
+        Set<String> blocklist = new HashSet<>();
+        blocklist.add(config.SSID);
         when(mDeviceConfigFacade.getAggressiveMacRandomizationSsidBlocklist())
-                .thenReturn(blacklist);
+                .thenReturn(blocklist);
         MacAddress persistentMac = mWifiConfigManager.getRandomizedMacAndUpdateIfNeeded(config);
 
         // verify internal WifiConfiguration has MacAddress updated correctly by comparing the
@@ -2474,7 +2474,7 @@
     private void setUpWifiConfigurationForAggressiveRandomization() {
         // sets up a WifiConfiguration for aggressive randomization.
         WifiConfiguration c = WifiConfigurationTestUtil.createOpenNetwork();
-        // Adds the WifiConfiguration to aggressive randomization whitelist.
+        // Adds the WifiConfiguration to aggressive randomization allowlist.
         Set<String> ssidList = new HashSet<>();
         ssidList.add(c.SSID);
         when(mDeviceConfigFacade.getAggressiveMacRandomizationSsidAllowlist())
@@ -2690,239 +2690,6 @@
         int scan_result_num = 0;
         for (; scan_result_num < WifiConfigManager.LINK_CONFIGURATION_MAX_SCAN_CACHE_ENTRIES + 1;
              scan_result_num++) {
-<<<<<<< HEAD
-            ScanDetail networkScanDetail =
-                    createScanDetailForNetwork(
-                            network1, test_bssid_base + Integer.toString(scan_result_num));
-            assertNotNull(
-                    mWifiConfigManager.getConfiguredNetworkForScanDetailAndCache(
-                            networkScanDetail));
-        }
-
-        // Now add 1 scan result to the other network with bssid which is different in only the
-        // last char.
-        ScanDetail networkScanDetail2 =
-                createScanDetailForNetwork(
-                        network2, test_bssid_base + Integer.toString(scan_result_num++));
-        assertNotNull(mWifiConfigManager.getConfiguredNetworkForScanDetailAndCache(
-                networkScanDetail2));
-
-        List<WifiConfiguration> retrievedNetworks =
-                mWifiConfigManager.getConfiguredNetworks();
-        for (WifiConfiguration network : retrievedNetworks) {
-            assertNull(network.linkedConfigurations);
-        }
-    }
-
-    /**
-     * Verifies the linking of networks when they have scan results with same first 16 ASCII of
-     * bssid in {@link WifiConfigManager#getOrCreateScanDetailCacheForNetwork(WifiConfiguration)}
-     * and then subsequently delinked when the networks have default gateway set which do not match.
-     */
-    @Test
-    public void testNetworkLinkUsingBSSIDMatchAndThenUnlinkDueToGwMacAddress() {
-        WifiConfiguration network1 = WifiConfigurationTestUtil.createPskNetwork();
-        WifiConfiguration network2 = WifiConfigurationTestUtil.createPskNetwork();
-        verifyAddNetworkToWifiConfigManager(network1);
-        verifyAddNetworkToWifiConfigManager(network2);
-
-        // Create scan results with bssid which is different in only the last char.
-        ScanDetail networkScanDetail1 = createScanDetailForNetwork(network1, "af:89:56:34:56:67");
-        ScanDetail networkScanDetail2 = createScanDetailForNetwork(network2, "af:89:56:34:56:68");
-
-        // Now save all these scan details corresponding to each of this network and expect
-        // all of these networks to be linked with each other.
-        assertNotNull(mWifiConfigManager.getConfiguredNetworkForScanDetailAndCache(
-                networkScanDetail1));
-        assertNotNull(mWifiConfigManager.getConfiguredNetworkForScanDetailAndCache(
-                networkScanDetail2));
-
-        List<WifiConfiguration> retrievedNetworks =
-                mWifiConfigManager.getConfiguredNetworks();
-        for (WifiConfiguration network : retrievedNetworks) {
-            assertEquals(1, network.linkedConfigurations.size());
-            for (WifiConfiguration otherNetwork : retrievedNetworks) {
-                if (otherNetwork == network) {
-                    continue;
-                }
-                assertNotNull(network.linkedConfigurations.get(otherNetwork.configKey()));
-            }
-        }
-
-        // Now Set different GW mac address for both the networks and ensure they're unlinked.
-        assertTrue(mWifiConfigManager.setNetworkDefaultGwMacAddress(
-                network1.networkId, "de:ad:fe:45:23:34"));
-        assertTrue(mWifiConfigManager.setNetworkDefaultGwMacAddress(
-                network2.networkId, "ad:de:fe:45:23:34"));
-
-        // Add some fake scan results again to re-evaluate the linking of networks.
-        assertNotNull(mWifiConfigManager.getConfiguredNetworkForScanDetailAndCache(
-                createScanDetailForNetwork(network1, "af:89:56:34:45:67")));
-        assertNotNull(mWifiConfigManager.getConfiguredNetworkForScanDetailAndCache(
-                createScanDetailForNetwork(network1, "af:89:56:34:45:68")));
-
-        retrievedNetworks = mWifiConfigManager.getConfiguredNetworks();
-        for (WifiConfiguration network : retrievedNetworks) {
-            assertNull(network.linkedConfigurations);
-        }
-    }
-
-    /**
-     * Verifies the creation of channel list using
-     * {@link WifiConfigManager#fetchChannelSetForNetworkForPartialScan(int, long, int)}.
-     */
-    @Test
-    public void testFetchChannelSetForNetwork() {
-        WifiConfiguration network = WifiConfigurationTestUtil.createPskNetwork();
-        verifyAddNetworkToWifiConfigManager(network);
-
-        // Create 5 scan results with different bssid's & frequencies.
-        String test_bssid_base = "af:89:56:34:56:6";
-        for (int i = 0; i < TEST_FREQ_LIST.length; i++) {
-            ScanDetail networkScanDetail =
-                    createScanDetailForNetwork(
-                            network, test_bssid_base + Integer.toString(i), 0, TEST_FREQ_LIST[i]);
-            assertNotNull(
-                    mWifiConfigManager.getConfiguredNetworkForScanDetailAndCache(
-                            networkScanDetail));
-
-        }
-        assertEquals(new HashSet<Integer>(Arrays.asList(TEST_FREQ_LIST)),
-                mWifiConfigManager.fetchChannelSetForNetworkForPartialScan(network.networkId, 1,
-                        TEST_FREQ_LIST[4]));
-    }
-
-    /**
-     * Verifies the creation of channel list using
-     * {@link WifiConfigManager#fetchChannelSetForNetworkForPartialScan(int, long, int)} and
-     * ensures that the frequenecy of the currently connected network is in the returned
-     * channel set.
-     */
-    @Test
-    public void testFetchChannelSetForNetworkIncludeCurrentNetwork() {
-        WifiConfiguration network = WifiConfigurationTestUtil.createPskNetwork();
-        verifyAddNetworkToWifiConfigManager(network);
-
-        // Create 5 scan results with different bssid's & frequencies.
-        String test_bssid_base = "af:89:56:34:56:6";
-        for (int i = 0; i < TEST_FREQ_LIST.length; i++) {
-            ScanDetail networkScanDetail =
-                    createScanDetailForNetwork(
-                            network, test_bssid_base + Integer.toString(i), 0, TEST_FREQ_LIST[i]);
-            assertNotNull(
-                    mWifiConfigManager.getConfiguredNetworkForScanDetailAndCache(
-                            networkScanDetail));
-
-        }
-
-        // Currently connected network frequency 2427 is not in the TEST_FREQ_LIST
-        Set<Integer> freqs = mWifiConfigManager.fetchChannelSetForNetworkForPartialScan(
-                network.networkId, 1, 2427);
-
-        assertEquals(true, freqs.contains(2427));
-    }
-
-    /**
-     * Verifies the creation of channel list using
-     * {@link WifiConfigManager#fetchChannelSetForNetworkForPartialScan(int, long, int)} and
-     * ensures that scan results which have a timestamp  beyond the provided age are not used
-     * in the channel list.
-     */
-    @Test
-    public void testFetchChannelSetForNetworkIgnoresStaleScanResults() {
-        WifiConfiguration network = WifiConfigurationTestUtil.createPskNetwork();
-        verifyAddNetworkToWifiConfigManager(network);
-
-        long wallClockBase = 0;
-        // Create 5 scan results with different bssid's & frequencies.
-        String test_bssid_base = "af:89:56:34:56:6";
-        for (int i = 0; i < TEST_FREQ_LIST.length; i++) {
-            // Increment the seen value in the scan results for each of them.
-            when(mClock.getWallClockMillis()).thenReturn(wallClockBase + i);
-            ScanDetail networkScanDetail =
-                    createScanDetailForNetwork(
-                            network, test_bssid_base + Integer.toString(i), 0, TEST_FREQ_LIST[i]);
-            assertNotNull(
-                    mWifiConfigManager.getConfiguredNetworkForScanDetailAndCache(
-                            networkScanDetail));
-
-        }
-        int ageInMillis = 4;
-        // Now fetch only scan results which are 4 millis stale. This should ignore the first
-        // scan result.
-        assertEquals(
-                new HashSet<>(Arrays.asList(
-                        Arrays.copyOfRange(
-                                TEST_FREQ_LIST,
-                                TEST_FREQ_LIST.length - ageInMillis, TEST_FREQ_LIST.length))),
-                mWifiConfigManager.fetchChannelSetForNetworkForPartialScan(
-                        network.networkId, ageInMillis, TEST_FREQ_LIST[4]));
-    }
-
-    /**
-     * Verifies the creation of channel list using
-     * {@link WifiConfigManager#fetchChannelSetForNetworkForPartialScan(int, long, int)} and
-     * ensures that the list size does not exceed the max configured for the device.
-     */
-    @Test
-    public void testFetchChannelSetForNetworkIsLimitedToConfiguredSize() {
-        // Need to recreate the WifiConfigManager instance for this test to modify the config
-        // value which is read only in the constructor.
-        int maxListSize = 3;
-        mResources.setInteger(
-                R.integer.config_wifi_framework_associated_partial_scan_max_num_active_channels,
-                maxListSize);
-        createWifiConfigManager();
-
-        WifiConfiguration network = WifiConfigurationTestUtil.createPskNetwork();
-        verifyAddNetworkToWifiConfigManager(network);
-
-        // Create 5 scan results with different bssid's & frequencies.
-        String test_bssid_base = "af:89:56:34:56:6";
-        for (int i = 0; i < TEST_FREQ_LIST.length; i++) {
-            ScanDetail networkScanDetail =
-                    createScanDetailForNetwork(
-                            network, test_bssid_base + Integer.toString(i), 0, TEST_FREQ_LIST[i]);
-            assertNotNull(
-                    mWifiConfigManager.getConfiguredNetworkForScanDetailAndCache(
-                            networkScanDetail));
-
-        }
-        // Ensure that the fetched list size is limited.
-        assertEquals(maxListSize,
-                mWifiConfigManager.fetchChannelSetForNetworkForPartialScan(
-                        network.networkId, 1, TEST_FREQ_LIST[4]).size());
-    }
-
-    /**
-     * Verifies the creation of channel list using
-     * {@link WifiConfigManager#fetchChannelSetForNetworkForPartialScan(int, long, int)} and
-     * ensures that scan results from linked networks are used in the channel list.
-     */
-    @Test
-    public void testFetchChannelSetForNetworkIncludesLinkedNetworks() {
-        WifiConfiguration network1 = WifiConfigurationTestUtil.createPskNetwork();
-        WifiConfiguration network2 = WifiConfigurationTestUtil.createPskNetwork();
-        verifyAddNetworkToWifiConfigManager(network1);
-        verifyAddNetworkToWifiConfigManager(network2);
-
-        String test_bssid_base = "af:89:56:34:56:6";
-        int TEST_FREQ_LISTIdx = 0;
-        // Create 3 scan results with different bssid's & frequencies for network 1.
-        for (; TEST_FREQ_LISTIdx < TEST_FREQ_LIST.length / 2; TEST_FREQ_LISTIdx++) {
-            ScanDetail networkScanDetail =
-                    createScanDetailForNetwork(
-                            network1, test_bssid_base + Integer.toString(TEST_FREQ_LISTIdx), 0,
-                            TEST_FREQ_LIST[TEST_FREQ_LISTIdx]);
-            assertNotNull(
-                    mWifiConfigManager.getConfiguredNetworkForScanDetailAndCache(
-                            networkScanDetail));
-
-        }
-        // Create 3 scan results with different bssid's & frequencies for network 2.
-        for (; TEST_FREQ_LISTIdx < TEST_FREQ_LIST.length; TEST_FREQ_LISTIdx++) {
-=======
->>>>>>> c984b444
             ScanDetail networkScanDetail =
                     createScanDetailForNetwork(
                             network1, test_bssid_base + Integer.toString(scan_result_num));
@@ -2987,7 +2754,7 @@
         assertTrue(mWifiConfigManager.setNetworkDefaultGwMacAddress(
                 network2.networkId, "ad:de:fe:45:23:34"));
 
-        // Add some dummy scan results again to re-evaluate the linking of networks.
+        // Add some fake scan results again to re-evaluate the linking of networks.
         assertNotNull(mWifiConfigManager.getConfiguredNetworkForScanDetailAndCache(
                 createScanDetailForNetwork(network1, "af:89:56:34:45:67")));
         assertNotNull(mWifiConfigManager.getConfiguredNetworkForScanDetailAndCache(
