/*
 * Copyright (C) 2015 The Android Open Source Project
 *
 * Licensed under the Apache License, Version 2.0 (the "License");
 * you may not use this file except in compliance with the License.
 * You may obtain a copy of the License at
 *
 *      http://www.apache.org/licenses/LICENSE-2.0
 *
 * Unless required by applicable law or agreed to in writing, software
 * distributed under the License is distributed on an "AS IS" BASIS,
 * WITHOUT WARRANTIES OR CONDITIONS OF ANY KIND, either express or implied.
 * See the License for the specific language governing permissions and
 * limitations under the License.
 */

package com.android.server.wifi;

import static android.net.wifi.WifiConfiguration.METERED_OVERRIDE_METERED;
import static android.net.wifi.WifiConfiguration.METERED_OVERRIDE_NONE;
import static android.net.wifi.WifiConfiguration.METERED_OVERRIDE_NOT_METERED;
import static android.net.wifi.WifiConfiguration.NetworkSelectionStatus.DISABLED_NONE;
import static android.net.wifi.WifiConfiguration.NetworkSelectionStatus.DISABLED_NO_INTERNET_TEMPORARY;

import static com.android.server.wifi.ClientModeImpl.CMD_PRE_DHCP_ACTION;

import static org.junit.Assert.assertArrayEquals;
import static org.junit.Assert.assertEquals;
import static org.junit.Assert.assertFalse;
import static org.junit.Assert.assertNotEquals;
import static org.junit.Assert.assertNotNull;
import static org.junit.Assert.assertNull;
import static org.junit.Assert.assertTrue;
import static org.mockito.Mockito.any;
import static org.mockito.Mockito.anyBoolean;
import static org.mockito.Mockito.anyByte;
import static org.mockito.Mockito.anyInt;
import static org.mockito.Mockito.anyLong;
import static org.mockito.Mockito.anyObject;
import static org.mockito.Mockito.anyString;
import static org.mockito.Mockito.argThat;
import static org.mockito.Mockito.atLeastOnce;
import static org.mockito.Mockito.doAnswer;
import static org.mockito.Mockito.doReturn;
import static org.mockito.Mockito.eq;
import static org.mockito.Mockito.inOrder;
import static org.mockito.Mockito.mock;
import static org.mockito.Mockito.never;
import static org.mockito.Mockito.reset;
import static org.mockito.Mockito.spy;
import static org.mockito.Mockito.times;
import static org.mockito.Mockito.verify;
import static org.mockito.Mockito.verifyNoMoreInteractions;
import static org.mockito.Mockito.when;
import static org.mockito.Mockito.withSettings;

import android.app.ActivityManager;
import android.app.test.MockAnswerUtil.AnswerWithArguments;
import android.app.test.TestAlarmManager;
import android.content.Context;
import android.content.Intent;
import android.content.pm.PackageManager;
import android.hardware.wifi.supplicant.V1_0.ISupplicantStaIfaceCallback;
import android.net.ConnectivityManager;
import android.net.DhcpResultsParcelable;
import android.net.InetAddresses;
import android.net.Layer2InformationParcelable;
import android.net.Layer2PacketParcelable;
import android.net.LinkAddress;
import android.net.LinkProperties;
import android.net.MacAddress;
import android.net.Network;
import android.net.NetworkAgent;
import android.net.NetworkAgentConfig;
import android.net.NetworkCapabilities;
import android.net.NetworkInfo;
import android.net.NetworkSpecifier;
import android.net.StaticIpConfiguration;
import android.net.ip.IIpClient;
import android.net.ip.IpClientCallbacks;
import android.net.wifi.IActionListener;
import android.net.wifi.ScanResult;
import android.net.wifi.SupplicantState;
import android.net.wifi.WifiConfiguration;
import android.net.wifi.WifiConfiguration.KeyMgmt;
import android.net.wifi.WifiEnterpriseConfig;
import android.net.wifi.WifiInfo;
import android.net.wifi.WifiManager;
import android.net.wifi.WifiNetworkAgentSpecifier;
import android.net.wifi.WifiSsid;
import android.net.wifi.hotspot2.IProvisioningCallback;
import android.net.wifi.hotspot2.OsuProvider;
import android.net.wifi.nl80211.WifiNl80211Manager;
import android.net.wifi.p2p.WifiP2pManager;
import android.os.BatteryStatsManager;
import android.os.Binder;
import android.os.Bundle;
import android.os.Handler;
import android.os.HandlerThread;
import android.os.Looper;
import android.os.Message;
import android.os.Messenger;
import android.os.PowerManager;
import android.os.Process;
import android.os.test.TestLooper;
import android.provider.Settings;
import android.telephony.SubscriptionInfo;
import android.telephony.SubscriptionManager;
import android.telephony.TelephonyManager;
import android.test.mock.MockContentProvider;
import android.test.mock.MockContentResolver;
import android.util.Log;
import android.util.Pair;

import androidx.test.filters.SmallTest;

import com.android.dx.mockito.inline.extended.ExtendedMockito;
import com.android.internal.util.AsyncChannel;
import com.android.internal.util.IState;
import com.android.internal.util.StateMachine;
import com.android.server.wifi.ClientMode.LinkProbeCallback;
import com.android.server.wifi.hotspot2.NetworkDetail;
import com.android.server.wifi.hotspot2.PasspointManager;
import com.android.server.wifi.hotspot2.PasspointProvisioningTestUtil;
import com.android.server.wifi.proto.nano.WifiMetricsProto;
import com.android.server.wifi.proto.nano.WifiMetricsProto.StaEvent;
import com.android.server.wifi.proto.nano.WifiMetricsProto.WifiIsUnusableEvent;
import com.android.server.wifi.proto.nano.WifiMetricsProto.WifiUsabilityStats;
import com.android.server.wifi.util.ActionListenerWrapper;
import com.android.server.wifi.util.RssiUtilTest;
import com.android.server.wifi.util.ScanResultUtil;
import com.android.server.wifi.util.WifiPermissionsUtil;
import com.android.wifi.resources.R;

import org.junit.After;
import org.junit.Before;
import org.junit.Test;
import org.mockito.ArgumentCaptor;
import org.mockito.ArgumentMatcher;
import org.mockito.InOrder;
import org.mockito.Mock;
import org.mockito.MockitoAnnotations;
import org.mockito.MockitoSession;
import org.mockito.quality.Strictness;

import java.io.ByteArrayOutputStream;
import java.io.FileDescriptor;
import java.io.PrintWriter;
import java.io.StringWriter;
import java.lang.reflect.Field;
import java.lang.reflect.InvocationTargetException;
import java.lang.reflect.Method;
import java.nio.charset.StandardCharsets;
import java.util.ArrayList;
import java.util.Arrays;
import java.util.BitSet;
import java.util.Collections;
import java.util.List;
import java.util.concurrent.CountDownLatch;
import java.util.function.Consumer;

/**
 * Unit tests for {@link com.android.server.wifi.ClientModeImpl}.
 */
@SmallTest
public class ClientModeImplTest extends WifiBaseTest {
    public static final String TAG = "ClientModeImplTest";

    private static final int MANAGED_PROFILE_UID = 1100000;
    private static final int OTHER_USER_UID = 1200000;
    private static final int LOG_REC_LIMIT_IN_VERBOSE_MODE =
            (ActivityManager.isLowRamDeviceStatic()
                    ? ClientModeImpl.NUM_LOG_RECS_VERBOSE_LOW_MEMORY
                    : ClientModeImpl.NUM_LOG_RECS_VERBOSE);
    private static final int FRAMEWORK_NETWORK_ID = 0;
    private static final int PASSPOINT_NETWORK_ID = 1;
    private static final int TEST_RSSI = -54;
    private static final int TEST_NETWORK_ID = 54;
    private static final int WPS_SUPPLICANT_NETWORK_ID = 5;
    private static final int WPS_FRAMEWORK_NETWORK_ID = 10;
    private static final String DEFAULT_TEST_SSID = "\"GoogleGuest\"";
    private static final String OP_PACKAGE_NAME = "com.xxx";
    private static final int TEST_UID = Process.SYSTEM_UID + 1000;
    private static final MacAddress TEST_GLOBAL_MAC_ADDRESS =
            MacAddress.fromString("10:22:34:56:78:92");
    private static final MacAddress TEST_LOCAL_MAC_ADDRESS =
            MacAddress.fromString("2a:53:43:c3:56:21");
    private static final MacAddress TEST_DEFAULT_MAC_ADDRESS =
            MacAddress.fromString(WifiInfo.DEFAULT_MAC_ADDRESS);

    // NetworkAgent creates threshold ranges with Integers
    private static final int RSSI_THRESHOLD_MAX = -30;
    private static final int RSSI_THRESHOLD_MIN = -76;
    // Threshold breach callbacks are called with bytes
    private static final byte RSSI_THRESHOLD_BREACH_MIN = -80;
    private static final byte RSSI_THRESHOLD_BREACH_MAX = -20;

    private static final int DATA_SUBID = 1;
    private static final int CARRIER_ID_1 = 100;

    private long mBinderToken;
    private MockitoSession mSession;

    private static <T> T mockWithInterfaces(Class<T> class1, Class<?>... interfaces) {
        return mock(class1, withSettings().extraInterfaces(interfaces));
    }

    private void enableDebugLogs() {
        mCmi.enableVerboseLogging(true);
    }

    private FrameworkFacade getFrameworkFacade() throws Exception {
        FrameworkFacade facade = mock(FrameworkFacade.class);

        doAnswer(new AnswerWithArguments() {
            public void answer(
                    Context context, String ifname, IpClientCallbacks callback) {
                mIpClientCallback = callback;
                callback.onIpClientCreated(mIpClient);
            }
        }).when(facade).makeIpClient(any(), anyString(), any());

        return facade;
    }

    private Context getContext() throws Exception {
        when(mPackageManager.hasSystemFeature(PackageManager.FEATURE_WIFI_DIRECT)).thenReturn(true);

        Context context = mock(Context.class);
        when(context.getPackageManager()).thenReturn(mPackageManager);

        MockContentResolver mockContentResolver = new MockContentResolver();
        mockContentResolver.addProvider(Settings.AUTHORITY,
                new MockContentProvider(context) {
                    @Override
                    public Bundle call(String method, String arg, Bundle extras) {
                        return new Bundle();
                    }
                });
        when(context.getContentResolver()).thenReturn(mockContentResolver);

        when(context.getSystemService(Context.POWER_SERVICE)).thenReturn(mPowerManager);
        when(context.getSystemService(PowerManager.class)).thenReturn(mPowerManager);
        when(mPowerManager.isInteractive()).thenReturn(true);
        when(mPowerManager.newWakeLock(anyInt(), anyString())).thenReturn(
                mock(PowerManager.WakeLock.class));

        mAlarmManager = new TestAlarmManager();
        when(context.getSystemService(Context.ALARM_SERVICE)).thenReturn(
                mAlarmManager.getAlarmManager());

        when(context.getSystemService(Context.CONNECTIVITY_SERVICE)).thenReturn(
                mConnectivityManager);

        when(context.getOpPackageName()).thenReturn(OP_PACKAGE_NAME);

        when(context.getSystemService(ActivityManager.class)).thenReturn(
                mock(ActivityManager.class));

        WifiP2pManager p2pm = mock(WifiP2pManager.class);
        when(context.getSystemService(WifiP2pManager.class)).thenReturn(p2pm);
        final CountDownLatch untilDone = new CountDownLatch(1);
        mP2pThread = new HandlerThread("WifiP2pMockThread") {
            @Override
            protected void onLooperPrepared() {
                untilDone.countDown();
            }
        };
        mP2pThread.start();
        untilDone.await();
        Handler handler = new Handler(mP2pThread.getLooper());
        when(p2pm.getP2pStateMachineMessenger()).thenReturn(new Messenger(handler));

        return context;
    }

    private MockResources getMockResources() {
        MockResources resources = new MockResources();
        return resources;
    }

    private IState getCurrentState() throws
            NoSuchMethodException, InvocationTargetException, IllegalAccessException {
        Method method = StateMachine.class.getDeclaredMethod("getCurrentState");
        method.setAccessible(true);
        return (IState) method.invoke(mCmi);
    }

    private static HandlerThread getCmiHandlerThread(ClientModeImpl cmi) throws
            NoSuchFieldException, InvocationTargetException, IllegalAccessException {
        Field field = StateMachine.class.getDeclaredField("mSmThread");
        field.setAccessible(true);
        return (HandlerThread) field.get(cmi);
    }

    private static void stopLooper(final Looper looper) throws Exception {
        new Handler(looper).post(new Runnable() {
            @Override
            public void run() {
                looper.quitSafely();
            }
        });
    }

    private void dumpState() {
        ByteArrayOutputStream stream = new ByteArrayOutputStream();
        PrintWriter writer = new PrintWriter(stream);
        mCmi.dump(null, writer, null);
        writer.flush();
        Log.d(TAG, "ClientModeImpl state -" + stream.toString());
    }

    private static ScanDetail getGoogleGuestScanDetail(int rssi, String bssid, int freq) {
        ScanResult.InformationElement[] ie = new ScanResult.InformationElement[1];
        ie[0] = ScanResults.generateSsidIe(sSSID);
        NetworkDetail nd = new NetworkDetail(sBSSID, ie, new ArrayList<String>(), sFreq);
        ScanDetail detail = new ScanDetail(nd, sWifiSsid, bssid, "", rssi, freq,
                Long.MAX_VALUE, /* needed so that scan results aren't rejected because
                                   there older than scan start */
                ie, new ArrayList<String>(), ScanResults.generateIERawDatafromScanResultIE(ie));

        return detail;
    }

    private ArrayList<ScanDetail> getMockScanResults() {
        ScanResults sr = ScanResults.create(0, 2412, 2437, 2462, 5180, 5220, 5745, 5825);
        ArrayList<ScanDetail> list = sr.getScanDetailArrayList();

        list.add(getGoogleGuestScanDetail(TEST_RSSI, sBSSID, sFreq));
        return list;
    }

    private void injectDhcpSuccess(DhcpResultsParcelable dhcpResults) {
        mIpClientCallback.onNewDhcpResults(dhcpResults);
        mIpClientCallback.onProvisioningSuccess(new LinkProperties());
    }

    private void injectDhcpFailure() {
        mIpClientCallback.onNewDhcpResults((DhcpResultsParcelable) null);
        mIpClientCallback.onProvisioningFailure(new LinkProperties());
    }

    static final String   sSSID = "\"GoogleGuest\"";
    static final String   SSID_NO_QUOTE = sSSID.replace("\"", "");
    static final WifiSsid sWifiSsid = WifiSsid.createFromAsciiEncoded(SSID_NO_QUOTE);
    static final String   sBSSID = "01:02:03:04:05:06";
    static final String   sBSSID1 = "02:01:04:03:06:05";
    static final int      sFreq = 2437;
    static final int      sFreq1 = 5240;
    static final String   WIFI_IFACE_NAME = "mockWlan";
    static final String sFilsSsid = "FILS-AP";

    ClientModeImpl mCmi;
    HandlerThread mWifiCoreThread;
    HandlerThread mP2pThread;
    HandlerThread mSyncThread;
    AsyncChannel  mNetworkAgentAsyncChannel;
    TestAlarmManager mAlarmManager;
    MockWifiMonitor mWifiMonitor;
    TestLooper mLooper;
    Context mContext;
    MockResources mResources;
    FrameworkFacade mFrameworkFacade;
    IpClientCallbacks mIpClientCallback;
    OsuProvider mOsuProvider;
    WifiConfiguration mConnectedNetwork;
    WifiCarrierInfoManager mWifiCarrierInfoManager;
    ExtendedWifiInfo mWifiInfo;

    @Mock SupplicantStateTracker mSupplicantStateTracker;
    @Mock WifiMetrics mWifiMetrics;
    @Mock WifiCountryCode mCountryCode;
    @Mock WifiInjector mWifiInjector;
    @Mock WifiLastResortWatchdog mWifiLastResortWatchdog;
    @Mock BssidBlocklistMonitor mBssidBlocklistMonitor;
    @Mock WifiConfigManager mWifiConfigManager;
    @Mock WifiNative mWifiNative;
    @Mock WifiScoreCard mWifiScoreCard;
    @Mock WifiHealthMonitor mWifiHealthMonitor;
    @Mock WifiTrafficPoller mWifiTrafficPoller;
    @Mock WifiConnectivityManager mWifiConnectivityManager;
    @Mock WifiStateTracker mWifiStateTracker;
    @Mock PasspointManager mPasspointManager;
    @Mock WifiPermissionsUtil mWifiPermissionsUtil;
    @Mock IIpClient mIpClient;
    @Mock TelephonyManager mTelephonyManager;
    @Mock TelephonyManager mDataTelephonyManager;
    @Mock WrongPasswordNotifier mWrongPasswordNotifier;
    @Mock Clock mClock;
    @Mock ScanDetailCache mScanDetailCache;
    @Mock WifiDiagnostics mWifiDiagnostics;
    @Mock ConnectivityManager mConnectivityManager;
    @Mock IProvisioningCallback mProvisioningCallback;
    @Mock WakeupController mWakeupController;
    @Mock WifiDataStall mWifiDataStall;
    @Mock WifiNetworkFactory mWifiNetworkFactory;
    @Mock UntrustedWifiNetworkFactory mUntrustedWifiNetworkFactory;
    @Mock OemPaidWifiNetworkFactory mOemPaidWifiNetworkFactory;
    @Mock OemPrivateWifiNetworkFactory mOemPrivateWifiNetworkFactory;
    @Mock WifiNetworkSuggestionsManager mWifiNetworkSuggestionsManager;
    @Mock LinkProbeManager mLinkProbeManager;
    @Mock PackageManager mPackageManager;
    @Mock WifiLockManager mWifiLockManager;
    @Mock AsyncChannel mNullAsyncChannel;
    @Mock Handler mNetworkAgentHandler;
    @Mock BatteryStatsManager mBatteryStatsManager;
    @Mock MboOceController mMboOceController;
    @Mock SubscriptionManager mSubscriptionManager;
    @Mock ConnectionFailureNotifier mConnectionFailureNotifier;
    @Mock EapFailureNotifier mEapFailureNotifier;
    @Mock SimRequiredNotifier mSimRequiredNotifier;
    @Mock ThroughputPredictor mThroughputPredictor;
    @Mock ScanRequestProxy mScanRequestProxy;
    @Mock DeviceConfigFacade mDeviceConfigFacade;
    @Mock Network mNetwork;
    @Mock ConcreteClientModeManager mClientModeManager;
    @Mock WifiScoreReport mWifiScoreReport;
    @Mock PowerManager mPowerManager;
    @Mock WifiP2pConnection mWifiP2pConnection;
    @Mock WifiGlobals mWifiGlobals;
    @Mock LinkProbeCallback mLinkProbeCallback;

    final ArgumentCaptor<WifiConfigManager.OnNetworkUpdateListener> mConfigUpdateListenerCaptor =
            ArgumentCaptor.forClass(WifiConfigManager.OnNetworkUpdateListener.class);

    private void setUpWifiNative() throws Exception {
        when(mWifiNative.getStaFactoryMacAddress(WIFI_IFACE_NAME)).thenReturn(
                TEST_GLOBAL_MAC_ADDRESS);
        when(mWifiNative.getMacAddress(WIFI_IFACE_NAME))
                .thenReturn(TEST_GLOBAL_MAC_ADDRESS.toString());
        WifiNative.ConnectionCapabilities cap = new WifiNative.ConnectionCapabilities();
        cap.wifiStandard = ScanResult.WIFI_STANDARD_11AC;
        when(mWifiNative.getConnectionCapabilities(WIFI_IFACE_NAME)).thenReturn(cap);
        when(mWifiNative.setStaMacAddress(eq(WIFI_IFACE_NAME), anyObject()))
                .then(new AnswerWithArguments() {
                    public boolean answer(String iface, MacAddress mac) {
                        when(mWifiNative.getMacAddress(iface)).thenReturn(mac.toString());
                        return true;
                    }
                });
        when(mWifiNative.connectToNetwork(any(), any())).thenReturn(true);
    }

    /** Reset verify() counters on WifiNative, and restore when() mocks on mWifiNative */
    private void resetWifiNative() throws Exception {
        reset(mWifiNative);
        setUpWifiNative();
    }

    @Before
    public void setUp() throws Exception {
        Log.d(TAG, "Setting up ...");

        // Ensure looper exists
        mLooper = new TestLooper();

        MockitoAnnotations.initMocks(this);

        /** uncomment this to enable logs from ClientModeImpls */
        // enableDebugLogs();
        mWifiMonitor = spy(new MockWifiMonitor());
        when(mTelephonyManager.createForSubscriptionId(anyInt())).thenReturn(mDataTelephonyManager);
        when(mWifiNetworkFactory.getSpecificNetworkRequestUidAndPackageName(any()))
                .thenReturn(Pair.create(Process.INVALID_UID, ""));
        setUpWifiNative();
        doAnswer(new AnswerWithArguments() {
            public MacAddress answer(
                    WifiConfiguration config) {
                return config.getRandomizedMacAddress();
            }
        }).when(mWifiConfigManager).getRandomizedMacAndUpdateIfNeeded(any());

        when(mWifiNetworkFactory.hasConnectionRequests()).thenReturn(true);
        when(mUntrustedWifiNetworkFactory.hasConnectionRequests()).thenReturn(true);
        when(mOemPaidWifiNetworkFactory.hasConnectionRequests()).thenReturn(true);
        when(mOemPrivateWifiNetworkFactory.hasConnectionRequests()).thenReturn(true);

        mFrameworkFacade = getFrameworkFacade();
        mContext = getContext();
        mWifiInfo = new ExtendedWifiInfo(mWifiGlobals);

        when(mWifiGlobals.isConnectedMacRandomizationEnabled()).thenReturn(true);
        mResources = getMockResources();
        mResources.setIntArray(R.array.config_wifiRssiLevelThresholds,
                RssiUtilTest.RSSI_THRESHOLDS);
        when(mContext.getResources()).thenReturn(mResources);

        when(mWifiGlobals.getPollRssiIntervalMillis()).thenReturn(3000);
        when(mWifiGlobals.getIpReachabilityDisconnectEnabled()).thenReturn(true);

        when(mFrameworkFacade.getIntegerSetting(mContext,
                Settings.Global.WIFI_FREQUENCY_BAND,
                WifiManager.WIFI_FREQUENCY_BAND_AUTO)).thenReturn(
                WifiManager.WIFI_FREQUENCY_BAND_AUTO);
        when(mWifiPermissionsUtil.checkNetworkSettingsPermission(anyInt())).thenReturn(true);
        doAnswer(inv -> {
            mIpClientCallback.onQuit();
            return null;
        }).when(mIpClient).shutdown();
        when(mConnectivityManager.registerNetworkAgent(any(), any(), any(), any(), anyInt(), any(),
                anyInt())).thenReturn(mNetwork);
        List<SubscriptionInfo> subList = Arrays.asList(mock(SubscriptionInfo.class));
        when(mSubscriptionManager.getActiveSubscriptionInfoList()).thenReturn(subList);
        when(mSubscriptionManager.getActiveSubscriptionIdList())
                .thenReturn(new int[]{DATA_SUBID});

        WifiCarrierInfoManager tu = new WifiCarrierInfoManager(mTelephonyManager,
                mSubscriptionManager, mWifiInjector, mock(FrameworkFacade.class),
                mock(WifiContext.class), mock(WifiConfigStore.class), mock(Handler.class),
                mWifiMetrics);
        mWifiCarrierInfoManager = spy(tu);
        // static mocking
        mSession = ExtendedMockito.mockitoSession().strictness(Strictness.LENIENT)
                .spyStatic(MacAddress.class)
                .startMocking();
        initializeCmi();

        mOsuProvider = PasspointProvisioningTestUtil.generateOsuProvider(true);
        mConnectedNetwork = spy(WifiConfigurationTestUtil.createOpenNetwork());
        when(mNullAsyncChannel.sendMessageSynchronously(any())).thenReturn(null);
        when(mWifiScoreCard.getL2KeyAndGroupHint(any())).thenReturn(new Pair<>(null, null));
        when(mDeviceConfigFacade.isAbnormalDisconnectionBugreportEnabled()).thenReturn(true);
        when(mDeviceConfigFacade.isAbnormalConnectionFailureBugreportEnabled()).thenReturn(true);
        when(mDeviceConfigFacade.isOverlappingConnectionBugreportEnabled()).thenReturn(true);
        when(mDeviceConfigFacade.getOverlappingConnectionDurationThresholdMs()).thenReturn(
                DeviceConfigFacade.DEFAULT_OVERLAPPING_CONNECTION_DURATION_THRESHOLD_MS);
        when(mWifiScoreCard.detectAbnormalConnectionFailure(anyString()))
                .thenReturn(WifiHealthMonitor.REASON_NO_FAILURE);
        when(mWifiScoreCard.detectAbnormalDisconnection())
                .thenReturn(WifiHealthMonitor.REASON_NO_FAILURE);
        when(mThroughputPredictor.predictMaxTxThroughput(any())).thenReturn(90);
        when(mThroughputPredictor.predictMaxRxThroughput(any())).thenReturn(80);
    }

    private void registerAsyncChannel(Consumer<AsyncChannel> consumer, Messenger messenger,
            Handler wrappedHandler) {
        final AsyncChannel channel = new AsyncChannel();
        Handler handler = new Handler(mLooper.getLooper()) {
            @Override
            public void handleMessage(Message msg) {
                switch (msg.what) {
                    case AsyncChannel.CMD_CHANNEL_HALF_CONNECTED:
                        if (msg.arg1 == AsyncChannel.STATUS_SUCCESSFUL) {
                            consumer.accept(channel);
                        } else {
                            Log.d(TAG, "Failed to connect Command channel " + this);
                        }
                        break;
                    case AsyncChannel.CMD_CHANNEL_DISCONNECTED:
                        Log.d(TAG, "Command channel disconnected " + this);
                        break;
                    case AsyncChannel.CMD_CHANNEL_FULLY_CONNECTED:
                        Log.d(TAG, "Command channel fully connected " + this);
                        break;
                    default:
                        if (wrappedHandler != null) {
                            wrappedHandler.handleMessage(msg);
                        }
                        break;
                }
            }
        };

        channel.connect(mContext, handler, messenger);
        mLooper.dispatchAll();
    }

    private void registerAsyncChannel(Consumer<AsyncChannel> consumer, Messenger messenger) {
        registerAsyncChannel(consumer, messenger, null /* wrappedHandler */);
    }

    private void initializeCmi() throws Exception {
        mCmi = new ClientModeImpl(mContext, mWifiMetrics, mClock, mWifiScoreCard, mWifiStateTracker,
                mWifiPermissionsUtil, mWifiConfigManager, mPasspointManager,
                mWifiMonitor, mWifiDiagnostics, null /*WifiPermissionsWrapper*/,mWifiDataStall,
                new ScoringParams(), new WifiThreadRunner(new Handler(mLooper.getLooper())),
                mWifiNetworkSuggestionsManager, mWifiHealthMonitor, mThroughputPredictor,
                mDeviceConfigFacade, mScanRequestProxy, mWifiInfo, mWifiConnectivityManager,
                mBssidBlocklistMonitor, mConnectionFailureNotifier,
                WifiInjector.NETWORK_CAPABILITIES_FILTER, mWifiNetworkFactory,
                mUntrustedWifiNetworkFactory, mOemPaidWifiNetworkFactory,
<<<<<<< HEAD
                mWifiLastResortWatchdog, mWakeupController,
                mWifiLockManager, null /*SelfRecovery*/, mFrameworkFacade, mLooper.getLooper(),
=======
                mOemPrivateWifiNetworkFactory, mWifiLastResortWatchdog, mWakeupController,
                mWifiLockManager, mFrameworkFacade, mLooper.getLooper(),
>>>>>>> c650138a
                mCountryCode, mWifiNative,
                mWrongPasswordNotifier, mWifiTrafficPoller, mLinkProbeManager,
                1, mBatteryStatsManager, mSupplicantStateTracker, mMboOceController,
                mWifiCarrierInfoManager, mEapFailureNotifier, mSimRequiredNotifier,
                mWifiScoreReport, mWifiP2pConnection, mWifiGlobals,
                WIFI_IFACE_NAME, mClientModeManager, false);

        mWifiCoreThread = getCmiHandlerThread(mCmi);

        mBinderToken = Binder.clearCallingIdentity();

        verify(mWifiConfigManager, atLeastOnce()).addOnNetworkUpdateListener(
                mConfigUpdateListenerCaptor.capture());
        assertNotNull(mConfigUpdateListenerCaptor.getValue());

        mCmi.enableVerboseLogging(true);
        mLooper.dispatchAll();

        verify(mWifiLastResortWatchdog, atLeastOnce()).clearAllFailureCounts();
        // set ready for country code changes at initialization.
        verify(mCountryCode, atLeastOnce()).setReadyForChange(true);
        assertEquals("DisconnectedState", getCurrentState().getName());
    }

    @After
    public void cleanUp() throws Exception {
        Binder.restoreCallingIdentity(mBinderToken);

        if (mSyncThread != null) stopLooper(mSyncThread.getLooper());
        if (mWifiCoreThread != null) stopLooper(mWifiCoreThread.getLooper());
        if (mP2pThread != null) stopLooper(mP2pThread.getLooper());

        mWifiCoreThread = null;
        mP2pThread = null;
        mSyncThread = null;
        mNetworkAgentAsyncChannel = null;
        mNetworkAgentHandler = null;
        mCmi = null;
        mSession.finishMocking();
    }

    /**
     *  Test that mode changes accurately reflect the value for isWifiEnabled.
     */
    @Test
    public void checkIsWifiEnabledForModeChanges() throws Exception {
        // now disable client mode and verify the reported wifi state
        mCmi.stop();
        mLooper.dispatchAll();
        verify(mContext, never())
                .sendStickyBroadcastAsUser(argThat(new WifiEnablingStateIntentMatcher()), any());
    }

    private static class WifiEnablingStateIntentMatcher implements ArgumentMatcher<Intent> {
        @Override
        public boolean matches(Intent intent) {
            return WifiManager.WIFI_STATE_CHANGED_ACTION.equals(intent.getAction())
                    && WifiManager.WIFI_STATE_ENABLING
                            == intent.getIntExtra(WifiManager.EXTRA_WIFI_STATE,
                                    WifiManager.WIFI_STATE_DISABLED);
        }
    }

    private void canSaveNetworkConfig() throws Exception {
        IActionListener connectActionListener = mock(IActionListener.class);
        mCmi.saveNetwork(
                new NetworkUpdateResult(TEST_NETWORK_ID),
                new ActionListenerWrapper(connectActionListener),
                Binder.getCallingUid());
        mLooper.dispatchAll();
        verify(connectActionListener).onSuccess();
    }

    /**
     * Verifies that configs can be saved when in client mode.
     */
    @Test
    public void canSaveNetworkConfigInClientMode() throws Exception {
        canSaveNetworkConfig();
    }

    private WifiConfiguration createTestNetwork(boolean isHidden) {
        WifiConfiguration config = new WifiConfiguration();
        config.networkId = FRAMEWORK_NETWORK_ID;
        config.SSID = sSSID;
        config.allowedKeyManagement.set(WifiConfiguration.KeyMgmt.NONE);
        config.hiddenSSID = isHidden;
        return config;
    }

    private void initializeMocksForAddedNetwork(boolean isHidden) throws Exception {
        WifiConfiguration config = createTestNetwork(isHidden);

        when(mWifiConfigManager.getSavedNetworks(anyInt())).thenReturn(Arrays.asList(config));
        when(mWifiConfigManager.getConfiguredNetwork(0)).thenReturn(config);
        when(mWifiConfigManager.getConfiguredNetworkWithoutMasking(0)).thenReturn(config);
    }

    private void initializeAndAddNetworkAndVerifySuccess() throws Exception {
        initializeAndAddNetworkAndVerifySuccess(false);
    }

    private void initializeAndAddNetworkAndVerifySuccess(boolean isHidden) throws Exception {
        initializeMocksForAddedNetwork(isHidden);
    }

    private void setupAndStartConnectSequence(WifiConfiguration config) throws Exception {
        when(mWifiConfigManager.getConfiguredNetwork(eq(config.networkId)))
                .thenReturn(config);
        when(mWifiConfigManager.getConfiguredNetworkWithoutMasking(
                eq(config.networkId))).thenReturn(config);

        verify(mWifiNative).removeAllNetworks(WIFI_IFACE_NAME);

        IActionListener connectActionListener = mock(IActionListener.class);
        mCmi.connectNetwork(
                new NetworkUpdateResult(config.networkId),
                new ActionListenerWrapper(connectActionListener),
                Binder.getCallingUid());
        mLooper.dispatchAll();
        verify(connectActionListener).onSuccess();
    }

    private void validateSuccessfulConnectSequence(WifiConfiguration config) {
        verify(mWifiConnectivityManager).prepareForForcedConnection(eq(config.networkId));
        verify(mWifiConfigManager).getConfiguredNetworkWithoutMasking(eq(config.networkId));
        verify(mWifiNative).connectToNetwork(eq(WIFI_IFACE_NAME), eq(config));
        verify(mCountryCode, atLeastOnce()).setReadyForChange(false);
        assertEquals("L2ConnectingState", mCmi.getCurrentState().getName());
    }

    private void validateFailureConnectSequence(WifiConfiguration config) {
        verify(mWifiConnectivityManager).prepareForForcedConnection(eq(config.networkId));
        verify(mWifiConfigManager, never())
                .getConfiguredNetworkWithoutMasking(eq(config.networkId));
        verify(mWifiNative, never()).connectToNetwork(eq(WIFI_IFACE_NAME), eq(config));
    }

    /**
     * Tests the network connection initiation sequence with the default network request pending
     * from WifiNetworkFactory.
     * This simulates the connect sequence using the public
     * {@link WifiManager#enableNetwork(int, boolean)} and ensures that we invoke
     * {@link WifiNative#connectToNetwork(WifiConfiguration)}.
     */
    @Test
    public void triggerConnect() throws Exception {
        WifiConfiguration config = mConnectedNetwork;
        config.networkId = FRAMEWORK_NETWORK_ID;
        config.setRandomizedMacAddress(TEST_LOCAL_MAC_ADDRESS);
        config.macRandomizationSetting = WifiConfiguration.RANDOMIZATION_AUTO;
        setupAndStartConnectSequence(config);
        validateSuccessfulConnectSequence(config);
    }

    /**
     * Tests the network connection initiation sequence with the default network request pending
     * from WifiNetworkFactory.
     * This simulates the connect sequence using the public
     * {@link WifiManager#enableNetwork(int, boolean)} and ensures that we invoke
     * {@link WifiNative#connectToNetwork(WifiConfiguration)}.
     */
    @Test
    public void triggerConnectFromNonSettingsApp() throws Exception {
        WifiConfiguration config = WifiConfigurationTestUtil.createOpenNetwork();
        config.networkId = FRAMEWORK_NETWORK_ID;
        when(mWifiPermissionsUtil.checkNetworkSettingsPermission(Process.myUid()))
                .thenReturn(false);
        setupAndStartConnectSequence(config);
        verify(mWifiConnectivityManager).prepareForForcedConnection(eq(config.networkId));
        verify(mWifiConfigManager).getConfiguredNetworkWithoutMasking(eq(config.networkId));
        verify(mWifiNative).connectToNetwork(eq(WIFI_IFACE_NAME), eq(config));
    }

    /**
     * Tests the network connection initiation sequence with no network request pending from
     * from WifiNetworkFactory.
     * This simulates the connect sequence using the public
     * {@link WifiManager#enableNetwork(int, boolean)} and ensures that we don't invoke
     * {@link WifiNative#connectToNetwork(WifiConfiguration)}.
     */
    @Test
    public void triggerConnectWithNoNetworkRequest() throws Exception {
        // Remove the network requests.
        when(mWifiNetworkFactory.hasConnectionRequests()).thenReturn(false);
        when(mUntrustedWifiNetworkFactory.hasConnectionRequests()).thenReturn(false);
        when(mOemPaidWifiNetworkFactory.hasConnectionRequests()).thenReturn(false);
        when(mOemPrivateWifiNetworkFactory.hasConnectionRequests()).thenReturn(false);

        WifiConfiguration config = WifiConfigurationTestUtil.createOpenNetwork();
        config.networkId = FRAMEWORK_NETWORK_ID;
        setupAndStartConnectSequence(config);
        validateFailureConnectSequence(config);
    }

    /**
     * Tests the entire successful network connection flow.
     */
    @Test
    public void connect() throws Exception {
        assertNull(mCmi.getConnectingWifiConfiguration());
        assertNull(mCmi.getConnectedWifiConfiguration());

        triggerConnect();

        assertNotNull(mCmi.getConnectingWifiConfiguration());
        assertNull(mCmi.getConnectedWifiConfiguration());

        WifiConfiguration config = mWifiConfigManager.getConfiguredNetwork(FRAMEWORK_NETWORK_ID);
        config.carrierId = CARRIER_ID_1;
        when(mWifiConfigManager.getScanDetailCacheForNetwork(FRAMEWORK_NETWORK_ID))
                .thenReturn(mScanDetailCache);

        when(mScanDetailCache.getScanDetail(sBSSID)).thenReturn(
                getGoogleGuestScanDetail(TEST_RSSI, sBSSID, sFreq));
        when(mScanDetailCache.getScanResult(sBSSID)).thenReturn(
                getGoogleGuestScanDetail(TEST_RSSI, sBSSID, sFreq).getScanResult());

        mCmi.sendMessage(WifiMonitor.SUPPLICANT_STATE_CHANGE_EVENT, 0, 0,
                new StateChangeResult(0, sWifiSsid, sBSSID, SupplicantState.ASSOCIATED));
        mLooper.dispatchAll();

        mCmi.sendMessage(WifiMonitor.NETWORK_CONNECTION_EVENT, 0, 0, sBSSID);
        mLooper.dispatchAll();

        // L2 connected, but not L3 connected yet. So, still "Connecting"...
        assertNotNull(mCmi.getConnectingWifiConfiguration());
        assertNull(mCmi.getConnectedWifiConfiguration());

        mCmi.sendMessage(WifiMonitor.SUPPLICANT_STATE_CHANGE_EVENT, 0, 0,
                new StateChangeResult(0, sWifiSsid, sBSSID, SupplicantState.COMPLETED));
        mLooper.dispatchAll();

        assertEquals("L3ProvisioningState", getCurrentState().getName());

        DhcpResultsParcelable dhcpResults = new DhcpResultsParcelable();
        dhcpResults.baseConfiguration = new StaticIpConfiguration();
        dhcpResults.baseConfiguration.gateway = InetAddresses.parseNumericAddress("1.2.3.4");
        dhcpResults.baseConfiguration.ipAddress =
                new LinkAddress(InetAddresses.parseNumericAddress("192.168.1.100"), 0);
        dhcpResults.baseConfiguration.dnsServers.add(InetAddresses.parseNumericAddress("8.8.8.8"));
        dhcpResults.leaseDuration = 3600;

        injectDhcpSuccess(dhcpResults);
        mLooper.dispatchAll();

        assertNull(mCmi.getConnectingWifiConfiguration());
        assertNotNull(mCmi.getConnectedWifiConfiguration());

        // Verify WifiMetrics logging for metered metrics based on DHCP results
        verify(mWifiMetrics).addMeteredStat(any(), anyBoolean());
        WifiInfo wifiInfo = mWifiInfo;
        assertNotNull(wifiInfo);
        assertEquals(sBSSID, wifiInfo.getBSSID());
        assertEquals(sFreq, wifiInfo.getFrequency());
        assertTrue(sWifiSsid.equals(wifiInfo.getWifiSsid()));
        assertNull(wifiInfo.getPasspointProviderFriendlyName());
        // Ensure the connection stats for the network is updated.
        verify(mWifiConfigManager).updateNetworkAfterConnect(FRAMEWORK_NETWORK_ID);
        verify(mWifiConfigManager).updateRandomizedMacExpireTime(any(), anyLong());

        // Anonymous Identity is not set.
        assertEquals("", mConnectedNetwork.enterpriseConfig.getAnonymousIdentity());
        verify(mWifiStateTracker).updateState(eq(WifiStateTracker.CONNECTED));
        assertEquals("L3ConnectedState", getCurrentState().getName());
        verify(mWifiMetrics).incrementNumOfCarrierWifiConnectionSuccess();
        verify(mWifiLockManager).updateWifiClientConnected(true);
        verify(mWifiNative).getConnectionCapabilities(any());
        verify(mThroughputPredictor).predictMaxTxThroughput(any());
        verify(mWifiMetrics).setConnectionMaxSupportedLinkSpeedMbps(WIFI_IFACE_NAME, 90, 80);
        verify(mWifiDataStall).setConnectionCapabilities(any());
        assertEquals(90, wifiInfo.getMaxSupportedTxLinkSpeedMbps());
    }

    private void setupEapSimConnection() throws Exception {
        mConnectedNetwork = spy(WifiConfigurationTestUtil.createEapNetwork(
                WifiEnterpriseConfig.Eap.SIM, WifiEnterpriseConfig.Phase2.NONE));
        mConnectedNetwork.carrierId = CARRIER_ID_1;
        doReturn(DATA_SUBID).when(mWifiCarrierInfoManager)
                .getBestMatchSubscriptionId(any(WifiConfiguration.class));
        when(mDataTelephonyManager.getSimOperator()).thenReturn("123456");
        when(mDataTelephonyManager.getSimState()).thenReturn(TelephonyManager.SIM_STATE_READY);
        mConnectedNetwork.enterpriseConfig.setAnonymousIdentity("");

        triggerConnect();

        when(mWifiConfigManager.getScanDetailCacheForNetwork(FRAMEWORK_NETWORK_ID))
                .thenReturn(mScanDetailCache);
        when(mScanDetailCache.getScanDetail(sBSSID)).thenReturn(
                getGoogleGuestScanDetail(TEST_RSSI, sBSSID, sFreq));
        when(mScanDetailCache.getScanResult(sBSSID)).thenReturn(
                getGoogleGuestScanDetail(TEST_RSSI, sBSSID, sFreq).getScanResult());

        mCmi.sendMessage(WifiMonitor.NETWORK_CONNECTION_EVENT, 0, 0, sBSSID);
        mLooper.dispatchAll();
        assertEquals("L3ProvisioningState", getCurrentState().getName());
    }

    /**
     * When the SIM card was removed, if the current wifi connection is not using it, the connection
     * should be kept.
     */
    @Test
    public void testResetSimWhenNonConnectedSimRemoved() throws Exception {
        setupEapSimConnection();
        doReturn(true).when(mWifiCarrierInfoManager).isSimPresent(eq(DATA_SUBID));
        mCmi.sendMessage(ClientModeImpl.CMD_RESET_SIM_NETWORKS,
                ClientModeImpl.RESET_SIM_REASON_SIM_REMOVED);
        mLooper.dispatchAll();

        verify(mSimRequiredNotifier, never()).showSimRequiredNotification(any(), any());
        assertEquals("L3ProvisioningState", getCurrentState().getName());
    }

    /**
     * When the SIM card was removed, if the current wifi connection is using it, the connection
     * should be disconnected, otherwise, the connection shouldn't be impacted.
     */
    @Test
    public void testResetSimWhenConnectedSimRemoved() throws Exception {
        setupEapSimConnection();
        doReturn(false).when(mWifiCarrierInfoManager).isSimPresent(eq(DATA_SUBID));
        mCmi.sendMessage(ClientModeImpl.CMD_RESET_SIM_NETWORKS,
                ClientModeImpl.RESET_SIM_REASON_SIM_REMOVED);
        mLooper.dispatchAll();

        verify(mSimRequiredNotifier).showSimRequiredNotification(any(), any());
        verify(mWifiNative, times(2)).removeAllNetworks(WIFI_IFACE_NAME);
    }

    /**
     * When the SIM card was removed, if the current wifi connection is using it, the connection
     * should be disconnected, otherwise, the connection shouldn't be impacted.
     */
    @Test
    public void testResetSimWhenConnectedSimRemovedAfterNetworkRemoval() throws Exception {
        setupEapSimConnection();
        doReturn(false).when(mWifiCarrierInfoManager).isSimPresent(eq(DATA_SUBID));
        when(mWifiConfigManager.getConfiguredNetwork(anyInt())).thenReturn(null);
        mCmi.sendMessage(ClientModeImpl.CMD_RESET_SIM_NETWORKS,
                ClientModeImpl.RESET_SIM_REASON_SIM_REMOVED);
        mLooper.dispatchAll();

        verify(mSimRequiredNotifier, never()).showSimRequiredNotification(any(), any());
        assertEquals("L3ProvisioningState", getCurrentState().getName());
    }

    /**
     * When the default data SIM is changed, if the current wifi connection is carrier wifi,
     * the connection should be disconnected.
     */
    @Test
    public void testResetSimWhenDefaultDataSimChanged() throws Exception {
        setupEapSimConnection();
        mCmi.sendMessage(ClientModeImpl.CMD_RESET_SIM_NETWORKS,
                ClientModeImpl.RESET_SIM_REASON_DEFAULT_DATA_SIM_CHANGED);
        mLooper.dispatchAll();

        verify(mWifiNative, times(2)).removeAllNetworks(WIFI_IFACE_NAME);
    }

    /**
     * Tests anonymous identity is set again whenever a connection is established for the carrier
     * that supports encrypted IMSI and anonymous identity and no real pseudonym was provided.
     */
    @Test
    public void testSetAnonymousIdentityWhenConnectionIsEstablishedNoPseudonym() throws Exception {
        mConnectedNetwork = spy(WifiConfigurationTestUtil.createEapNetwork(
                WifiEnterpriseConfig.Eap.SIM, WifiEnterpriseConfig.Phase2.NONE));
        when(mDataTelephonyManager.getSimOperator()).thenReturn("123456");
        when(mDataTelephonyManager.getSimState()).thenReturn(TelephonyManager.SIM_STATE_READY);
        mConnectedNetwork.enterpriseConfig.setAnonymousIdentity("");

        String expectedAnonymousIdentity = "anonymous@wlan.mnc456.mcc123.3gppnetwork.org";
        MockitoSession mockSession = ExtendedMockito.mockitoSession()
                .mockStatic(SubscriptionManager.class)
                .startMocking();
        when(SubscriptionManager.getDefaultDataSubscriptionId()).thenReturn(DATA_SUBID);
        doReturn(true).when(mWifiCarrierInfoManager).isImsiEncryptionInfoAvailable(anyInt());

        // Initial value should be "not set"
        assertEquals("", mConnectedNetwork.enterpriseConfig.getAnonymousIdentity());

        triggerConnect();

        // CMD_START_CONNECT should have set anonymousIdentity to anonymous@<realm>
        assertEquals(expectedAnonymousIdentity,
                mConnectedNetwork.enterpriseConfig.getAnonymousIdentity());

        when(mWifiConfigManager.getScanDetailCacheForNetwork(FRAMEWORK_NETWORK_ID))
                .thenReturn(mScanDetailCache);
        when(mScanDetailCache.getScanDetail(sBSSID)).thenReturn(
                getGoogleGuestScanDetail(TEST_RSSI, sBSSID, sFreq));
        when(mScanDetailCache.getScanResult(sBSSID)).thenReturn(
                getGoogleGuestScanDetail(TEST_RSSI, sBSSID, sFreq).getScanResult());
        when(mWifiNative.getEapAnonymousIdentity(anyString()))
                .thenReturn(expectedAnonymousIdentity);

        mCmi.sendMessage(WifiMonitor.NETWORK_CONNECTION_EVENT, 0, 0, sBSSID);
        mLooper.dispatchAll();

        verify(mWifiNative).getEapAnonymousIdentity(any());

        // Post connection value should remain "not set"
        assertEquals("", mConnectedNetwork.enterpriseConfig.getAnonymousIdentity());
        // verify that WifiConfigManager#addOrUpdateNetwork() was called to clear any previously
        // stored pseudonym. i.e. to enable Encrypted IMSI for subsequent connections.
        // Note: This test will fail if future logic will have additional conditions that would
        // trigger "add or update network" operation. The test needs to be updated to account for
        // this change.
        verify(mWifiConfigManager).addOrUpdateNetwork(any(), anyInt());
        mockSession.finishMocking();
    }

    /**
     * Tests anonymous identity is set again whenever a connection is established for the carrier
     * that supports encrypted IMSI and anonymous identity but real pseudonym was provided for
     * subsequent connections.
     */
    @Test
    public void testSetAnonymousIdentityWhenConnectionIsEstablishedWithPseudonym()
            throws Exception {
        mConnectedNetwork = spy(WifiConfigurationTestUtil.createEapNetwork(
                WifiEnterpriseConfig.Eap.SIM, WifiEnterpriseConfig.Phase2.NONE));
        when(mDataTelephonyManager.getSimOperator()).thenReturn("123456");
        when(mDataTelephonyManager.getSimState()).thenReturn(TelephonyManager.SIM_STATE_READY);
        mConnectedNetwork.enterpriseConfig.setAnonymousIdentity("");

        String expectedAnonymousIdentity = "anonymous@wlan.mnc456.mcc123.3gppnetwork.org";
        String pseudonym = "83bcca9384fca@wlan.mnc456.mcc123.3gppnetwork.org";
        MockitoSession mockSession = ExtendedMockito.mockitoSession()
                .mockStatic(SubscriptionManager.class)
                .startMocking();
        when(SubscriptionManager.getDefaultDataSubscriptionId()).thenReturn(DATA_SUBID);
        doReturn(true).when(mWifiCarrierInfoManager).isImsiEncryptionInfoAvailable(anyInt());

        triggerConnect();

        // CMD_START_CONNECT should have set anonymousIdentity to anonymous@<realm>
        assertEquals(expectedAnonymousIdentity,
                mConnectedNetwork.enterpriseConfig.getAnonymousIdentity());

        when(mWifiConfigManager.getScanDetailCacheForNetwork(FRAMEWORK_NETWORK_ID))
                .thenReturn(mScanDetailCache);
        when(mScanDetailCache.getScanDetail(sBSSID)).thenReturn(
                getGoogleGuestScanDetail(TEST_RSSI, sBSSID, sFreq));
        when(mScanDetailCache.getScanResult(sBSSID)).thenReturn(
                getGoogleGuestScanDetail(TEST_RSSI, sBSSID, sFreq).getScanResult());
        when(mWifiNative.getEapAnonymousIdentity(anyString()))
                .thenReturn(pseudonym);

        mCmi.sendMessage(WifiMonitor.NETWORK_CONNECTION_EVENT, 0, 0, sBSSID);
        mLooper.dispatchAll();

        verify(mWifiNative).getEapAnonymousIdentity(any());
        assertEquals(pseudonym,
                mConnectedNetwork.enterpriseConfig.getAnonymousIdentity());
        // Verify that WifiConfigManager#addOrUpdateNetwork() was called if there we received a
        // real pseudonym to be stored. i.e. Encrypted IMSI will be used once, followed by
        // pseudonym usage in all subsequent connections.
        // Note: This test will fail if future logic will have additional conditions that would
        // trigger "add or update network" operation. The test needs to be updated to account for
        // this change.
        verify(mWifiConfigManager).addOrUpdateNetwork(any(), anyInt());
        mockSession.finishMocking();
    }

    /**
     * Tests anonymous identity is set again whenever a connection is established for the carrier
     * that supports encrypted IMSI and anonymous identity but real but not decorated pseudonym was
     * provided for subsequent connections.
     */
    @Test
    public void testSetAnonymousIdentityWhenConnectionIsEstablishedWithNonDecoratedPseudonym()
            throws Exception {
        mConnectedNetwork = spy(WifiConfigurationTestUtil.createEapNetwork(
                WifiEnterpriseConfig.Eap.SIM, WifiEnterpriseConfig.Phase2.NONE));
        when(mDataTelephonyManager.getSimOperator()).thenReturn("123456");
        when(mDataTelephonyManager.getSimState()).thenReturn(TelephonyManager.SIM_STATE_READY);
        mConnectedNetwork.enterpriseConfig.setAnonymousIdentity("");

        String realm = "wlan.mnc456.mcc123.3gppnetwork.org";
        String expectedAnonymousIdentity = "anonymous";
        String pseudonym = "83bcca9384fca";
        MockitoSession mockSession = ExtendedMockito.mockitoSession()
                .mockStatic(SubscriptionManager.class)
                .startMocking();
        when(SubscriptionManager.getDefaultDataSubscriptionId()).thenReturn(DATA_SUBID);
        doReturn(true).when(mWifiCarrierInfoManager).isImsiEncryptionInfoAvailable(anyInt());

        triggerConnect();

        // CMD_START_CONNECT should have set anonymousIdentity to anonymous@<realm>
        assertEquals(expectedAnonymousIdentity + "@" + realm,
                mConnectedNetwork.enterpriseConfig.getAnonymousIdentity());

        when(mWifiConfigManager.getScanDetailCacheForNetwork(FRAMEWORK_NETWORK_ID))
                .thenReturn(mScanDetailCache);
        when(mScanDetailCache.getScanDetail(sBSSID)).thenReturn(
                getGoogleGuestScanDetail(TEST_RSSI, sBSSID, sFreq));
        when(mScanDetailCache.getScanResult(sBSSID)).thenReturn(
                getGoogleGuestScanDetail(TEST_RSSI, sBSSID, sFreq).getScanResult());
        when(mWifiNative.getEapAnonymousIdentity(anyString()))
                .thenReturn(pseudonym);

        mCmi.sendMessage(WifiMonitor.NETWORK_CONNECTION_EVENT, 0, 0, sBSSID);
        mLooper.dispatchAll();

        verify(mWifiNative).getEapAnonymousIdentity(any());
        assertEquals(pseudonym + "@" + realm,
                mConnectedNetwork.enterpriseConfig.getAnonymousIdentity());
        // Verify that WifiConfigManager#addOrUpdateNetwork() was called if there we received a
        // real pseudonym to be stored. i.e. Encrypted IMSI will be used once, followed by
        // pseudonym usage in all subsequent connections.
        // Note: This test will fail if future logic will have additional conditions that would
        // trigger "add or update network" operation. The test needs to be updated to account for
        // this change.
        verify(mWifiConfigManager).addOrUpdateNetwork(any(), anyInt());
        mockSession.finishMocking();
    }
    /**
     * Tests the Passpoint information is set in WifiInfo for Passpoint AP connection.
     */
    @Test
    public void connectPasspointAp() throws Exception {
        WifiConfiguration config = spy(WifiConfigurationTestUtil.createPasspointNetwork());
        config.SSID = sWifiSsid.toString();
        config.BSSID = sBSSID;
        config.networkId = FRAMEWORK_NETWORK_ID;
        config.macRandomizationSetting = WifiConfiguration.RANDOMIZATION_AUTO;
        setupAndStartConnectSequence(config);
        validateSuccessfulConnectSequence(config);

        mCmi.sendMessage(WifiMonitor.SUPPLICANT_STATE_CHANGE_EVENT, 0, 0,
                new StateChangeResult(FRAMEWORK_NETWORK_ID, sWifiSsid, sBSSID,
                        SupplicantState.ASSOCIATING));
        mLooper.dispatchAll();

        WifiInfo wifiInfo = mWifiInfo;
        assertNotNull(wifiInfo);
        assertEquals(WifiConfigurationTestUtil.TEST_FQDN, wifiInfo.getPasspointFqdn());
        assertEquals(WifiConfigurationTestUtil.TEST_PROVIDER_FRIENDLY_NAME,
                wifiInfo.getPasspointProviderFriendlyName());
    }

    /**
     * Tests that Passpoint fields in WifiInfo are reset when connecting to a non-Passpoint network
     * during DisconnectedState.
     * @throws Exception
     */
    @Test
    public void testResetWifiInfoPasspointFields() throws Exception {
        WifiConfiguration config = spy(WifiConfigurationTestUtil.createPasspointNetwork());
        config.SSID = sWifiSsid.toString();
        config.BSSID = sBSSID;
        config.networkId = PASSPOINT_NETWORK_ID;
        config.macRandomizationSetting = WifiConfiguration.RANDOMIZATION_AUTO;
        setupAndStartConnectSequence(config);
        validateSuccessfulConnectSequence(config);

        mCmi.sendMessage(WifiMonitor.SUPPLICANT_STATE_CHANGE_EVENT, 0, 0,
                new StateChangeResult(PASSPOINT_NETWORK_ID, sWifiSsid, sBSSID,
                        SupplicantState.ASSOCIATING));
        mLooper.dispatchAll();

        mCmi.sendMessage(WifiMonitor.SUPPLICANT_STATE_CHANGE_EVENT, 0, 0,
                new StateChangeResult(FRAMEWORK_NETWORK_ID, sWifiSsid, sBSSID,
                        SupplicantState.ASSOCIATING));
        mLooper.dispatchAll();

        WifiInfo wifiInfo = mWifiInfo;
        assertNotNull(wifiInfo);
        assertNull(wifiInfo.getPasspointFqdn());
        assertNull(wifiInfo.getPasspointProviderFriendlyName());
    }

    /**
     * Tests the OSU information is set in WifiInfo for OSU AP connection.
     */
    @Test
    public void connectOsuAp() throws Exception {
        WifiConfiguration osuConfig = spy(WifiConfigurationTestUtil.createEphemeralNetwork());
        osuConfig.SSID = sWifiSsid.toString();
        osuConfig.BSSID = sBSSID;
        osuConfig.osu = true;
        osuConfig.networkId = FRAMEWORK_NETWORK_ID;
        osuConfig.providerFriendlyName = WifiConfigurationTestUtil.TEST_PROVIDER_FRIENDLY_NAME;
        osuConfig.macRandomizationSetting = WifiConfiguration.RANDOMIZATION_AUTO;
        setupAndStartConnectSequence(osuConfig);
        validateSuccessfulConnectSequence(osuConfig);

        mCmi.sendMessage(WifiMonitor.SUPPLICANT_STATE_CHANGE_EVENT, 0, 0,
                new StateChangeResult(FRAMEWORK_NETWORK_ID, sWifiSsid, sBSSID,
                        SupplicantState.ASSOCIATING));
        mLooper.dispatchAll();

        WifiInfo wifiInfo = mWifiInfo;
        assertNotNull(wifiInfo);
        assertTrue(wifiInfo.isOsuAp());
        assertEquals(WifiConfigurationTestUtil.TEST_PROVIDER_FRIENDLY_NAME,
                wifiInfo.getPasspointProviderFriendlyName());
    }

    /**
     * Tests that OSU fields in WifiInfo are reset when connecting to a non-OSU network during
     * DisconnectedState.
     * @throws Exception
     */
    @Test
    public void testResetWifiInfoOsuFields() throws Exception {
        WifiConfiguration osuConfig = spy(WifiConfigurationTestUtil.createEphemeralNetwork());
        osuConfig.SSID = sWifiSsid.toString();
        osuConfig.BSSID = sBSSID;
        osuConfig.osu = true;
        osuConfig.networkId = PASSPOINT_NETWORK_ID;
        osuConfig.providerFriendlyName = WifiConfigurationTestUtil.TEST_PROVIDER_FRIENDLY_NAME;
        osuConfig.macRandomizationSetting = WifiConfiguration.RANDOMIZATION_AUTO;
        setupAndStartConnectSequence(osuConfig);
        validateSuccessfulConnectSequence(osuConfig);

        mCmi.sendMessage(WifiMonitor.SUPPLICANT_STATE_CHANGE_EVENT, 0, 0,
                new StateChangeResult(PASSPOINT_NETWORK_ID, sWifiSsid, sBSSID,
                        SupplicantState.ASSOCIATING));
        mLooper.dispatchAll();

        mCmi.sendMessage(WifiMonitor.SUPPLICANT_STATE_CHANGE_EVENT, 0, 0,
                new StateChangeResult(FRAMEWORK_NETWORK_ID, sWifiSsid, sBSSID,
                        SupplicantState.ASSOCIATING));
        mLooper.dispatchAll();

        WifiInfo wifiInfo = mWifiInfo;
        assertNotNull(wifiInfo);
        assertFalse(wifiInfo.isOsuAp());
    }

    /**
     * Verify that WifiStateTracker is called if wifi is disabled while connected.
     */
    @Test
    public void verifyWifiStateTrackerUpdatedWhenDisabled() throws Exception {
        connect();

        mCmi.stop();
        mLooper.dispatchAll();
        verify(mWifiStateTracker).updateState(eq(WifiStateTracker.DISCONNECTED));
    }

    /**
     * Tests the network connection initiation sequence with no network request pending from
     * from WifiNetworkFactory when we're already connected to a different network.
     * This simulates the connect sequence using the public
     * {@link WifiManager#enableNetwork(int, boolean)} and ensures that we invoke
     * {@link WifiNative#connectToNetwork(WifiConfiguration)}.
     */
    @Test
    public void triggerConnectWithNoNetworkRequestAndAlreadyConnected() throws Exception {
        // Simulate the first connection.
        connect();

        // Remove the network requests.
        when(mWifiNetworkFactory.hasConnectionRequests()).thenReturn(false);
        when(mUntrustedWifiNetworkFactory.hasConnectionRequests()).thenReturn(false);
        when(mOemPaidWifiNetworkFactory.hasConnectionRequests()).thenReturn(false);
        when(mOemPrivateWifiNetworkFactory.hasConnectionRequests()).thenReturn(false);

        WifiConfiguration config = WifiConfigurationTestUtil.createOpenNetwork();
        config.networkId = FRAMEWORK_NETWORK_ID + 1;
        setupAndStartConnectSequence(config);
        validateSuccessfulConnectSequence(config);
        verify(mWifiPermissionsUtil, atLeastOnce()).checkNetworkSettingsPermission(anyInt());
    }

    /**
     * Tests the network connection initiation sequence from a non-privileged app with no network
     * request pending from from WifiNetworkFactory when we're already connected to a different
     * network.
     * This simulates the connect sequence using the public
     * {@link WifiManager#enableNetwork(int, boolean)} and ensures that we don't invoke
     * {@link WifiNative#connectToNetwork(WifiConfiguration)}.
     */
    @Test
    public void triggerConnectWithNoNetworkRequestAndAlreadyConnectedButNonPrivilegedApp()
            throws Exception {
        // Simulate the first connection.
        connect();

        // Remove the network requests.
        when(mWifiNetworkFactory.hasConnectionRequests()).thenReturn(false);
        when(mUntrustedWifiNetworkFactory.hasConnectionRequests()).thenReturn(false);
        when(mOemPaidWifiNetworkFactory.hasConnectionRequests()).thenReturn(false);
        when(mOemPrivateWifiNetworkFactory.hasConnectionRequests()).thenReturn(false);

        when(mWifiPermissionsUtil.checkNetworkSettingsPermission(anyInt())).thenReturn(false);

        WifiConfiguration config = WifiConfigurationTestUtil.createOpenNetwork();
        config.networkId = FRAMEWORK_NETWORK_ID + 1;
        setupAndStartConnectSequence(config);
        verify(mWifiConnectivityManager).prepareForForcedConnection(eq(config.networkId));
        verify(mWifiConfigManager, never())
                .getConfiguredNetworkWithoutMasking(eq(config.networkId));
        verify(mWifiNative, never()).connectToNetwork(eq(WIFI_IFACE_NAME), eq(config));
        verify(mWifiPermissionsUtil, times(2)).checkNetworkSettingsPermission(anyInt());
    }

    /**
     * If caller tries to connect to a network that is already connected, the connection request
     * should succeed.
     *
     * Test: Create and connect to a network, then try to reconnect to the same network. Verify
     * that connection request returns with CONNECT_NETWORK_SUCCEEDED.
     */
    @Test
    public void reconnectToConnectedNetworkWithNetworkId() throws Exception {
        connect();

        // try to reconnect
        IActionListener connectActionListener = mock(IActionListener.class);
        mCmi.connectNetwork(
                new NetworkUpdateResult(FRAMEWORK_NETWORK_ID),
                new ActionListenerWrapper(connectActionListener),
                Binder.getCallingUid());
        mLooper.dispatchAll();
        verify(connectActionListener).onSuccess();

        // Verify that we didn't trigger a second connection.
        verify(mWifiNative, times(1)).connectToNetwork(eq(WIFI_IFACE_NAME), any());
    }

    /**
     * If caller tries to connect to a network that is already connected, the connection request
     * should succeed.
     *
     * Test: Create and connect to a network, then try to reconnect to the same network. Verify
     * that connection request returns with CONNECT_NETWORK_SUCCEEDED.
     */
    @Test
    public void reconnectToConnectedNetworkWithConfig() throws Exception {
        connect();

        // try to reconnect
        IActionListener connectActionListener = mock(IActionListener.class);
        int callingUid = Binder.getCallingUid();
        mCmi.connectNetwork(
                new NetworkUpdateResult(FRAMEWORK_NETWORK_ID),
                new ActionListenerWrapper(connectActionListener),
                callingUid);
        mLooper.dispatchAll();
        verify(connectActionListener).onSuccess();

        // Verify that we didn't trigger a second connection.
        verify(mWifiNative, times(1)).connectToNetwork(eq(WIFI_IFACE_NAME), any());
    }

    /**
     * If caller tries to connect to a network that is already connecting, the connection request
     * should succeed.
     *
     * Test: Create and trigger connect to a network, then try to reconnect to the same network.
     * Verify that connection request returns with CONNECT_NETWORK_SUCCEEDED and did not trigger a
     * new connection.
     */
    @Test
    public void reconnectToConnectingNetwork() throws Exception {
        triggerConnect();

        // try to reconnect to the same network (before connection is established).
        IActionListener connectActionListener = mock(IActionListener.class);
        mCmi.connectNetwork(
                new NetworkUpdateResult(FRAMEWORK_NETWORK_ID),
                new ActionListenerWrapper(connectActionListener),
                Binder.getCallingUid());
        mLooper.dispatchAll();
        verify(connectActionListener).onSuccess();

        // Verify that we didn't trigger a second connection.
        verify(mWifiNative, times(1)).connectToNetwork(eq(WIFI_IFACE_NAME), any());
    }

    /**
     * If caller tries to connect to a network that is already connecting, the connection request
     * should succeed.
     *
     * Test: Create and trigger connect to a network, then try to reconnect to the same network.
     * Verify that connection request returns with CONNECT_NETWORK_SUCCEEDED and did trigger a new
     * connection.
     */
    @Test
    public void reconnectToConnectingNetworkWithCredentialChange() throws Exception {
        triggerConnect();

        // try to reconnect to the same network with a credential changed (before connection is
        // established).
        NetworkUpdateResult networkUpdateResult = new NetworkUpdateResult(
                FRAMEWORK_NETWORK_ID,
                false /* ip */,
                false /* proxy */,
                true /* credential */,
                false /* isNewNetwork */);
        IActionListener connectActionListener = mock(IActionListener.class);
        mCmi.connectNetwork(
                networkUpdateResult,
                new ActionListenerWrapper(connectActionListener),
                Binder.getCallingUid());
        mLooper.dispatchAll();
        verify(connectActionListener).onSuccess();

        // Verify that we triggered a second connection.
        verify(mWifiNative, times(2)).connectToNetwork(eq(WIFI_IFACE_NAME), any());
    }

    /**
     * If caller tries to connect to a network that previously failed connection, the connection
     * request should succeed.
     *
     * Test: Create and trigger connect to a network, then fail the connection. Now try to reconnect
     * to the same network. Verify that connection request returns with CONNECT_NETWORK_SUCCEEDED
     * and did trigger a new * connection.
     */
    @Test
    public void connectAfterAssociationRejection() throws Exception {
        triggerConnect();

        // fail the connection.
        mCmi.sendMessage(WifiMonitor.ASSOCIATION_REJECTION_EVENT,
                new AssocRejectEventInfo(mConnectedNetwork.SSID, sBSSID,
                        ISupplicantStaIfaceCallback.StatusCode.AP_UNABLE_TO_HANDLE_NEW_STA, false));
        mLooper.dispatchAll();

        IActionListener connectActionListener = mock(IActionListener.class);
        mCmi.connectNetwork(
                new NetworkUpdateResult(FRAMEWORK_NETWORK_ID),
                new ActionListenerWrapper(connectActionListener),
                Binder.getCallingUid());
        mLooper.dispatchAll();
        verify(connectActionListener).onSuccess();

        // Verify that we triggered a second connection.
        verify(mWifiNative, times(2)).connectToNetwork(eq(WIFI_IFACE_NAME), any());
    }

    /**
     * If caller tries to connect to a network that previously failed connection, the connection
     * request should succeed.
     *
     * Test: Create and trigger connect to a network, then fail the connection. Now try to reconnect
     * to the same network. Verify that connection request returns with CONNECT_NETWORK_SUCCEEDED
     * and did trigger a new * connection.
     */
    @Test
    public void connectAfterConnectionFailure() throws Exception {
        triggerConnect();

        // fail the connection.
        DisconnectEventInfo disconnectEventInfo =
                new DisconnectEventInfo(mConnectedNetwork.SSID, sBSSID, 0, false);
        mCmi.sendMessage(WifiMonitor.NETWORK_DISCONNECTION_EVENT, disconnectEventInfo);
        mLooper.dispatchAll();

        IActionListener connectActionListener = mock(IActionListener.class);
        mCmi.connectNetwork(
                new NetworkUpdateResult(FRAMEWORK_NETWORK_ID),
                new ActionListenerWrapper(connectActionListener),
                Binder.getCallingUid());
        mLooper.dispatchAll();
        verify(connectActionListener).onSuccess();

        // Verify that we triggered a second connection.
        verify(mWifiNative, times(2)).connectToNetwork(eq(WIFI_IFACE_NAME), any());
    }

    /**
     * If caller tries to connect to a new network while still provisioning the current one,
     * the connection attempt should succeed.
     */
    @Test
    public void connectWhileObtainingIp() throws Exception {
        initializeAndAddNetworkAndVerifySuccess();

        verify(mWifiNative).removeAllNetworks(WIFI_IFACE_NAME);

        startConnectSuccess();

        mCmi.sendMessage(WifiMonitor.NETWORK_CONNECTION_EVENT, 0, 0, sBSSID);
        mLooper.dispatchAll();

        mCmi.sendMessage(WifiMonitor.SUPPLICANT_STATE_CHANGE_EVENT, 0, 0,
                new StateChangeResult(0, sWifiSsid, sBSSID, SupplicantState.COMPLETED));
        mLooper.dispatchAll();

        assertEquals("L3ProvisioningState", getCurrentState().getName());

        // Connect to a different network
        WifiConfiguration config = WifiConfigurationTestUtil.createOpenNetwork();
        config.networkId = FRAMEWORK_NETWORK_ID + 1;
        setupAndStartConnectSequence(config);
        validateSuccessfulConnectSequence(config);

        // Disconnection from previous network.
        DisconnectEventInfo disconnectEventInfo =
                new DisconnectEventInfo(sSSID, sBSSID, 0, false);
        mCmi.sendMessage(WifiMonitor.NETWORK_DISCONNECTION_EVENT, disconnectEventInfo);
        mCmi.sendMessage(WifiMonitor.SUPPLICANT_STATE_CHANGE_EVENT, 0, 0,
                new StateChangeResult(0, sWifiSsid, sBSSID, SupplicantState.DISCONNECTED));
        mLooper.dispatchAll();

        // Ensure we don't end the new connection event.
        verify(mWifiMetrics, never()).endConnectionEvent(
                any(), eq(WifiMetrics.ConnectionEvent.FAILURE_NETWORK_DISCONNECTION),
                anyInt(), anyInt(), anyInt());
        verify(mWifiConnectivityManager).prepareForForcedConnection(FRAMEWORK_NETWORK_ID + 1);
    }

    /**
     * If there is a network removal while still connecting to it, the connection
     * should be aborted.
     */
    @Test
    public void networkRemovalWhileObtainingIp() throws Exception {
        initializeAndAddNetworkAndVerifySuccess();

        verify(mWifiNative).removeAllNetworks(WIFI_IFACE_NAME);

        startConnectSuccess();

        mCmi.sendMessage(WifiMonitor.NETWORK_CONNECTION_EVENT, 0, 0, sBSSID);
        mLooper.dispatchAll();

        mCmi.sendMessage(WifiMonitor.SUPPLICANT_STATE_CHANGE_EVENT, 0, 0,
                new StateChangeResult(0, sWifiSsid, sBSSID, SupplicantState.COMPLETED));
        mLooper.dispatchAll();

        assertEquals("L3ProvisioningState", getCurrentState().getName());
        reset(mWifiNative);

        // Simulate the target network removal & the disconnect trigger.
        WifiConfiguration removedNetwork = new WifiConfiguration();
        removedNetwork.networkId = FRAMEWORK_NETWORK_ID;
        mConfigUpdateListenerCaptor.getValue().onNetworkRemoved(removedNetwork);
        mLooper.dispatchAll();

        verify(mWifiNative).removeNetworkCachedData(FRAMEWORK_NETWORK_ID);
        verify(mWifiNative).disconnect(WIFI_IFACE_NAME);

        when(mWifiConfigManager.getConfiguredNetwork(FRAMEWORK_NETWORK_ID)).thenReturn(null);
        DisconnectEventInfo disconnectEventInfo =
                new DisconnectEventInfo(sSSID, sBSSID, 0, false);
        mCmi.sendMessage(WifiMonitor.NETWORK_DISCONNECTION_EVENT, disconnectEventInfo);
        mLooper.dispatchAll();

        assertEquals("DisconnectedState", getCurrentState().getName());
    }

    /**
     * Tests that manual connection to a network (from settings app) logs the correct nominator ID.
     */
    @Test
    public void testManualConnectNominator() throws Exception {
        initializeAndAddNetworkAndVerifySuccess();

        WifiConfiguration config = new WifiConfiguration();
        config.networkId = TEST_NETWORK_ID;
        when(mWifiConfigManager.getConfiguredNetwork(TEST_NETWORK_ID)).thenReturn(config);

        IActionListener connectActionListener = mock(IActionListener.class);
        mCmi.connectNetwork(
                new NetworkUpdateResult(TEST_NETWORK_ID),
                new ActionListenerWrapper(connectActionListener),
                Process.SYSTEM_UID);
        mLooper.dispatchAll();
        verify(connectActionListener).onSuccess();

        verify(mWifiMetrics).setNominatorForNetwork(TEST_NETWORK_ID,
                WifiMetricsProto.ConnectionEvent.NOMINATOR_MANUAL);
    }

    private void startConnectSuccess() throws Exception {
        startConnectSuccess(FRAMEWORK_NETWORK_ID);
    }

    private void startConnectSuccess(int networkId) throws Exception {
        IActionListener connectActionListener = mock(IActionListener.class);
        mCmi.connectNetwork(
                new NetworkUpdateResult(networkId),
                new ActionListenerWrapper(connectActionListener),
                Binder.getCallingUid());
        mLooper.dispatchAll();
        verify(connectActionListener).onSuccess();
    }

    @Test
    public void testDhcpFailure() throws Exception {
        initializeAndAddNetworkAndVerifySuccess();

        startConnectSuccess();

        mCmi.sendMessage(WifiMonitor.SUPPLICANT_STATE_CHANGE_EVENT, 0, 0,
                new StateChangeResult(0, sWifiSsid, sBSSID, SupplicantState.ASSOCIATED));
        mLooper.dispatchAll();

        mCmi.sendMessage(WifiMonitor.NETWORK_CONNECTION_EVENT, 0, 0, sBSSID);
        mLooper.dispatchAll();
        verify(mBssidBlocklistMonitor).handleBssidConnectionSuccess(sBSSID, sSSID);

        mCmi.sendMessage(WifiMonitor.SUPPLICANT_STATE_CHANGE_EVENT, 0, 0,
                new StateChangeResult(0, sWifiSsid, sBSSID, SupplicantState.COMPLETED));
        mLooper.dispatchAll();

        assertEquals("L3ProvisioningState", getCurrentState().getName());
        injectDhcpFailure();
        mLooper.dispatchAll();

        verify(mWifiNative).disconnect(WIFI_IFACE_NAME);
        // Verify this is not counted as a IP renewal failure
        verify(mWifiMetrics, never()).incrementIpRenewalFailure();
        // Verifies that WifiLastResortWatchdog be notified
        // by DHCP failure
        verify(mWifiLastResortWatchdog, times(2)).noteConnectionFailureAndTriggerIfNeeded(
                sSSID, sBSSID, WifiLastResortWatchdog.FAILURE_CODE_DHCP);
        verify(mBssidBlocklistMonitor, times(2)).handleBssidConnectionFailure(eq(sBSSID),
                eq(sSSID), eq(BssidBlocklistMonitor.REASON_DHCP_FAILURE), anyInt());
        verify(mBssidBlocklistMonitor, times(2)).handleBssidConnectionFailure(eq(sBSSID), eq(sSSID),
                eq(BssidBlocklistMonitor.REASON_DHCP_FAILURE), anyInt());
        verify(mBssidBlocklistMonitor, never()).handleDhcpProvisioningSuccess(sBSSID, sSSID);
        verify(mBssidBlocklistMonitor, never()).handleNetworkValidationSuccess(sBSSID, sSSID);
    }

    /**
     * Verify that a IP renewal failure is logged when IP provisioning fail in the
     * L3ConnectedState.
     */
    @Test
    public void testDhcpRenewalMetrics() throws Exception {
        connect();
        injectDhcpFailure();
        mLooper.dispatchAll();

        verify(mWifiMetrics).incrementIpRenewalFailure();
    }

    /**
     * Verify that the network selection status will be updated with DISABLED_AUTHENTICATION_FAILURE
     * when wrong password authentication failure is detected and the network had been
     * connected previously.
     */
    @Test
    public void testWrongPasswordWithPreviouslyConnected() throws Exception {
        initializeAndAddNetworkAndVerifySuccess();

        startConnectSuccess();

        WifiConfiguration config = createTestNetwork(false);
        config.getNetworkSelectionStatus().setHasEverConnected(true);
        when(mWifiConfigManager.getConfiguredNetwork(anyInt())).thenReturn(config);

        mCmi.sendMessage(WifiMonitor.AUTHENTICATION_FAILURE_EVENT,
                WifiManager.ERROR_AUTH_FAILURE_WRONG_PSWD);
        DisconnectEventInfo disconnectEventInfo =
                new DisconnectEventInfo(sSSID, sBSSID, 0, false);
        mCmi.sendMessage(WifiMonitor.NETWORK_DISCONNECTION_EVENT, disconnectEventInfo);
        mLooper.dispatchAll();

        verify(mWrongPasswordNotifier, never()).onWrongPasswordError(anyString());
        verify(mWifiConfigManager).updateNetworkSelectionStatus(anyInt(),
                eq(WifiConfiguration.NetworkSelectionStatus.DISABLED_AUTHENTICATION_FAILURE));

        assertEquals("DisconnectedState", getCurrentState().getName());
    }

    /**
     * It is observed sometimes the WifiMonitor.NETWORK_DISCONNECTION_EVENT is observed before the
     * actual connection failure messages while making a connection.
     * The test make sure that make sure that the connection event is ended properly in the above
     * case.
     */
    @Test
    public void testDisconnectionEventInL2ConnectingStateEndsConnectionEvent() throws Exception {
        initializeAndAddNetworkAndVerifySuccess();

        startConnectSuccess();

        WifiConfiguration config = createTestNetwork(false);
        config.getNetworkSelectionStatus().setHasEverConnected(true);
        when(mWifiConfigManager.getConfiguredNetwork(anyInt())).thenReturn(config);

        DisconnectEventInfo disconnectEventInfo =
                new DisconnectEventInfo(sSSID, sBSSID, 0, false);
        mCmi.sendMessage(WifiMonitor.NETWORK_DISCONNECTION_EVENT, disconnectEventInfo);
        mLooper.dispatchAll();

        verify(mWifiMetrics).endConnectionEvent(
                any(), eq(WifiMetrics.ConnectionEvent.FAILURE_NETWORK_DISCONNECTION),
                anyInt(), anyInt(), anyInt());
        verify(mWifiConnectivityManager).handleConnectionAttemptEnded(
                any(), anyInt(), any(), any());
        assertEquals("DisconnectedState", getCurrentState().getName());
    }

    /**
     * Verify that the network selection status will be updated with DISABLED_BY_WRONG_PASSWORD
     * when wrong password authentication failure is detected and the network has never been
     * connected.
     */
    @Test
    public void testWrongPasswordWithNeverConnected() throws Exception {
        initializeAndAddNetworkAndVerifySuccess();

        startConnectSuccess();

        WifiConfiguration config = new WifiConfiguration();
        config.SSID = sSSID;
        config.getNetworkSelectionStatus().setHasEverConnected(false);
        config.carrierId = CARRIER_ID_1;
        when(mWifiConfigManager.getConfiguredNetwork(anyInt())).thenReturn(config);

        mCmi.sendMessage(WifiMonitor.AUTHENTICATION_FAILURE_EVENT,
                WifiManager.ERROR_AUTH_FAILURE_WRONG_PSWD);
        DisconnectEventInfo disconnectEventInfo =
                new DisconnectEventInfo(sSSID, sBSSID, 0, false);
        mCmi.sendMessage(WifiMonitor.NETWORK_DISCONNECTION_EVENT, disconnectEventInfo);
        mLooper.dispatchAll();

        verify(mWrongPasswordNotifier).onWrongPasswordError(eq(sSSID));
        verify(mWifiConfigManager).updateNetworkSelectionStatus(anyInt(),
                eq(WifiConfiguration.NetworkSelectionStatus.DISABLED_BY_WRONG_PASSWORD));
        verify(mWifiMetrics).incrementNumOfCarrierWifiConnectionAuthFailure();
        assertEquals("DisconnectedState", getCurrentState().getName());
    }

    /**
     * Verify that the function resetCarrierKeysForImsiEncryption() in TelephonyManager
     * is called when a Authentication failure is detected with a vendor specific EAP Error
     * of certification expired while using EAP-SIM
     * In this test case, it is assumed that the network had been connected previously.
     */
    @Test
    public void testEapSimErrorVendorSpecific() throws Exception {
        when(mWifiMetrics.startConnectionEvent(any(), any(), anyString(), anyInt()))
                .thenReturn(80000);
        initializeAndAddNetworkAndVerifySuccess();

        startConnectSuccess();

        WifiConfiguration config = new WifiConfiguration();
        config.SSID = sSSID;
        config.getNetworkSelectionStatus().setHasEverConnected(true);
        config.allowedKeyManagement.set(KeyMgmt.IEEE8021X);
        config.enterpriseConfig.setEapMethod(WifiEnterpriseConfig.Eap.SIM);
        when(mWifiConfigManager.getConfiguredNetwork(anyInt())).thenReturn(config);
        MockitoSession mockSession = ExtendedMockito.mockitoSession()
                .mockStatic(SubscriptionManager.class)
                .startMocking();
        when(SubscriptionManager.getDefaultDataSubscriptionId()).thenReturn(DATA_SUBID);
        when(SubscriptionManager.isValidSubscriptionId(anyInt())).thenReturn(true);
        when(mWifiScoreCard.detectAbnormalConnectionFailure(anyString()))
                .thenReturn(WifiHealthMonitor.REASON_AUTH_FAILURE);

        mCmi.sendMessage(WifiMonitor.AUTHENTICATION_FAILURE_EVENT,
                WifiManager.ERROR_AUTH_FAILURE_EAP_FAILURE,
                WifiNative.EAP_SIM_VENDOR_SPECIFIC_CERT_EXPIRED);
        mLooper.dispatchAll();

        verify(mEapFailureNotifier).onEapFailure(
                WifiNative.EAP_SIM_VENDOR_SPECIFIC_CERT_EXPIRED, config);
        verify(mDataTelephonyManager).resetCarrierKeysForImsiEncryption();
        mockSession.finishMocking();
        verify(mDeviceConfigFacade).isAbnormalConnectionFailureBugreportEnabled();
        verify(mWifiScoreCard).detectAbnormalConnectionFailure(anyString());
        verify(mWifiDiagnostics, times(2)).takeBugReport(anyString(), anyString());
    }

    /**
     * Verify that the function resetCarrierKeysForImsiEncryption() in TelephonyManager
     * is not called when a Authentication failure is detected with a vendor specific EAP Error
     * of certification expired while using other methods than EAP-SIM, EAP-AKA, or EAP-AKA'.
     */
    @Test
    public void testEapTlsErrorVendorSpecific() throws Exception {
        initializeAndAddNetworkAndVerifySuccess();

        startConnectSuccess();

        WifiConfiguration config = new WifiConfiguration();
        config.getNetworkSelectionStatus().setHasEverConnected(true);
        config.enterpriseConfig.setEapMethod(WifiEnterpriseConfig.Eap.TLS);
        config.allowedKeyManagement.set(KeyMgmt.IEEE8021X);
        when(mWifiConfigManager.getConfiguredNetwork(anyInt())).thenReturn(config);

        mCmi.sendMessage(WifiMonitor.AUTHENTICATION_FAILURE_EVENT,
                WifiManager.ERROR_AUTH_FAILURE_EAP_FAILURE,
                WifiNative.EAP_SIM_VENDOR_SPECIFIC_CERT_EXPIRED);
        mLooper.dispatchAll();

        verify(mDataTelephonyManager, never()).resetCarrierKeysForImsiEncryption();
    }

    /**
     * Verify that the network selection status will be updated with
     * DISABLED_AUTHENTICATION_NO_SUBSCRIBED when service is not subscribed.
     */
    @Test
    public void testEapSimNoSubscribedError() throws Exception {
        initializeAndAddNetworkAndVerifySuccess();

        startConnectSuccess();

        when(mWifiConfigManager.getConfiguredNetwork(anyInt())).thenReturn(null);

        mCmi.sendMessage(WifiMonitor.AUTHENTICATION_FAILURE_EVENT,
                WifiManager.ERROR_AUTH_FAILURE_EAP_FAILURE,
                WifiNative.EAP_SIM_NOT_SUBSCRIBED);
        mLooper.dispatchAll();

        verify(mWifiConfigManager).updateNetworkSelectionStatus(anyInt(),
                eq(WifiConfiguration.NetworkSelectionStatus
                        .DISABLED_AUTHENTICATION_NO_SUBSCRIPTION));
    }

    @Test
    public void testBadNetworkEvent() throws Exception {
        initializeAndAddNetworkAndVerifySuccess();

        startConnectSuccess();

        DisconnectEventInfo disconnectEventInfo =
                new DisconnectEventInfo(sSSID, sBSSID, 0, false);
        mCmi.sendMessage(WifiMonitor.NETWORK_DISCONNECTION_EVENT, disconnectEventInfo);
        mLooper.dispatchAll();

        mCmi.sendMessage(WifiMonitor.SUPPLICANT_STATE_CHANGE_EVENT, 0, 0,
                new StateChangeResult(0, sWifiSsid, sBSSID, SupplicantState.COMPLETED));
        mLooper.dispatchAll();

        assertEquals("DisconnectedState", getCurrentState().getName());
        verify(mWifiDiagnostics, never()).takeBugReport(anyString(), anyString());
    }


    @Test
    public void getWhatToString() throws Exception {
        assertEquals("CMD_PRE_DHCP_ACTION", mCmi.getWhatToString(CMD_PRE_DHCP_ACTION));
        assertEquals("CMD_IP_REACHABILITY_LOST", mCmi.getWhatToString(
                ClientModeImpl.CMD_IP_REACHABILITY_LOST));
    }

    @Test
    public void disconnect() throws Exception {
        when(mWifiScoreCard.detectAbnormalDisconnection())
                .thenReturn(WifiHealthMonitor.REASON_SHORT_CONNECTION_NONLOCAL);
        InOrder inOrderWifiLockManager = inOrder(mWifiLockManager);
        connect();
        inOrderWifiLockManager.verify(mWifiLockManager).updateWifiClientConnected(true);

        DisconnectEventInfo disconnectEventInfo =
                new DisconnectEventInfo(mConnectedNetwork.SSID, sBSSID, 0, false);
        mCmi.sendMessage(WifiMonitor.NETWORK_DISCONNECTION_EVENT, disconnectEventInfo);
        mLooper.dispatchAll();
        mCmi.sendMessage(WifiMonitor.SUPPLICANT_STATE_CHANGE_EVENT, 0, 0,
                new StateChangeResult(0, WifiSsid.createFromAsciiEncoded(mConnectedNetwork.SSID),
                        sBSSID, SupplicantState.DISCONNECTED));
        mLooper.dispatchAll();

        verify(mWifiStateTracker).updateState(eq(WifiStateTracker.DISCONNECTED));
        verify(mWifiNetworkSuggestionsManager).handleDisconnect(any(), any());
        assertEquals("DisconnectedState", getCurrentState().getName());
        inOrderWifiLockManager.verify(mWifiLockManager).updateWifiClientConnected(false);
        verify(mWifiScoreCard).detectAbnormalDisconnection();
        verify(mWifiDiagnostics).takeBugReport(anyString(), anyString());
        verify(mWifiNative).disableNetwork(WIFI_IFACE_NAME);
        // Set MAC address thrice - once at bootup, once for new connection, once for disconnect.
        verify(mWifiNative, times(3)).setStaMacAddress(eq(WIFI_IFACE_NAME), any());
        verify(mCountryCode, times(2)).setReadyForChange(true);
    }

    /**
     * Successfully connecting to a network will set WifiConfiguration's value of HasEverConnected
     * to true.
     *
     * Test: Successfully create and connect to a network. Check the config and verify
     * WifiConfiguration.getHasEverConnected() is true.
     */
    @Test
    public void setHasEverConnectedTrueOnConnect() throws Exception {
        connect();
        verify(mWifiConfigManager, atLeastOnce()).updateNetworkAfterConnect(0);
    }

    /**
     * Fail network connection attempt and verify HasEverConnected remains false.
     *
     * Test: Successfully create a network but fail when connecting. Check the config and verify
     * WifiConfiguration.getHasEverConnected() is false.
     */
    @Test
    public void connectionFailureDoesNotSetHasEverConnectedTrue() throws Exception {
        testDhcpFailure();
        verify(mWifiConfigManager, never()).updateNetworkAfterConnect(0);
    }

    @Test
    public void iconQueryTest() throws Exception {
        // TODO(b/31065385): Passpoint config management.
    }

    @Test
    public void verboseLogRecSizeIsGreaterThanNormalSize() {
        assertTrue(LOG_REC_LIMIT_IN_VERBOSE_MODE > ClientModeImpl.NUM_LOG_RECS_NORMAL);
    }

    /**
     * Verifies that, by default, we allow only the "normal" number of log records.
     */
    @Test
    public void normalLogRecSizeIsUsedByDefault() {
        mCmi.enableVerboseLogging(false);
        assertEquals(ClientModeImpl.NUM_LOG_RECS_NORMAL, mCmi.getLogRecMaxSize());
    }

    /**
     * Verifies that, in verbose mode, we allow a larger number of log records.
     */
    @Test
    public void enablingVerboseLoggingUpdatesLogRecSize() {
        mCmi.enableVerboseLogging(true);
        assertEquals(LOG_REC_LIMIT_IN_VERBOSE_MODE, mCmi.getLogRecMaxSize());
    }

    @Test
    public void disablingVerboseLoggingClearsRecords() {
        mCmi.sendMessage(ClientModeImpl.CMD_DISCONNECT);
        mLooper.dispatchAll();
        assertTrue(mCmi.getLogRecSize() >= 1);

        mCmi.enableVerboseLogging(false);
        assertEquals(0, mCmi.getLogRecSize());
    }

    @Test
    public void disablingVerboseLoggingUpdatesLogRecSize() {
        mCmi.enableVerboseLogging(true);
        mCmi.enableVerboseLogging(false);
        assertEquals(ClientModeImpl.NUM_LOG_RECS_NORMAL, mCmi.getLogRecMaxSize());
    }

    @Test
    public void logRecsIncludeDisconnectCommand() {
        // There's nothing special about the DISCONNECT command. It's just representative of
        // "normal" commands.
        mCmi.sendMessage(ClientModeImpl.CMD_DISCONNECT);
        mLooper.dispatchAll();
        assertEquals(1, mCmi.copyLogRecs()
                .stream()
                .filter(logRec -> logRec.getWhat() == ClientModeImpl.CMD_DISCONNECT)
                .count());
    }

    @Test
    public void logRecsExcludeRssiPollCommandByDefault() {
        mCmi.enableVerboseLogging(false);
        mCmi.sendMessage(ClientModeImpl.CMD_RSSI_POLL);
        mLooper.dispatchAll();
        assertEquals(0, mCmi.copyLogRecs()
                .stream()
                .filter(logRec -> logRec.getWhat() == ClientModeImpl.CMD_RSSI_POLL)
                .count());
    }

    @Test
    public void logRecsIncludeRssiPollCommandWhenVerboseLoggingIsEnabled() {
        mCmi.enableVerboseLogging(true);
        mCmi.sendMessage(ClientModeImpl.CMD_RSSI_POLL);
        mLooper.dispatchAll();
        assertEquals(1, mCmi.copyLogRecs()
                .stream()
                .filter(logRec -> logRec.getWhat() == ClientModeImpl.CMD_RSSI_POLL)
                .count());
    }

    /**
     * Verify that syncStartSubscriptionProvisioning will redirect calls with right parameters
     * to {@link PasspointManager} with expected true being returned when in client mode.
     */
    @Test
    public void syncStartSubscriptionProvisioningInClientMode() throws Exception {
        when(mPasspointManager.startSubscriptionProvisioning(anyInt(),
                any(OsuProvider.class), any(IProvisioningCallback.class))).thenReturn(true);
        mLooper.startAutoDispatch();
        assertTrue(mCmi.syncStartSubscriptionProvisioning(
                OTHER_USER_UID, mOsuProvider, mProvisioningCallback));
        verify(mPasspointManager).startSubscriptionProvisioning(OTHER_USER_UID, mOsuProvider,
                mProvisioningCallback);
        mLooper.stopAutoDispatch();
    }

    @Test
    public void testSyncGetCurrentNetwork() throws Exception {
        // syncGetCurrentNetwork() returns null when disconnected
        mLooper.startAutoDispatch();
        assertNull(mCmi.syncGetCurrentNetwork());
        mLooper.stopAutoDispatch();

        connect();

        // syncGetCurrentNetwork() returns non-null Network when connected
        mLooper.startAutoDispatch();
        assertEquals(mNetwork, mCmi.syncGetCurrentNetwork());
        mLooper.stopAutoDispatch();
    }

    /**
     *  Test that we disconnect from a network if it was removed while we are in the
     *  L3ProvisioningState.
     */
    @Test
    public void disconnectFromNetworkWhenRemovedWhileObtainingIpAddr() throws Exception {
        initializeAndAddNetworkAndVerifySuccess();

        verify(mWifiNative).removeAllNetworks(WIFI_IFACE_NAME);

        startConnectSuccess();

        when(mWifiConfigManager.getScanDetailCacheForNetwork(FRAMEWORK_NETWORK_ID))
                .thenReturn(mScanDetailCache);

        when(mScanDetailCache.getScanDetail(sBSSID)).thenReturn(
                getGoogleGuestScanDetail(TEST_RSSI, sBSSID, sFreq));
        when(mScanDetailCache.getScanResult(sBSSID)).thenReturn(
                getGoogleGuestScanDetail(TEST_RSSI, sBSSID, sFreq).getScanResult());

        mCmi.sendMessage(WifiMonitor.NETWORK_CONNECTION_EVENT, 0, 0, sBSSID);
        mLooper.dispatchAll();

        mCmi.sendMessage(WifiMonitor.SUPPLICANT_STATE_CHANGE_EVENT, 0, 0,
                new StateChangeResult(0, sWifiSsid, sBSSID, SupplicantState.COMPLETED));
        mLooper.dispatchAll();

        assertEquals("L3ProvisioningState", getCurrentState().getName());

        // trigger removal callback to trigger disconnect.
        WifiConfiguration removedConfig = new WifiConfiguration();
        removedConfig.networkId = FRAMEWORK_NETWORK_ID;
        mConfigUpdateListenerCaptor.getValue().onNetworkRemoved(removedConfig);

        reset(mWifiConfigManager);

        when(mWifiConfigManager.getConfiguredNetwork(FRAMEWORK_NETWORK_ID)).thenReturn(null);

        DhcpResultsParcelable dhcpResults = new DhcpResultsParcelable();
        dhcpResults.baseConfiguration = new StaticIpConfiguration();
        dhcpResults.baseConfiguration.gateway = InetAddresses.parseNumericAddress("1.2.3.4");
        dhcpResults.baseConfiguration.ipAddress =
                new LinkAddress(InetAddresses.parseNumericAddress("192.168.1.100"), 0);
        dhcpResults.baseConfiguration.dnsServers.add(InetAddresses.parseNumericAddress("8.8.8.8"));
        dhcpResults.leaseDuration = 3600;

        injectDhcpSuccess(dhcpResults);
        mLooper.dispatchAll();

        verify(mWifiNative, times(2)).disconnect(WIFI_IFACE_NAME);
    }

    /**
     * Verifies that WifiInfo is updated upon SUPPLICANT_STATE_CHANGE_EVENT.
     */
    @Test
    public void testWifiInfoUpdatedUponSupplicantStateChangedEvent() throws Exception {
        // Connect to network with |sBSSID|, |sFreq|.
        connect();

        // Set the scan detail cache for roaming target.
        when(mWifiConfigManager.getScanDetailCacheForNetwork(FRAMEWORK_NETWORK_ID))
                .thenReturn(mScanDetailCache);
        when(mScanDetailCache.getScanDetail(sBSSID1)).thenReturn(
                getGoogleGuestScanDetail(TEST_RSSI, sBSSID1, sFreq1));
        when(mScanDetailCache.getScanResult(sBSSID1)).thenReturn(
                getGoogleGuestScanDetail(TEST_RSSI, sBSSID1, sFreq1).getScanResult());

        // This simulates the behavior of roaming to network with |sBSSID1|, |sFreq1|.
        // Send a SUPPLICANT_STATE_CHANGE_EVENT, verify WifiInfo is updated.
        mCmi.sendMessage(WifiMonitor.SUPPLICANT_STATE_CHANGE_EVENT, 0, 0,
                new StateChangeResult(0, sWifiSsid, sBSSID1, SupplicantState.COMPLETED));
        mLooper.dispatchAll();

        WifiInfo wifiInfo = mWifiInfo;
        assertEquals(sBSSID1, wifiInfo.getBSSID());
        assertEquals(sFreq1, wifiInfo.getFrequency());
        assertEquals(SupplicantState.COMPLETED, wifiInfo.getSupplicantState());

        mCmi.sendMessage(WifiMonitor.SUPPLICANT_STATE_CHANGE_EVENT, 0, 0,
                new StateChangeResult(0, sWifiSsid, sBSSID1, SupplicantState.DISCONNECTED));
        mLooper.dispatchAll();

        wifiInfo = mWifiInfo;
        assertNull(wifiInfo.getBSSID());
        assertEquals(WifiManager.UNKNOWN_SSID, wifiInfo.getSSID());
        assertEquals(WifiConfiguration.INVALID_NETWORK_ID, wifiInfo.getNetworkId());
        assertEquals(SupplicantState.DISCONNECTED, wifiInfo.getSupplicantState());
    }

    /**
     * Verifies that WifiInfo is updated upon CMD_ASSOCIATED_BSSID event.
     */
    @Test
    public void testWifiInfoUpdatedUponAssociatedBSSIDEvent() throws Exception {
        // Connect to network with |sBSSID|, |sFreq|.
        connect();

        // Set the scan detail cache for roaming target.
        when(mWifiConfigManager.getScanDetailCacheForNetwork(FRAMEWORK_NETWORK_ID))
                .thenReturn(mScanDetailCache);
        when(mScanDetailCache.getScanDetail(sBSSID1)).thenReturn(
                getGoogleGuestScanDetail(TEST_RSSI, sBSSID1, sFreq1));
        when(mScanDetailCache.getScanResult(sBSSID1)).thenReturn(
                getGoogleGuestScanDetail(TEST_RSSI, sBSSID1, sFreq1).getScanResult());

        // This simulates the behavior of roaming to network with |sBSSID1|, |sFreq1|.
        // Send a CMD_ASSOCIATED_BSSID, verify WifiInfo is updated.
        mCmi.sendMessage(WifiMonitor.ASSOCIATED_BSSID_EVENT, 0, 0, sBSSID1);
        mLooper.dispatchAll();

        WifiInfo wifiInfo = mWifiInfo;
        assertEquals(sBSSID1, wifiInfo.getBSSID());
        assertEquals(sFreq1, wifiInfo.getFrequency());
        assertEquals(SupplicantState.COMPLETED, wifiInfo.getSupplicantState());
    }

    /**
     * Verifies that WifiInfo is cleared upon exiting and entering WifiInfo, and that it is not
     * updated by SUPPLICAN_STATE_CHANGE_EVENTs in ScanModeState.
     * This protects ClientModeImpl from  getting into a bad state where WifiInfo says wifi is
     * already Connected or Connecting, (when it is in-fact Disconnected), so
     * WifiConnectivityManager does not attempt any new Connections, freezing wifi.
     */
    @Test
    public void testWifiInfoCleanedUpEnteringExitingConnectableState() throws Exception {
        InOrder inOrderMetrics = inOrder(mWifiMetrics);
        Log.i(TAG, mCmi.getCurrentState().getName());
        String initialBSSID = "aa:bb:cc:dd:ee:ff";
        WifiInfo wifiInfo = mWifiInfo;
        wifiInfo.setBSSID(initialBSSID);

        // reset mWifiNative since initializeCmi() was called in setup()
        resetWifiNative();

        // Set CMI to CONNECT_MODE and verify state, and wifi enabled in ConnectivityManager
        initializeCmi();
        inOrderMetrics.verify(mWifiMetrics)
                .setWifiState(WifiMetricsProto.WifiLog.WIFI_DISCONNECTED);
        inOrderMetrics.verify(mWifiMetrics)
                .logStaEvent(WIFI_IFACE_NAME, StaEvent.TYPE_WIFI_ENABLED);
        assertNull(wifiInfo.getBSSID());

        // Send a SUPPLICANT_STATE_CHANGE_EVENT, verify WifiInfo is updated
        connect();
        assertEquals(sBSSID, wifiInfo.getBSSID());
        assertEquals(SupplicantState.COMPLETED, wifiInfo.getSupplicantState());

        // Set CMI to DISABLED_MODE, verify state and wifi disabled in ConnectivityManager, and
        // WifiInfo is reset() and state set to DISCONNECTED
        mCmi.stop();
        mLooper.dispatchAll();

        inOrderMetrics.verify(mWifiMetrics).setWifiState(WifiMetricsProto.WifiLog.WIFI_DISABLED);
        inOrderMetrics.verify(mWifiMetrics)
                .logStaEvent(WIFI_IFACE_NAME, StaEvent.TYPE_WIFI_DISABLED);
        assertNull(wifiInfo.getBSSID());
        assertEquals(SupplicantState.DISCONNECTED, wifiInfo.getSupplicantState());
        verify(mPasspointManager).clearAnqpRequestsAndFlushCache();
    }

    @Test
    public void testWifiInfoCleanedUpEnteringExitingConnectableState2() throws Exception {
        String initialBSSID = "aa:bb:cc:dd:ee:ff";
        InOrder inOrderMetrics = inOrder(mWifiMetrics);

        // Send a SUPPLICANT_STATE_CHANGE_EVENT, verify WifiInfo is not updated
        mCmi.sendMessage(WifiMonitor.SUPPLICANT_STATE_CHANGE_EVENT, 0, 0,
                new StateChangeResult(0, sWifiSsid, sBSSID, SupplicantState.COMPLETED));
        mLooper.dispatchAll();
        assertNull(mWifiInfo.getBSSID());
        assertEquals(SupplicantState.DISCONNECTED, mWifiInfo.getSupplicantState());
    }

    @Test
    public void testWifiInfoCleanedUpEnteringExitingConnectableState3() throws Exception {
        String initialBSSID = "aa:bb:cc:dd:ee:ff";
        InOrder inOrderMetrics = inOrder(mWifiMetrics);

        // Set the bssid to something, so we can verify it is cleared (just in case)
        mWifiInfo.setBSSID(initialBSSID);

        initializeCmi();

        inOrderMetrics.verify(mWifiMetrics)
                .setWifiState(WifiMetricsProto.WifiLog.WIFI_DISCONNECTED);
        inOrderMetrics.verify(mWifiMetrics)
                .logStaEvent(WIFI_IFACE_NAME, StaEvent.TYPE_WIFI_ENABLED);
        assertEquals("DisconnectedState", getCurrentState().getName());
        assertEquals(SupplicantState.DISCONNECTED, mWifiInfo.getSupplicantState());
        assertNull(mWifiInfo.getBSSID());
    }

    /**
     * Test that connected SSID and BSSID are exposed to system server.
     * Also tests that {@link ClientModeImpl#syncRequestConnectionInfo()} always
     * returns a copy of WifiInfo.
     */
    @Test
    public void testConnectedIdsAreVisibleFromSystemServer() throws Exception {
        WifiInfo wifiInfo = mWifiInfo;
        // Get into a connected state, with known BSSID and SSID
        connect();
        assertEquals(sBSSID, wifiInfo.getBSSID());
        assertEquals(sWifiSsid, wifiInfo.getWifiSsid());

        mLooper.startAutoDispatch();
        WifiInfo connectionInfo = mCmi.syncRequestConnectionInfo();
        mLooper.stopAutoDispatch();

        assertNotEquals(wifiInfo, connectionInfo);
        assertEquals(wifiInfo.getSSID(), connectionInfo.getSSID());
        assertEquals(wifiInfo.getBSSID(), connectionInfo.getBSSID());
        assertEquals(wifiInfo.getMacAddress(), connectionInfo.getMacAddress());
    }

    /**
     * Test that reconnectCommand() triggers connectivity scan when ClientModeImpl
     * is in DisconnectedMode.
     */
    @Test
    public void testReconnectCommandWhenDisconnected() throws Exception {
        // Connect to network with |sBSSID|, |sFreq|, and then disconnect.
        disconnect();

        mCmi.reconnect(ClientModeImpl.WIFI_WORK_SOURCE);
        mLooper.dispatchAll();
        verify(mWifiConnectivityManager).forceConnectivityScan(ClientModeImpl.WIFI_WORK_SOURCE);
    }

    /**
     * Test that reconnectCommand() doesn't trigger connectivity scan when ClientModeImpl
     * is in ConnectedMode.
     */
    @Test
    public void testReconnectCommandWhenConnected() throws Exception {
        // Connect to network with |sBSSID|, |sFreq|.
        connect();

        mCmi.reconnect(ClientModeImpl.WIFI_WORK_SOURCE);
        mLooper.dispatchAll();
        verify(mWifiConnectivityManager, never())
                .forceConnectivityScan(ClientModeImpl.WIFI_WORK_SOURCE);
    }

    /**
     * Verifies that ClientModeImpl sets and unsets appropriate 'RecentFailureReason' values
     * on a WifiConfiguration when it fails association, authentication, or successfully connects
     */
    @Test
    public void testExtraFailureReason_ApIsBusy() throws Exception {
        // Setup CONNECT_MODE & a WifiConfiguration
        initializeAndAddNetworkAndVerifySuccess();
        // Trigger a connection to this (CMD_START_CONNECT will actually fail, but it sets up
        // targetNetworkId state)
        mCmi.sendMessage(ClientModeImpl.CMD_START_CONNECT, 0, 0, sBSSID);
        mLooper.dispatchAll();
        // Simulate an ASSOCIATION_REJECTION_EVENT, due to the AP being busy
        mCmi.sendMessage(WifiMonitor.ASSOCIATION_REJECTION_EVENT,
                new AssocRejectEventInfo(sSSID, sBSSID,
                        ISupplicantStaIfaceCallback.StatusCode.AP_UNABLE_TO_HANDLE_NEW_STA, false));
        mLooper.dispatchAll();
        verify(mWifiConfigManager).setRecentFailureAssociationStatus(eq(0),
                eq(WifiConfiguration.RECENT_FAILURE_AP_UNABLE_TO_HANDLE_NEW_STA));
        assertEquals("DisconnectedState", getCurrentState().getName());

        // Simulate an AUTHENTICATION_FAILURE_EVENT, which should clear the ExtraFailureReason
        reset(mWifiConfigManager);
        initializeAndAddNetworkAndVerifySuccess();
        // Trigger a connection to this (CMD_START_CONNECT will actually fail, but it sets up
        // targetNetworkId state)
        mCmi.sendMessage(ClientModeImpl.CMD_START_CONNECT, 0, 0, sBSSID);
        mLooper.dispatchAll();
        mCmi.sendMessage(WifiMonitor.AUTHENTICATION_FAILURE_EVENT, 0, 0, null);
        DisconnectEventInfo disconnectEventInfo =
                new DisconnectEventInfo(sSSID, sBSSID, 0, false);
        mCmi.sendMessage(WifiMonitor.NETWORK_DISCONNECTION_EVENT, disconnectEventInfo);
        mLooper.dispatchAll();
        verify(mWifiConfigManager).clearRecentFailureReason(eq(0));
        verify(mWifiConfigManager, never()).setRecentFailureAssociationStatus(anyInt(), anyInt());

        // Simulate a NETWORK_CONNECTION_EVENT which should clear the ExtraFailureReason
        reset(mWifiConfigManager);
        initializeAndAddNetworkAndVerifySuccess();
        // Trigger a connection to this (CMD_START_CONNECT will actually fail, but it sets up
        // targetNetworkId state)
        mCmi.sendMessage(ClientModeImpl.CMD_START_CONNECT, 0, 0, sBSSID);
        mLooper.dispatchAll();
        mCmi.sendMessage(WifiMonitor.NETWORK_CONNECTION_EVENT, 0, 0, null);
        mLooper.dispatchAll();
        verify(mWifiConfigManager).clearRecentFailureReason(eq(0));
        verify(mWifiConfigManager, never()).setRecentFailureAssociationStatus(anyInt(), anyInt());
    }

    private WifiConfiguration makeLastSelectedWifiConfiguration(int lastSelectedNetworkId,
            long timeSinceLastSelected) {
        long lastSelectedTimestamp = 45666743454L;

        when(mClock.getElapsedSinceBootMillis()).thenReturn(
                lastSelectedTimestamp + timeSinceLastSelected);
        when(mWifiConfigManager.getLastSelectedTimeStamp()).thenReturn(lastSelectedTimestamp);
        when(mWifiConfigManager.getLastSelectedNetwork()).thenReturn(lastSelectedNetworkId);

        WifiConfiguration currentConfig = new WifiConfiguration();
        currentConfig.networkId = lastSelectedNetworkId;
        return currentConfig;
    }

    /**
     * Test that the helper method
     * {@link ClientModeImpl#shouldEvaluateWhetherToSendExplicitlySelected(WifiConfiguration)}
     * returns true when we connect to the last selected network before expiration of
     * {@link ClientModeImpl#LAST_SELECTED_NETWORK_EXPIRATION_AGE_MILLIS}.
     */
    @Test
    public void testShouldEvaluateWhetherToSendExplicitlySelected_SameNetworkNotExpired() {
        WifiConfiguration currentConfig = makeLastSelectedWifiConfiguration(5,
                ClientModeImpl.LAST_SELECTED_NETWORK_EXPIRATION_AGE_MILLIS - 1);
        assertTrue(mCmi.shouldEvaluateWhetherToSendExplicitlySelected(currentConfig));
    }

    /**
     * Test that the helper method
     * {@link ClientModeImpl#shouldEvaluateWhetherToSendExplicitlySelected(WifiConfiguration)}
     * returns false when we connect to the last selected network after expiration of
     * {@link ClientModeImpl#LAST_SELECTED_NETWORK_EXPIRATION_AGE_MILLIS}.
     */
    @Test
    public void testShouldEvaluateWhetherToSendExplicitlySelected_SameNetworkExpired() {
        WifiConfiguration currentConfig = makeLastSelectedWifiConfiguration(5,
                ClientModeImpl.LAST_SELECTED_NETWORK_EXPIRATION_AGE_MILLIS + 1);
        assertFalse(mCmi.shouldEvaluateWhetherToSendExplicitlySelected(currentConfig));
    }

    /**
     * Test that the helper method
     * {@link ClientModeImpl#shouldEvaluateWhetherToSendExplicitlySelected(WifiConfiguration)}
     * returns false when we connect to a different network to the last selected network.
     */
    @Test
    public void testShouldEvaluateWhetherToSendExplicitlySelected_DifferentNetwork() {
        WifiConfiguration currentConfig = makeLastSelectedWifiConfiguration(5,
                ClientModeImpl.LAST_SELECTED_NETWORK_EXPIRATION_AGE_MILLIS - 1);
        currentConfig.networkId = 4;
        assertFalse(mCmi.shouldEvaluateWhetherToSendExplicitlySelected(currentConfig));
    }

    private void expectRegisterNetworkAgent(Consumer<NetworkAgentConfig> configChecker,
            Consumer<NetworkCapabilities> networkCapabilitiesChecker) {
        // Expects that the code calls registerNetworkAgent and provides a way for the test to
        // verify the messages sent through the NetworkAgent to ConnectivityService.
        // We cannot just use a mock object here because mWifiNetworkAgent is private to CMI.
        // TODO (b/134538181): consider exposing WifiNetworkAgent and using mocks.
        ArgumentCaptor<Messenger> messengerCaptor = ArgumentCaptor.forClass(Messenger.class);
        ArgumentCaptor<NetworkAgentConfig> configCaptor =
                ArgumentCaptor.forClass(NetworkAgentConfig.class);
        ArgumentCaptor<NetworkCapabilities> networkCapabilitiesCaptor =
                ArgumentCaptor.forClass(NetworkCapabilities.class);
        verify(mConnectivityManager).registerNetworkAgent(messengerCaptor.capture(),
                any(NetworkInfo.class), any(LinkProperties.class),
                networkCapabilitiesCaptor.capture(),
                anyInt(), configCaptor.capture(), anyInt());

        registerAsyncChannel((x) -> {
            mNetworkAgentAsyncChannel = x;
        }, messengerCaptor.getValue(), mNetworkAgentHandler);
        configChecker.accept(configCaptor.getValue());
        networkCapabilitiesChecker.accept(networkCapabilitiesCaptor.getValue());

        mNetworkAgentAsyncChannel.sendMessage(AsyncChannel.CMD_CHANNEL_FULL_CONNECTION);
        mLooper.dispatchAll();
    }

    private void expectUnregisterNetworkAgent() {
        // We cannot just use a mock object here because mWifiNetworkAgent is private to CMI.
        // TODO (b/134538181): consider exposing WifiNetworkAgent and using mocks.
        ArgumentCaptor<Message> messageCaptor = ArgumentCaptor.forClass(Message.class);
        mLooper.dispatchAll();
        verify(mNetworkAgentHandler).handleMessage(messageCaptor.capture());
        Message message = messageCaptor.getValue();
        assertNotNull(message);
        assertEquals(NetworkAgent.EVENT_NETWORK_INFO_CHANGED, message.what);
        NetworkInfo networkInfo = (NetworkInfo) message.obj;
        assertEquals(NetworkInfo.DetailedState.DISCONNECTED, networkInfo.getDetailedState());
    }

    private void expectNetworkAgentUpdateCapabilities(
            Consumer<NetworkCapabilities> networkCapabilitiesChecker) {
        // We cannot just use a mock object here because mWifiNetworkAgent is private to CMI.
        // TODO (b/134538181): consider exposing WifiNetworkAgent and using mocks.
        ArgumentCaptor<Message> messageCaptor = ArgumentCaptor.forClass(Message.class);
        mLooper.dispatchAll();
        verify(mNetworkAgentHandler).handleMessage(messageCaptor.capture());
        Message message = messageCaptor.getValue();
        assertNotNull(message);
        assertEquals(NetworkAgent.EVENT_NETWORK_CAPABILITIES_CHANGED, message.what);
        networkCapabilitiesChecker.accept((NetworkCapabilities) message.obj);
    }

    /**
     * Verify that when a network is explicitly selected, but noInternetAccessExpected is false,
     * the {@link NetworkAgentConfig} contains the right values of explicitlySelected,
     * acceptUnvalidated and acceptPartialConnectivity.
     */
    @Test
    public void testExplicitlySelected_ExplicitInternetExpected() throws Exception {
        // Network is explicitly selected.
        WifiConfiguration config = makeLastSelectedWifiConfiguration(FRAMEWORK_NETWORK_ID,
                ClientModeImpl.LAST_SELECTED_NETWORK_EXPIRATION_AGE_MILLIS - 1);
        mConnectedNetwork.noInternetAccessExpected = false;

        connect();
        expectRegisterNetworkAgent((agentConfig) -> {
            assertTrue(agentConfig.explicitlySelected);
            assertFalse(agentConfig.acceptUnvalidated);
            assertFalse(agentConfig.acceptPartialConnectivity);
        }, (cap) -> { });
    }

    /**
     * Verify that when a network is not explicitly selected, but noInternetAccessExpected is true,
     * the {@link NetworkAgentConfig} contains the right values of explicitlySelected,
     * acceptUnvalidated and acceptPartialConnectivity.
     */
    @Test
    public void testExplicitlySelected_NotExplicitNoInternetExpected() throws Exception {
        // Network is no longer explicitly selected.
        WifiConfiguration config = makeLastSelectedWifiConfiguration(FRAMEWORK_NETWORK_ID,
                ClientModeImpl.LAST_SELECTED_NETWORK_EXPIRATION_AGE_MILLIS + 1);
        mConnectedNetwork.noInternetAccessExpected = true;

        connect();
        expectRegisterNetworkAgent((agentConfig) -> {
            assertFalse(agentConfig.explicitlySelected);
            assertFalse(agentConfig.acceptUnvalidated);
            assertTrue(agentConfig.acceptPartialConnectivity);
        }, (cap) -> { });
    }

    /**
     * Verify that when a network is explicitly selected, and noInternetAccessExpected is true,
     * the {@link NetworkAgentConfig} contains the right values of explicitlySelected,
     * acceptUnvalidated and acceptPartialConnectivity.
     */
    @Test
    public void testExplicitlySelected_ExplicitNoInternetExpected() throws Exception {
        // Network is explicitly selected.
        WifiConfiguration config = makeLastSelectedWifiConfiguration(FRAMEWORK_NETWORK_ID,
                ClientModeImpl.LAST_SELECTED_NETWORK_EXPIRATION_AGE_MILLIS - 1);
        mConnectedNetwork.noInternetAccessExpected = true;

        connect();
        expectRegisterNetworkAgent((agentConfig) -> {
            assertTrue(agentConfig.explicitlySelected);
            assertTrue(agentConfig.acceptUnvalidated);
            assertTrue(agentConfig.acceptPartialConnectivity);
        }, (cap) -> { });
    }

    /**
     * Verify that Rssi Monitoring is started and the callback registered after connecting.
     */
    @Test
    public void verifyRssiMonitoringCallbackIsRegistered() throws Exception {
        // Simulate the first connection.
        connect();
        ArgumentCaptor<Messenger> messengerCaptor = ArgumentCaptor.forClass(Messenger.class);
        verify(mConnectivityManager).registerNetworkAgent(messengerCaptor.capture(),
                any(NetworkInfo.class), any(LinkProperties.class), any(NetworkCapabilities.class),
                anyInt(), any(NetworkAgentConfig.class), anyInt());

        ArrayList<Integer> thresholdsArray = new ArrayList<>();
        thresholdsArray.add(RSSI_THRESHOLD_MAX);
        thresholdsArray.add(RSSI_THRESHOLD_MIN);
        Bundle thresholds = new Bundle();
        thresholds.putIntegerArrayList("thresholds", thresholdsArray);
        Message message = new Message();
        message.what = NetworkAgent.CMD_SET_SIGNAL_STRENGTH_THRESHOLDS;
        message.obj  = thresholds;
        messengerCaptor.getValue().send(message);
        mLooper.dispatchAll();

        ArgumentCaptor<WifiNative.WifiRssiEventHandler> rssiEventHandlerCaptor =
                ArgumentCaptor.forClass(WifiNative.WifiRssiEventHandler.class);
        verify(mWifiNative).startRssiMonitoring(anyString(), anyByte(), anyByte(),
                rssiEventHandlerCaptor.capture());

        // breach below min
        rssiEventHandlerCaptor.getValue().onRssiThresholdBreached(RSSI_THRESHOLD_BREACH_MIN);
        mLooper.dispatchAll();
        WifiInfo wifiInfo = mWifiInfo;
        assertEquals(RSSI_THRESHOLD_BREACH_MIN, wifiInfo.getRssi());

        // breach above max
        rssiEventHandlerCaptor.getValue().onRssiThresholdBreached(RSSI_THRESHOLD_BREACH_MAX);
        mLooper.dispatchAll();
        assertEquals(RSSI_THRESHOLD_BREACH_MAX, wifiInfo.getRssi());
    }

    /**
     * Verify that RSSI and link layer stats polling works in connected mode
     */
    @Test
    public void verifyConnectedModeRssiPolling() throws Exception {
        final long startMillis = 1_500_000_000_100L;
        WifiLinkLayerStats llStats = new WifiLinkLayerStats();
        llStats.txmpdu_be = 1000;
        llStats.rxmpdu_bk = 2000;
        WifiNl80211Manager.SignalPollResult signalPollResult =
                new WifiNl80211Manager.SignalPollResult(-42, 65, 54, sFreq);
        when(mWifiNative.getWifiLinkLayerStats(any())).thenReturn(llStats);
        when(mWifiNative.signalPoll(any())).thenReturn(signalPollResult);
        when(mClock.getWallClockMillis()).thenReturn(startMillis + 0);
        mCmi.enableRssiPolling(true);
        connect();
        mLooper.dispatchAll();
        when(mClock.getWallClockMillis()).thenReturn(startMillis + 3333);
        mLooper.dispatchAll();
        WifiInfo wifiInfo = mWifiInfo;
        assertEquals(llStats.txmpdu_be, wifiInfo.txSuccess);
        assertEquals(llStats.rxmpdu_bk, wifiInfo.rxSuccess);
        assertEquals(signalPollResult.currentRssiDbm, wifiInfo.getRssi());
        assertEquals(signalPollResult.txBitrateMbps, wifiInfo.getLinkSpeed());
        assertEquals(signalPollResult.txBitrateMbps, wifiInfo.getTxLinkSpeedMbps());
        assertEquals(signalPollResult.rxBitrateMbps, wifiInfo.getRxLinkSpeedMbps());
        assertEquals(sFreq, wifiInfo.getFrequency());
        verify(mWifiDataStall, atLeastOnce()).getTxThroughputKbps();
        verify(mWifiDataStall, atLeastOnce()).getRxThroughputKbps();
        verify(mWifiScoreCard).noteSignalPoll(any());
    }

    /**
     * Verify RSSI polling with verbose logging
     */
    @Test
    public void verifyConnectedModeRssiPollingWithVerboseLogging() throws Exception {
        mCmi.enableVerboseLogging(true);
        verifyConnectedModeRssiPolling();
    }

    /**
     * Verify that calls to start and stop filtering multicast packets are passed on to the IpClient
     * instance.
     */
    @Test
    public void verifyMcastLockManagerFilterControllerCallsUpdateIpClient() throws Exception {
        reset(mIpClient);
        WifiMulticastLockManager.FilterController filterController =
                mCmi.getMcastLockManagerFilterController();
        filterController.startFilteringMulticastPackets();
        verify(mIpClient).setMulticastFilter(eq(true));
        filterController.stopFilteringMulticastPackets();
        verify(mIpClient).setMulticastFilter(eq(false));
    }

    /**
     * Verifies that when
     * 1. Global feature support flag is set to false
     * 2. connected MAC randomization is on and
     * 3. macRandomizationSetting of the WifiConfiguration is RANDOMIZATION_AUTO and
     * 4. randomized MAC for the network to connect to is different from the current MAC.
     *
     * The factory MAC address is used for the connection, and no attempt is made to change it.
     */
    @Test
    public void testConnectedMacRandomizationNotSupported() throws Exception {
        // reset mWifiNative since initializeCmi() was called in setup()
        resetWifiNative();

        when(mWifiGlobals.isConnectedMacRandomizationEnabled()).thenReturn(false);
        initializeCmi();
        initializeAndAddNetworkAndVerifySuccess();

        connect();
        assertEquals(TEST_GLOBAL_MAC_ADDRESS.toString(), mWifiInfo.getMacAddress());
        verify(mWifiNative, never()).setStaMacAddress(any(), any());
        verify(mWifiNative, never()).getStaFactoryMacAddress(any());
    }

    /**
     * Verifies that when
     * 1. connected MAC randomization is on and
     * 2. macRandomizationSetting of the WifiConfiguration is RANDOMIZATION_AUTO and
     * 3. randomized MAC for the network to connect to is different from the current MAC.
     *
     * Then the current MAC gets set to the randomized MAC when CMD_START_CONNECT executes.
     */
    @Test
    public void testConnectedMacRandomizationRandomizationPersistentDifferentMac()
            throws Exception {
        initializeAndAddNetworkAndVerifySuccess();

        connect();
        verify(mWifiNative).setStaMacAddress(WIFI_IFACE_NAME, TEST_LOCAL_MAC_ADDRESS);
        verify(mWifiMetrics).logStaEvent(
                eq(WIFI_IFACE_NAME), eq(StaEvent.TYPE_MAC_CHANGE), any(WifiConfiguration.class));
        assertEquals(TEST_LOCAL_MAC_ADDRESS.toString(), mWifiInfo.getMacAddress());
    }

    /**
     * Verifies that when
     * 1. connected MAC randomization is on and
     * 2. macRandomizationSetting of the WifiConfiguration is RANDOMIZATION_AUTO and
     * 3. randomized MAC for the network to connect to is same as the current MAC.
     *
     * Then MAC change should not occur when CMD_START_CONNECT executes.
     */
    @Test
    public void testConnectedMacRandomizationRandomizationPersistentSameMac() throws Exception {
        initializeAndAddNetworkAndVerifySuccess();

        when(mWifiNative.getMacAddress(WIFI_IFACE_NAME))
                .thenReturn(TEST_LOCAL_MAC_ADDRESS.toString());

        connect();
        verify(mWifiNative, never()).setStaMacAddress(WIFI_IFACE_NAME, TEST_LOCAL_MAC_ADDRESS);
        verify(mWifiMetrics, never()).logStaEvent(
                any(), eq(StaEvent.TYPE_MAC_CHANGE), any(WifiConfiguration.class));
        assertEquals(TEST_LOCAL_MAC_ADDRESS.toString(), mWifiInfo.getMacAddress());
    }

    /**
     * Verifies that when
     * 1. connected MAC randomization is on and
     * 2. macRandomizationSetting of the WifiConfiguration is RANDOMIZATION_NONE and
     * 3. current MAC address is not the factory MAC.
     *
     * Then the current MAC gets set to the factory MAC when CMD_START_CONNECT executes.
     * @throws Exception
     */
    @Test
    public void testConnectedMacRandomizationRandomizationNoneDifferentMac() throws Exception {
        initializeAndAddNetworkAndVerifySuccess();

        when(mWifiNative.getMacAddress(WIFI_IFACE_NAME))
                .thenReturn(TEST_LOCAL_MAC_ADDRESS.toString());

        WifiConfiguration config = new WifiConfiguration();
        config.allowedKeyManagement.set(WifiConfiguration.KeyMgmt.NONE);
        config.macRandomizationSetting = WifiConfiguration.RANDOMIZATION_NONE;
        when(mWifiConfigManager.getConfiguredNetworkWithoutMasking(0)).thenReturn(config);

        mCmi.sendMessage(ClientModeImpl.CMD_START_CONNECT, 0, 0, sBSSID);
        mLooper.dispatchAll();

        verify(mWifiNative).setStaMacAddress(WIFI_IFACE_NAME, TEST_GLOBAL_MAC_ADDRESS);
        verify(mWifiMetrics).logStaEvent(
                eq(WIFI_IFACE_NAME), eq(StaEvent.TYPE_MAC_CHANGE), any(WifiConfiguration.class));
        assertEquals(TEST_GLOBAL_MAC_ADDRESS.toString(), mWifiInfo.getMacAddress());
    }

    /**
     * Verifies that when
     * 1. connected MAC randomization is on and
     * 2. macRandomizationSetting of the WifiConfiguration is RANDOMIZATION_NONE and
     *
     * Then the factory MAC should be used to connect to the network.
     * @throws Exception
     */
    @Test
    public void testConnectedMacRandomizationRandomizationNoneSameMac() throws Exception {
        initializeAndAddNetworkAndVerifySuccess();

        WifiConfiguration config = new WifiConfiguration();
        config.allowedKeyManagement.set(WifiConfiguration.KeyMgmt.NONE);
        config.macRandomizationSetting = WifiConfiguration.RANDOMIZATION_NONE;
        when(mWifiConfigManager.getConfiguredNetworkWithoutMasking(0)).thenReturn(config);

        mCmi.sendMessage(ClientModeImpl.CMD_START_CONNECT, 0, 0, sBSSID);
        mLooper.dispatchAll();

        assertEquals(TEST_GLOBAL_MAC_ADDRESS.toString(), mWifiInfo.getMacAddress());
    }

    /**
     * Verifies that WifiInfo returns DEFAULT_MAC_ADDRESS as mac address when Connected MAC
     * Randomization is on and the device is not connected to a wifi network.
     */
    @Test
    public void testWifiInfoReturnDefaultMacWhenDisconnectedWithRandomization() throws Exception {
        when(mWifiNative.getMacAddress(WIFI_IFACE_NAME))
                .thenReturn(TEST_LOCAL_MAC_ADDRESS.toString());

        connect();
        assertEquals(TEST_LOCAL_MAC_ADDRESS.toString(), mWifiInfo.getMacAddress());

        DisconnectEventInfo disconnectEventInfo =
                new DisconnectEventInfo(mConnectedNetwork.SSID, sBSSID, 0, false);
        mCmi.sendMessage(WifiMonitor.NETWORK_DISCONNECTION_EVENT, disconnectEventInfo);
        mLooper.dispatchAll();
        mCmi.sendMessage(WifiMonitor.SUPPLICANT_STATE_CHANGE_EVENT, 0, 0,
                new StateChangeResult(0, WifiSsid.createFromAsciiEncoded(mConnectedNetwork.SSID),
                        sBSSID, SupplicantState.DISCONNECTED));
        mLooper.dispatchAll();

        assertEquals("DisconnectedState", getCurrentState().getName());
        assertEquals(WifiInfo.DEFAULT_MAC_ADDRESS, mWifiInfo.getMacAddress());
        assertFalse(mWifiInfo.hasRealMacAddress());
    }

    /**
     * Verifies that we don't set MAC address when config returns an invalid MAC address.
     */
    @Test
    public void testDoNotSetMacWhenInvalid() throws Exception {
        initializeAndAddNetworkAndVerifySuccess();

        WifiConfiguration config = new WifiConfiguration();
        config.allowedKeyManagement.set(WifiConfiguration.KeyMgmt.NONE);
        config.macRandomizationSetting = WifiConfiguration.RANDOMIZATION_AUTO;
        config.setRandomizedMacAddress(MacAddress.fromString(WifiInfo.DEFAULT_MAC_ADDRESS));
        when(mWifiConfigManager.getConfiguredNetworkWithoutMasking(0)).thenReturn(config);

        mCmi.sendMessage(ClientModeImpl.CMD_START_CONNECT, 0, 0, sBSSID);
        mLooper.dispatchAll();

        // setStaMacAddress is invoked once when ClientModeImpl starts to prevent leak of factory
        // MAC.
        verify(mWifiNative).setStaMacAddress(eq(WIFI_IFACE_NAME), any(MacAddress.class));
    }

    /**
     * Verify that we don't crash when WifiNative returns null as the current MAC address.
     * @throws Exception
     */
    @Test
    public void testMacRandomizationWifiNativeReturningNull() throws Exception {
        when(mWifiNative.getMacAddress(anyString())).thenReturn(null);
        initializeAndAddNetworkAndVerifySuccess();

        connect();
        verify(mWifiNative).setStaMacAddress(WIFI_IFACE_NAME, TEST_LOCAL_MAC_ADDRESS);
    }

    /**
     * Verifies that a notification is posted when a connection failure happens on a network
     * in the hotlist. Then verify that tapping on the notification launches an dialog, which
     * could be used to set the randomization setting for a network to "Trusted".
     */
    @Test
    public void testConnectionFailureSendRandomizationSettingsNotification() throws Exception {
        when(mWifiConfigManager.isInFlakyRandomizationSsidHotlist(anyInt())).thenReturn(true);
        // Setup CONNECT_MODE & a WifiConfiguration
        initializeAndAddNetworkAndVerifySuccess();
        mCmi.sendMessage(ClientModeImpl.CMD_START_CONNECT, FRAMEWORK_NETWORK_ID, 0, sBSSID);
        mCmi.sendMessage(WifiMonitor.AUTHENTICATION_FAILURE_EVENT,
                WifiManager.ERROR_AUTH_FAILURE_TIMEOUT);
        mLooper.dispatchAll();

        WifiConfiguration config = mCmi.getConnectedWifiConfiguration();
        verify(mConnectionFailureNotifier)
                .showFailedToConnectDueToNoRandomizedMacSupportNotification(FRAMEWORK_NETWORK_ID);
    }

    /**
     * Verifies that a notification is not posted when a wrong password failure happens on a
     * network in the hotlist.
     */
    @Test
    public void testNotCallingIsInFlakyRandomizationSsidHotlistOnWrongPassword() throws Exception {
        when(mWifiConfigManager.isInFlakyRandomizationSsidHotlist(anyInt())).thenReturn(true);
        // Setup CONNECT_MODE & a WifiConfiguration
        initializeAndAddNetworkAndVerifySuccess();
        mCmi.sendMessage(ClientModeImpl.CMD_START_CONNECT, FRAMEWORK_NETWORK_ID, 0, sBSSID);
        mCmi.sendMessage(WifiMonitor.AUTHENTICATION_FAILURE_EVENT,
                WifiManager.ERROR_AUTH_FAILURE_WRONG_PSWD);
        mLooper.dispatchAll();

        verify(mConnectionFailureNotifier, never())
                .showFailedToConnectDueToNoRandomizedMacSupportNotification(anyInt());
    }

    /**
     * Verifies that CMD_START_CONNECT make WifiDiagnostics report
     * CONNECTION_EVENT_STARTED
     * @throws Exception
     */
    @Test
    public void testReportConnectionEventIsCalledAfterCmdStartConnect() throws Exception {
        // Setup CONNECT_MODE & a WifiConfiguration
        initializeAndAddNetworkAndVerifySuccess();
        mCmi.sendMessage(ClientModeImpl.CMD_START_CONNECT, 0, 0, sBSSID);
        verify(mWifiDiagnostics, never()).reportConnectionEvent(
                eq(WifiDiagnostics.CONNECTION_EVENT_STARTED));
        mLooper.dispatchAll();
        verify(mWifiDiagnostics).reportConnectionEvent(
                eq(WifiDiagnostics.CONNECTION_EVENT_STARTED));
    }

    /**
     * Verifies that CMD_DIAG_CONNECT_TIMEOUT is processed after the timeout threshold if we
     * start a connection but do not finish it.
     * @throws Exception
     */
    @Test
    public void testCmdDiagsConnectTimeoutIsGeneratedAfterCmdStartConnect() throws Exception {
        // Setup CONNECT_MODE & a WifiConfiguration
        initializeAndAddNetworkAndVerifySuccess();
        mCmi.sendMessage(ClientModeImpl.CMD_START_CONNECT, 0, 0, sBSSID);
        mLooper.dispatchAll();
        mLooper.moveTimeForward(ClientModeImpl.DIAGS_CONNECT_TIMEOUT_MILLIS);
        mLooper.dispatchAll();
        verify(mWifiDiagnostics).reportConnectionEvent(
                eq(WifiDiagnostics.CONNECTION_EVENT_TIMEOUT));
    }

    /**
     * Verifies that CMD_DIAG_CONNECT_TIMEOUT does not get processed before the timeout threshold.
     * @throws Exception
     */
    @Test
    public void testCmdDiagsConnectTimeoutIsNotProcessedBeforeTimerExpires() throws Exception {
        // Setup CONNECT_MODE & a WifiConfiguration
        initializeAndAddNetworkAndVerifySuccess();
        mCmi.sendMessage(ClientModeImpl.CMD_START_CONNECT, 0, 0, sBSSID);
        mLooper.dispatchAll();
        mLooper.moveTimeForward(ClientModeImpl.DIAGS_CONNECT_TIMEOUT_MILLIS - 1000);
        mLooper.dispatchAll();
        verify(mWifiDiagnostics, never()).reportConnectionEvent(
                eq(WifiDiagnostics.CONNECTION_EVENT_TIMEOUT));
    }

    private void verifyConnectionEventTimeoutDoesNotOccur() {
        mLooper.moveTimeForward(ClientModeImpl.DIAGS_CONNECT_TIMEOUT_MILLIS);
        mLooper.dispatchAll();
        verify(mWifiDiagnostics, never()).reportConnectionEvent(
                eq(WifiDiagnostics.CONNECTION_EVENT_TIMEOUT));
    }

    /**
     * Verifies that association failures make WifiDiagnostics report CONNECTION_EVENT_FAILED
     * and then cancel any pending timeouts.
     * Also, send connection status to {@link WifiNetworkFactory} & {@link WifiConnectivityManager}.
     * @throws Exception
     */
    @Test
    public void testReportConnectionEventIsCalledAfterAssociationFailure() throws Exception {
        mConnectedNetwork.getNetworkSelectionStatus()
                .setCandidate(getGoogleGuestScanDetail(TEST_RSSI, sBSSID, sFreq).getScanResult());
        // Setup CONNECT_MODE & a WifiConfiguration
        initializeAndAddNetworkAndVerifySuccess();
        mCmi.sendMessage(ClientModeImpl.CMD_START_CONNECT, 0, 0, sBSSID);
        mCmi.sendMessage(WifiMonitor.ASSOCIATION_REJECTION_EVENT,
                new AssocRejectEventInfo(sSSID, sBSSID,
                        ISupplicantStaIfaceCallback.StatusCode.AP_UNABLE_TO_HANDLE_NEW_STA, false));
        verify(mWifiDiagnostics, never()).reportConnectionEvent(
                eq(WifiDiagnostics.CONNECTION_EVENT_FAILED));
        mLooper.dispatchAll();
        verify(mWifiDiagnostics).reportConnectionEvent(
                eq(WifiDiagnostics.CONNECTION_EVENT_FAILED));
        verify(mWifiConnectivityManager).handleConnectionAttemptEnded(
                mClientModeManager,
                WifiMetrics.ConnectionEvent.FAILURE_ASSOCIATION_REJECTION, sBSSID, sSSID);
        verify(mWifiNetworkFactory).handleConnectionAttemptEnded(
                eq(WifiMetrics.ConnectionEvent.FAILURE_ASSOCIATION_REJECTION),
                any(WifiConfiguration.class));
        verify(mWifiNetworkSuggestionsManager).handleConnectionAttemptEnded(
                eq(WifiMetrics.ConnectionEvent.FAILURE_ASSOCIATION_REJECTION),
                any(WifiConfiguration.class), eq(null));
        verify(mWifiMetrics, never())
                .incrementNumBssidDifferentSelectionBetweenFrameworkAndFirmware();
        verifyConnectionEventTimeoutDoesNotOccur();
    }

    /**
     * Verifies that authentication failures make WifiDiagnostics report
     * CONNECTION_EVENT_FAILED and then cancel any pending timeouts.
     * Also, send connection status to {@link WifiNetworkFactory} & {@link WifiConnectivityManager}.
     * @throws Exception
     */
    @Test
    public void testReportConnectionEventIsCalledAfterAuthenticationFailure() throws Exception {
        mConnectedNetwork.getNetworkSelectionStatus()
                .setCandidate(getGoogleGuestScanDetail(TEST_RSSI, sBSSID, sFreq).getScanResult());
        // Setup CONNECT_MODE & a WifiConfiguration
        initializeAndAddNetworkAndVerifySuccess();
        mCmi.sendMessage(ClientModeImpl.CMD_START_CONNECT, 0, 0, sBSSID);
        mCmi.sendMessage(WifiMonitor.AUTHENTICATION_FAILURE_EVENT,
                WifiManager.ERROR_AUTH_FAILURE_WRONG_PSWD);
        verify(mWifiDiagnostics, never()).reportConnectionEvent(
                eq(WifiDiagnostics.CONNECTION_EVENT_FAILED));
        mLooper.dispatchAll();
        verify(mWifiDiagnostics).reportConnectionEvent(
                eq(WifiDiagnostics.CONNECTION_EVENT_FAILED));
        verify(mWifiConnectivityManager).handleConnectionAttemptEnded(
                mClientModeManager,
                WifiMetrics.ConnectionEvent.FAILURE_AUTHENTICATION_FAILURE, sBSSID, sSSID);
        verify(mWifiNetworkFactory).handleConnectionAttemptEnded(
                eq(WifiMetrics.ConnectionEvent.FAILURE_AUTHENTICATION_FAILURE),
                any(WifiConfiguration.class));
        verify(mWifiNetworkSuggestionsManager).handleConnectionAttemptEnded(
                eq(WifiMetrics.ConnectionEvent.FAILURE_AUTHENTICATION_FAILURE),
                any(WifiConfiguration.class), eq(null));
        verify(mWifiMetrics, never())
                .incrementNumBssidDifferentSelectionBetweenFrameworkAndFirmware();
        verifyConnectionEventTimeoutDoesNotOccur();
    }

    /**
     * Verify that if a NETWORK_DISCONNECTION_EVENT is received in L3ConnectedState, then an
     * abnormal disconnect is reported to BssidBlocklistMonitor.
     */
    @Test
    public void testAbnormalDisconnectNotifiesBssidBlocklistMonitor() throws Exception {
        // trigger RSSI poll to update WifiInfo
        mCmi.enableRssiPolling(true);
        WifiLinkLayerStats llStats = new WifiLinkLayerStats();
        llStats.txmpdu_be = 1000;
        llStats.rxmpdu_bk = 2000;
        WifiNl80211Manager.SignalPollResult signalPollResult =
                new WifiNl80211Manager.SignalPollResult(TEST_RSSI, 65, 54, sFreq);
        when(mWifiNative.getWifiLinkLayerStats(any())).thenReturn(llStats);
        when(mWifiNative.signalPoll(any())).thenReturn(signalPollResult);

        connect();
        mLooper.dispatchAll();
        DisconnectEventInfo disconnectEventInfo =
                new DisconnectEventInfo(sSSID, sBSSID, 0, false);
        mCmi.sendMessage(WifiMonitor.NETWORK_DISCONNECTION_EVENT, disconnectEventInfo);
        mLooper.dispatchAll();

        verify(mBssidBlocklistMonitor).handleBssidConnectionFailure(eq(sBSSID), eq(sSSID),
                eq(BssidBlocklistMonitor.REASON_ABNORMAL_DISCONNECT), anyInt());
    }

    /**
     * Verify that ClientModeImpl notifies BssidBlocklistMonitor correctly when the RSSI is
     * too low.
     */
    @Test
    public void testNotifiesBssidBlocklistMonitorLowRssi() throws Exception {
        int testLowRssi = -80;
        initializeAndAddNetworkAndVerifySuccess();
        mCmi.sendMessage(ClientModeImpl.CMD_START_CONNECT, FRAMEWORK_NETWORK_ID, 0,
                ClientModeImpl.SUPPLICANT_BSSID_ANY);
        mCmi.sendMessage(WifiMonitor.ASSOCIATION_REJECTION_EVENT,
                new AssocRejectEventInfo(sSSID, sBSSID, 0, true));
        when(mWifiConfigManager.findScanRssi(eq(FRAMEWORK_NETWORK_ID), anyInt()))
                .thenReturn(testLowRssi);
        when(mWifiConfigManager.getScanDetailCacheForNetwork(FRAMEWORK_NETWORK_ID))
                .thenReturn(mScanDetailCache);
        when(mScanDetailCache.getScanDetail(sBSSID)).thenReturn(
                getGoogleGuestScanDetail(testLowRssi, sBSSID, sFreq));
        when(mScanDetailCache.getScanResult(sBSSID)).thenReturn(
                getGoogleGuestScanDetail(testLowRssi, sBSSID, sFreq).getScanResult());
        mLooper.dispatchAll();

        verify(mBssidBlocklistMonitor).handleBssidConnectionFailure(sBSSID, sSSID,
                BssidBlocklistMonitor.REASON_ASSOCIATION_TIMEOUT, testLowRssi);
    }

    /**
     * Verify that the recent failure association status is updated properly when
     * ASSOC_REJECTED_TEMPORARILY occurs.
     */
    @Test
    public void testAssocRejectedTemporarilyUpdatesRecentAssociationFailureStatus()
            throws Exception {
        initializeAndAddNetworkAndVerifySuccess();
        mCmi.sendMessage(ClientModeImpl.CMD_START_CONNECT, 0, 0, sBSSID);
        mCmi.sendMessage(WifiMonitor.ASSOCIATION_REJECTION_EVENT,
                new AssocRejectEventInfo(sSSID, sBSSID,
                        ISupplicantStaIfaceCallback.StatusCode.ASSOC_REJECTED_TEMPORARILY,
                        false));
        mLooper.dispatchAll();
        verify(mWifiConfigManager).setRecentFailureAssociationStatus(anyInt(),
                eq(WifiConfiguration.RECENT_FAILURE_REFUSED_TEMPORARILY));
    }

    /**
     * Verify that the recent failure association status is updated properly when
     * DENIED_POOR_CHANNEL_CONDITIONS occurs.
     */
    @Test
    public void testAssocRejectedPoorChannelConditionsUpdatesRecentAssociationFailureStatus()
            throws Exception {
        initializeAndAddNetworkAndVerifySuccess();
        mCmi.sendMessage(ClientModeImpl.CMD_START_CONNECT, 0, 0, sBSSID);
        mCmi.sendMessage(WifiMonitor.ASSOCIATION_REJECTION_EVENT,
                new AssocRejectEventInfo(sSSID, sBSSID,
                        ISupplicantStaIfaceCallback.StatusCode.DENIED_POOR_CHANNEL_CONDITIONS,
                        false));
        mLooper.dispatchAll();
        verify(mWifiConfigManager).setRecentFailureAssociationStatus(anyInt(),
                eq(WifiConfiguration.RECENT_FAILURE_POOR_CHANNEL_CONDITIONS));
    }

    /**
     * Verify that the recent failure association status is updated properly when a disconnection
     * with reason code DISASSOC_AP_BUSY occurs.
     */
    @Test
    public void testNetworkDisconnectionApBusyUpdatesRecentAssociationFailureStatus()
            throws Exception {
        connect();
        // Disconnection with reason = DISASSOC_AP_BUSY
        DisconnectEventInfo disconnectEventInfo =
                new DisconnectEventInfo(sSSID, sBSSID, 5, false);
        mCmi.sendMessage(WifiMonitor.NETWORK_DISCONNECTION_EVENT, disconnectEventInfo);
        mLooper.dispatchAll();
        verify(mWifiConfigManager).setRecentFailureAssociationStatus(anyInt(),
                eq(WifiConfiguration.RECENT_FAILURE_DISCONNECTION_AP_BUSY));
    }

    /**
     * Verifies that the BssidBlocklistMonitor is notified, but the WifiLastResortWatchdog is
     * not notified of association rejections of type REASON_CODE_AP_UNABLE_TO_HANDLE_NEW_STA.
     * @throws Exception
     */
    @Test
    public void testAssociationRejectionWithReasonApUnableToHandleNewStaUpdatesWatchdog()
            throws Exception {
        initializeAndAddNetworkAndVerifySuccess();
        mCmi.sendMessage(ClientModeImpl.CMD_START_CONNECT, 0, 0, sBSSID);
        mCmi.sendMessage(WifiMonitor.ASSOCIATION_REJECTION_EVENT,
                new AssocRejectEventInfo(sSSID, sBSSID,
                        ISupplicantStaIfaceCallback.StatusCode.AP_UNABLE_TO_HANDLE_NEW_STA, false));
        mLooper.dispatchAll();
        verify(mWifiLastResortWatchdog, never()).noteConnectionFailureAndTriggerIfNeeded(
                anyString(), anyString(), anyInt());
        verify(mBssidBlocklistMonitor).handleBssidConnectionFailure(eq(sBSSID), eq(sSSID),
                eq(BssidBlocklistMonitor.REASON_AP_UNABLE_TO_HANDLE_NEW_STA), anyInt());
    }

    /**
     * Verifies that WifiLastResortWatchdog and BssidBlocklistMonitor is notified of
     * general association rejection failures.
     * @throws Exception
     */
    @Test
    public void testAssociationRejectionUpdatesWatchdog() throws Exception {
        initializeAndAddNetworkAndVerifySuccess();
        WifiConfiguration config = mWifiConfigManager.getConfiguredNetwork(FRAMEWORK_NETWORK_ID);
        config.carrierId = CARRIER_ID_1;
        mCmi.sendMessage(ClientModeImpl.CMD_START_CONNECT, 0, 0, sBSSID);
        mCmi.sendMessage(WifiMonitor.ASSOCIATION_REJECTION_EVENT,
                new AssocRejectEventInfo(sSSID, sBSSID, 0, false));
        mLooper.dispatchAll();
        verify(mWifiLastResortWatchdog).noteConnectionFailureAndTriggerIfNeeded(
                anyString(), anyString(), anyInt());
        verify(mBssidBlocklistMonitor).handleBssidConnectionFailure(eq(sBSSID), eq(sSSID),
                eq(BssidBlocklistMonitor.REASON_ASSOCIATION_REJECTION), anyInt());
        verify(mWifiMetrics).incrementNumOfCarrierWifiConnectionNonAuthFailure();
    }

    /**
     * Verifies that WifiLastResortWatchdog is not notified of authentication failures of type
     * ERROR_AUTH_FAILURE_WRONG_PSWD.
     * @throws Exception
     */
    @Test
    public void testFailureWrongPassIsIgnoredByWatchdog() throws Exception {
        // Setup CONNECT_MODE & a WifiConfiguration
        initializeAndAddNetworkAndVerifySuccess();
        mCmi.sendMessage(ClientModeImpl.CMD_START_CONNECT, 0, 0, sBSSID);
        mCmi.sendMessage(WifiMonitor.SUPPLICANT_STATE_CHANGE_EVENT, 0, 0,
                new StateChangeResult(0, sWifiSsid, sBSSID, SupplicantState.COMPLETED));
        mCmi.sendMessage(WifiMonitor.AUTHENTICATION_FAILURE_EVENT,
                WifiManager.ERROR_AUTH_FAILURE_WRONG_PSWD);
        mLooper.dispatchAll();
        verify(mWifiLastResortWatchdog, never()).noteConnectionFailureAndTriggerIfNeeded(
                anyString(), anyString(), anyInt());
        verify(mBssidBlocklistMonitor).handleBssidConnectionFailure(eq(sBSSID), eq(sSSID),
                eq(BssidBlocklistMonitor.REASON_WRONG_PASSWORD), anyInt());
    }

    /**
     * Verifies that WifiLastResortWatchdog is not notified of authentication failures of type
     * ERROR_AUTH_FAILURE_EAP_FAILURE.
     * @throws Exception
     */
    @Test
    public void testEapFailureIsIgnoredByWatchdog() throws Exception {
        // Setup CONNECT_MODE & a WifiConfiguration
        initializeAndAddNetworkAndVerifySuccess();
        mCmi.sendMessage(ClientModeImpl.CMD_START_CONNECT, 0, 0, sBSSID);
        mCmi.sendMessage(WifiMonitor.SUPPLICANT_STATE_CHANGE_EVENT, 0, 0,
                new StateChangeResult(0, sWifiSsid, sBSSID, SupplicantState.COMPLETED));
        mCmi.sendMessage(WifiMonitor.AUTHENTICATION_FAILURE_EVENT,
                WifiManager.ERROR_AUTH_FAILURE_EAP_FAILURE);
        mLooper.dispatchAll();
        verify(mWifiLastResortWatchdog, never()).noteConnectionFailureAndTriggerIfNeeded(
                anyString(), anyString(), anyInt());
        verify(mBssidBlocklistMonitor).handleBssidConnectionFailure(eq(sBSSID), eq(sSSID),
                eq(BssidBlocklistMonitor.REASON_EAP_FAILURE), anyInt());
    }

    /**
     * Verifies that WifiLastResortWatchdog is notified of other types of authentication failures.
     * @throws Exception
     */
    @Test
    public void testAuthenticationFailureUpdatesWatchdog() throws Exception {
        // Setup CONNECT_MODE & a WifiConfiguration
        initializeAndAddNetworkAndVerifySuccess();
        mCmi.sendMessage(ClientModeImpl.CMD_START_CONNECT, 0, 0, sBSSID);
        mCmi.sendMessage(WifiMonitor.SUPPLICANT_STATE_CHANGE_EVENT, 0, 0,
                new StateChangeResult(0, sWifiSsid, sBSSID, SupplicantState.COMPLETED));
        mCmi.sendMessage(WifiMonitor.AUTHENTICATION_FAILURE_EVENT,
                WifiManager.ERROR_AUTH_FAILURE_TIMEOUT);
        mLooper.dispatchAll();
        verify(mWifiLastResortWatchdog).noteConnectionFailureAndTriggerIfNeeded(
                anyString(), anyString(), anyInt());
        verify(mBssidBlocklistMonitor).handleBssidConnectionFailure(eq(sBSSID), eq(sSSID),
                eq(BssidBlocklistMonitor.REASON_AUTHENTICATION_FAILURE), anyInt());
    }

    /**
     * Verify that BssidBlocklistMonitor is notified of the SSID pre-connection so that it could
     * send down to firmware the list of blocked BSSIDs.
     */
    @Test
    public void testBssidBlocklistSentToFirmwareAfterCmdStartConnect() throws Exception {
        initializeAndAddNetworkAndVerifySuccess();
        mCmi.sendMessage(ClientModeImpl.CMD_START_CONNECT, 0, 0, sBSSID);
        verify(mBssidBlocklistMonitor, never()).updateFirmwareRoamingConfiguration(sSSID);
        mLooper.dispatchAll();
        verify(mBssidBlocklistMonitor).updateFirmwareRoamingConfiguration(sSSID);
        // But don't expect to see connection success yet
        verify(mWifiScoreCard, never()).noteIpConfiguration(any());
        // And certainly not validation success
        verify(mWifiScoreCard, never()).noteValidationSuccess(any());
    }

    /**
     * Verifies that dhcp failures make WifiDiagnostics report CONNECTION_EVENT_FAILED and then
     * cancel any pending timeouts.
     * Also, send connection status to {@link WifiNetworkFactory} & {@link WifiConnectivityManager}.
     * @throws Exception
     */
    @Test
    public void testReportConnectionEventIsCalledAfterDhcpFailure() throws Exception {
        mConnectedNetwork.getNetworkSelectionStatus()
                .setCandidate(getGoogleGuestScanDetail(TEST_RSSI, sBSSID, sFreq).getScanResult());
        testDhcpFailure();
        verify(mWifiDiagnostics, atLeastOnce()).reportConnectionEvent(
                eq(WifiDiagnostics.CONNECTION_EVENT_FAILED));
        verify(mWifiConnectivityManager, atLeastOnce()).handleConnectionAttemptEnded(
                mClientModeManager,
                WifiMetrics.ConnectionEvent.FAILURE_DHCP, sBSSID, sSSID);
        verify(mWifiNetworkFactory, atLeastOnce()).handleConnectionAttemptEnded(
                eq(WifiMetrics.ConnectionEvent.FAILURE_DHCP), any(WifiConfiguration.class));
        verify(mWifiNetworkSuggestionsManager, atLeastOnce()).handleConnectionAttemptEnded(
                eq(WifiMetrics.ConnectionEvent.FAILURE_DHCP), any(WifiConfiguration.class),
                any(String.class));
        verify(mWifiMetrics, never())
                .incrementNumBssidDifferentSelectionBetweenFrameworkAndFirmware();
        verifyConnectionEventTimeoutDoesNotOccur();
    }

    /**
     * Verifies that a successful validation make WifiDiagnostics report CONNECTION_EVENT_SUCCEEDED
     * and then cancel any pending timeouts.
     * Also, send connection status to {@link WifiNetworkFactory} & {@link WifiConnectivityManager}.
     * @throws Exception
     */
    @Test
    public void testReportConnectionEventIsCalledAfterSuccessfulConnection() throws Exception {
        mConnectedNetwork.getNetworkSelectionStatus()
                .setCandidate(getGoogleGuestScanDetail(TEST_RSSI, sBSSID1, sFreq).getScanResult());
        connect();
        ArgumentCaptor<Messenger> messengerCaptor = ArgumentCaptor.forClass(Messenger.class);
        verify(mConnectivityManager).registerNetworkAgent(messengerCaptor.capture(),
                any(NetworkInfo.class), any(LinkProperties.class), any(NetworkCapabilities.class),
                anyInt(), any(NetworkAgentConfig.class), anyInt());

        Message message = new Message();
        message.what = NetworkAgent.CMD_REPORT_NETWORK_STATUS;
        message.arg1 = NetworkAgent.VALID_NETWORK;
        message.obj = new Bundle();
        messengerCaptor.getValue().send(message);
        mLooper.dispatchAll();

        verify(mWifiDiagnostics).reportConnectionEvent(
                eq(WifiDiagnostics.CONNECTION_EVENT_SUCCEEDED));
        verify(mWifiConnectivityManager).handleConnectionAttemptEnded(
                mClientModeManager,
                WifiMetrics.ConnectionEvent.FAILURE_NONE, sBSSID, sSSID);
        verify(mWifiNetworkFactory).handleConnectionAttemptEnded(
                eq(WifiMetrics.ConnectionEvent.FAILURE_NONE), any(WifiConfiguration.class));
        verify(mWifiNetworkSuggestionsManager).handleConnectionAttemptEnded(
                eq(WifiMetrics.ConnectionEvent.FAILURE_NONE), any(WifiConfiguration.class),
                any(String.class));
        // BSSID different, record this connection.
        verify(mWifiMetrics).incrementNumBssidDifferentSelectionBetweenFrameworkAndFirmware();
        verifyConnectionEventTimeoutDoesNotOccur();
    }

    /**
     * Verify that score card is notified of a connection attempt
     */
    @Test
    public void testScoreCardNoteConnectionAttemptAfterCmdStartConnect() throws Exception {
        initializeAndAddNetworkAndVerifySuccess();
        mCmi.sendMessage(ClientModeImpl.CMD_START_CONNECT, 0, 0, sBSSID);
        verify(mWifiScoreCard, never()).noteConnectionAttempt(any(), anyInt(), anyString());
        mLooper.dispatchAll();
        verify(mWifiScoreCard).noteConnectionAttempt(any(), anyInt(), anyString());
        verify(mWifiConfigManager).findScanRssi(anyInt(), anyInt());
        // But don't expect to see connection success yet
        verify(mWifiScoreCard, never()).noteIpConfiguration(any());
        // And certainly not validation success
        verify(mWifiScoreCard, never()).noteValidationSuccess(any());

    }

    /**
     * Verify that score card is notified of a successful connection
     */
    @Test
    public void testScoreCardNoteConnectionComplete() throws Exception {
        Pair<String, String> l2KeyAndCluster = Pair.create("Wad", "Gab");
        when(mWifiScoreCard.getL2KeyAndGroupHint(any())).thenReturn(l2KeyAndCluster);
        connect();
        mLooper.dispatchAll();
        verify(mWifiScoreCard).noteIpConfiguration(any());
        ArgumentCaptor<Layer2InformationParcelable> captor =
                ArgumentCaptor.forClass(Layer2InformationParcelable.class);
        verify(mIpClient, atLeastOnce()).updateLayer2Information(captor.capture());
        final Layer2InformationParcelable info = captor.getValue();
        assertEquals(info.l2Key, "Wad");
        assertEquals(info.cluster, "Gab");
    }

    /**
     * Verify that score card/health monitor are notified when wifi is disabled while disconnected
     */
    @Test
    public void testScoreCardNoteWifiDisabledWhileDisconnected() throws Exception {
        // connecting and disconnecting shouldn't note wifi disabled
        disconnect();
        mLooper.dispatchAll();

        verify(mWifiScoreCard, times(1)).resetConnectionState();
        verify(mWifiScoreCard, never()).noteWifiDisabled(any());
        verify(mWifiHealthMonitor, never()).setWifiEnabled(false);

        // disabling while disconnected should note wifi disabled
        mCmi.stop();
        mLooper.dispatchAll();
        verify(mWifiScoreCard, times(2)).resetConnectionState();
        verify(mWifiHealthMonitor).setWifiEnabled(false);
    }

    /**
     * Verify that score card/health monitor are notified when wifi is disabled while connected
     */
    @Test
    public void testScoreCardNoteWifiDisabledWhileConnected() throws Exception {
        // Get into connected state
        connect();
        mLooper.dispatchAll();
        verify(mWifiScoreCard, never()).noteWifiDisabled(any());
        verify(mWifiHealthMonitor, never()).setWifiEnabled(false);

        // disabling while connected should note wifi disabled
        mCmi.stop();
        mLooper.dispatchAll();

        verify(mWifiScoreCard).noteWifiDisabled(any());
        verify(mWifiScoreCard).resetConnectionState();
        verify(mWifiHealthMonitor).setWifiEnabled(false);
    }

    /**
     * Verify that IPClient instance is shutdown when wifi is disabled.
     */
    @Test
    public void verifyIpClientShutdownWhenDisabled() throws Exception {
        mCmi.stop();
        mLooper.dispatchAll();
        verify(mIpClient).shutdown();
        verify(mWifiConfigManager).removeAllEphemeralOrPasspointConfiguredNetworks();
        verify(mWifiConfigManager).clearUserTemporarilyDisabledList();
    }

    /**
     * Verify that WifiInfo's MAC address is updated when the state machine receives
     * NETWORK_CONNECTION_EVENT while in L3ConnectedState.
     */
    @Test
    public void verifyWifiInfoMacUpdatedWithNetworkConnectionWhileConnected() throws Exception {
        connect();
        assertEquals("L3ConnectedState", getCurrentState().getName());
        assertEquals(TEST_LOCAL_MAC_ADDRESS.toString(), mWifiInfo.getMacAddress());

        // Verify receiving a NETWORK_CONNECTION_EVENT changes the MAC in WifiInfo
        when(mWifiNative.getMacAddress(WIFI_IFACE_NAME))
                .thenReturn(TEST_GLOBAL_MAC_ADDRESS.toString());
        mCmi.sendMessage(WifiMonitor.NETWORK_CONNECTION_EVENT, 0, 0, sBSSID);
        mLooper.dispatchAll();
        assertEquals(TEST_GLOBAL_MAC_ADDRESS.toString(), mWifiInfo.getMacAddress());
    }

    /**
     * Verify that WifiInfo's MAC address is updated when the state machine receives
     * NETWORK_CONNECTION_EVENT while in DisconnectedState.
     */
    @Test
    public void verifyWifiInfoMacUpdatedWithNetworkConnectionWhileDisconnected() throws Exception {
        disconnect();
        assertEquals("DisconnectedState", getCurrentState().getName());
        // Since MAC randomization is enabled, wifiInfo's MAC should be set to default MAC
        // when disconnect happens.
        assertEquals(WifiInfo.DEFAULT_MAC_ADDRESS, mWifiInfo.getMacAddress());

        setupAndStartConnectSequence(mConnectedNetwork);
        when(mWifiNative.getMacAddress(WIFI_IFACE_NAME))
                .thenReturn(TEST_LOCAL_MAC_ADDRESS.toString());
        mCmi.sendMessage(WifiMonitor.NETWORK_CONNECTION_EVENT, 0, 0, sBSSID);
        mLooper.dispatchAll();
        assertEquals(TEST_LOCAL_MAC_ADDRESS.toString(), mWifiInfo.getMacAddress());
    }

    /**
     * Verify that we temporarily disable the network when auto-connected to a network
     * with no internet access.
     */
    @Test
    public void verifyAutoConnectedNetworkWithInternetValidationFailure() throws Exception {
        // Setup RSSI poll to update WifiInfo with low RSSI
        mCmi.enableRssiPolling(true);
        WifiLinkLayerStats llStats = new WifiLinkLayerStats();
        llStats.txmpdu_be = 1000;
        llStats.rxmpdu_bk = 2000;
        WifiNl80211Manager.SignalPollResult signalPollResult =
                new WifiNl80211Manager.SignalPollResult(RSSI_THRESHOLD_BREACH_MIN, 65, 54, sFreq);
        when(mWifiNative.getWifiLinkLayerStats(any())).thenReturn(llStats);
        when(mWifiNative.signalPoll(any())).thenReturn(signalPollResult);

        // Simulate the first connection.
        connect();
        ArgumentCaptor<Messenger> messengerCaptor = ArgumentCaptor.forClass(Messenger.class);
        verify(mConnectivityManager).registerNetworkAgent(messengerCaptor.capture(),
                any(NetworkInfo.class), any(LinkProperties.class), any(NetworkCapabilities.class),
                anyInt(), any(NetworkAgentConfig.class), anyInt());

        WifiConfiguration currentNetwork = new WifiConfiguration();
        currentNetwork.networkId = FRAMEWORK_NETWORK_ID;
        currentNetwork.SSID = DEFAULT_TEST_SSID;
        currentNetwork.noInternetAccessExpected = false;
        currentNetwork.numNoInternetAccessReports = 1;
        when(mWifiConfigManager.getConfiguredNetwork(FRAMEWORK_NETWORK_ID))
                .thenReturn(currentNetwork);
        when(mWifiConfigManager.getLastSelectedNetwork()).thenReturn(FRAMEWORK_NETWORK_ID + 1);

        Message message = new Message();
        message.what = NetworkAgent.CMD_REPORT_NETWORK_STATUS;
        message.arg1 = NetworkAgent.INVALID_NETWORK;
        message.obj = new Bundle();
        messengerCaptor.getValue().send(message);
        mLooper.dispatchAll();

        verify(mWifiConfigManager)
                .incrementNetworkNoInternetAccessReports(FRAMEWORK_NETWORK_ID);
        verify(mWifiConfigManager).updateNetworkSelectionStatus(
                FRAMEWORK_NETWORK_ID, DISABLED_NO_INTERNET_TEMPORARY);
        verify(mBssidBlocklistMonitor).handleBssidConnectionFailure(sBSSID, sSSID,
                BssidBlocklistMonitor.REASON_NETWORK_VALIDATION_FAILURE, RSSI_THRESHOLD_BREACH_MIN);
        verify(mWifiScoreCard).noteValidationFailure(any());
    }

    /**
     * Verify that we don't temporarily disable the network when user selected to connect to a
     * network with no internet access.
     */
    @Test
    public void verifyLastSelectedNetworkWithInternetValidationFailure() throws Exception {
        // Simulate the first connection.
        connect();
        ArgumentCaptor<Messenger> messengerCaptor = ArgumentCaptor.forClass(Messenger.class);
        verify(mConnectivityManager).registerNetworkAgent(messengerCaptor.capture(),
                any(NetworkInfo.class), any(LinkProperties.class), any(NetworkCapabilities.class),
                anyInt(), any(NetworkAgentConfig.class), anyInt());

        WifiConfiguration currentNetwork = new WifiConfiguration();
        currentNetwork.networkId = FRAMEWORK_NETWORK_ID;
        currentNetwork.noInternetAccessExpected = false;
        currentNetwork.numNoInternetAccessReports = 1;
        when(mWifiConfigManager.getConfiguredNetwork(FRAMEWORK_NETWORK_ID))
                .thenReturn(currentNetwork);
        when(mWifiConfigManager.getLastSelectedNetwork()).thenReturn(FRAMEWORK_NETWORK_ID);

        Message message = new Message();
        message.what = NetworkAgent.CMD_REPORT_NETWORK_STATUS;
        message.arg1 = NetworkAgent.INVALID_NETWORK;
        message.obj = new Bundle();
        messengerCaptor.getValue().send(message);
        mLooper.dispatchAll();

        verify(mWifiConfigManager)
                .incrementNetworkNoInternetAccessReports(FRAMEWORK_NETWORK_ID);
        verify(mWifiConfigManager, never()).updateNetworkSelectionStatus(
                FRAMEWORK_NETWORK_ID, DISABLED_NO_INTERNET_TEMPORARY);
    }

    /**
     * Verify that we temporarily disable the network when auto-connected to a network
     * with no internet access.
     */
    @Test
    public void verifyAutoConnectedNoInternetExpectedNetworkWithInternetValidationFailure()
            throws Exception {
        // Simulate the first connection.
        connect();
        ArgumentCaptor<Messenger> messengerCaptor = ArgumentCaptor.forClass(Messenger.class);
        verify(mConnectivityManager).registerNetworkAgent(messengerCaptor.capture(),
                any(NetworkInfo.class), any(LinkProperties.class), any(NetworkCapabilities.class),
                anyInt(), any(NetworkAgentConfig.class), anyInt());

        WifiConfiguration currentNetwork = new WifiConfiguration();
        currentNetwork.networkId = FRAMEWORK_NETWORK_ID;
        currentNetwork.noInternetAccessExpected = true;
        currentNetwork.numNoInternetAccessReports = 1;
        when(mWifiConfigManager.getConfiguredNetwork(FRAMEWORK_NETWORK_ID))
                .thenReturn(currentNetwork);
        when(mWifiConfigManager.getLastSelectedNetwork()).thenReturn(FRAMEWORK_NETWORK_ID + 1);

        Message message = new Message();
        message.what = NetworkAgent.CMD_REPORT_NETWORK_STATUS;
        message.arg1 = NetworkAgent.INVALID_NETWORK;
        message.obj = new Bundle();
        messengerCaptor.getValue().send(message);
        mLooper.dispatchAll();

        verify(mWifiConfigManager)
                .incrementNetworkNoInternetAccessReports(FRAMEWORK_NETWORK_ID);
        verify(mWifiConfigManager, never()).updateNetworkSelectionStatus(
                FRAMEWORK_NETWORK_ID, DISABLED_NO_INTERNET_TEMPORARY);
    }

    /**
     * Verify that we do not set the user connect choice after a successful connection if the
     * connection is not made by the user.
     */
    @Test
    public void testNonSettingsConnectionNotSetUserConnectChoice() throws Exception {
        when(mWifiPermissionsUtil.checkNetworkSettingsPermission(anyInt())).thenReturn(false);
        connect();
        verify(mBssidBlocklistMonitor).handleBssidConnectionSuccess(sBSSID, sSSID);
        verify(mWifiConfigManager, never()).setUserConnectChoice(anyInt());
    }

    /**
     * Verify that we set the user connect choice after a successful connection.
     */
    @Test
    public void testSettingsConnectionSetUserConnectChoice() throws Exception {
        when(mWifiPermissionsUtil.checkNetworkSettingsPermission(anyInt())).thenReturn(true);
        connect();
        verify(mBssidBlocklistMonitor).handleBssidConnectionSuccess(sBSSID, sSSID);
        verify(mWifiConfigManager).setUserConnectChoice(anyInt());
    }

    /**
     * Verify that we enable the network when we detect validated internet access.
     */
    @Test
    public void verifyNetworkSelectionEnableOnInternetValidation() throws Exception {
        // Simulate the first connection.
        connect();
        verify(mBssidBlocklistMonitor).handleBssidConnectionSuccess(sBSSID, sSSID);
        verify(mBssidBlocklistMonitor).handleDhcpProvisioningSuccess(sBSSID, sSSID);
        verify(mBssidBlocklistMonitor, never()).handleNetworkValidationSuccess(sBSSID, sSSID);

        ArgumentCaptor<Messenger> messengerCaptor = ArgumentCaptor.forClass(Messenger.class);
        verify(mConnectivityManager).registerNetworkAgent(messengerCaptor.capture(),
                any(NetworkInfo.class), any(LinkProperties.class), any(NetworkCapabilities.class),
                anyInt(), any(NetworkAgentConfig.class), anyInt());

        when(mWifiConfigManager.getLastSelectedNetwork()).thenReturn(FRAMEWORK_NETWORK_ID + 1);

        Message message = new Message();
        message.what = NetworkAgent.CMD_REPORT_NETWORK_STATUS;
        message.arg1 = NetworkAgent.VALID_NETWORK;
        message.obj = new Bundle();
        messengerCaptor.getValue().send(message);
        mLooper.dispatchAll();

        verify(mWifiConfigManager)
                .setNetworkValidatedInternetAccess(FRAMEWORK_NETWORK_ID, true);
        verify(mWifiConfigManager).updateNetworkSelectionStatus(
                FRAMEWORK_NETWORK_ID, DISABLED_NONE);
        verify(mWifiScoreCard).noteValidationSuccess(any());
        verify(mBssidBlocklistMonitor).handleNetworkValidationSuccess(sBSSID, sSSID);
    }

    private void connectWithValidInitRssi(int initRssiDbm) throws Exception {
        triggerConnect();
        mWifiInfo.setRssi(initRssiDbm);
        mCmi.sendMessage(WifiMonitor.SUPPLICANT_STATE_CHANGE_EVENT, 0, 0,
                new StateChangeResult(0, sWifiSsid, sBSSID, SupplicantState.ASSOCIATED));
        mLooper.dispatchAll();

        mCmi.sendMessage(WifiMonitor.NETWORK_CONNECTION_EVENT, 0, 0, sBSSID);
        mLooper.dispatchAll();

        mCmi.sendMessage(WifiMonitor.SUPPLICANT_STATE_CHANGE_EVENT, 0, 0,
                new StateChangeResult(0, sWifiSsid, sBSSID, SupplicantState.COMPLETED));
        mLooper.dispatchAll();

        assertEquals("L3ProvisioningState", getCurrentState().getName());

        DhcpResultsParcelable dhcpResults = new DhcpResultsParcelable();
        dhcpResults.baseConfiguration = new StaticIpConfiguration();
        dhcpResults.baseConfiguration.gateway = InetAddresses.parseNumericAddress("1.2.3.4");
        dhcpResults.baseConfiguration.ipAddress =
                new LinkAddress(InetAddresses.parseNumericAddress("192.168.1.100"), 0);
        dhcpResults.baseConfiguration.dnsServers.add(InetAddresses.parseNumericAddress("8.8.8.8"));
        dhcpResults.leaseDuration = 3600;

        injectDhcpSuccess(dhcpResults);
        mLooper.dispatchAll();

    }

    /**
     * Verify that we set the INTERNET and bandwidth capability in the network agent when connected
     * as a result of auto-join/legacy API's. Also verify up/down stream bandwidth values when
     * Rx link speed is unavailable.
     */
    @Test
    public void verifyNetworkCapabilities() throws Exception {
        when(mWifiDataStall.getTxThroughputKbps()).thenReturn(70_000);
        when(mWifiDataStall.getRxThroughputKbps()).thenReturn(-1);
        when(mWifiNetworkFactory.getSpecificNetworkRequestUidAndPackageName(any()))
                .thenReturn(Pair.create(Process.INVALID_UID, ""));
        // Simulate the first connection.
        connectWithValidInitRssi(-42);

        ArgumentCaptor<NetworkCapabilities> networkCapabilitiesCaptor =
                ArgumentCaptor.forClass(NetworkCapabilities.class);
        verify(mConnectivityManager).registerNetworkAgent(any(Messenger.class),
                any(NetworkInfo.class), any(LinkProperties.class),
                networkCapabilitiesCaptor.capture(), anyInt(), any(NetworkAgentConfig.class),
                anyInt());

        NetworkCapabilities networkCapabilities = networkCapabilitiesCaptor.getValue();
        assertNotNull(networkCapabilities);

        // Should have internet capability.
        assertTrue(networkCapabilities.hasCapability(NetworkCapabilities.NET_CAPABILITY_INTERNET));
        assertNull(networkCapabilities.getNetworkSpecifier());

        assertEquals(mConnectedNetwork.creatorUid, networkCapabilities.getOwnerUid());
        assertArrayEquals(
                new int[] {mConnectedNetwork.creatorUid},
                networkCapabilities.getAdministratorUids());

        // Should set bandwidth correctly
        assertEquals(-42, mWifiInfo.getRssi());
        assertEquals(70_000, networkCapabilities.getLinkUpstreamBandwidthKbps());
        assertEquals(70_000, networkCapabilities.getLinkDownstreamBandwidthKbps());
    }

    /**
     * Verify that we don't set the INTERNET capability in the network agent when connected
     * as a result of the new network request API. Also verify up/down stream bandwidth values
     * when both Tx and Rx link speed are unavailable.
     */
    @Test
    public void verifyNetworkCapabilitiesForSpecificRequest() throws Exception {
        when(mWifiDataStall.getTxThroughputKbps()).thenReturn(-1);
        when(mWifiDataStall.getRxThroughputKbps()).thenReturn(-1);
        when(mWifiNetworkFactory.getSpecificNetworkRequestUidAndPackageName(any()))
                .thenReturn(Pair.create(TEST_UID, OP_PACKAGE_NAME));
        // Simulate the first connection.
        connectWithValidInitRssi(-42);
        ArgumentCaptor<NetworkCapabilities> networkCapabilitiesCaptor =
                ArgumentCaptor.forClass(NetworkCapabilities.class);
        verify(mConnectivityManager).registerNetworkAgent(any(Messenger.class),
                any(NetworkInfo.class), any(LinkProperties.class),
                networkCapabilitiesCaptor.capture(), anyInt(), any(NetworkAgentConfig.class),
                anyInt());

        NetworkCapabilities networkCapabilities = networkCapabilitiesCaptor.getValue();
        assertNotNull(networkCapabilities);

        // should not have internet capability.
        assertFalse(networkCapabilities.hasCapability(NetworkCapabilities.NET_CAPABILITY_INTERNET));

        NetworkSpecifier networkSpecifier = networkCapabilities.getNetworkSpecifier();
        assertTrue(networkSpecifier instanceof WifiNetworkAgentSpecifier);
        WifiNetworkAgentSpecifier wifiNetworkAgentSpecifier =
                (WifiNetworkAgentSpecifier) networkSpecifier;
        WifiNetworkAgentSpecifier expectedWifiNetworkAgentSpecifier =
                new WifiNetworkAgentSpecifier(mCmi.getConnectedWifiConfiguration());
        assertEquals(expectedWifiNetworkAgentSpecifier, wifiNetworkAgentSpecifier);
        assertEquals(TEST_UID, networkCapabilities.getRequestorUid());
        assertEquals(OP_PACKAGE_NAME, networkCapabilities.getRequestorPackageName());
        assertEquals(90_000, networkCapabilities.getLinkUpstreamBandwidthKbps());
        assertEquals(80_000, networkCapabilities.getLinkDownstreamBandwidthKbps());
    }

    /**
     * Verify that we check for data stall during rssi poll
     * and then check that wifi link layer usage data are being updated.
     */
    @Test
    public void verifyRssiPollChecksDataStall() throws Exception {
        mCmi.enableRssiPolling(true);
        connect();

        WifiLinkLayerStats oldLLStats = new WifiLinkLayerStats();
        when(mWifiNative.getWifiLinkLayerStats(any())).thenReturn(oldLLStats);
        mCmi.sendMessage(ClientModeImpl.CMD_RSSI_POLL, 1);
        mLooper.dispatchAll();
        WifiLinkLayerStats newLLStats = new WifiLinkLayerStats();
        when(mWifiNative.getWifiLinkLayerStats(any())).thenReturn(newLLStats);
        mCmi.sendMessage(ClientModeImpl.CMD_RSSI_POLL, 1);
        mLooper.dispatchAll();
        verify(mWifiDataStall).checkDataStallAndThroughputSufficiency(
                oldLLStats, newLLStats, mWifiInfo);
        verify(mWifiMetrics).incrementWifiLinkLayerUsageStats(newLLStats);
    }

    /**
     * Verify that we update wifi usability stats entries during rssi poll and that when we get
     * a data stall we label and save the current list of usability stats entries.
     * @throws Exception
     */
    @Test
    public void verifyRssiPollUpdatesWifiUsabilityMetrics() throws Exception {
        mCmi.enableRssiPolling(true);
        connect();

        WifiLinkLayerStats stats = new WifiLinkLayerStats();
        when(mWifiNative.getWifiLinkLayerStats(any())).thenReturn(stats);
        when(mWifiDataStall.checkDataStallAndThroughputSufficiency(any(), any(), any()))
                .thenReturn(WifiIsUnusableEvent.TYPE_UNKNOWN);
        mCmi.sendMessage(ClientModeImpl.CMD_RSSI_POLL, 1);
        mLooper.dispatchAll();
        verify(mWifiMetrics).updateWifiUsabilityStatsEntries(any(), eq(stats));
        verify(mWifiMetrics, never()).addToWifiUsabilityStatsList(WifiUsabilityStats.LABEL_BAD,
                eq(anyInt()), eq(-1));

        when(mWifiDataStall.checkDataStallAndThroughputSufficiency(any(), any(), any()))
                .thenReturn(WifiIsUnusableEvent.TYPE_DATA_STALL_BAD_TX);
        when(mClock.getElapsedSinceBootMillis()).thenReturn(10L);
        mCmi.sendMessage(ClientModeImpl.CMD_RSSI_POLL, 1);
        mLooper.dispatchAll();
        verify(mWifiMetrics, times(2)).updateWifiUsabilityStatsEntries(any(), eq(stats));
        when(mClock.getElapsedSinceBootMillis())
                .thenReturn(10L + ClientModeImpl.DURATION_TO_WAIT_ADD_STATS_AFTER_DATA_STALL_MS);
        mCmi.sendMessage(ClientModeImpl.CMD_RSSI_POLL, 1);
        mLooper.dispatchAll();
        verify(mWifiMetrics).addToWifiUsabilityStatsList(WifiUsabilityStats.LABEL_BAD,
                WifiIsUnusableEvent.TYPE_DATA_STALL_BAD_TX, -1);
    }

    /**
     * Verify that when ordered to setPowerSave(true) while Interface is created,
     * WifiNative is called with the right powerSave mode.
     */
    @Test
    public void verifySetPowerSaveTrueSuccess() throws Exception {
        // called once during setup()
        verify(mWifiNative).setPowerSave(WIFI_IFACE_NAME, true);

        assertTrue(mCmi.setPowerSave(true));
        verify(mWifiNative, times(2)).setPowerSave(WIFI_IFACE_NAME, true);
    }

    /**
     * Verify that when ordered to setPowerSave(false) while Interface is created,
     * WifiNative is called with the right powerSave mode.
     */
    @Test
    public void verifySetPowerSaveFalseSuccess() throws Exception {
        assertTrue(mCmi.setPowerSave(false));
        verify(mWifiNative).setPowerSave(WIFI_IFACE_NAME, false);
    }

    /**
     * Verify that we call into WifiTrafficPoller during rssi poll
     */
    @Test
    public void verifyRssiPollCallsWifiTrafficPoller() throws Exception {
        mCmi.enableRssiPolling(true);
        connect();

        verify(mWifiTrafficPoller).notifyOnDataActivity(anyLong(), anyLong());
    }

    /**
     * Verify that LinkProbeManager is updated during RSSI poll
     */
    @Test
    public void verifyRssiPollCallsLinkProbeManager() throws Exception {
        mCmi.enableRssiPolling(true);

        connect();
        // reset() should be called when RSSI polling is enabled and entering L2L3ConnectedState
        verify(mLinkProbeManager).resetOnNewConnection(); // called first time here
        verify(mLinkProbeManager, never()).resetOnScreenTurnedOn(); // not called
        verify(mLinkProbeManager).updateConnectionStats(any(), any());

        mCmi.enableRssiPolling(false);
        mLooper.dispatchAll();
        // reset() should be called when in L2L3ConnectedState (or child states) and RSSI polling
        // becomes enabled
        mCmi.enableRssiPolling(true);
        mLooper.dispatchAll();
        verify(mLinkProbeManager, times(1)).resetOnNewConnection(); // verify not called again
        verify(mLinkProbeManager).resetOnScreenTurnedOn(); // verify called here
    }

    /**
     * Verify that when ordered to setLowLatencyMode(true),
     * WifiNative is called with the right lowLatency mode.
     */
    @Test
    public void verifySetLowLatencyTrueSuccess() throws Exception {
        when(mWifiNative.setLowLatencyMode(anyBoolean())).thenReturn(true);
        assertTrue(mCmi.setLowLatencyMode(true));
        verify(mWifiNative).setLowLatencyMode(true);
    }

    /**
     * Verify that when ordered to setLowLatencyMode(false),
     * WifiNative is called with the right lowLatency mode.
     */
    @Test
    public void verifySetLowLatencyFalseSuccess() throws Exception {
        when(mWifiNative.setLowLatencyMode(anyBoolean())).thenReturn(true);
        assertTrue(mCmi.setLowLatencyMode(false));
        verify(mWifiNative).setLowLatencyMode(false);
    }

    /**
     * Verify that when WifiNative fails to set low latency mode,
     * then the call setLowLatencyMode() returns with failure,
     */
    @Test
    public void verifySetLowLatencyModeFailure() throws Exception {
        final boolean lowLatencyMode = true;
        when(mWifiNative.setLowLatencyMode(anyBoolean())).thenReturn(false);
        assertFalse(mCmi.setLowLatencyMode(lowLatencyMode));
        verify(mWifiNative).setLowLatencyMode(eq(lowLatencyMode));
    }

    /**
     * Verify getting the factory MAC address success case.
     */
    @Test
    public void testGetFactoryMacAddressSuccess() throws Exception {
        initializeAndAddNetworkAndVerifySuccess();
        assertEquals(TEST_GLOBAL_MAC_ADDRESS.toString(), mCmi.getFactoryMacAddress());
        verify(mWifiNative).getStaFactoryMacAddress(WIFI_IFACE_NAME);
        verify(mWifiNative).getMacAddress(anyString()); // called once when setting up client mode
    }

    /**
     * Verify getting the factory MAC address failure case.
     */
    @Test
    public void testGetFactoryMacAddressFail() throws Exception {
        initializeAndAddNetworkAndVerifySuccess();
        when(mWifiNative.getStaFactoryMacAddress(WIFI_IFACE_NAME)).thenReturn(null);
        assertNull(mCmi.getFactoryMacAddress());
        verify(mWifiNative).getStaFactoryMacAddress(WIFI_IFACE_NAME);
        verify(mWifiNative).getMacAddress(anyString()); // called once when setting up client mode
    }

    /**
     * Verify that when WifiNative#getStaFactoryMacAddress fails, if the device does not support
     * MAC randomization then the currently programmed MAC address gets returned.
     */
    @Test
    public void testGetFactoryMacAddressFailWithNoMacRandomizationSupport() throws Exception {
        // reset mWifiNative since initializeCmi() was called in setup()
        resetWifiNative();

        when(mWifiGlobals.isConnectedMacRandomizationEnabled()).thenReturn(false);
        initializeCmi();
        initializeAndAddNetworkAndVerifySuccess();
        when(mWifiNative.getStaFactoryMacAddress(WIFI_IFACE_NAME)).thenReturn(null);
        mCmi.getFactoryMacAddress();
        verify(mWifiNative).getStaFactoryMacAddress(anyString());
        verify(mWifiNative, times(2)).getMacAddress(WIFI_IFACE_NAME);
    }

    /**
     * Verify the MAC address is being randomized at start to prevent leaking the factory MAC.
     */
    @Test
    public void testRandomizeMacAddressOnStart() throws Exception {
        ArgumentCaptor<MacAddress> macAddressCaptor = ArgumentCaptor.forClass(MacAddress.class);
        verify(mWifiNative).setStaMacAddress(anyString(), macAddressCaptor.capture());
        MacAddress currentMac = macAddressCaptor.getValue();

        assertNotEquals("The currently programmed MAC address should be different from the factory "
                + "MAC address after ClientModeImpl starts",
                mCmi.getFactoryMacAddress(), currentMac.toString());
    }

    /**
     * Verify the MAC address is being randomized at start to prevent leaking the factory MAC.
     */
    @Test
    public void testNoRandomizeMacAddressOnStartIfMacRandomizationNotEnabled() throws Exception {
        // reset mWifiNative since initializeCmi() was called in setup()
        resetWifiNative();

        when(mWifiGlobals.isConnectedMacRandomizationEnabled()).thenReturn(false);
        initializeCmi();
        verify(mWifiNative, never()).setStaMacAddress(anyString(), any());
    }

    /**
     * Verify bugreport will be taken when get IP_REACHABILITY_LOST
     */
    @Test
    public void testTakebugreportbyIpReachabilityLost() throws Exception {
        connect();

        mCmi.sendMessage(ClientModeImpl.CMD_IP_REACHABILITY_LOST);
        mLooper.dispatchAll();
        verify(mWifiDiagnostics).triggerBugReportDataCapture(
                eq(WifiDiagnostics.REPORT_REASON_REACHABILITY_LOST));
    }

    /**
     * Verifies that WifiLastResortWatchdog is notified of FOURWAY_HANDSHAKE_TIMEOUT.
     */
    @Test
    public void testHandshakeTimeoutUpdatesWatchdog() throws Exception {
        // Setup CONNECT_MODE & a WifiConfiguration
        initializeAndAddNetworkAndVerifySuccess();
        mCmi.sendMessage(ClientModeImpl.CMD_START_CONNECT, 0, 0, sBSSID);
        mLooper.dispatchAll();
        // Verifies that WifiLastResortWatchdog won't be notified
        // by other reason code
        DisconnectEventInfo disconnectEventInfo =
                new DisconnectEventInfo(sSSID, sBSSID, 2, false);
        mCmi.sendMessage(WifiMonitor.NETWORK_DISCONNECTION_EVENT, disconnectEventInfo);
        mLooper.dispatchAll();

        assertEquals("DisconnectedState", getCurrentState().getName());
        verify(mWifiLastResortWatchdog, never()).noteConnectionFailureAndTriggerIfNeeded(
                sSSID, sBSSID, WifiLastResortWatchdog.FAILURE_CODE_AUTHENTICATION);

        mCmi.sendMessage(ClientModeImpl.CMD_START_CONNECT, 0, 0, sBSSID);
        mLooper.dispatchAll();
        // Verifies that WifiLastResortWatchdog be notified
        // for FOURWAY_HANDSHAKE_TIMEOUT.
        disconnectEventInfo = new DisconnectEventInfo(sSSID, sBSSID, 15, false);
        mCmi.sendMessage(WifiMonitor.NETWORK_DISCONNECTION_EVENT, disconnectEventInfo);
        mLooper.dispatchAll();

        assertEquals("DisconnectedState", getCurrentState().getName());
        verify(mWifiLastResortWatchdog).noteConnectionFailureAndTriggerIfNeeded(
                sSSID, sBSSID, WifiLastResortWatchdog.FAILURE_CODE_AUTHENTICATION);

    }

    /**
     * Verify that WifiInfo is correctly populated after connection.
     */
    @Test
    public void verifyWifiInfoGetNetworkSpecifierPackageName() throws Exception {
        mConnectedNetwork.fromWifiNetworkSpecifier = true;
        mConnectedNetwork.ephemeral = true;
        mConnectedNetwork.trusted = true;
        mConnectedNetwork.creatorName = OP_PACKAGE_NAME;
        connect();

        assertTrue(mWifiInfo.isEphemeral());
        assertTrue(mWifiInfo.isTrusted());
        assertEquals(OP_PACKAGE_NAME,
                mWifiInfo.getRequestingPackageName());
    }

    /**
     * Verify that WifiInfo is correctly populated after connection.
     */
    @Test
    public void verifyWifiInfoGetNetworkSuggestionPackageName() throws Exception {
        mConnectedNetwork.fromWifiNetworkSuggestion = true;
        mConnectedNetwork.ephemeral = true;
        mConnectedNetwork.trusted = true;
        mConnectedNetwork.creatorName = OP_PACKAGE_NAME;
        connect();

        assertTrue(mWifiInfo.isEphemeral());
        assertTrue(mWifiInfo.isTrusted());
        assertEquals(OP_PACKAGE_NAME,
                mWifiInfo.getRequestingPackageName());
    }

    /**
     * Verify that a WifiIsUnusableEvent is logged and the current list of usability stats entries
     * are labeled and saved when receiving an IP reachability lost message.
     * @throws Exception
     */
    @Test
    public void verifyIpReachabilityLostMsgUpdatesWifiUsabilityMetrics() throws Exception {
        connect();

        mCmi.sendMessage(ClientModeImpl.CMD_IP_REACHABILITY_LOST);
        mLooper.dispatchAll();
        verify(mWifiMetrics).logWifiIsUnusableEvent(
                WifiIsUnusableEvent.TYPE_IP_REACHABILITY_LOST);
        verify(mWifiMetrics).addToWifiUsabilityStatsList(WifiUsabilityStats.LABEL_BAD,
                WifiUsabilityStats.TYPE_IP_REACHABILITY_LOST, -1);
    }

    /**
     * Tests that when {@link ClientModeImpl} receives a SUP_REQUEST_IDENTITY message, it responds
     * to the supplicant with the SIM identity.
     */
    @Test
    public void testSupRequestIdentity_setsIdentityResponse() throws Exception {
        mConnectedNetwork = spy(WifiConfigurationTestUtil.createEapNetwork(
                WifiEnterpriseConfig.Eap.SIM, WifiEnterpriseConfig.Phase2.NONE));
        mConnectedNetwork.SSID = DEFAULT_TEST_SSID;

        when(mDataTelephonyManager.getSubscriberId()).thenReturn("3214561234567890");
        when(mDataTelephonyManager.getSimState()).thenReturn(TelephonyManager.SIM_STATE_READY);
        when(mDataTelephonyManager.getSimOperator()).thenReturn("321456");
        when(mDataTelephonyManager.getCarrierInfoForImsiEncryption(anyInt())).thenReturn(null);
        MockitoSession mockSession = ExtendedMockito.mockitoSession()
                .mockStatic(SubscriptionManager.class)
                .startMocking();
        when(SubscriptionManager.getDefaultDataSubscriptionId()).thenReturn(DATA_SUBID);
        when(SubscriptionManager.isValidSubscriptionId(anyInt())).thenReturn(true);

        triggerConnect();

        mCmi.sendMessage(WifiMonitor.SUP_REQUEST_IDENTITY,
                0, FRAMEWORK_NETWORK_ID, DEFAULT_TEST_SSID);
        mLooper.dispatchAll();

        verify(mWifiNative).simIdentityResponse(WIFI_IFACE_NAME,
                "13214561234567890@wlan.mnc456.mcc321.3gppnetwork.org", "");
        mockSession.finishMocking();
    }

    /**
     * Verifies that WifiLastResortWatchdog is notified of DHCP failures when recevied
     * NETWORK_DISCONNECTION_EVENT while in L3ProvisioningState.
     */
    @Test
    public void testDhcpFailureUpdatesWatchdog_WhenDisconnectedWhileObtainingIpAddr()
            throws Exception {
        initializeAndAddNetworkAndVerifySuccess();

        verify(mWifiNative).removeAllNetworks(WIFI_IFACE_NAME);

        startConnectSuccess();

        mCmi.sendMessage(WifiMonitor.NETWORK_CONNECTION_EVENT, 0, 0, sBSSID);
        mLooper.dispatchAll();

        mCmi.sendMessage(WifiMonitor.SUPPLICANT_STATE_CHANGE_EVENT, 0, 0,
                new StateChangeResult(0, sWifiSsid, sBSSID, SupplicantState.COMPLETED));
        mLooper.dispatchAll();

        assertEquals("L3ProvisioningState", getCurrentState().getName());

        // Verifies that WifiLastResortWatchdog be notified.
        DisconnectEventInfo disconnectEventInfo =
                new DisconnectEventInfo(sSSID, sBSSID, 0, false);
        mCmi.sendMessage(WifiMonitor.NETWORK_DISCONNECTION_EVENT, disconnectEventInfo);
        mLooper.dispatchAll();

        assertEquals("DisconnectedState", getCurrentState().getName());
        verify(mWifiLastResortWatchdog).noteConnectionFailureAndTriggerIfNeeded(
                sSSID, sBSSID, WifiLastResortWatchdog.FAILURE_CODE_DHCP);
    }

    /**
     * Verifies that we trigger a disconnect when the {@link WifiConfigManager}.
     * OnNetworkUpdateListener#onNetworkRemoved(WifiConfiguration)} is invoked.
     */
    @Test
    public void testOnNetworkRemoved() throws Exception {
        connect();

        WifiConfiguration removedNetwork = new WifiConfiguration();
        removedNetwork.networkId = FRAMEWORK_NETWORK_ID;
        mConfigUpdateListenerCaptor.getValue().onNetworkRemoved(removedNetwork);
        mLooper.dispatchAll();

        verify(mWifiNative).removeNetworkCachedData(FRAMEWORK_NETWORK_ID);
        verify(mWifiNative).disconnect(WIFI_IFACE_NAME);
    }

    /**
     * Verifies that we trigger a disconnect when the {@link WifiConfigManager
     * .OnNetworkUpdateListener#onNetworkPermanentlyDisabled(WifiConfiguration, int)} is invoked.
     */
    @Test
    public void testOnNetworkPermanentlyDisabled() throws Exception {
        connect();

        WifiConfiguration disabledNetwork = new WifiConfiguration();
        disabledNetwork.networkId = FRAMEWORK_NETWORK_ID;
        mConfigUpdateListenerCaptor.getValue().onNetworkPermanentlyDisabled(disabledNetwork,
                WifiConfiguration.NetworkSelectionStatus.DISABLED_BY_WRONG_PASSWORD);
        mLooper.dispatchAll();

        verify(mWifiNative).disconnect(WIFI_IFACE_NAME);
    }

    /**
     * Verifies that we don't trigger a disconnect when the {@link WifiConfigManager
     * .OnNetworkUpdateListener#onNetworkPermanentlyDisabled(WifiConfiguration, int)} is invoked.
     */
    @Test
    public void testOnNetworkPermanentlyDisabledWithNoInternet() throws Exception {
        connect();

        WifiConfiguration disabledNetwork = new WifiConfiguration();
        disabledNetwork.networkId = FRAMEWORK_NETWORK_ID;
        mConfigUpdateListenerCaptor.getValue().onNetworkPermanentlyDisabled(disabledNetwork,
                WifiConfiguration.NetworkSelectionStatus.DISABLED_NO_INTERNET_PERMANENT);
        mLooper.dispatchAll();

        assertEquals("L3ConnectedState", getCurrentState().getName());
    }

    /**
     * Verifies that we don't trigger a disconnect when the {@link WifiConfigManager
     * .OnNetworkUpdateListener#onNetworkTemporarilyDisabled(WifiConfiguration, int)} is invoked.
     */
    @Test
    public void testOnNetworkTemporarilyDisabledWithNoInternet() throws Exception {
        connect();

        WifiConfiguration disabledNetwork = new WifiConfiguration();
        disabledNetwork.networkId = FRAMEWORK_NETWORK_ID;
        mConfigUpdateListenerCaptor.getValue().onNetworkTemporarilyDisabled(disabledNetwork,
                WifiConfiguration.NetworkSelectionStatus.DISABLED_NO_INTERNET_TEMPORARY);
        mLooper.dispatchAll();

        assertEquals("L3ConnectedState", getCurrentState().getName());
    }

    /**
     * Verify that MboOce/WifiDataStall enable/disable methods are called in ClientMode.
     */
    @Test
    public void verifyMboOceWifiDataStallSetupInClientMode() throws Exception {
        verify(mMboOceController).enable();
        verify(mWifiDataStall).enablePhoneStateListener();
        mCmi.stop();
        mLooper.dispatchAll();
        verify(mMboOceController).disable();
        verify(mWifiDataStall).disablePhoneStateListener();
    }

    @Test
    public void verifyWifiMonitorHandlersDeregisteredOnStop() throws Exception {
        verify(mWifiMonitor, atLeastOnce())
                .registerHandler(eq(WIFI_IFACE_NAME), anyInt(), any());
        verify(mWifiMetrics).registerForWifiMonitorEvents(WIFI_IFACE_NAME);
        verify(mWifiLastResortWatchdog).registerForWifiMonitorEvents(WIFI_IFACE_NAME);
        verify(mSupplicantStateTracker).registerForWifiMonitorEvents(WIFI_IFACE_NAME);

        mCmi.stop();
        mLooper.dispatchAll();

        verify(mWifiMonitor, atLeastOnce())
                .deregisterHandler(eq(WIFI_IFACE_NAME), anyInt(), any());
        verify(mWifiMetrics).deregisterForWifiMonitorEvents(WIFI_IFACE_NAME);
        verify(mWifiLastResortWatchdog).deregisterForWifiMonitorEvents(WIFI_IFACE_NAME);
        verify(mSupplicantStateTracker).deregisterForWifiMonitorEvents(WIFI_IFACE_NAME);
    }

    @Test
    public void onBluetoothConnectionStateChanged() throws Exception {
        // reset mWifiNative since initializeCmi() was called in setup()
        resetWifiNative();

        when(mWifiGlobals.isBluetoothConnected()).thenReturn(false);
        initializeCmi();
        verify(mWifiNative).setBluetoothCoexistenceScanMode(any(), eq(false));

        when(mWifiGlobals.isBluetoothConnected()).thenReturn(true);
        mCmi.onBluetoothConnectionStateChanged();
        mLooper.dispatchAll();
        verify(mWifiNative).setBluetoothCoexistenceScanMode(any(), eq(true));

        when(mWifiGlobals.isBluetoothConnected()).thenReturn(false);
        mCmi.onBluetoothConnectionStateChanged();
        mLooper.dispatchAll();
        verify(mWifiNative, times(2)).setBluetoothCoexistenceScanMode(any(), eq(false));
    }

    /**
     * Test that handleBssTransitionRequest() blocklist the BSS upon
     * receiving BTM request frame that contains MBO-OCE IE with an
     * association retry delay attribute.
     */
    @Test
    public void testBtmFrameWithMboAssocretryDelayBlockListTheBssid() throws Exception {
        // Connect to network with |sBSSID|, |sFreq|.
        connect();

        MboOceController.BtmFrameData btmFrmData = new MboOceController.BtmFrameData();

        btmFrmData.mStatus = MboOceConstants.BTM_RESPONSE_STATUS_REJECT_UNSPECIFIED;
        btmFrmData.mBssTmDataFlagsMask = MboOceConstants.BTM_DATA_FLAG_DISASSOCIATION_IMMINENT
                | MboOceConstants.BTM_DATA_FLAG_MBO_ASSOC_RETRY_DELAY_INCLUDED;
        btmFrmData.mBlockListDurationMs = 60000;

        mCmi.sendMessage(WifiMonitor.MBO_OCE_BSS_TM_HANDLING_DONE, btmFrmData);
        mLooper.dispatchAll();

        verify(mWifiMetrics, times(1)).incrementSteeringRequestCountIncludingMboAssocRetryDelay();
        verify(mBssidBlocklistMonitor).blockBssidForDurationMs(eq(sBSSID), eq(sSSID),
                eq(btmFrmData.mBlockListDurationMs), anyInt(), anyInt());
        verify(mWifiConfigManager).setRecentFailureAssociationStatus(anyInt(),
                eq(WifiConfiguration.RECENT_FAILURE_MBO_OCE_DISCONNECT));
    }

    /**
     * Test that handleBssTransitionRequest() blocklist the BSS upon
     * receiving BTM request frame that contains disassociation imminent bit
     * set to 1.
     */
    @Test
    public void testBtmFrameWithDisassocImminentBitBlockListTheBssid() throws Exception {
        // Connect to network with |sBSSID|, |sFreq|.
        connect();

        MboOceController.BtmFrameData btmFrmData = new MboOceController.BtmFrameData();

        btmFrmData.mStatus = MboOceConstants.BTM_RESPONSE_STATUS_ACCEPT;
        btmFrmData.mBssTmDataFlagsMask = MboOceConstants.BTM_DATA_FLAG_DISASSOCIATION_IMMINENT;

        mCmi.sendMessage(WifiMonitor.MBO_OCE_BSS_TM_HANDLING_DONE, btmFrmData);
        mLooper.dispatchAll();

        verify(mWifiMetrics, never()).incrementSteeringRequestCountIncludingMboAssocRetryDelay();
        verify(mBssidBlocklistMonitor).blockBssidForDurationMs(eq(sBSSID), eq(sSSID),
                eq(MboOceConstants.DEFAULT_BLOCKLIST_DURATION_MS), anyInt(), anyInt());
    }

    /**
     * Test that handleBssTransitionRequest() trigger force scan for
     * network selection when status code is REJECT.
     */
    @Test
    public void testBTMRequestRejectTriggerNetworkSelction() throws Exception {
        // Connect to network with |sBSSID|, |sFreq|.
        connect();

        MboOceController.BtmFrameData btmFrmData = new MboOceController.BtmFrameData();

        btmFrmData.mStatus = MboOceConstants.BTM_RESPONSE_STATUS_REJECT_UNSPECIFIED;
        btmFrmData.mBssTmDataFlagsMask = MboOceConstants.BTM_DATA_FLAG_DISASSOCIATION_IMMINENT
                | MboOceConstants.BTM_DATA_FLAG_BSS_TERMINATION_INCLUDED
                | MboOceConstants.BTM_DATA_FLAG_MBO_CELL_DATA_CONNECTION_PREFERENCE_INCLUDED;
        btmFrmData.mBlockListDurationMs = 60000;

        mCmi.sendMessage(WifiMonitor.MBO_OCE_BSS_TM_HANDLING_DONE, btmFrmData);
        mLooper.dispatchAll();

        verify(mBssidBlocklistMonitor, never()).blockBssidForDurationMs(eq(sBSSID), eq(sSSID),
                eq(btmFrmData.mBlockListDurationMs), anyInt(), anyInt());
        verify(mWifiConnectivityManager).forceConnectivityScan(ClientModeImpl.WIFI_WORK_SOURCE);
        verify(mWifiMetrics, times(1)).incrementMboCellularSwitchRequestCount();
        verify(mWifiMetrics, times(1))
                .incrementForceScanCountDueToSteeringRequest();

    }

    /**
     * Test that handleBssTransitionRequest() does not trigger force
     * scan when status code is accept.
     */
    @Test
    public void testBTMRequestAcceptDoNotTriggerNetworkSelction() throws Exception {
        // Connect to network with |sBSSID|, |sFreq|.
        connect();

        MboOceController.BtmFrameData btmFrmData = new MboOceController.BtmFrameData();

        btmFrmData.mStatus = MboOceConstants.BTM_RESPONSE_STATUS_ACCEPT;
        btmFrmData.mBssTmDataFlagsMask = MboOceConstants.BTM_DATA_FLAG_DISASSOCIATION_IMMINENT;

        mCmi.sendMessage(WifiMonitor.MBO_OCE_BSS_TM_HANDLING_DONE, btmFrmData);
        mLooper.dispatchAll();

        verify(mWifiConnectivityManager, never())
                .forceConnectivityScan(ClientModeImpl.WIFI_WORK_SOURCE);
    }

    /**
     * Verifies that the logic does not modify PSK key management when WPA3 auto upgrade feature is
     * disabled.
     *
     * @throws Exception
     */
    @Test
    public void testNoWpa3UpgradeWhenOverlaysAreOff() throws Exception {
        initializeAndAddNetworkAndVerifySuccess();

        WifiConfiguration config = mock(WifiConfiguration.class);
        BitSet allowedKeyManagement = mock(BitSet.class);
        config.allowedKeyManagement = allowedKeyManagement;
        when(config.allowedKeyManagement.get(eq(WifiConfiguration.KeyMgmt.WPA_PSK))).thenReturn(
                true);
        when(config.getNetworkSelectionStatus())
                .thenReturn(new WifiConfiguration.NetworkSelectionStatus());
        when(mWifiConfigManager.getConfiguredNetworkWithoutMasking(0)).thenReturn(config);
        mResources.setBoolean(R.bool.config_wifiSaeUpgradeEnabled, false);
        mResources.setBoolean(R.bool.config_wifiSaeUpgradeOffloadEnabled, false);

        mCmi.sendMessage(ClientModeImpl.CMD_START_CONNECT, 0, 0, sBSSID);
        mLooper.dispatchAll();

        verify(config, never()).setSecurityParams(eq(WifiConfiguration.SECURITY_TYPE_SAE));
    }

    /**
     * Verifies that the logic always enables SAE key management when WPA3 auto upgrade offload
     * feature is enabled.
     *
     * @throws Exception
     */
    @Test
    public void testWpa3UpgradeOffload() throws Exception {
        initializeAndAddNetworkAndVerifySuccess();

        WifiConfiguration config = mock(WifiConfiguration.class);
        BitSet allowedKeyManagement = mock(BitSet.class);
        BitSet allowedAuthAlgorithms = mock(BitSet.class);
        config.allowedKeyManagement = allowedKeyManagement;
        config.allowedAuthAlgorithms = allowedAuthAlgorithms;
        when(config.allowedKeyManagement.get(eq(WifiConfiguration.KeyMgmt.WPA_PSK))).thenReturn(
                true);
        when(config.getNetworkSelectionStatus())
                .thenReturn(new WifiConfiguration.NetworkSelectionStatus());
        when(mWifiConfigManager.getConfiguredNetworkWithoutMasking(0)).thenReturn(config);
        mResources.setBoolean(R.bool.config_wifiSaeUpgradeEnabled, true);
        mResources.setBoolean(R.bool.config_wifiSaeUpgradeOffloadEnabled, true);

        mCmi.sendMessage(ClientModeImpl.CMD_START_CONNECT, 0, 0, sBSSID);
        mLooper.dispatchAll();

        verify(allowedKeyManagement).set(eq(WifiConfiguration.KeyMgmt.SAE));
        verify(allowedAuthAlgorithms).clear();
    }

    /**
     * Verifies that the logic does not enable SAE key management when WPA3 auto upgrade feature is
     * enabled but no SAE candidate is available.
     *
     * @throws Exception
     */
    @Test
    public void testNoWpa3UpgradeWithPskCandidate() throws Exception {
        initializeAndAddNetworkAndVerifySuccess();

        WifiConfiguration config = mock(WifiConfiguration.class);
        BitSet allowedKeyManagement = mock(BitSet.class);
        config.allowedKeyManagement = allowedKeyManagement;
        when(config.allowedKeyManagement.get(eq(WifiConfiguration.KeyMgmt.WPA_PSK)))
                .thenReturn(true);
        WifiConfiguration.NetworkSelectionStatus networkSelectionStatus =
                mock(WifiConfiguration.NetworkSelectionStatus.class);
        when(config.getNetworkSelectionStatus()).thenReturn(networkSelectionStatus);
        when(mWifiConfigManager.getConfiguredNetworkWithoutMasking(0)).thenReturn(config);
        mResources.setBoolean(R.bool.config_wifiSaeUpgradeEnabled, true);
        mResources.setBoolean(R.bool.config_wifiSaeUpgradeOffloadEnabled, false);

        String ssid = "WPA2-Network";
        String caps = "[WPA2-FT/PSK+PSK][ESS][WPS]";
        ScanResult scanResult = new ScanResult(WifiSsid.createFromAsciiEncoded(ssid), ssid,
                "ab:cd:01:ef:45:89", 1245, 0, caps, -78, 2450, 1025, 22, 33, 20, 0,
                0, true);
        scanResult.informationElements = new ScanResult.InformationElement[]{
                createIE(ScanResult.InformationElement.EID_SSID,
                        ssid.getBytes(StandardCharsets.UTF_8))
        };
        when(networkSelectionStatus.getCandidate()).thenReturn(scanResult);

        mCmi.sendMessage(ClientModeImpl.CMD_START_CONNECT, 0, 0, sBSSID);
        mLooper.dispatchAll();

        verify(config, never()).setSecurityParams(eq(WifiConfiguration.SECURITY_TYPE_SAE));
    }

    /**
     * Verifies that the logic enables SAE key management when WPA3 auto upgrade feature is
     * enabled and an SAE candidate is available.
     *
     * @throws Exception
     */
    @Test
    public void testWpa3UpgradeWithSaeCandidate() throws Exception {
        initializeAndAddNetworkAndVerifySuccess();

        WifiConfiguration config = mock(WifiConfiguration.class);
        BitSet allowedKeyManagement = mock(BitSet.class);
        BitSet allowedAuthAlgorithms = mock(BitSet.class);
        BitSet allowedProtocols = mock(BitSet.class);
        BitSet allowedPairwiseCiphers = mock(BitSet.class);
        BitSet allowedGroupCiphers = mock(BitSet.class);
        config.allowedKeyManagement = allowedKeyManagement;
        config.allowedAuthAlgorithms = allowedAuthAlgorithms;
        config.allowedProtocols = allowedProtocols;
        config.allowedPairwiseCiphers = allowedPairwiseCiphers;
        config.allowedGroupCiphers = allowedGroupCiphers;
        when(config.allowedKeyManagement.get(eq(WifiConfiguration.KeyMgmt.WPA_PSK)))
                .thenReturn(true);
        WifiConfiguration.NetworkSelectionStatus networkSelectionStatus =
                mock(WifiConfiguration.NetworkSelectionStatus.class);
        when(config.getNetworkSelectionStatus()).thenReturn(networkSelectionStatus);
        when(mWifiConfigManager.getConfiguredNetworkWithoutMasking(anyInt())).thenReturn(config);
        when(mWifiConfigManager.getScanDetailCacheForNetwork(anyInt())).thenReturn(null);
        mResources.setBoolean(R.bool.config_wifiSaeUpgradeEnabled, true);
        mResources.setBoolean(R.bool.config_wifiSaeUpgradeOffloadEnabled, false);

        final String ssid = "WPA3-Network";
        String caps = "[WPA2-FT/SAE+SAE][ESS][WPS]";
        ScanResult scanResult = new ScanResult(WifiSsid.createFromAsciiEncoded(ssid), ssid,
                "ab:cd:01:ef:45:89", 1245, 0, caps, -78, 2450, 1025, 22, 33, 20, 0,
                0, true);
        scanResult.informationElements = new ScanResult.InformationElement[]{
                createIE(ScanResult.InformationElement.EID_SSID,
                        ssid.getBytes(StandardCharsets.UTF_8))
        };
        when(networkSelectionStatus.getCandidate()).thenReturn(scanResult);

        mCmi.sendMessage(ClientModeImpl.CMD_START_CONNECT, 0, 0, sBSSID);
        mLooper.dispatchAll();

        verify(config).setSecurityParams(eq(WifiConfiguration.SECURITY_TYPE_SAE));
    }

    /**
     * Verifies that the logic does not enable SAE key management when WPA3 auto upgrade feature is
     * enabled and an SAE candidate is available, while another WPA2 AP is in range.
     *
     * @throws Exception
     */
    @Test
    public void testWpa3UpgradeWithSaeCandidateAndPskApInRange() throws Exception {
        initializeAndAddNetworkAndVerifySuccess();

        WifiConfiguration config = mock(WifiConfiguration.class);
        BitSet allowedKeyManagement = mock(BitSet.class);
        BitSet allowedAuthAlgorithms = mock(BitSet.class);
        BitSet allowedProtocols = mock(BitSet.class);
        BitSet allowedPairwiseCiphers = mock(BitSet.class);
        BitSet allowedGroupCiphers = mock(BitSet.class);
        config.allowedKeyManagement = allowedKeyManagement;
        config.allowedAuthAlgorithms = allowedAuthAlgorithms;
        config.allowedProtocols = allowedProtocols;
        config.allowedPairwiseCiphers = allowedPairwiseCiphers;
        config.allowedGroupCiphers = allowedGroupCiphers;
        when(config.allowedKeyManagement.get(eq(WifiConfiguration.KeyMgmt.WPA_PSK)))
                .thenReturn(true);
        WifiConfiguration.NetworkSelectionStatus networkSelectionStatus =
                mock(WifiConfiguration.NetworkSelectionStatus.class);
        when(config.getNetworkSelectionStatus()).thenReturn(networkSelectionStatus);
        when(mWifiConfigManager.getConfiguredNetworkWithoutMasking(anyInt())).thenReturn(config);
        when(mWifiConfigManager.getScanDetailCacheForNetwork(anyInt())).thenReturn(null);
        mResources.setBoolean(R.bool.config_wifiSaeUpgradeEnabled, true);
        mResources.setBoolean(R.bool.config_wifiSaeUpgradeOffloadEnabled, false);

        final String saeBssid = "ab:cd:01:ef:45:89";
        final String pskBssid = "ab:cd:01:ef:45:9a";

        final String ssidSae = "Mixed-Network";
        config.SSID = ScanResultUtil.createQuotedSSID(ssidSae);
        config.networkId = 1;

        String capsSae = "[WPA2-FT/SAE+SAE][ESS][WPS]";
        ScanResult scanResultSae = new ScanResult(WifiSsid.createFromAsciiEncoded(ssidSae), ssidSae,
                saeBssid, 1245, 0, capsSae, -78, 2412, 1025, 22, 33, 20, 0,
                0, true);
        ScanResult.InformationElement ieSae = createIE(ScanResult.InformationElement.EID_SSID,
                ssidSae.getBytes(StandardCharsets.UTF_8));
        scanResultSae.informationElements = new ScanResult.InformationElement[]{ieSae};
        when(networkSelectionStatus.getCandidate()).thenReturn(scanResultSae);
        ScanResult.InformationElement[] ieArr = new ScanResult.InformationElement[1];
        ieArr[0] = ieSae;

        final String ssidPsk = "Mixed-Network";
        String capsPsk = "[WPA2-FT/PSK+PSK][ESS][WPS]";
        ScanResult scanResultPsk = new ScanResult(WifiSsid.createFromAsciiEncoded(ssidPsk), ssidPsk,
                pskBssid, 1245, 0, capsPsk, -48, 2462, 1025, 22, 33, 20, 0,
                0, true);
        ScanResult.InformationElement iePsk = createIE(ScanResult.InformationElement.EID_SSID,
                ssidPsk.getBytes(StandardCharsets.UTF_8));
        scanResultPsk.informationElements = new ScanResult.InformationElement[]{iePsk};
        ScanResult.InformationElement[] ieArrPsk = new ScanResult.InformationElement[1];
        ieArrPsk[0] = iePsk;
        List<ScanResult> scanResults = new ArrayList<>();
        scanResults.add(scanResultPsk);
        scanResults.add(scanResultSae);

        when(mScanRequestProxy.getScanResults()).thenReturn(scanResults);

        mCmi.sendMessage(ClientModeImpl.CMD_START_CONNECT, 0, 0, sBSSID);
        mLooper.dispatchAll();

        verify(config, never()).setSecurityParams(eq(WifiConfiguration.SECURITY_TYPE_SAE));
    }

    /**
     * Verifies that the logic enables SAE key management when WPA3 auto upgrade feature is
     * enabled and no candidate is available (i.e. user selected a WPA2 saved network and the
     * network is actually WPA3.
     *
     * @throws Exception
     */
    @Test
    public void testWpa3UpgradeWithNoCandidate() throws Exception {
        initializeAndAddNetworkAndVerifySuccess();

        WifiConfiguration config = mock(WifiConfiguration.class);
        BitSet allowedKeyManagement = mock(BitSet.class);
        BitSet allowedAuthAlgorithms = mock(BitSet.class);
        BitSet allowedProtocols = mock(BitSet.class);
        BitSet allowedPairwiseCiphers = mock(BitSet.class);
        BitSet allowedGroupCiphers = mock(BitSet.class);
        config.allowedKeyManagement = allowedKeyManagement;
        config.allowedAuthAlgorithms = allowedAuthAlgorithms;
        config.allowedProtocols = allowedProtocols;
        config.allowedPairwiseCiphers = allowedPairwiseCiphers;
        config.allowedGroupCiphers = allowedGroupCiphers;
        when(config.allowedKeyManagement.get(eq(WifiConfiguration.KeyMgmt.WPA_PSK)))
                .thenReturn(true);
        WifiConfiguration.NetworkSelectionStatus networkSelectionStatus =
                mock(WifiConfiguration.NetworkSelectionStatus.class);
        when(config.getNetworkSelectionStatus()).thenReturn(networkSelectionStatus);
        when(mWifiConfigManager.getConfiguredNetworkWithoutMasking(anyInt())).thenReturn(config);

        mResources.setBoolean(R.bool.config_wifiSaeUpgradeEnabled, true);
        mResources.setBoolean(R.bool.config_wifiSaeUpgradeOffloadEnabled, false);

        final String saeBssid = "ab:cd:01:ef:45:89";
        final String ssidSae = "WPA3-Network";
        config.SSID = ScanResultUtil.createQuotedSSID(ssidSae);
        config.networkId = 1;

        String capsSae = "[WPA2-FT/SAE+SAE][ESS][WPS]";
        ScanResult scanResultSae = new ScanResult(WifiSsid.createFromAsciiEncoded(ssidSae), ssidSae,
                saeBssid, 1245, 0, capsSae, -78, 2412, 1025, 22, 33, 20, 0,
                0, true);
        ScanResult.InformationElement ieSae = createIE(ScanResult.InformationElement.EID_SSID,
                ssidSae.getBytes(StandardCharsets.UTF_8));
        scanResultSae.informationElements = new ScanResult.InformationElement[]{ieSae};
        when(networkSelectionStatus.getCandidate()).thenReturn(null);
        List<ScanResult> scanResults = new ArrayList<>();
        scanResults.add(scanResultSae);

        when(mScanRequestProxy.getScanResults()).thenReturn(scanResults);

        mCmi.sendMessage(ClientModeImpl.CMD_START_CONNECT, 0, 0, sBSSID);
        mLooper.dispatchAll();

        verify(config).setSecurityParams(eq(WifiConfiguration.SECURITY_TYPE_SAE));
    }

    private static ScanResult.InformationElement createIE(int id, byte[] bytes) {
        ScanResult.InformationElement ie = new ScanResult.InformationElement();
        ie.id = id;
        ie.bytes = bytes;
        return ie;
    }

    /**
     * Helper function for setting up fils test.
     *
     * @param isDriverSupportFils true if driver support fils.
     * @return wifi configuration.
     */
    private WifiConfiguration setupFilsTest(boolean isDriverSupportFils) {
        WifiConfiguration config = new WifiConfiguration();
        config.setSecurityParams(WifiConfiguration.SECURITY_TYPE_EAP);
        config.allowedKeyManagement.set(WifiConfiguration.KeyMgmt.WPA_EAP);
        config.allowedKeyManagement.set(WifiConfiguration.KeyMgmt.IEEE8021X);
        config.SSID = ScanResultUtil.createQuotedSSID(sFilsSsid);
        config.networkId = 1;
        config.setRandomizedMacAddress(TEST_LOCAL_MAC_ADDRESS);
        config.macRandomizationSetting = WifiConfiguration.RANDOMIZATION_AUTO;

        when(mWifiConfigManager.getConfiguredNetworkWithoutMasking(anyInt())).thenReturn(config);
        if (isDriverSupportFils) {
            when(mWifiNative.getSupportedFeatureSet(WIFI_IFACE_NAME)).thenReturn(
                    WifiManager.WIFI_FEATURE_FILS_SHA256 | WifiManager.WIFI_FEATURE_FILS_SHA384);
        } else {
            when(mWifiNative.getSupportedFeatureSet(WIFI_IFACE_NAME)).thenReturn((long) 0);
        }

        return config;
    }

    /**
     * Helper function for setting up a scan result with FILS supported AP.
     *
     */
    private void setupFilsEnabledApInScanResult() {
        String caps = "[WPA2-EAP+EAP-SHA256+EAP-FILS-SHA256-CCMP]"
                + "[RSN-EAP+EAP-SHA256+EAP-FILS-SHA256-CCMP][ESS]";
        ScanResult scanResult = new ScanResult(WifiSsid.createFromAsciiEncoded(sFilsSsid),
                sFilsSsid, sBSSID, 1245, 0, caps, -78, 2412, 1025, 22, 33, 20, 0, 0, true);
        ScanResult.InformationElement ie = createIE(ScanResult.InformationElement.EID_SSID,
                sFilsSsid.getBytes(StandardCharsets.UTF_8));
        scanResult.informationElements = new ScanResult.InformationElement[]{ie};
        List<ScanResult> scanResults = new ArrayList<>();
        scanResults.add(scanResult);

        when(mScanRequestProxy.getScanResults()).thenReturn(scanResults);
    }


    /**
     * Helper function to send CMD_START_FILS_CONNECTION along with HLP IEs.
     *
     */
    private void prepareFilsHlpPktAndSendStartConnect() {
        Layer2PacketParcelable l2Packet = new Layer2PacketParcelable();
        l2Packet.dstMacAddress = TEST_GLOBAL_MAC_ADDRESS;
        l2Packet.payload = new byte[] {0x00, 0x12, 0x13, 0x00, 0x12, 0x13, 0x00, 0x12, 0x13,
                0x12, 0x13, 0x00, 0x12, 0x13, 0x00, 0x12, 0x13, 0x00, 0x12, 0x13, 0x55, 0x66};
        mCmi.sendMessage(ClientModeImpl.CMD_START_FILS_CONNECTION, 0, 0,
                Collections.singletonList(l2Packet));
        mLooper.dispatchAll();
    }

    /**
     * Verifies that while connecting to AP, the logic looks into the scan result and
     * looks for AP matching the network type and ssid and update the wificonfig with FILS
     * AKM if supported.
     *
     * @throws Exception
     */
    @Test
    public void testFilsAKMUpdateBeforeConnect() throws Exception {
        initializeAndAddNetworkAndVerifySuccess();
        WifiConfiguration config = setupFilsTest(true);
        setupFilsEnabledApInScanResult();

        mCmi.sendMessage(ClientModeImpl.CMD_START_CONNECT, 0, 0, sBSSID);
        mLooper.dispatchAll();

        assertTrue(config.allowedKeyManagement.get(WifiConfiguration.KeyMgmt.FILS_SHA256));
        verify(mWifiNative, never()).connectToNetwork(eq(WIFI_IFACE_NAME), eq(config));
    }

    /**
     * Verifies that while connecting to AP, framework updates the wifi config with
     * FILS AKM only if underlying driver support FILS feature.
     *
     * @throws Exception
     */
    @Test
    public void testFilsAkmIsNotAddedinWifiConfigIfDriverDoesNotSupportFils() throws Exception {
        initializeAndAddNetworkAndVerifySuccess();
        WifiConfiguration config = setupFilsTest(false);
        setupFilsEnabledApInScanResult();

        mCmi.sendMessage(ClientModeImpl.CMD_START_CONNECT, 0, 0, sBSSID);
        mLooper.dispatchAll();

        assertFalse(config.allowedKeyManagement.get(WifiConfiguration.KeyMgmt.FILS_SHA256));
        verify(mWifiNative).connectToNetwork(eq(WIFI_IFACE_NAME), eq(config));
    }


    /**
     * Verifies that the HLP (DHCP) packets are send to wpa_supplicant
     * prior to Fils connection.
     *
     * @throws Exception
     */
    @Test
    public void testFilsHlpUpdateBeforeFilsConnection() throws Exception {
        initializeAndAddNetworkAndVerifySuccess();
        WifiConfiguration config = setupFilsTest(true);
        setupFilsEnabledApInScanResult();

        mCmi.sendMessage(ClientModeImpl.CMD_START_CONNECT, 0, 0, sBSSID);
        mLooper.dispatchAll();

        prepareFilsHlpPktAndSendStartConnect();

        verify(mWifiNative).flushAllHlp(eq(WIFI_IFACE_NAME));
        verify(mWifiNative).addHlpReq(eq(WIFI_IFACE_NAME), any(), any());
        verify(mWifiNative).connectToNetwork(eq(WIFI_IFACE_NAME), eq(config));
    }

    /**
     * Verifies that an association rejection in first FILS connect attempt doesn't block
     * the second connection attempt.
     *
     * @throws Exception
     */
    @Test
    public void testFilsSecondConnectAttemptIsNotBLockedAfterAssocReject() throws Exception {
        initializeAndAddNetworkAndVerifySuccess();
        WifiConfiguration config = setupFilsTest(true);
        setupFilsEnabledApInScanResult();

        mCmi.sendMessage(ClientModeImpl.CMD_START_CONNECT, 0, 0, sBSSID);
        mLooper.dispatchAll();

        prepareFilsHlpPktAndSendStartConnect();

        verify(mWifiNative, times(1)).connectToNetwork(eq(WIFI_IFACE_NAME), eq(config));

        mCmi.sendMessage(WifiMonitor.ASSOCIATION_REJECTION_EVENT,
                new AssocRejectEventInfo(sSSID, sBSSID, 2, false));
        mLooper.dispatchAll();

        mCmi.sendMessage(ClientModeImpl.CMD_START_CONNECT, 0, 0, sBSSID);
        mLooper.dispatchAll();
        prepareFilsHlpPktAndSendStartConnect();

        verify(mWifiNative, times(2)).connectToNetwork(eq(WIFI_IFACE_NAME), eq(config));
    }

    /**
     * Verifies Fils connection.
     *
     * @throws Exception
     */
    @Test
    public void testFilsConnection() throws Exception {
        initializeAndAddNetworkAndVerifySuccess();
        WifiConfiguration config = setupFilsTest(true);
        setupFilsEnabledApInScanResult();

        mCmi.sendMessage(ClientModeImpl.CMD_START_CONNECT, 0, 0, sBSSID);
        mLooper.dispatchAll();

        prepareFilsHlpPktAndSendStartConnect();

        verify(mWifiMetrics, times(1)).incrementConnectRequestWithFilsAkmCount();

        mCmi.sendMessage(WifiMonitor.NETWORK_CONNECTION_EVENT, 0, 1, sBSSID);
        mLooper.dispatchAll();

        verify(mWifiMetrics, times(1)).incrementL2ConnectionThroughFilsAuthCount();

        mCmi.sendMessage(WifiMonitor.SUPPLICANT_STATE_CHANGE_EVENT, 0, 0,
                new StateChangeResult(0, WifiSsid.createFromAsciiEncoded(sFilsSsid),
                sBSSID, SupplicantState.COMPLETED));
        mLooper.dispatchAll();

        assertEquals("L3ProvisioningState", getCurrentState().getName());

        DhcpResultsParcelable dhcpResults = new DhcpResultsParcelable();
        dhcpResults.baseConfiguration = new StaticIpConfiguration();
        dhcpResults.baseConfiguration.gateway = InetAddresses.parseNumericAddress("1.2.3.4");
        dhcpResults.baseConfiguration.ipAddress =
                new LinkAddress(InetAddresses.parseNumericAddress("192.168.1.100"), 0);
        dhcpResults.baseConfiguration.dnsServers.add(InetAddresses.parseNumericAddress("8.8.8.8"));
        dhcpResults.leaseDuration = 3600;

        injectDhcpSuccess(dhcpResults);
        mLooper.dispatchAll();

        WifiInfo wifiInfo = mWifiInfo;
        assertNotNull(wifiInfo);
        assertEquals(sBSSID, wifiInfo.getBSSID());
        assertTrue(WifiSsid.createFromAsciiEncoded(sFilsSsid).equals(wifiInfo.getWifiSsid()));
        assertEquals("L3ConnectedState", getCurrentState().getName());
    }

    /**
     * Tests the wifi info is updated correctly for connecting network.
     */
    @Test
    public void testWifiInfoOnConnectingNextNetwork() throws Exception {
        mConnectedNetwork.ephemeral = true;
        mConnectedNetwork.trusted = true;
        mConnectedNetwork.oemPaid = true;
        mConnectedNetwork.oemPrivate = true;
        mConnectedNetwork.osu = true;

        triggerConnect();
        when(mWifiConfigManager.getScanDetailCacheForNetwork(FRAMEWORK_NETWORK_ID))
                .thenReturn(mScanDetailCache);

        when(mScanDetailCache.getScanDetail(sBSSID)).thenReturn(
                getGoogleGuestScanDetail(TEST_RSSI, sBSSID, sFreq));
        when(mScanDetailCache.getScanResult(sBSSID)).thenReturn(
                getGoogleGuestScanDetail(TEST_RSSI, sBSSID, sFreq).getScanResult());

        // before the fist success connection, there is no valid wifi info.
        assertEquals(WifiConfiguration.INVALID_NETWORK_ID, mWifiInfo.getNetworkId());

        mCmi.sendMessage(WifiMonitor.SUPPLICANT_STATE_CHANGE_EVENT, 0, 0,
                new StateChangeResult(FRAMEWORK_NETWORK_ID,
                    sWifiSsid, sBSSID, SupplicantState.ASSOCIATED));
        mLooper.dispatchAll();

        // retrieve correct wifi info on receiving the supplicant state change event.
        assertEquals(FRAMEWORK_NETWORK_ID, mWifiInfo.getNetworkId());
        assertEquals(mConnectedNetwork.ephemeral, mWifiInfo.isEphemeral());
        assertEquals(mConnectedNetwork.trusted, mWifiInfo.isTrusted());
        assertEquals(mConnectedNetwork.oemPaid, mWifiInfo.isOemPaid());
        assertEquals(mConnectedNetwork.oemPrivate, mWifiInfo.isOemPrivate());
        assertEquals(mConnectedNetwork.osu, mWifiInfo.isOsuAp());
    }

    /**
     * Verify that we disconnect when we mark a previous unmetered network metered.
     */
    @Test
    public void verifyDisconnectOnMarkingNetworkMetered() throws Exception {
        connect();
        expectRegisterNetworkAgent((config) -> { }, (cap) -> {
            assertTrue(cap.hasCapability(NetworkCapabilities.NET_CAPABILITY_NOT_METERED));
        });

        WifiConfiguration oldConfig = new WifiConfiguration(mConnectedNetwork);
        mConnectedNetwork.meteredOverride = METERED_OVERRIDE_METERED;

        mConfigUpdateListenerCaptor.getValue().onNetworkUpdated(mConnectedNetwork, oldConfig);
        mLooper.dispatchAll();
        verify(mWifiNative).disconnect(WIFI_IFACE_NAME);
    }

    /**
     * Verify that we only update capabilites when we mark a previous unmetered network metered.
     */
    @Test
    public void verifyUpdateCapabilitiesOnMarkingNetworkUnmetered() throws Exception {
        mConnectedNetwork.meteredOverride = METERED_OVERRIDE_METERED;
        connect();
        expectRegisterNetworkAgent((config) -> { }, (cap) -> {
            assertFalse(cap.hasCapability(NetworkCapabilities.NET_CAPABILITY_NOT_METERED));
        });
        reset(mNetworkAgentHandler);

        WifiConfiguration oldConfig = new WifiConfiguration(mConnectedNetwork);
        mConnectedNetwork.meteredOverride = METERED_OVERRIDE_NOT_METERED;

        mConfigUpdateListenerCaptor.getValue().onNetworkUpdated(mConnectedNetwork, oldConfig);
        mLooper.dispatchAll();
        assertEquals("L3ConnectedState", getCurrentState().getName());

        expectNetworkAgentUpdateCapabilities((cap) -> {
            assertTrue(cap.hasCapability(NetworkCapabilities.NET_CAPABILITY_NOT_METERED));
        });
    }


    /**
     * Verify that we disconnect when we mark a previous unmetered network metered.
     */
    @Test
    public void verifyDisconnectOnMarkingNetworkAutoMeteredWithMeteredHint() throws Exception {
        mConnectedNetwork.meteredOverride = METERED_OVERRIDE_NOT_METERED;
        connect();
        expectRegisterNetworkAgent((config) -> { }, (cap) -> {
            assertTrue(cap.hasCapability(NetworkCapabilities.NET_CAPABILITY_NOT_METERED));
        });
        reset(mNetworkAgentHandler);

        // Mark network metered none.
        WifiConfiguration oldConfig = new WifiConfiguration(mConnectedNetwork);
        mConnectedNetwork.meteredOverride = METERED_OVERRIDE_NONE;

        // Set metered hint in WifiInfo (either via DHCP or ScanResult IE).
        WifiInfo wifiInfo = mWifiInfo;
        wifiInfo.setMeteredHint(true);

        mConfigUpdateListenerCaptor.getValue().onNetworkUpdated(mConnectedNetwork, oldConfig);
        mLooper.dispatchAll();
        verify(mWifiNative).disconnect(WIFI_IFACE_NAME);
    }

    /**
     * Verify that we only update capabilites when we mark a previous unmetered network metered.
     */
    @Test
    public void verifyUpdateCapabilitiesOnMarkingNetworkAutoMeteredWithoutMeteredHint()
            throws Exception {
        mConnectedNetwork.meteredOverride = METERED_OVERRIDE_METERED;
        connect();
        expectRegisterNetworkAgent((config) -> { }, (cap) -> {
            assertFalse(cap.hasCapability(NetworkCapabilities.NET_CAPABILITY_NOT_METERED));
        });
        reset(mNetworkAgentHandler);

        WifiConfiguration oldConfig = new WifiConfiguration(mConnectedNetwork);
        mConnectedNetwork.meteredOverride = METERED_OVERRIDE_NONE;

        // Reset metered hint in WifiInfo.
        WifiInfo wifiInfo = mWifiInfo;
        wifiInfo.setMeteredHint(false);

        mConfigUpdateListenerCaptor.getValue().onNetworkUpdated(mConnectedNetwork, oldConfig);
        mLooper.dispatchAll();
        assertEquals("L3ConnectedState", getCurrentState().getName());

        expectNetworkAgentUpdateCapabilities((cap) -> {
            assertTrue(cap.hasCapability(NetworkCapabilities.NET_CAPABILITY_NOT_METERED));
        });
    }

    /**
     * Verify that we do nothing on no metered change.
     */
    @Test
    public void verifyDoNothingMarkingNetworkAutoMeteredWithMeteredHint() throws Exception {
        mConnectedNetwork.meteredOverride = METERED_OVERRIDE_METERED;
        connect();
        expectRegisterNetworkAgent((config) -> { }, (cap) -> {
            assertFalse(cap.hasCapability(NetworkCapabilities.NET_CAPABILITY_NOT_METERED));
        });
        reset(mNetworkAgentHandler);

        // Mark network metered none.
        WifiConfiguration oldConfig = new WifiConfiguration(mConnectedNetwork);
        mConnectedNetwork.meteredOverride = METERED_OVERRIDE_NONE;

        // Set metered hint in WifiInfo (either via DHCP or ScanResult IE).
        WifiInfo wifiInfo = mWifiInfo;
        wifiInfo.setMeteredHint(true);

        mConfigUpdateListenerCaptor.getValue().onNetworkUpdated(mConnectedNetwork, oldConfig);
        mLooper.dispatchAll();
        assertEquals("L3ConnectedState", getCurrentState().getName());

        verifyNoMoreInteractions(mNetworkAgentHandler);
    }

    /**
     * Verify that we do nothing on no metered change.
     */
    @Test
    public void verifyDoNothingMarkingNetworkAutoMeteredWithoutMeteredHint() throws Exception {
        mConnectedNetwork.meteredOverride = METERED_OVERRIDE_NOT_METERED;
        connect();
        expectRegisterNetworkAgent((config) -> { }, (cap) -> {
            assertTrue(cap.hasCapability(NetworkCapabilities.NET_CAPABILITY_NOT_METERED));
        });
        reset(mNetworkAgentHandler);

        // Mark network metered none.
        WifiConfiguration oldConfig = new WifiConfiguration(mConnectedNetwork);
        mConnectedNetwork.meteredOverride = METERED_OVERRIDE_NONE;

        // Reset metered hint in WifiInfo.
        WifiInfo wifiInfo = mWifiInfo;
        wifiInfo.setMeteredHint(false);

        mConfigUpdateListenerCaptor.getValue().onNetworkUpdated(mConnectedNetwork, oldConfig);
        mLooper.dispatchAll();
        assertEquals("L3ConnectedState", getCurrentState().getName());

        verifyNoMoreInteractions(mNetworkAgentHandler);
    }

    /*
     * Verify that network cached data is cleared correctly in
     * disconnected state.
     */
    @Test
    public void testNetworkCachedDataIsClearedCorrectlyInDisconnectedState() throws Exception {
        // Setup CONNECT_MODE & a WifiConfiguration
        initializeAndAddNetworkAndVerifySuccess();
        mCmi.sendMessage(ClientModeImpl.CMD_START_CONNECT, 0, 0, sBSSID);
        mLooper.dispatchAll();

        // got UNSPECIFIED during this connection attempt
        DisconnectEventInfo disconnectEventInfo =
                new DisconnectEventInfo(sSSID, sBSSID, 1, false);
        mCmi.sendMessage(WifiMonitor.NETWORK_DISCONNECTION_EVENT, disconnectEventInfo);
        mLooper.dispatchAll();

        assertEquals("DisconnectedState", getCurrentState().getName());
        verify(mWifiNative, never()).removeNetworkCachedData(anyInt());

        mCmi.sendMessage(ClientModeImpl.CMD_START_CONNECT, 0, 0, sBSSID);
        mLooper.dispatchAll();
        // got 4WAY_HANDSHAKE_TIMEOUT during this connection attempt
        disconnectEventInfo = new DisconnectEventInfo(sSSID, sBSSID, 15, false);
        mCmi.sendMessage(WifiMonitor.NETWORK_DISCONNECTION_EVENT, disconnectEventInfo);
        mLooper.dispatchAll();

        assertEquals("DisconnectedState", getCurrentState().getName());
        verify(mWifiNative).removeNetworkCachedData(FRAMEWORK_NETWORK_ID);
    }

    /*
     * Verify that network cached data is cleared correctly in
     * disconnected state.
     */
    @Test
    public void testNetworkCachedDataIsClearedCorrectlyInL3ProvisioningState() throws Exception {
        initializeAndAddNetworkAndVerifySuccess();

        verify(mWifiNative).removeAllNetworks(WIFI_IFACE_NAME);

        startConnectSuccess();

        mCmi.sendMessage(WifiMonitor.NETWORK_CONNECTION_EVENT, 0, 0, sBSSID);
        mLooper.dispatchAll();

        mCmi.sendMessage(WifiMonitor.SUPPLICANT_STATE_CHANGE_EVENT, 0, 0,
                new StateChangeResult(0, sWifiSsid, sBSSID, SupplicantState.COMPLETED));
        mLooper.dispatchAll();

        assertEquals("L3ProvisioningState", getCurrentState().getName());

        // got 4WAY_HANDSHAKE_TIMEOUT during this connection attempt
        DisconnectEventInfo disconnectEventInfo =
                new DisconnectEventInfo(sSSID, sBSSID, 15, false);
        mCmi.sendMessage(WifiMonitor.NETWORK_DISCONNECTION_EVENT, disconnectEventInfo);
        mLooper.dispatchAll();

        verify(mWifiNative).removeNetworkCachedData(FRAMEWORK_NETWORK_ID);
    }

    /*
     * Verify that network cached data is NOT cleared in L3ConnectedState.
     */
    @Test
    public void testNetworkCachedDataIsClearedIf4WayHandshakeFailure() throws Exception {
        when(mWifiScoreCard.detectAbnormalDisconnection())
                .thenReturn(WifiHealthMonitor.REASON_SHORT_CONNECTION_NONLOCAL);
        InOrder inOrderWifiLockManager = inOrder(mWifiLockManager);
        connect();
        inOrderWifiLockManager.verify(mWifiLockManager).updateWifiClientConnected(true);

        // got 4WAY_HANDSHAKE_TIMEOUT
        DisconnectEventInfo disconnectEventInfo =
                new DisconnectEventInfo(sSSID, sBSSID, 15, false);
        mCmi.sendMessage(WifiMonitor.NETWORK_DISCONNECTION_EVENT, disconnectEventInfo);
        mLooper.dispatchAll();
        verify(mWifiNative, never()).removeNetworkCachedData(anyInt());
    }

    /**
     * Verify that network cached data is cleared on updating a network.
     */
    @Test
    public void testNetworkCachedDataIsClearedOnUpdatingNetwork() throws Exception {
        WifiConfiguration oldConfig = new WifiConfiguration(mConnectedNetwork);
        mConnectedNetwork.meteredOverride = METERED_OVERRIDE_METERED;

        mConfigUpdateListenerCaptor.getValue().onNetworkUpdated(mConnectedNetwork, oldConfig);
        mLooper.dispatchAll();
        verify(mWifiNative).removeNetworkCachedData(eq(oldConfig.networkId));
    }


    @Test
    public void testVerifyWifiInfoStateOnFrameworkDisconnect() throws Exception {
        connect();

        assertEquals(mWifiInfo.getSupplicantState(), SupplicantState.COMPLETED);

        // Now trigger disconnect
        mCmi.disconnect();
        mLooper.dispatchAll();

        // get disconnect event
        mCmi.sendMessage(WifiMonitor.SUPPLICANT_STATE_CHANGE_EVENT, 0, 0,
                new StateChangeResult(0, WifiSsid.createFromAsciiEncoded(mConnectedNetwork.SSID),
                        sBSSID, SupplicantState.DISCONNECTED));
        mLooper.dispatchAll();

        assertEquals(mWifiInfo.getSupplicantState(), SupplicantState.DISCONNECTED);
    }

    @Test
    public void testVerifyWifiInfoStateOnFrameworkDisconnectButMissingDisconnectEvent()
            throws Exception {
        connect();

        assertEquals(mWifiInfo.getSupplicantState(), SupplicantState.COMPLETED);

        // Now trigger disconnect
        mCmi.disconnect();
        mLooper.dispatchAll();

        // missing disconnect event, but got supplicant state change with disconnect state instead.
        mCmi.sendMessage(WifiMonitor.SUPPLICANT_STATE_CHANGE_EVENT, 0, 0,
                new StateChangeResult(0, WifiSsid.createFromAsciiEncoded(mConnectedNetwork.SSID),
                        sBSSID, SupplicantState.DISCONNECTED));
        mLooper.dispatchAll();

        assertEquals(mWifiInfo.getSupplicantState(), SupplicantState.DISCONNECTED);
    }

    /**
     * Ensures that we only disable the current network & set MAC address only when we exit
     * ConnectingState.
     * @throws Exception
     */
    @Test
    public void testDisableNetworkOnExitingConnectingOrConnectedState() throws Exception {
        connect();
        String oldSsid = mConnectedNetwork.SSID;

        // Trigger connection to a different network
        mConnectedNetwork.SSID = oldSsid.concat("blah");
        mConnectedNetwork.networkId++;
        mConnectedNetwork.macRandomizationSetting = WifiConfiguration.RANDOMIZATION_NONE;
        setupAndStartConnectSequence(mConnectedNetwork);

        // Send disconnect event for the old network.
        DisconnectEventInfo disconnectEventInfo =
                new DisconnectEventInfo(oldSsid, sBSSID, 0, false);
        mCmi.sendMessage(WifiMonitor.NETWORK_DISCONNECTION_EVENT, disconnectEventInfo);
        mLooper.dispatchAll();

        assertEquals("L2ConnectingState", getCurrentState().getName());
        // Since we remain in connecting state, we should not disable the network or set random MAC
        // address on disconnect.
        verify(mWifiNative, never()).disableNetwork(WIFI_IFACE_NAME);
        // Set MAC address thrice - once at bootup, twice for the 2 connections.
        verify(mWifiNative, times(3)).setStaMacAddress(eq(WIFI_IFACE_NAME), any());

        // Send disconnect event for the new network.
        disconnectEventInfo =
                new DisconnectEventInfo(mConnectedNetwork.SSID, sBSSID, 0, false);
        mCmi.sendMessage(WifiMonitor.NETWORK_DISCONNECTION_EVENT, disconnectEventInfo);
        mLooper.dispatchAll();

        verify(mWifiNative).disableNetwork(WIFI_IFACE_NAME);
        // Set MAC address thrice - once at bootup, twice for the connections,
        // once for the disconnect.
        verify(mWifiNative, times(4)).setStaMacAddress(eq(WIFI_IFACE_NAME), any());
    }

    @Test
    public void testIpReachabilityLostAndRoamEventsRace() throws Exception {
        connect();
        expectRegisterNetworkAgent((agentConfig) -> { }, (cap) -> { });
        reset(mNetworkAgentHandler);

        // Trigger ip reachability loss and ensure we trigger a disconnect.
        mCmi.sendMessage(ClientModeImpl.CMD_IP_REACHABILITY_LOST);
        mLooper.dispatchAll();
        verify(mWifiNative).disconnect(WIFI_IFACE_NAME);

        // Now send a network connection (indicating a roam) event before we get the disconnect
        // event.
        mCmi.sendMessage(WifiMonitor.NETWORK_CONNECTION_EVENT, 0, 0, sBSSID);
        mLooper.dispatchAll();
        // ensure that we ignored the transient roam while we're disconnecting.
        verifyNoMoreInteractions(mNetworkAgentHandler);

        // Now send the disconnect event and ensure that we transition to "DisconnectedState".
        DisconnectEventInfo disconnectEventInfo =
                new DisconnectEventInfo(sSSID, sBSSID, 0, false);
        mCmi.sendMessage(WifiMonitor.NETWORK_DISCONNECTION_EVENT, disconnectEventInfo);
        mLooper.dispatchAll();
        assertEquals("DisconnectedState", getCurrentState().getName());
        expectUnregisterNetworkAgent();

        verifyNoMoreInteractions(mNetworkAgentHandler);
    }

    @Test
    public void testConnectionWhileDisconnecting() throws Exception {
        connect();

        // Trigger a disconnect event.
        mCmi.disconnect();
        mLooper.dispatchAll();
        assertEquals("L3ConnectedState", getCurrentState().getName());

        // Trigger a new connection before the NETWORK_DISCONNECTION_EVENT comes in.
        WifiConfiguration config = WifiConfigurationTestUtil.createOpenNetwork();
        config.networkId = FRAMEWORK_NETWORK_ID + 1;
        setupAndStartConnectSequence(config);
        // Ensure that we triggered the connection attempt.
        validateSuccessfulConnectSequence(config);

        // Now trigger the disconnect event for the previous disconnect and ensure we handle it
        // correctly and remain in ConnectingState.
        DisconnectEventInfo disconnectEventInfo =
                new DisconnectEventInfo(mConnectedNetwork.SSID, sBSSID, 0, false);
        mCmi.sendMessage(WifiMonitor.NETWORK_DISCONNECTION_EVENT, disconnectEventInfo);
        mLooper.dispatchAll();
        assertEquals("L2ConnectingState", mCmi.getCurrentState().getName());
    }

    @Test
    public void testConnectionWatchdog() throws Exception {
        triggerConnect();
        Log.i(TAG, "Triggering Connect done");

        // Simulate watchdog timeout and ensure we retuned to disconnected state.
        mLooper.moveTimeForward(ClientModeImpl.CONNECTING_WATCHDOG_TIMEOUT_MS + 5L);
        mLooper.dispatchAll();

        verify(mWifiNative).disableNetwork(WIFI_IFACE_NAME);
        assertEquals("DisconnectedState", mCmi.getCurrentState().getName());
    }

    @Test
    public void testRoamAfterConnectDoesNotUpdateNetworkInfoInNetworkStateChangeBroadcast()
            throws Exception {
        connect();

        // The last NETWORK_STATE_CHANGED_ACTION should be to mark the network connected.
        ArgumentCaptor<Intent> intentCaptor = ArgumentCaptor.forClass(Intent.class);
        verify(mContext, atLeastOnce()).sendStickyBroadcastAsUser(intentCaptor.capture(), any());
        Intent intent = intentCaptor.getValue();
        assertNotNull(intent);
        assertEquals(WifiManager.NETWORK_STATE_CHANGED_ACTION, intent.getAction());
        NetworkInfo networkInfo = (NetworkInfo) intent.getExtra(WifiManager.EXTRA_NETWORK_INFO);
        assertTrue(networkInfo.isConnected());

        reset(mContext);

        // send roam event
        mCmi.sendMessage(WifiMonitor.ASSOCIATED_BSSID_EVENT, 0, 0, sBSSID1);
        mCmi.sendMessage(WifiMonitor.SUPPLICANT_STATE_CHANGE_EVENT, 0, 0,
                new StateChangeResult(0, sWifiSsid, sBSSID1, SupplicantState.COMPLETED));
        mLooper.dispatchAll();

        verify(mContext, never()).sendStickyBroadcastAsUser(any(), any());
    }


    /**
     * Ensure that {@link ClientModeImpl#dump(FileDescriptor, PrintWriter, String[])}
     * {@link WifiNative#getWifiLinkLayerStats(String)}, at least once before calling
     * {@link WifiScoreReport#dump(FileDescriptor, PrintWriter, String[])}.
     *
     * This ensures that WifiScoreReport will always get updated RSSI and link layer stats before
     * dumping during a bug report, no matter if the screen is on or not.
     */
    @Test
    public void testWifiScoreReportDump() throws Exception {
        connect();

        mLooper.startAutoDispatch();
        mCmi.dump(new FileDescriptor(), new PrintWriter(new StringWriter()), null);
        mLooper.stopAutoDispatchAndIgnoreExceptions();

        InOrder inOrder = inOrder(mWifiNative, mWifiScoreReport);

        inOrder.verify(mWifiNative).getWifiLinkLayerStats(any());
        inOrder.verify(mWifiScoreReport).dump(any(), any(), any());
    }

    @Test
    public void clearRequestingPackageNameInWifiInfoOnConnectionFailure() throws Exception {
        mConnectedNetwork.fromWifiNetworkSpecifier = true;
        mConnectedNetwork.ephemeral = true;
        mConnectedNetwork.creatorName = OP_PACKAGE_NAME;

        triggerConnect();

        // association completed
        mCmi.sendMessage(WifiMonitor.SUPPLICANT_STATE_CHANGE_EVENT, 0, 0,
                new StateChangeResult(0, sWifiSsid, sBSSID, SupplicantState.ASSOCIATED));
        mLooper.dispatchAll();

        assertTrue(mWifiInfo.isEphemeral());
        assertEquals(OP_PACKAGE_NAME, mWifiInfo.getRequestingPackageName());

        // fail the connection.
        DisconnectEventInfo disconnectEventInfo =
                new DisconnectEventInfo(mConnectedNetwork.SSID, sBSSID, 0, false);
        mCmi.sendMessage(WifiMonitor.NETWORK_DISCONNECTION_EVENT, disconnectEventInfo);
        mLooper.dispatchAll();

        assertFalse(mWifiInfo.isEphemeral());
        assertNull(mWifiInfo.getRequestingPackageName());
    }

    @Test
    public void handleAssociationRejectionWhenRoaming() throws Exception {
        connect();

        assertTrue(SupplicantState.isConnecting(mWifiInfo.getSupplicantState()));

        when(mWifiNative.roamToNetwork(any(), any())).thenReturn(true);

        // Trigger roam to a BSSID.
        ScanResult scanResult = new ScanResult();
        scanResult.SSID = WifiInfo.sanitizeSsid(mConnectedNetwork.SSID);
        scanResult.BSSID = sBSSID1;
        mCmi.startRoamToNetwork(FRAMEWORK_NETWORK_ID, scanResult);
        mLooper.dispatchAll();


        assertEquals(sBSSID1, mCmi.getConnectingBssid());
        assertEquals(FRAMEWORK_NETWORK_ID, mCmi.getConnectingWifiConfiguration().networkId);

        verify(mWifiNative).roamToNetwork(any(), any());
        assertEquals("RoamingState", getCurrentState().getName());

        // fail the connection.
        mCmi.sendMessage(WifiMonitor.SUPPLICANT_STATE_CHANGE_EVENT, 0, 0,
                new StateChangeResult(0, sWifiSsid, sBSSID, SupplicantState.DISCONNECTED));
        mLooper.dispatchAll();

        // Ensure we reset WifiInfo fields.
        assertFalse(SupplicantState.isConnecting(mWifiInfo.getSupplicantState()));
    }

    @Test
    public void testOemPaidNetworkCapability() throws Exception {
        mConnectedNetwork.oemPaid = true;
        connect();
        expectRegisterNetworkAgent((agentConfig) -> { },
                (cap) -> {
                    assertTrue(cap.hasCapability(NetworkCapabilities.NET_CAPABILITY_OEM_PAID));
                });
    }
    @Test
    public void testNotOemPaidNetworkCapability() throws Exception {
        mConnectedNetwork.oemPaid = false;
        connect();
        expectRegisterNetworkAgent((agentConfig) -> { },
                (cap) -> {
                    assertFalse(cap.hasCapability(NetworkCapabilities.NET_CAPABILITY_OEM_PAID));
                });
    }

    @Test
    public void testOemPrivateNetworkCapability() throws Exception {
        mConnectedNetwork.oemPrivate = true;
        connect();
        expectRegisterNetworkAgent((agentConfig) -> { },
                (cap) -> {
                    assertTrue(cap.hasCapability(NetworkCapabilities.NET_CAPABILITY_OEM_PRIVATE));
                });
    }

    @Test
    public void testNotOemPrivateNetworkCapability() throws Exception {
        mConnectedNetwork.oemPrivate = false;
        connect();
        expectRegisterNetworkAgent((agentConfig) -> { },
                (cap) -> {
                    assertFalse(cap.hasCapability(NetworkCapabilities.NET_CAPABILITY_OEM_PRIVATE));
                });
    }

    @Test
    public void testSendLinkProbeFailure() throws Exception {
        mCmi.probeLink(mLinkProbeCallback, -1);

        verify(mLinkProbeCallback).onFailure(LinkProbeCallback.LINK_PROBE_ERROR_NOT_CONNECTED);
        verify(mLinkProbeCallback, never()).onAck(anyInt());
        verify(mWifiNative, never()).probeLink(any(), any(), any(), anyInt());
    }

    @Test
    public void testSendLinkProbeSuccess() throws Exception {
        connect();

        mCmi.probeLink(mLinkProbeCallback, -1);

        verify(mWifiNative).probeLink(any(), any(), eq(mLinkProbeCallback), eq(-1));
        verify(mLinkProbeCallback, never()).onFailure(anyInt());
        verify(mLinkProbeCallback, never()).onAck(anyInt());
    }
}
<|MERGE_RESOLUTION|>--- conflicted
+++ resolved
@@ -579,13 +579,8 @@
                 mBssidBlocklistMonitor, mConnectionFailureNotifier,
                 WifiInjector.NETWORK_CAPABILITIES_FILTER, mWifiNetworkFactory,
                 mUntrustedWifiNetworkFactory, mOemPaidWifiNetworkFactory,
-<<<<<<< HEAD
-                mWifiLastResortWatchdog, mWakeupController,
+                mOemPrivateWifiNetworkFactory, mWifiLastResortWatchdog, mWakeupController,
                 mWifiLockManager, null /*SelfRecovery*/, mFrameworkFacade, mLooper.getLooper(),
-=======
-                mOemPrivateWifiNetworkFactory, mWifiLastResortWatchdog, mWakeupController,
-                mWifiLockManager, mFrameworkFacade, mLooper.getLooper(),
->>>>>>> c650138a
                 mCountryCode, mWifiNative,
                 mWrongPasswordNotifier, mWifiTrafficPoller, mLinkProbeManager,
                 1, mBatteryStatsManager, mSupplicantStateTracker, mMboOceController,
