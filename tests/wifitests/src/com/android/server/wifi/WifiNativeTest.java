/*
 * Copyright (C) 2016 The Android Open Source Project
 *
 * Licensed under the Apache License, Version 2.0 (the "License");
 * you may not use this file except in compliance with the License.
 * You may obtain a copy of the License at
 *
 *      http://www.apache.org/licenses/LICENSE-2.0
 *
 * Unless required by applicable law or agreed to in writing, software
 * distributed under the License is distributed on an "AS IS" BASIS,
 * WITHOUT WARRANTIES OR CONDITIONS OF ANY KIND, either express or implied.
 * See the License for the specific language governing permissions and
 * limitations under the License
 */

package com.android.server.wifi;

import static org.junit.Assert.assertArrayEquals;
import static org.junit.Assert.assertEquals;
import static org.junit.Assert.assertFalse;
import static org.junit.Assert.assertNotNull;
import static org.junit.Assert.assertTrue;
import static org.mockito.ArgumentMatchers.any;
import static org.mockito.ArgumentMatchers.anyString;
import static org.mockito.Mockito.anyBoolean;
import static org.mockito.Mockito.anyInt;
import static org.mockito.Mockito.eq;
import static org.mockito.Mockito.mock;
import static org.mockito.Mockito.never;
import static org.mockito.Mockito.verify;
import static org.mockito.Mockito.when;

import android.net.MacAddress;
import android.net.wifi.ScanResult;
import android.net.wifi.WifiConfiguration;
import android.net.wifi.WifiScanner;
import android.net.wifi.nl80211.NativeScanResult;
import android.net.wifi.nl80211.RadioChainInfo;
import android.net.wifi.nl80211.WifiNl80211Manager;
import android.net.wifi.nl80211.WifiNl80211Manager.SendMgmtFrameCallback;
import android.os.Handler;
import android.os.WorkSource;

import androidx.test.filters.SmallTest;

import com.android.server.wifi.util.NativeUtil;
import com.android.server.wifi.util.NetdWrapper;

import org.junit.Before;
import org.junit.Test;
import org.mockito.AdditionalMatchers;
import org.mockito.ArgumentCaptor;
import org.mockito.Mock;
import org.mockito.MockitoAnnotations;

import java.util.ArrayList;
import java.util.Arrays;
import java.util.HashSet;
import java.util.List;
import java.util.Random;
import java.util.Set;
import java.util.regex.Pattern;

/**
 * Unit tests for {@link com.android.server.wifi.WifiNative}.
 */
@SmallTest
public class WifiNativeTest extends WifiBaseTest {
    private static final String WIFI_IFACE_NAME = "mockWlan";
    private static final long FATE_REPORT_DRIVER_TIMESTAMP_USEC = 12345;
    private static final byte[] FATE_REPORT_FRAME_BYTES = new byte[] {
            'a', 'b', 'c', 'd', 'e', 'f', 'g', 'h', 0, 1, 2, 3, 4, 5, 6, 7};
    private static final WifiNative.TxFateReport TX_FATE_REPORT = new WifiNative.TxFateReport(
            WifiLoggerHal.TX_PKT_FATE_SENT,
            FATE_REPORT_DRIVER_TIMESTAMP_USEC,
            WifiLoggerHal.FRAME_TYPE_ETHERNET_II,
            FATE_REPORT_FRAME_BYTES
    );
    private static final WifiNative.RxFateReport RX_FATE_REPORT = new WifiNative.RxFateReport(
            WifiLoggerHal.RX_PKT_FATE_FW_DROP_INVALID,
            FATE_REPORT_DRIVER_TIMESTAMP_USEC,
            WifiLoggerHal.FRAME_TYPE_ETHERNET_II,
            FATE_REPORT_FRAME_BYTES
    );
    private static final FrameTypeMapping[] FRAME_TYPE_MAPPINGS = new FrameTypeMapping[] {
            new FrameTypeMapping(WifiLoggerHal.FRAME_TYPE_UNKNOWN, "unknown", "N/A"),
            new FrameTypeMapping(WifiLoggerHal.FRAME_TYPE_ETHERNET_II, "data", "Ethernet"),
            new FrameTypeMapping(WifiLoggerHal.FRAME_TYPE_80211_MGMT, "802.11 management",
                    "802.11 Mgmt"),
            new FrameTypeMapping((byte) 42, "42", "N/A")
    };
    private static final FateMapping[] TX_FATE_MAPPINGS = new FateMapping[] {
            new FateMapping(WifiLoggerHal.TX_PKT_FATE_ACKED, "acked"),
            new FateMapping(WifiLoggerHal.TX_PKT_FATE_SENT, "sent"),
            new FateMapping(WifiLoggerHal.TX_PKT_FATE_FW_QUEUED, "firmware queued"),
            new FateMapping(WifiLoggerHal.TX_PKT_FATE_FW_DROP_INVALID,
                    "firmware dropped (invalid frame)"),
            new FateMapping(
                    WifiLoggerHal.TX_PKT_FATE_FW_DROP_NOBUFS,  "firmware dropped (no bufs)"),
            new FateMapping(
                    WifiLoggerHal.TX_PKT_FATE_FW_DROP_OTHER, "firmware dropped (other)"),
            new FateMapping(WifiLoggerHal.TX_PKT_FATE_DRV_QUEUED, "driver queued"),
            new FateMapping(WifiLoggerHal.TX_PKT_FATE_DRV_DROP_INVALID,
                    "driver dropped (invalid frame)"),
            new FateMapping(WifiLoggerHal.TX_PKT_FATE_DRV_DROP_NOBUFS,
                    "driver dropped (no bufs)"),
            new FateMapping(WifiLoggerHal.TX_PKT_FATE_DRV_DROP_OTHER, "driver dropped (other)"),
            new FateMapping((byte) 42, "42")
    };
    private static final FateMapping[] RX_FATE_MAPPINGS = new FateMapping[] {
            new FateMapping(WifiLoggerHal.RX_PKT_FATE_SUCCESS, "success"),
            new FateMapping(WifiLoggerHal.RX_PKT_FATE_FW_QUEUED, "firmware queued"),
            new FateMapping(
                    WifiLoggerHal.RX_PKT_FATE_FW_DROP_FILTER, "firmware dropped (filter)"),
            new FateMapping(WifiLoggerHal.RX_PKT_FATE_FW_DROP_INVALID,
                    "firmware dropped (invalid frame)"),
            new FateMapping(
                    WifiLoggerHal.RX_PKT_FATE_FW_DROP_NOBUFS, "firmware dropped (no bufs)"),
            new FateMapping(
                    WifiLoggerHal.RX_PKT_FATE_FW_DROP_OTHER, "firmware dropped (other)"),
            new FateMapping(WifiLoggerHal.RX_PKT_FATE_DRV_QUEUED, "driver queued"),
            new FateMapping(
                    WifiLoggerHal.RX_PKT_FATE_DRV_DROP_FILTER, "driver dropped (filter)"),
            new FateMapping(WifiLoggerHal.RX_PKT_FATE_DRV_DROP_INVALID,
                    "driver dropped (invalid frame)"),
            new FateMapping(
                    WifiLoggerHal.RX_PKT_FATE_DRV_DROP_NOBUFS, "driver dropped (no bufs)"),
            new FateMapping(WifiLoggerHal.RX_PKT_FATE_DRV_DROP_OTHER, "driver dropped (other)"),
            new FateMapping((byte) 42, "42")
    };
    private static final WifiNl80211Manager.SignalPollResult SIGNAL_POLL_RESULT =
            new WifiNl80211Manager.SignalPollResult(-60, 12, 6, 5240);

    private static final Set<Integer> SCAN_FREQ_SET =
            new HashSet<Integer>() {{
                add(2410);
                add(2450);
                add(5050);
                add(5200);
            }};
    private static final String TEST_QUOTED_SSID_1 = "\"testSsid1\"";
    private static final String TEST_QUOTED_SSID_2 = "\"testSsid2\"";
    private static final int[] TEST_FREQUENCIES_1 = {};
    private static final int[] TEST_FREQUENCIES_2 = {2500, 5124};
    private static final List<String> SCAN_HIDDEN_NETWORK_SSID_SET =
            new ArrayList<String>() {{
                add(TEST_QUOTED_SSID_1);
                add(TEST_QUOTED_SSID_2);
            }};
    private static final List<byte[]> SCAN_HIDDEN_NETWORK_BYTE_SSID_SET =
            new ArrayList<byte[]>() {{
                add(NativeUtil.byteArrayFromArrayList(NativeUtil.decodeSsid(TEST_QUOTED_SSID_1)));
                add(NativeUtil.byteArrayFromArrayList(NativeUtil.decodeSsid(TEST_QUOTED_SSID_2)));
            }};

    private static final WifiNative.PnoSettings TEST_PNO_SETTINGS =
            new WifiNative.PnoSettings() {{
                isConnected = false;
                periodInMs = 6000;
                networkList = new WifiNative.PnoNetwork[2];
                networkList[0] = new WifiNative.PnoNetwork();
                networkList[1] = new WifiNative.PnoNetwork();
                networkList[0].ssid = TEST_QUOTED_SSID_1;
                networkList[1].ssid = TEST_QUOTED_SSID_2;
                networkList[0].frequencies = TEST_FREQUENCIES_1;
                networkList[1].frequencies = TEST_FREQUENCIES_2;
            }};
    private static final MacAddress TEST_MAC_ADDRESS = MacAddress.fromString("ee:33:a2:94:10:92");

    private static final String TEST_MAC_ADDRESS_STR = "f4:f5:e8:51:9e:09";
    private static final String TEST_BSSID_STR = "a8:bd:27:5b:33:72";
    private static final int TEST_MCS_RATE = 5;
    private static final int TEST_SEQUENCE_NUM = 0x66b0;

    private static final byte[] TEST_SSID =
            new byte[] {'G', 'o', 'o', 'g', 'l', 'e', 'G', 'u', 'e', 's', 't'};
    private static final byte[] TEST_BSSID =
            new byte[] {(byte) 0x12, (byte) 0xef, (byte) 0xa1,
                    (byte) 0x2c, (byte) 0x97, (byte) 0x8b};
    // This the IE buffer which is consistent with TEST_SSID.
    private static final byte[] TEST_INFO_ELEMENT_SSID =
            new byte[] {
                    // Element ID for SSID.
                    (byte) 0x00,
                    // Length of the SSID: 0x0b or 11.
                    (byte) 0x0b,
                    // This is string "GoogleGuest"
                    'G', 'o', 'o', 'g', 'l', 'e', 'G', 'u', 'e', 's', 't'};
    // RSN IE data indicating EAP key management.
    private static final byte[] TEST_INFO_ELEMENT_RSN =
            new byte[] {
                    // Element ID for RSN.
                    (byte) 0x30,
                    // Length of the element data.
                    (byte) 0x18,
                    (byte) 0x01, (byte) 0x00, (byte) 0x00, (byte) 0x0F, (byte) 0xAC, (byte) 0x02,
                    (byte) 0x02, (byte) 0x00, (byte) 0x00, (byte) 0x0F, (byte) 0xAC, (byte) 0x04,
                    (byte) 0x00, (byte) 0x0F, (byte) 0xAC, (byte) 0x02, (byte) 0x01, (byte) 0x00,
                    (byte) 0x00, (byte) 0x0F, (byte) 0xAC, (byte) 0x01, (byte) 0x00, (byte) 0x00 };

    private static final int TEST_FREQUENCY = 2456;
    private static final int TEST_SIGNAL_MBM = -4500;
    private static final long TEST_TSF = 34455441;
    private static final int TEST_CAPABILITY = 0b0000_0000_0010_0100;
    private static final boolean TEST_ASSOCIATED = true;
    private static final NativeScanResult MOCK_NATIVE_SCAN_RESULT = createMockNativeScanResult();
    private static NativeScanResult createMockNativeScanResult() {
        NativeScanResult result = new NativeScanResult();
        result.ssid = TEST_SSID;
        result.bssid = TEST_BSSID;
        result.infoElement = TEST_INFO_ELEMENT_SSID;
        result.frequency = TEST_FREQUENCY;
        result.signalMbm = TEST_SIGNAL_MBM;
        result.tsf = TEST_TSF;
        result.capability = TEST_CAPABILITY;
        result.associated = TEST_ASSOCIATED;
        result.radioChainInfos = new ArrayList<>();
        return result;
    }

    private static final RadioChainInfo MOCK_NATIVE_RADIO_CHAIN_INFO_1 = new RadioChainInfo(1, -89);
    private static final RadioChainInfo MOCK_NATIVE_RADIO_CHAIN_INFO_2 = new RadioChainInfo(0, -78);
    private static final WorkSource TEST_WORKSOURCE = new WorkSource();

    @Mock private WifiVendorHal mWifiVendorHal;
    @Mock private WifiNl80211Manager mWificondControl;
    @Mock private SupplicantStaIfaceHal mStaIfaceHal;
    @Mock private HostapdHal mHostapdHal;
    @Mock private WifiMonitor mWifiMonitor;
    @Mock private PropertyService mPropertyService;
    @Mock private WifiMetrics mWifiMetrics;
    @Mock private Handler mHandler;
    @Mock private SendMgmtFrameCallback mSendMgmtFrameCallback;
    @Mock private Random mRandom;
    @Mock private WifiInjector mWifiInjector;
    @Mock private NetdWrapper mNetdWrapper;

    ArgumentCaptor<WifiNl80211Manager.ScanEventCallback> mScanCallbackCaptor =
            ArgumentCaptor.forClass(WifiNl80211Manager.ScanEventCallback.class);

    private WifiNative mWifiNative;

    @Before
    public void setUp() throws Exception {
        MockitoAnnotations.initMocks(this);

        when(mWifiVendorHal.initialize(any())).thenReturn(true);
        when(mWifiVendorHal.isVendorHalSupported()).thenReturn(true);
        when(mWifiVendorHal.startVendorHal()).thenReturn(true);
        when(mWifiVendorHal.startVendorHalSta()).thenReturn(true);
        when(mWifiVendorHal.startVendorHalAp()).thenReturn(true);
        when(mWifiVendorHal.createStaIface(any(), any())).thenReturn(WIFI_IFACE_NAME);

        when(mWificondControl.setupInterfaceForClientMode(any(), any(), any(), any())).thenReturn(
                true);

        when(mStaIfaceHal.registerDeathHandler(any())).thenReturn(true);
        when(mStaIfaceHal.isInitializationComplete()).thenReturn(true);
        when(mStaIfaceHal.initialize()).thenReturn(true);
        when(mStaIfaceHal.startDaemon()).thenReturn(true);
        when(mStaIfaceHal.setupIface(any())).thenReturn(true);

        when(mWifiInjector.makeNetdWrapper()).thenReturn(mNetdWrapper);

        mWifiNative = new WifiNative(
                mWifiVendorHal, mStaIfaceHal, mHostapdHal, mWificondControl,
                mWifiMonitor, mPropertyService, mWifiMetrics,
                mHandler, mRandom, mWifiInjector);
        mWifiNative.initialize();
    }

    /**
     * Verifies that TxFateReport's constructor sets all of the TxFateReport fields.
     */
    @Test
    public void testTxFateReportCtorSetsFields() {
        WifiNative.TxFateReport fateReport = new WifiNative.TxFateReport(
                WifiLoggerHal.TX_PKT_FATE_SENT,  // non-zero value
                FATE_REPORT_DRIVER_TIMESTAMP_USEC,
                WifiLoggerHal.FRAME_TYPE_ETHERNET_II,  // non-zero value
                FATE_REPORT_FRAME_BYTES
        );
        assertEquals(WifiLoggerHal.TX_PKT_FATE_SENT, fateReport.mFate);
        assertEquals(FATE_REPORT_DRIVER_TIMESTAMP_USEC, fateReport.mDriverTimestampUSec);
        assertEquals(WifiLoggerHal.FRAME_TYPE_ETHERNET_II, fateReport.mFrameType);
        assertArrayEquals(FATE_REPORT_FRAME_BYTES, fateReport.mFrameBytes);
    }

    /**
     * Verifies that RxFateReport's constructor sets all of the RxFateReport fields.
     */
    @Test
    public void testRxFateReportCtorSetsFields() {
        WifiNative.RxFateReport fateReport = new WifiNative.RxFateReport(
                WifiLoggerHal.RX_PKT_FATE_FW_DROP_INVALID,  // non-zero value
                FATE_REPORT_DRIVER_TIMESTAMP_USEC,
                WifiLoggerHal.FRAME_TYPE_ETHERNET_II,  // non-zero value
                FATE_REPORT_FRAME_BYTES
        );
        assertEquals(WifiLoggerHal.RX_PKT_FATE_FW_DROP_INVALID, fateReport.mFate);
        assertEquals(FATE_REPORT_DRIVER_TIMESTAMP_USEC, fateReport.mDriverTimestampUSec);
        assertEquals(WifiLoggerHal.FRAME_TYPE_ETHERNET_II, fateReport.mFrameType);
        assertArrayEquals(FATE_REPORT_FRAME_BYTES, fateReport.mFrameBytes);
    }

    /**
     * Verifies the hashCode methods for HiddenNetwork and PnoNetwork classes
     */
    @Test
    public void testHashCode() {
        WifiNative.HiddenNetwork hiddenNet1 = new WifiNative.HiddenNetwork();
        hiddenNet1.ssid = new String("sametext");

        WifiNative.HiddenNetwork hiddenNet2 = new WifiNative.HiddenNetwork();
        hiddenNet2.ssid = new String("sametext");

        assertTrue(hiddenNet1.equals(hiddenNet2));
        assertEquals(hiddenNet1.hashCode(), hiddenNet2.hashCode());

        WifiNative.PnoNetwork pnoNet1 = new WifiNative.PnoNetwork();
        pnoNet1.ssid = new String("sametext");
        pnoNet1.flags = 2;
        pnoNet1.auth_bit_field = 4;
        pnoNet1.frequencies = TEST_FREQUENCIES_2;

        WifiNative.PnoNetwork pnoNet2 = new WifiNative.PnoNetwork();
        pnoNet2.ssid = new String("sametext");
        pnoNet2.flags = 2;
        pnoNet2.auth_bit_field = 4;
        pnoNet2.frequencies = TEST_FREQUENCIES_2;

        assertTrue(pnoNet1.equals(pnoNet2));
        assertEquals(pnoNet1.hashCode(), pnoNet2.hashCode());
    }

    // Support classes for test{Tx,Rx}FateReportToString.
    private static class FrameTypeMapping {
        byte mTypeNumber;
        String mExpectedTypeText;
        String mExpectedProtocolText;
        FrameTypeMapping(byte typeNumber, String expectedTypeText, String expectedProtocolText) {
            this.mTypeNumber = typeNumber;
            this.mExpectedTypeText = expectedTypeText;
            this.mExpectedProtocolText = expectedProtocolText;
        }
    }
    private static class FateMapping {
        byte mFateNumber;
        String mExpectedText;
        FateMapping(byte fateNumber, String expectedText) {
            this.mFateNumber = fateNumber;
            this.mExpectedText = expectedText;
        }
    }

    /**
     * Verifies that FateReport.getTableHeader() prints the right header.
     */
    @Test
    public void testFateReportTableHeader() {
        final String header = WifiNative.FateReport.getTableHeader();
        assertEquals(
                "\nTime usec        Walltime      Direction  Fate                              "
                + "Protocol      Type                     Result\n"
                + "---------        --------      ---------  ----                              "
                + "--------      ----                     ------\n", header);
    }

    /**
     * Verifies that TxFateReport.toTableRowString() includes the information we care about.
     */
    @Test
    public void testTxFateReportToTableRowString() {
        WifiNative.TxFateReport fateReport = TX_FATE_REPORT;
        assertTrue(
                fateReport.toTableRowString().replaceAll("\\s+", " ").trim().matches(
                    FATE_REPORT_DRIVER_TIMESTAMP_USEC + " "  // timestamp
                            + "\\d{2}:\\d{2}:\\d{2}\\.\\d{3} "  // walltime
                            + "TX "  // direction
                            + "sent "  // fate
                            + "Ethernet "  // type
                            + "N/A "  // protocol
                            + "N/A"  // result
                )
        );

        for (FrameTypeMapping frameTypeMapping : FRAME_TYPE_MAPPINGS) {
            fateReport = new WifiNative.TxFateReport(
                    WifiLoggerHal.TX_PKT_FATE_SENT,
                    FATE_REPORT_DRIVER_TIMESTAMP_USEC,
                    frameTypeMapping.mTypeNumber,
                    FATE_REPORT_FRAME_BYTES
            );
            assertTrue(
                    fateReport.toTableRowString().replaceAll("\\s+", " ").trim().matches(
                            FATE_REPORT_DRIVER_TIMESTAMP_USEC + " "  // timestamp
                                    + "\\d{2}:\\d{2}:\\d{2}\\.\\d{3} "  // walltime
                                    + "TX "  // direction
                                    + "sent "  // fate
                                    + frameTypeMapping.mExpectedProtocolText + " "  // type
                                    + "N/A "  // protocol
                                    + "N/A"  // result
                    )
            );
        }

        for (FateMapping fateMapping : TX_FATE_MAPPINGS) {
            fateReport = new WifiNative.TxFateReport(
                    fateMapping.mFateNumber,
                    FATE_REPORT_DRIVER_TIMESTAMP_USEC,
                    WifiLoggerHal.FRAME_TYPE_80211_MGMT,
                    FATE_REPORT_FRAME_BYTES
            );
            assertTrue(
                    fateReport.toTableRowString().replaceAll("\\s+", " ").trim().matches(
                            FATE_REPORT_DRIVER_TIMESTAMP_USEC + " "  // timestamp
                                    + "\\d{2}:\\d{2}:\\d{2}\\.\\d{3} "  // walltime
                                    + "TX "  // direction
                                    + Pattern.quote(fateMapping.mExpectedText) + " "  // fate
                                    + "802.11 Mgmt "  // type
                                    + "N/A "  // protocol
                                    + "N/A"  // result
                    )
            );
        }
    }

    /**
     * Verifies that TxFateReport.toVerboseStringWithPiiAllowed() includes the information we care
     * about.
     */
    @Test
    public void testTxFateReportToVerboseStringWithPiiAllowed() {
        WifiNative.TxFateReport fateReport = TX_FATE_REPORT;

        String verboseFateString = fateReport.toVerboseStringWithPiiAllowed();
        assertTrue(verboseFateString.contains("Frame direction: TX"));
        assertTrue(verboseFateString.contains("Frame timestamp: 12345"));
        assertTrue(verboseFateString.contains("Frame fate: sent"));
        assertTrue(verboseFateString.contains("Frame type: data"));
        assertTrue(verboseFateString.contains("Frame protocol: Ethernet"));
        assertTrue(verboseFateString.contains("Frame protocol type: N/A"));
        assertTrue(verboseFateString.contains("Frame length: 16"));
        assertTrue(verboseFateString.contains(
                "61 62 63 64 65 66 67 68 00 01 02 03 04 05 06 07")); // hex dump
        // TODO(quiche): uncomment this, once b/27975149 is fixed.
        // assertTrue(verboseFateString.contains("abcdefgh........"));  // hex dump

        for (FrameTypeMapping frameTypeMapping : FRAME_TYPE_MAPPINGS) {
            fateReport = new WifiNative.TxFateReport(
                    WifiLoggerHal.TX_PKT_FATE_SENT,
                    FATE_REPORT_DRIVER_TIMESTAMP_USEC,
                    frameTypeMapping.mTypeNumber,
                    FATE_REPORT_FRAME_BYTES
            );
            verboseFateString = fateReport.toVerboseStringWithPiiAllowed();
            assertTrue(verboseFateString.contains("Frame type: "
                    + frameTypeMapping.mExpectedTypeText));
        }

        for (FateMapping fateMapping : TX_FATE_MAPPINGS) {
            fateReport = new WifiNative.TxFateReport(
                    fateMapping.mFateNumber,
                    FATE_REPORT_DRIVER_TIMESTAMP_USEC,
                    WifiLoggerHal.FRAME_TYPE_80211_MGMT,
                    FATE_REPORT_FRAME_BYTES
            );
            verboseFateString = fateReport.toVerboseStringWithPiiAllowed();
            assertTrue(verboseFateString.contains("Frame fate: " + fateMapping.mExpectedText));
        }
    }

    /**
     * Verifies that RxFateReport.toTableRowString() includes the information we care about.
     */
    @Test
    public void testRxFateReportToTableRowString() {
        WifiNative.RxFateReport fateReport = RX_FATE_REPORT;
        assertTrue(
                fateReport.toTableRowString().replaceAll("\\s+", " ").trim().matches(
                        FATE_REPORT_DRIVER_TIMESTAMP_USEC + " "  // timestamp
                                + "\\d{2}:\\d{2}:\\d{2}\\.\\d{3} "  // walltime
                                + "RX "  // direction
                                + Pattern.quote("firmware dropped (invalid frame) ")  // fate
                                + "Ethernet "  // type
                                + "N/A "  // protocol
                                + "N/A"  // result
                )
        );

        // FrameTypeMappings omitted, as they're the same as for TX.

        for (FateMapping fateMapping : RX_FATE_MAPPINGS) {
            fateReport = new WifiNative.RxFateReport(
                    fateMapping.mFateNumber,
                    FATE_REPORT_DRIVER_TIMESTAMP_USEC,
                    WifiLoggerHal.FRAME_TYPE_80211_MGMT,
                    FATE_REPORT_FRAME_BYTES
            );
            assertTrue(
                    fateReport.toTableRowString().replaceAll("\\s+", " ").trim().matches(
                            FATE_REPORT_DRIVER_TIMESTAMP_USEC + " "  // timestamp
                                    + "\\d{2}:\\d{2}:\\d{2}\\.\\d{3} "  // walltime
                                    + "RX "  // direction
                                    + Pattern.quote(fateMapping.mExpectedText) + " " // fate
                                    + "802.11 Mgmt "  // type
                                    + "N/A " // protocol
                                    + "N/A"  // result
                    )
            );
        }
    }

    /**
     * Verifies that RxFateReport.toVerboseStringWithPiiAllowed() includes the information we care
     * about.
     */
    @Test
    public void testRxFateReportToVerboseStringWithPiiAllowed() {
        WifiNative.RxFateReport fateReport = RX_FATE_REPORT;

        String verboseFateString = fateReport.toVerboseStringWithPiiAllowed();
        assertTrue(verboseFateString.contains("Frame direction: RX"));
        assertTrue(verboseFateString.contains("Frame timestamp: 12345"));
        assertTrue(verboseFateString.contains("Frame fate: firmware dropped (invalid frame)"));
        assertTrue(verboseFateString.contains("Frame type: data"));
        assertTrue(verboseFateString.contains("Frame protocol: Ethernet"));
        assertTrue(verboseFateString.contains("Frame protocol type: N/A"));
        assertTrue(verboseFateString.contains("Frame length: 16"));
        assertTrue(verboseFateString.contains(
                "61 62 63 64 65 66 67 68 00 01 02 03 04 05 06 07")); // hex dump
        // TODO(quiche): uncomment this, once b/27975149 is fixed.
        // assertTrue(verboseFateString.contains("abcdefgh........"));  // hex dump

        // FrameTypeMappings omitted, as they're the same as for TX.

        for (FateMapping fateMapping : RX_FATE_MAPPINGS) {
            fateReport = new WifiNative.RxFateReport(
                    fateMapping.mFateNumber,
                    FATE_REPORT_DRIVER_TIMESTAMP_USEC,
                    WifiLoggerHal.FRAME_TYPE_80211_MGMT,
                    FATE_REPORT_FRAME_BYTES
            );
            verboseFateString = fateReport.toVerboseStringWithPiiAllowed();
            assertTrue(verboseFateString.contains("Frame fate: " + fateMapping.mExpectedText));
        }
    }

    /**
     * Verifies that startPktFateMonitoring returns false when HAL is not started.
     */
    @Test
    public void testStartPktFateMonitoringReturnsFalseWhenHalIsNotStarted() {
        assertFalse(mWifiNative.isHalStarted());
        assertFalse(mWifiNative.startPktFateMonitoring(WIFI_IFACE_NAME));
    }

    /**
     * Verifies that getTxPktFates returns error when HAL is not started.
     */
    @Test
    public void testGetTxPktFatesReturnsErrorWhenHalIsNotStarted() {
        WifiNative.TxFateReport[] fateReports = null;
        assertFalse(mWifiNative.isHalStarted());
        assertFalse(mWifiNative.getTxPktFates(WIFI_IFACE_NAME, fateReports));
    }

    /**
     * Verifies that getRxPktFates returns error when HAL is not started.
     */
    @Test
    public void testGetRxPktFatesReturnsErrorWhenHalIsNotStarted() {
        WifiNative.RxFateReport[] fateReports = null;
        assertFalse(mWifiNative.isHalStarted());
        assertFalse(mWifiNative.getRxPktFates(WIFI_IFACE_NAME, fateReports));
    }

    // TODO(quiche): Add tests for the success cases (when HAL has been started). Specifically:
    // - testStartPktFateMonitoringCallsHalIfHalIsStarted()
    // - testGetTxPktFatesCallsHalIfHalIsStarted()
    // - testGetRxPktFatesCallsHalIfHalIsStarted()
    //
    // Adding these tests is difficult to do at the moment, because we can't mock out the HAL
    // itself. Also, we can't mock out the native methods, because those methods are private.
    // b/28005116.

    /** Verifies that getDriverStateDumpNative returns null when HAL is not started. */
    @Test
    public void testGetDriverStateDumpReturnsNullWhenHalIsNotStarted() {
        assertEquals(null, mWifiNative.getDriverStateDump());
    }

    // TODO(b/28005116): Add test for the success case of getDriverStateDump().

    /**
     * Verifies client mode + scan success.
     */
    @Test
    public void testClientModeScanSuccess() {
        mWifiNative.setupInterfaceForClientInConnectivityMode(null, TEST_WORKSOURCE);
        verify(mWificondControl).setupInterfaceForClientMode(eq(WIFI_IFACE_NAME), any(),
                mScanCallbackCaptor.capture(), any());

        mScanCallbackCaptor.getValue().onScanResultReady();
        verify(mWifiMonitor).broadcastScanResultEvent(WIFI_IFACE_NAME);
    }

    /**
     * Verifies client mode + scan failure.
     */
    @Test
    public void testClientModeScanFailure() {
        mWifiNative.setupInterfaceForClientInConnectivityMode(null, TEST_WORKSOURCE);
        verify(mWificondControl).setupInterfaceForClientMode(eq(WIFI_IFACE_NAME), any(),
                mScanCallbackCaptor.capture(), any());

        mScanCallbackCaptor.getValue().onScanFailed();
        verify(mWifiMonitor).broadcastScanFailedEvent(WIFI_IFACE_NAME);
    }

    /**
     * Verifies client mode + PNO scan success.
     */
    @Test
    public void testClientModePnoScanSuccess() {
        mWifiNative.setupInterfaceForClientInConnectivityMode(null, TEST_WORKSOURCE);
        verify(mWificondControl).setupInterfaceForClientMode(eq(WIFI_IFACE_NAME), any(),
                any(), mScanCallbackCaptor.capture());

        mScanCallbackCaptor.getValue().onScanResultReady();
        verify(mWifiMonitor).broadcastPnoScanResultEvent(WIFI_IFACE_NAME);
        verify(mWifiMetrics).incrementPnoFoundNetworkEventCount();
    }

    /**
     * Verifies client mode + PNO scan failure.
     */
    @Test
    public void testClientModePnoScanFailure() {
        mWifiNative.setupInterfaceForClientInConnectivityMode(null, TEST_WORKSOURCE);
        verify(mWificondControl).setupInterfaceForClientMode(eq(WIFI_IFACE_NAME), any(),
                any(), mScanCallbackCaptor.capture());

        mScanCallbackCaptor.getValue().onScanFailed();
        verify(mWifiMetrics).incrementPnoScanFailedCount();
    }

    /**
     * Verifies scan mode + scan success.
     */
    @Test
    public void testScanModeScanSuccess() {
        mWifiNative.setupInterfaceForClientInScanMode(null, TEST_WORKSOURCE);
        verify(mWificondControl).setupInterfaceForClientMode(eq(WIFI_IFACE_NAME), any(),
                mScanCallbackCaptor.capture(), any());

        mScanCallbackCaptor.getValue().onScanResultReady();
        verify(mWifiMonitor).broadcastScanResultEvent(WIFI_IFACE_NAME);
    }

    /**
     * Verifies scan mode + scan failure.
     */
    @Test
    public void testScanModeScanFailure() {
        mWifiNative.setupInterfaceForClientInScanMode(null, TEST_WORKSOURCE);
        verify(mWificondControl).setupInterfaceForClientMode(eq(WIFI_IFACE_NAME), any(),
                mScanCallbackCaptor.capture(), any());

        mScanCallbackCaptor.getValue().onScanFailed();
        verify(mWifiMonitor).broadcastScanFailedEvent(WIFI_IFACE_NAME);
    }

    /**
     * Verifies scan mode + PNO scan success.
     */
    @Test
    public void testScanModePnoScanSuccess() {
        mWifiNative.setupInterfaceForClientInScanMode(null, TEST_WORKSOURCE);
        verify(mWificondControl).setupInterfaceForClientMode(eq(WIFI_IFACE_NAME), any(),
                any(), mScanCallbackCaptor.capture());

        mScanCallbackCaptor.getValue().onScanResultReady();
        verify(mWifiMonitor).broadcastPnoScanResultEvent(WIFI_IFACE_NAME);
        verify(mWifiMetrics).incrementPnoFoundNetworkEventCount();
    }

    /**
     * Verifies scan mode + PNO scan failure.
     */
    @Test
    public void testScanModePnoScanFailure() {
        mWifiNative.setupInterfaceForClientInScanMode(null, TEST_WORKSOURCE);
        verify(mWificondControl).setupInterfaceForClientMode(eq(WIFI_IFACE_NAME), any(),
                any(), mScanCallbackCaptor.capture());

        mScanCallbackCaptor.getValue().onScanFailed();
        verify(mWifiMetrics).incrementPnoScanFailedCount();
    }


    /**
     * Verifies that signalPoll() calls underlying WificondControl.
     */
    @Test
    public void testSignalPoll() throws Exception {
        when(mWificondControl.signalPoll(WIFI_IFACE_NAME))
                .thenReturn(SIGNAL_POLL_RESULT);

        WifiNl80211Manager.SignalPollResult pollResult = mWifiNative.signalPoll(WIFI_IFACE_NAME);
        assertEquals(SIGNAL_POLL_RESULT.currentRssiDbm, pollResult.currentRssiDbm);
        assertEquals(SIGNAL_POLL_RESULT.txBitrateMbps, pollResult.txBitrateMbps);
        assertEquals(SIGNAL_POLL_RESULT.associationFrequencyMHz,
                pollResult.associationFrequencyMHz);
        assertEquals(SIGNAL_POLL_RESULT.rxBitrateMbps, pollResult.rxBitrateMbps);

        verify(mWificondControl).signalPoll(WIFI_IFACE_NAME);
    }

    /**
     * Verifies that scan() calls underlying WificondControl.
     */
    @Test
    public void testScan() throws Exception {
        mWifiNative.scan(WIFI_IFACE_NAME, WifiScanner.SCAN_TYPE_HIGH_ACCURACY, SCAN_FREQ_SET,
                SCAN_HIDDEN_NETWORK_SSID_SET);
        ArgumentCaptor<List<byte[]>> ssidSetCaptor = ArgumentCaptor.forClass(List.class);
        verify(mWificondControl).startScan(
                eq(WIFI_IFACE_NAME), eq(WifiScanner.SCAN_TYPE_HIGH_ACCURACY),
                eq(SCAN_FREQ_SET), ssidSetCaptor.capture());
        List<byte[]> ssidSet = ssidSetCaptor.getValue();
        assertArrayEquals(ssidSet.toArray(), SCAN_HIDDEN_NETWORK_BYTE_SSID_SET.toArray());
    }

    /**
     * Verifies that startPnoscan() calls underlying WificondControl.
     */
    @Test
    public void testStartPnoScanOnRequestProcessed() throws Exception {
        mWifiNative.startPnoScan(WIFI_IFACE_NAME, TEST_PNO_SETTINGS);

        ArgumentCaptor<WifiNl80211Manager.PnoScanRequestCallback> captor =
                ArgumentCaptor.forClass(WifiNl80211Manager.PnoScanRequestCallback.class);
        verify(mWificondControl).startPnoScan(eq(WIFI_IFACE_NAME),
                eq(TEST_PNO_SETTINGS.toNativePnoSettings()), any(), captor.capture());
        captor.getValue().onPnoRequestSucceeded();
        verify(mWifiMetrics).incrementPnoScanStartAttemptCount();
    }

    /**
     * Verifies that startPnoscan() calls underlying WificondControl.
     */
    @Test
    public void testStartPnoScanOnRequestFailed() throws Exception {
        mWifiNative.startPnoScan(WIFI_IFACE_NAME, TEST_PNO_SETTINGS);

        ArgumentCaptor<WifiNl80211Manager.PnoScanRequestCallback> captor =
                ArgumentCaptor.forClass(WifiNl80211Manager.PnoScanRequestCallback.class);
        verify(mWificondControl).startPnoScan(eq(WIFI_IFACE_NAME),
                eq(TEST_PNO_SETTINGS.toNativePnoSettings()), any(), captor.capture());
        captor.getValue().onPnoRequestFailed();
        verify(mWifiMetrics).incrementPnoScanStartAttemptCount();
        verify(mWifiMetrics).incrementPnoScanFailedCount();
    }

    /**
     * Verifies that stopPnoscan() calls underlying WificondControl.
     */
    @Test
    public void testStopPnoScan() throws Exception {
        mWifiNative.stopPnoScan(WIFI_IFACE_NAME);
        verify(mWificondControl).stopPnoScan(WIFI_IFACE_NAME);
    }

    /**
     * Verifies that getScanResults() can parse NativeScanResult from wificond correctly,
     */
    @Test
    public void testGetScanResults() {
        // Mock the returned array of NativeScanResult.
        List<NativeScanResult> mockScanResults = Arrays.asList(MOCK_NATIVE_SCAN_RESULT);
        when(mWificondControl.getScanResults(anyString(), anyInt())).thenReturn(mockScanResults);

        ArrayList<ScanDetail> returnedScanResults = mWifiNative.getScanResults(WIFI_IFACE_NAME);
        assertEquals(mockScanResults.size(), returnedScanResults.size());
        // Since NativeScanResult is organized differently from ScanResult, this only checks
        // a few fields.
        for (int i = 0; i < mockScanResults.size(); i++) {
            assertArrayEquals(mockScanResults.get(i).getSsid(),
                    returnedScanResults.get(i).getScanResult().SSID.getBytes());
            assertEquals(mockScanResults.get(i).getFrequencyMhz(),
                    returnedScanResults.get(i).getScanResult().frequency);
            assertEquals(mockScanResults.get(i).getTsf(),
                    returnedScanResults.get(i).getScanResult().timestamp);
        }
    }

    /**
     * Verifies that getScanResults() can parse NativeScanResult from wificond correctly,
     * when there is radio chain info.
     */
    @Test
    public void testGetScanResultsWithRadioChainInfo() throws Exception {
        // Mock the returned array of NativeScanResult.
        NativeScanResult nativeScanResult = createMockNativeScanResult();
        // Add radio chain info
        List<RadioChainInfo> nativeRadioChainInfos = Arrays.asList(
                MOCK_NATIVE_RADIO_CHAIN_INFO_1, MOCK_NATIVE_RADIO_CHAIN_INFO_2);
        nativeScanResult.radioChainInfos = nativeRadioChainInfos;
        List<NativeScanResult> mockScanResults = Arrays.asList(nativeScanResult);

        when(mWificondControl.getScanResults(anyString(), anyInt())).thenReturn(mockScanResults);

        ArrayList<ScanDetail> returnedScanResults = mWifiNative.getScanResults(WIFI_IFACE_NAME);
        assertEquals(mockScanResults.size(), returnedScanResults.size());
        // Since NativeScanResult is organized differently from ScanResult, this only checks
        // a few fields.
        for (int i = 0; i < mockScanResults.size(); i++) {
            assertArrayEquals(mockScanResults.get(i).getSsid(),
                    returnedScanResults.get(i).getScanResult().SSID.getBytes());
            assertEquals(mockScanResults.get(i).getFrequencyMhz(),
                    returnedScanResults.get(i).getScanResult().frequency);
            assertEquals(mockScanResults.get(i).getTsf(),
                    returnedScanResults.get(i).getScanResult().timestamp);
            ScanResult.RadioChainInfo[] scanRcis = returnedScanResults.get(
                    i).getScanResult().radioChainInfos;
            assertEquals(nativeRadioChainInfos.size(), scanRcis.length);
            for (int j = 0; j < scanRcis.length; ++j) {
                assertEquals(nativeRadioChainInfos.get(j).getChainId(), scanRcis[j].id);
                assertEquals(nativeRadioChainInfos.get(j).getLevelDbm(), scanRcis[j].level);
            }
        }
    }

    /**
     * Verifies that connectToNetwork() calls underlying WificondControl and SupplicantStaIfaceHal.
     */
    @Test
    public void testConnectToNetwork() throws Exception {
        WifiConfiguration config = mock(WifiConfiguration.class);
        mWifiNative.connectToNetwork(WIFI_IFACE_NAME, config);
        // connectToNetwork() should abort ongoing scan before connection.
        verify(mWificondControl).abortScan(WIFI_IFACE_NAME);
        verify(mStaIfaceHal).connectToNetwork(WIFI_IFACE_NAME, config);
    }

    /**
     * Verifies that roamToNetwork() calls underlying WificondControl and SupplicantStaIfaceHal.
     */
    @Test
    public void testRoamToNetwork() throws Exception {
        WifiConfiguration config = mock(WifiConfiguration.class);
        mWifiNative.roamToNetwork(WIFI_IFACE_NAME, config);
        // roamToNetwork() should abort ongoing scan before connection.
        verify(mWificondControl).abortScan(WIFI_IFACE_NAME);
        verify(mStaIfaceHal).roamToNetwork(WIFI_IFACE_NAME, config);
    }

    /**
     * Verifies that setMacAddress() calls underlying WifiVendorHal.
     */
    @Test
    public void testStaSetMacAddress() throws Exception {
        mWifiNative.setStaMacAddress(WIFI_IFACE_NAME, TEST_MAC_ADDRESS);
        verify(mStaIfaceHal).disconnect(WIFI_IFACE_NAME);
        verify(mWifiVendorHal).setStaMacAddress(WIFI_IFACE_NAME, TEST_MAC_ADDRESS);
    }

    /**
     * Verifies that setMacAddress() calls underlying WifiVendorHal.
     */
    @Test
    public void testApSetMacAddress() throws Exception {
        mWifiNative.setApMacAddress(WIFI_IFACE_NAME, TEST_MAC_ADDRESS);
        verify(mWifiVendorHal).setApMacAddress(WIFI_IFACE_NAME, TEST_MAC_ADDRESS);
    }

    /**
<<<<<<< HEAD
=======
     * Verifies that isSetMacAddressSupported() calls underlying WifiVendorHal.
     */
    @Test
    public void testIsStaSetMacAddressSupported() throws Exception {
        mWifiNative.isStaSetMacAddressSupported(WIFI_IFACE_NAME);
        verify(mWifiVendorHal).isStaSetMacAddressSupported(WIFI_IFACE_NAME);
    }

    /**
     * Verifies that isSetMacAddressSupported() calls underlying WifiVendorHal.
     */
    @Test
    public void testIsApSetMacAddressSupported() throws Exception {
        mWifiNative.isApSetMacAddressSupported(WIFI_IFACE_NAME);
        verify(mWifiVendorHal).isApSetMacAddressSupported(WIFI_IFACE_NAME);
    }

    /**
>>>>>>> 4419e593
     * Test that setPowerSave() with true, results in calling into SupplicantStaIfaceHal
     */
    @Test
    public void testSetPowerSaveTrue() throws Exception {
        mWifiNative.setPowerSave(WIFI_IFACE_NAME, true);
        verify(mStaIfaceHal).setPowerSave(WIFI_IFACE_NAME, true);
    }

    /**
     * Test that setPowerSave() with false, results in calling into SupplicantStaIfaceHal
     */
    @Test
    public void testSetPowerSaveFalse() throws Exception {
        mWifiNative.setPowerSave(WIFI_IFACE_NAME, false);
        verify(mStaIfaceHal).setPowerSave(WIFI_IFACE_NAME, false);
    }

    /**
     * Test that setLowLatencyMode() with true, results in calling into WifiVendorHal
     */
    @Test
    public void testLowLatencyModeTrue() throws Exception {
        when(mWifiVendorHal.setLowLatencyMode(anyBoolean())).thenReturn(true);
        assertTrue(mWifiNative.setLowLatencyMode(true));
        verify(mWifiVendorHal).setLowLatencyMode(true);
    }

    /**
     * Test that setLowLatencyMode() with false, results in calling into WifiVendorHal
     */
    @Test
    public void testLowLatencyModeFalse() throws Exception {
        when(mWifiVendorHal.setLowLatencyMode(anyBoolean())).thenReturn(true);
        assertTrue(mWifiNative.setLowLatencyMode(false));
        verify(mWifiVendorHal).setLowLatencyMode(false);
    }

    /**
     * Test that setLowLatencyMode() returns with failure when WifiVendorHal fails.
     */
    @Test
    public void testSetLowLatencyModeFail() throws Exception {
        final boolean lowLatencyMode = true;
        when(mWifiVendorHal.setLowLatencyMode(anyBoolean())).thenReturn(false);
        assertFalse(mWifiNative.setLowLatencyMode(lowLatencyMode));
        verify(mWifiVendorHal).setLowLatencyMode(lowLatencyMode);
    }

    @Test
    public void testStaGetFactoryMacAddress() throws Exception {
        when(mWifiVendorHal.getStaFactoryMacAddress(any()))
                .thenReturn(MacAddress.BROADCAST_ADDRESS);
        assertNotNull(mWifiNative.getStaFactoryMacAddress(WIFI_IFACE_NAME));
        verify(mWifiVendorHal).getStaFactoryMacAddress(any());
    }


    @Test
    public void testGetApFactoryMacAddress() throws Exception {
        when(mWifiVendorHal.getApFactoryMacAddress(any())).thenReturn(MacAddress.BROADCAST_ADDRESS);
        assertNotNull(mWifiNative.getApFactoryMacAddress(WIFI_IFACE_NAME));
        verify(mWifiVendorHal).getApFactoryMacAddress(any());
    }

    /**
     * Test that flushRingBufferData(), results in calling into WifiVendorHal
     */
    @Test
    public void testFlushRingBufferDataTrue() throws Exception {
        when(mWifiVendorHal.flushRingBufferData()).thenReturn(true);
        assertTrue(mWifiNative.flushRingBufferData());
        verify(mWifiVendorHal).flushRingBufferData();
    }

    /**
     * Tests that WifiNative#sendMgmtFrame() calls WificondControl#sendMgmtFrame()
     */
    @Test
    public void testSendMgmtFrame() {
        mWifiNative.sendMgmtFrame(WIFI_IFACE_NAME, FATE_REPORT_FRAME_BYTES,
                mSendMgmtFrameCallback, TEST_MCS_RATE);

        verify(mWificondControl).sendMgmtFrame(eq(WIFI_IFACE_NAME),
                AdditionalMatchers.aryEq(FATE_REPORT_FRAME_BYTES), eq(TEST_MCS_RATE),
                any(), eq(mSendMgmtFrameCallback));
    }

    /**
     * Tests that probeLink() generates the correct frame and calls WificondControl#sendMgmtFrame().
     */
    @Test
    public void testProbeLinkSuccess() {
        byte[] expectedFrame = {
                0x40, 0x00, 0x3c, 0x00, (byte) 0xa8, (byte) 0xbd, 0x27, 0x5b,
                0x33, 0x72, (byte) 0xf4, (byte) 0xf5, (byte) 0xe8, 0x51, (byte) 0x9e, 0x09,
                (byte) 0xa8, (byte) 0xbd, 0x27, 0x5b, 0x33, 0x72, (byte) 0xb0, 0x66,
                0x00, 0x00
        };

        when(mStaIfaceHal.getMacAddress(WIFI_IFACE_NAME)).thenReturn(TEST_MAC_ADDRESS_STR);

        when(mRandom.nextInt()).thenReturn(TEST_SEQUENCE_NUM);

        mWifiNative.probeLink(WIFI_IFACE_NAME, MacAddress.fromString(TEST_BSSID_STR),
                mSendMgmtFrameCallback, TEST_MCS_RATE);

        verify(mSendMgmtFrameCallback, never()).onFailure(anyInt());
        verify(mWificondControl).sendMgmtFrame(eq(WIFI_IFACE_NAME),
                AdditionalMatchers.aryEq(expectedFrame), eq(TEST_MCS_RATE),
                any(), eq(mSendMgmtFrameCallback));
    }

    /**
     * Tests that probeLink() triggers the failure callback when it cannot get the sender MAC
     * address.
     */
    @Test
    public void testProbeLinkFailureCannotGetSenderMac() {
        when(mStaIfaceHal.getMacAddress(WIFI_IFACE_NAME)).thenReturn(null);

        mWifiNative.probeLink(WIFI_IFACE_NAME, MacAddress.fromString(TEST_BSSID_STR),
                mSendMgmtFrameCallback, TEST_MCS_RATE);

        verify(mSendMgmtFrameCallback).onFailure(
                WifiNl80211Manager.SEND_MGMT_FRAME_ERROR_UNKNOWN);
        verify(mWificondControl, never()).sendMgmtFrame(any(), any(), anyInt(), any(), any());
    }

    /**
     * Tests that probeLink() triggers the failure callback when it cannot get the BSSID.
     */
    @Test
    public void testProbeLinkFailureCannotGetBssid() {
        when(mStaIfaceHal.getMacAddress(WIFI_IFACE_NAME)).thenReturn(TEST_MAC_ADDRESS_STR);

        mWifiNative.probeLink(WIFI_IFACE_NAME, null, mSendMgmtFrameCallback, TEST_MCS_RATE);

        verify(mSendMgmtFrameCallback).onFailure(
                WifiNl80211Manager.SEND_MGMT_FRAME_ERROR_UNKNOWN);
        verify(mWificondControl, never()).sendMgmtFrame(any(), any(), anyInt(), any(), any());
    }

    /**
     * Tests that WifiNative#addHlpReq() calls
     * SupplicantStaIfaceHal#addHlpReq()
     */
    @Test
    public void testaddHlpReq() {
        byte[] hlpPacket = {
                0x40, 0x00, 0x3c, 0x00, (byte) 0xa8, (byte) 0xbd, 0x27, 0x5b,
                0x33, 0x72, (byte) 0xf4, (byte) 0xf5, (byte) 0xe8, 0x51, (byte) 0x9e, 0x09,
                (byte) 0xa8, (byte) 0xbd, 0x27, 0x5b, 0x33, 0x72, (byte) 0xb0, 0x66,
                0x00, 0x00
        };
        mWifiNative.addHlpReq(WIFI_IFACE_NAME, TEST_MAC_ADDRESS, hlpPacket);

        verify(mStaIfaceHal).addHlpReq(eq(WIFI_IFACE_NAME),
                eq(TEST_MAC_ADDRESS.toByteArray()), eq(hlpPacket));
    }

    /**
     * Tests that WifiNative#flushAllHlp() calls
     * SupplicantStaIfaceHal#flushAllHlp()
     */
    @Test
    public void testflushAllHlp() {
        mWifiNative.flushAllHlp(WIFI_IFACE_NAME);

        verify(mStaIfaceHal).flushAllHlp(eq(WIFI_IFACE_NAME));
    }

    @Test
    public void testIsItPossibleToCreateIface() {
        when(mWifiVendorHal.isItPossibleToCreateApIface(any())).thenReturn(true);
        assertTrue(mWifiNative.isItPossibleToCreateApIface(new WorkSource()));

        when(mWifiVendorHal.isItPossibleToCreateStaIface(any())).thenReturn(true);
        assertTrue(mWifiNative.isItPossibleToCreateStaIface(new WorkSource()));
    }
}<|MERGE_RESOLUTION|>--- conflicted
+++ resolved
@@ -877,8 +877,6 @@
     }
 
     /**
-<<<<<<< HEAD
-=======
      * Verifies that isSetMacAddressSupported() calls underlying WifiVendorHal.
      */
     @Test
@@ -897,7 +895,6 @@
     }
 
     /**
->>>>>>> 4419e593
      * Test that setPowerSave() with true, results in calling into SupplicantStaIfaceHal
      */
     @Test
