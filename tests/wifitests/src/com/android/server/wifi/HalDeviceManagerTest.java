/*
 * Copyright (C) 2017 The Android Open Source Project
 *
 * Licensed under the Apache License, Version 2.0 (the "License");
 * you may not use this file except in compliance with the License.
 * You may obtain a copy of the License at
 *
 *      http://www.apache.org/licenses/LICENSE-2.0
 *
 * Unless required by applicable law or agreed to in writing, software
 * distributed under the License is distributed on an "AS IS" BASIS,
 * WITHOUT WARRANTIES OR CONDITIONS OF ANY KIND, either express or implied.
 * See the License for the specific language governing permissions and
 * limitations under the License.
 */

package com.android.server.wifi;

import static com.android.server.wifi.HalDeviceManager.HDM_CREATE_IFACE_AP;
import static com.android.server.wifi.HalDeviceManager.HDM_CREATE_IFACE_NAN;
import static com.android.server.wifi.HalDeviceManager.HDM_CREATE_IFACE_P2P;
import static com.android.server.wifi.HalDeviceManager.HDM_CREATE_IFACE_STA;
import static com.android.server.wifi.HalDeviceManager.START_HAL_RETRY_TIMES;

import static junit.framework.Assert.assertEquals;

import static org.hamcrest.Matchers.is;
import static org.hamcrest.core.IsEqual.equalTo;
import static org.junit.Assert.assertFalse;
import static org.junit.Assert.assertThat;
import static org.junit.Assert.assertTrue;
import static org.mockito.Matchers.any;
import static org.mockito.Matchers.anyInt;
import static org.mockito.Matchers.anyLong;
import static org.mockito.Matchers.anyString;
import static org.mockito.Matchers.eq;
import static org.mockito.Mockito.doAnswer;
import static org.mockito.Mockito.inOrder;
import static org.mockito.Mockito.mock;
import static org.mockito.Mockito.times;
import static org.mockito.Mockito.verify;
import static org.mockito.Mockito.verifyNoMoreInteractions;
import static org.mockito.Mockito.when;

import android.app.test.MockAnswerUtil;
import android.hardware.wifi.V1_0.IWifi;
import android.hardware.wifi.V1_0.IWifiApIface;
import android.hardware.wifi.V1_0.IWifiChip;
import android.hardware.wifi.V1_0.IWifiChipEventCallback;
import android.hardware.wifi.V1_0.IWifiEventCallback;
import android.hardware.wifi.V1_0.IWifiIface;
import android.hardware.wifi.V1_0.IWifiNanIface;
import android.hardware.wifi.V1_0.IWifiP2pIface;
import android.hardware.wifi.V1_0.IWifiRttController;
import android.hardware.wifi.V1_0.IWifiStaIface;
import android.hardware.wifi.V1_0.IfaceType;
import android.hardware.wifi.V1_0.WifiStatus;
import android.hardware.wifi.V1_0.WifiStatusCode;
import android.hidl.manager.V1_0.IServiceNotification;
import android.hidl.manager.V1_2.IServiceManager;
import android.os.Handler;
import android.os.IHwBinder;
import android.os.RemoteException;
import android.os.WorkSource;
import android.os.test.TestLooper;
import android.util.Log;
import android.util.SparseArray;

import androidx.test.filters.SmallTest;

import com.android.server.wifi.HalDeviceManager.InterfaceDestroyedListener;
import com.android.server.wifi.util.WorkSourceHelper;

import org.hamcrest.core.IsNull;
import org.junit.After;
import org.junit.Before;
import org.junit.Rule;
import org.junit.Test;
import org.junit.rules.ErrorCollector;
import org.mockito.ArgumentCaptor;
import org.mockito.InOrder;
import org.mockito.Mock;
import org.mockito.MockitoAnnotations;

import java.io.PrintWriter;
import java.io.StringWriter;
import java.util.ArrayList;
import java.util.Arrays;
import java.util.HashMap;
import java.util.HashSet;
import java.util.Map;
import java.util.Set;

/**
 * Unit test harness for HalDeviceManagerTest.
 */
@SmallTest
public class HalDeviceManagerTest extends WifiBaseTest {
    private static final WorkSource TEST_WORKSOURCE_0 = new WorkSource(450, "com.test.0");
    private static final WorkSource TEST_WORKSOURCE_1 = new WorkSource(451, "com.test.1");
    private static final WorkSource TEST_WORKSOURCE_2 = new WorkSource(452, "com.test.2");

    private HalDeviceManager mDut;
    @Mock IServiceManager mServiceManagerMock;
    @Mock IWifi mWifiMock;
    @Mock IWifiRttController mRttControllerMock;
    @Mock HalDeviceManager.ManagerStatusListener mManagerStatusListenerMock;
    @Mock private Clock mClock;
    @Mock private WifiInjector mWifiInjector;
    @Mock private WorkSourceHelper mWorkSourceHelper0;
    @Mock private WorkSourceHelper mWorkSourceHelper1;
    @Mock private WorkSourceHelper mWorkSourceHelper2;
    private android.hardware.wifi.V1_5.IWifiChip mWifiChipV15 = null;
    private TestLooper mTestLooper;
    private Handler mHandler;
    private ArgumentCaptor<IHwBinder.DeathRecipient> mDeathRecipientCaptor =
            ArgumentCaptor.forClass(IHwBinder.DeathRecipient.class);
    private ArgumentCaptor<IServiceNotification.Stub> mServiceNotificationCaptor =
            ArgumentCaptor.forClass(IServiceNotification.Stub.class);
    private ArgumentCaptor<IWifiEventCallback> mWifiEventCallbackCaptor = ArgumentCaptor.forClass(
            IWifiEventCallback.class);
    private InOrder mInOrder;
    @Rule public ErrorCollector collector = new ErrorCollector();
    private WifiStatus mStatusOk;
    private WifiStatus mStatusFail;

    private class HalDeviceManagerSpy extends HalDeviceManager {
        HalDeviceManagerSpy() {
            super(mClock, mWifiInjector, mHandler);
        }

        @Override
        protected IWifi getWifiServiceMockable() {
            return mWifiMock;
        }

        @Override
        protected IServiceManager getServiceManagerMockable() {
            return mServiceManagerMock;
        }

        @Override
        protected android.hardware.wifi.V1_5.IWifiChip getWifiChipForV1_5Mockable(IWifiChip chip) {
            return mWifiChipV15;
        }
    }

    @Before
    public void before() throws Exception {
        MockitoAnnotations.initMocks(this);

        mTestLooper = new TestLooper();
        mHandler = new Handler(mTestLooper.getLooper());

        // initialize placeholder status objects
        mStatusOk = getStatus(WifiStatusCode.SUCCESS);
        mStatusFail = getStatus(WifiStatusCode.ERROR_UNKNOWN);

        when(mWifiInjector.makeWsHelper(TEST_WORKSOURCE_0)).thenReturn(mWorkSourceHelper0);
        when(mWifiInjector.makeWsHelper(TEST_WORKSOURCE_1)).thenReturn(mWorkSourceHelper1);
        when(mWifiInjector.makeWsHelper(TEST_WORKSOURCE_2)).thenReturn(mWorkSourceHelper2);
        when(mWorkSourceHelper0.hasAnyPrivilegedAppRequest()).thenReturn(true);
        when(mWorkSourceHelper1.hasAnyPrivilegedAppRequest()).thenReturn(true);
        when(mWorkSourceHelper2.hasAnyPrivilegedAppRequest()).thenReturn(true);

        when(mServiceManagerMock.linkToDeath(any(IHwBinder.DeathRecipient.class),
                anyLong())).thenReturn(true);
        when(mServiceManagerMock.registerForNotifications(anyString(), anyString(),
                any(IServiceNotification.Stub.class))).thenReturn(true);
        when(mServiceManagerMock.listManifestByInterface(eq(IWifi.kInterfaceName)))
                .thenReturn(new ArrayList(Arrays.asList("default")));
        when(mWifiMock.linkToDeath(any(IHwBinder.DeathRecipient.class), anyLong())).thenReturn(
                true);
        when(mWifiMock.registerEventCallback(any(IWifiEventCallback.class))).thenReturn(mStatusOk);
        when(mWifiMock.start()).thenReturn(mStatusOk);
        when(mWifiMock.stop()).thenReturn(mStatusOk);
        when(mWifiMock.isStarted()).thenReturn(true);

        mDut = new HalDeviceManagerSpy();
    }

    /**
     * Print out the dump of the device manager after each test. Not used in test validation
     * (internal state) - but can help in debugging failed tests.
     */
    @After
    public void after() throws Exception {
        dumpDut("after: ");
    }

    //////////////////////////////////////////////////////////////////////////////////////
    // Chip Independent Tests
    //////////////////////////////////////////////////////////////////////////////////////

    /**
     * Test basic startup flow:
     * - IServiceManager registrations
     * - IWifi registrations
     * - IWifi startup delayed
     * - Start Wi-Fi -> onStart
     * - Stop Wi-Fi -> onStop
     */
    @Test
    public void testStartStopFlow() throws Exception {
        mInOrder = inOrder(mServiceManagerMock, mWifiMock, mManagerStatusListenerMock);
        executeAndValidateInitializationSequence();
        executeAndValidateStartupSequence();

        // act: stop Wi-Fi
        mDut.stop();
        mTestLooper.dispatchAll();

        // verify: onStop called
        mInOrder.verify(mWifiMock).stop();
        mInOrder.verify(mManagerStatusListenerMock).onStatusChanged();

        verifyNoMoreInteractions(mManagerStatusListenerMock);
    }

    /**
     * Test the service manager notification coming in after
     * {@link HalDeviceManager#initIWifiIfNecessary()} is already invoked as a part of
     * {@link HalDeviceManager#initialize()}.
     */
    @Test
    public void testServiceRegisterationAfterInitialize() throws Exception {
        mInOrder = inOrder(mServiceManagerMock, mWifiMock, mManagerStatusListenerMock);
        executeAndValidateInitializationSequence();

        // This should now be ignored since IWifi is already non-null.
        mServiceNotificationCaptor.getValue().onRegistration(IWifi.kInterfaceName, "", true);

        verifyNoMoreInteractions(mManagerStatusListenerMock, mWifiMock, mServiceManagerMock);
    }

    /**
     * Validate that multiple callback registrations are called and that duplicate ones are
     * only called once.
     */
    @Test
    public void testMultipleCallbackRegistrations() throws Exception {
        mInOrder = inOrder(mServiceManagerMock, mWifiMock, mManagerStatusListenerMock);
        executeAndValidateInitializationSequence();

        // register another 2 callbacks - one of them twice
        HalDeviceManager.ManagerStatusListener callback1 = mock(
                HalDeviceManager.ManagerStatusListener.class);
        HalDeviceManager.ManagerStatusListener callback2 = mock(
                HalDeviceManager.ManagerStatusListener.class);
        mDut.registerStatusListener(callback2, mHandler);
        mDut.registerStatusListener(callback1, mHandler);
        mDut.registerStatusListener(callback2, mHandler);

        // startup
        executeAndValidateStartupSequence();

        // verify
        verify(callback1).onStatusChanged();
        verify(callback2).onStatusChanged();

        verifyNoMoreInteractions(mManagerStatusListenerMock, callback1, callback2);
    }

    /**
     * Validate IWifi death listener and registration flow.
     */
    @Test
    public void testWifiDeathAndRegistration() throws Exception {
        mInOrder = inOrder(mServiceManagerMock, mWifiMock, mManagerStatusListenerMock);
        executeAndValidateInitializationSequence();
        executeAndValidateStartupSequence();

        // act: IWifi service death
        mDeathRecipientCaptor.getValue().serviceDied(0);
        mTestLooper.dispatchAll();

        // verify: getting onStop
        mInOrder.verify(mManagerStatusListenerMock).onStatusChanged();

        // act: service startup
        mServiceNotificationCaptor.getValue().onRegistration(IWifi.kInterfaceName, "", false);

        // verify: initialization of IWifi
        mInOrder.verify(mWifiMock).linkToDeath(mDeathRecipientCaptor.capture(), anyLong());
        mInOrder.verify(mWifiMock).registerEventCallback(mWifiEventCallbackCaptor.capture());

        // act: start
        collector.checkThat(mDut.start(), equalTo(true));
        mWifiEventCallbackCaptor.getValue().onStart();
        mTestLooper.dispatchAll();

        // verify: service and callback calls
        mInOrder.verify(mWifiMock).start();
        mInOrder.verify(mManagerStatusListenerMock, times(2)).onStatusChanged();

        verifyNoMoreInteractions(mManagerStatusListenerMock);
    }

    /**
     * Validate IWifi onFailure causes notification
     */
    @Test
    public void testWifiFail() throws Exception {
        mInOrder = inOrder(mServiceManagerMock, mWifiMock, mManagerStatusListenerMock);
        executeAndValidateInitializationSequence();
        executeAndValidateStartupSequence();

        // act: IWifi failure
        mWifiEventCallbackCaptor.getValue().onFailure(mStatusFail);
        mTestLooper.dispatchAll();

        // verify: getting onStop
        mInOrder.verify(mManagerStatusListenerMock).onStatusChanged();

        // act: start again
        collector.checkThat(mDut.start(), equalTo(true));
        mWifiEventCallbackCaptor.getValue().onStart();
        mTestLooper.dispatchAll();

        // verify: service and callback calls
        mInOrder.verify(mWifiMock).start();
        mInOrder.verify(mManagerStatusListenerMock).onStatusChanged();

        verifyNoMoreInteractions(mManagerStatusListenerMock);
    }

    /**
     * Validates that when (for some reason) the cache is out-of-sync with the actual chip status
     * then Wi-Fi is shut-down.
     *
     * Uses TestChipV1 - but nothing specific to its configuration. The test validates internal
     * HDM behavior.
     */
    @Test
    public void testCacheMismatchError() throws Exception {
        TestChipV1 chipMock = new TestChipV1();
        chipMock.initialize();
        mInOrder = inOrder(mServiceManagerMock, mWifiMock, chipMock.chip,
                mManagerStatusListenerMock);
        executeAndValidateInitializationSequence();
        executeAndValidateStartupSequence();

        InterfaceDestroyedListener staDestroyedListener = mock(
                InterfaceDestroyedListener.class);

        InterfaceDestroyedListener nanDestroyedListener = mock(
                InterfaceDestroyedListener.class);

        // Request STA
        IWifiIface staIface = validateInterfaceSequence(chipMock,
                false, // chipModeValid
                -1000, // chipModeId (only used if chipModeValid is true)
                HDM_CREATE_IFACE_STA, // ifaceTypeToCreate
                "wlan0", // ifaceName
                TestChipV1.STA_CHIP_MODE_ID, // finalChipMode
                null, // tearDownList
                staDestroyedListener, // destroyedListener
                TEST_WORKSOURCE_0 // requestorWs
        );
        collector.checkThat("STA can't be created", staIface, IsNull.notNullValue());

        // Request NAN
        IWifiIface nanIface = validateInterfaceSequence(chipMock,
                true, // chipModeValid
                TestChipV1.STA_CHIP_MODE_ID, // chipModeId
                HDM_CREATE_IFACE_NAN, // ifaceTypeToCreate
                "wlan0", // ifaceName
                TestChipV1.STA_CHIP_MODE_ID, // finalChipMode
                null, // tearDownList
                nanDestroyedListener, // destroyedListener
                TEST_WORKSOURCE_0 // requestorWs
        );
        collector.checkThat("NAN can't be created", nanIface, IsNull.notNullValue());

        // fiddle with the "chip" by removing the STA
        chipMock.interfaceNames.get(IfaceType.STA).remove("wlan0");

        // now try to request another NAN
        IWifiIface nanIface2 =
                mDut.createNanIface(nanDestroyedListener, mHandler, TEST_WORKSOURCE_0);
        collector.checkThat("NAN can't be created", nanIface2, IsNull.nullValue());
        mTestLooper.dispatchAll();

        // verify that Wi-Fi is shut-down: should also get all onDestroyed messages that are
        // registered (even if they seem out-of-sync to chip)
        verify(mWifiMock, times(2)).stop();
        verify(mManagerStatusListenerMock, times(2)).onStatusChanged();
        verify(staDestroyedListener).onDestroyed(getName(staIface));
        verify(nanDestroyedListener).onDestroyed(getName(nanIface));

        verifyNoMoreInteractions(mManagerStatusListenerMock, staDestroyedListener,
                nanDestroyedListener);
    }

    /**
     * Validate that when no chip info is found an empty list is returned.
     */
    @Test
    public void testGetSupportedIfaceTypesError() throws Exception {
        // try API
        Set<Integer> results = mDut.getSupportedIfaceTypes();

        // verify results
        assertEquals(0, results.size());
    }

    /**
     * Test start HAL can retry upon failure.
     *
     * Uses TestChipV1 - but nothing specific to its configuration. The test validates internal
     * HDM behavior.
     */
    @Test
    public void testStartHalRetryUponNotAvailableFailure() throws Exception {
        // Override the stubbing for mWifiMock in before().
        when(mWifiMock.start())
                .thenReturn(getStatus(WifiStatusCode.ERROR_NOT_AVAILABLE))
                .thenReturn(mStatusOk);

        TestChipV1 chipMock = new TestChipV1();
        chipMock.initialize();
        mInOrder = inOrder(mServiceManagerMock, mWifiMock, chipMock.chip,
                mManagerStatusListenerMock);
        executeAndValidateInitializationSequence();
        executeAndValidateStartupSequence(2, true);
    }

    /**
     * Test start HAL fails after multiple retry failures.
     *
     * Uses TestChipV1 - but nothing specific to its configuration. The test validates internal
     * HDM behavior.
     */
    @Test
    public void testStartHalRetryFailUponMultipleNotAvailableFailures() throws Exception {
        // Override the stubbing for mWifiMock in before().
        when(mWifiMock.start()).thenReturn(getStatus(WifiStatusCode.ERROR_NOT_AVAILABLE));

        TestChipV1 chipMock = new TestChipV1();
        chipMock.initialize();
        mInOrder = inOrder(mServiceManagerMock, mWifiMock, chipMock.chip);
        executeAndValidateInitializationSequence();
        executeAndValidateStartupSequence(START_HAL_RETRY_TIMES + 1, false);
    }

    /**
     * Test start HAL fails after multiple retry failures.
     *
     * Uses TestChipV1 - but nothing specific to its configuration. The test validates internal
     * HDM behavior.
     */
    @Test
    public void testStartHalRetryFailUponTrueFailure() throws Exception {
        // Override the stubbing for mWifiMock in before().
        when(mWifiMock.start()).thenReturn(getStatus(WifiStatusCode.ERROR_UNKNOWN));

        TestChipV1 chipMock = new TestChipV1();
        chipMock.initialize();
        mInOrder = inOrder(mServiceManagerMock, mWifiMock, chipMock.chip);
        executeAndValidateInitializationSequence();
        executeAndValidateStartupSequence(1, false);
    }

    /**
     * Validate that isSupported() returns true when IServiceManager finds the vendor HAL daemon in
     * the VINTF.
     */
    @Test
    public void testIsSupportedTrue() throws Exception {
        mInOrder = inOrder(mServiceManagerMock, mWifiMock);
        executeAndValidateInitializationSequence();
        assertTrue(mDut.isSupported());
    }

    /**
     * Validate that isSupported() returns false when IServiceManager does not find the vendor HAL
     * daemon in the VINTF.
     */
    @Test
    public void testIsSupportedFalse() throws Exception {
        when(mServiceManagerMock.listManifestByInterface(eq(IWifi.kInterfaceName)))
                .thenReturn(new ArrayList());
        mInOrder = inOrder(mServiceManagerMock, mWifiMock);
        executeAndValidateInitializationSequence(false);
        assertFalse(mDut.isSupported());
    }

    /**
     * Validate RTT configuration when the callback is registered first and the chip is
     * configured later - i.e. RTT isn't available immediately.
     */
    @Test
    public void testAndTriggerRttLifecycleCallbacksRegBeforeChipConfig() throws Exception {
        HalDeviceManager.InterfaceRttControllerLifecycleCallback cb = mock(
                HalDeviceManager.InterfaceRttControllerLifecycleCallback.class);

        InOrder io = inOrder(cb);

        // initialize a test chip (V1 is fine since we're not testing any specifics of
        // concurrency in this test).
        ChipMockBase chipMock = new TestChipV1();
        chipMock.initialize();
        mInOrder = inOrder(mServiceManagerMock, mWifiMock, chipMock.chip,
                mManagerStatusListenerMock);
        executeAndValidateInitializationSequence();
        executeAndValidateStartupSequence();

        // register initial cb: don't expect RTT since chip isn't configured
        mDut.registerRttControllerLifecycleCallback(cb, mHandler);
        mTestLooper.dispatchAll();
        io.verify(cb, times(0)).onNewRttController(any());

        // create a STA - that will get the chip configured and get us an RTT controller
        validateInterfaceSequence(chipMock,
                false, // chipModeValid
                -1000, // chipModeId (only used if chipModeValid is true)
                HDM_CREATE_IFACE_STA,
                "wlan0",
                TestChipV1.STA_CHIP_MODE_ID,
                null, // tearDownList
                null, // destroyedListener
                TEST_WORKSOURCE_0 // requestorWs
        );
        verify(chipMock.chip).createRttController(any(), any());
        io.verify(cb).onNewRttController(any());

        verifyNoMoreInteractions(cb);
    }

    /**
     * Validate the RTT Controller lifecycle using a multi-mode chip (i.e. a chip which can
     * switch modes, during which RTT is destroyed).
     *
     * 1. Validate that an RTT is created as soon as the callback is registered - if the chip
     * is already configured (i.e. it is possible to create the RTT controller).
     *
     * 2. Validate that only the registered callback is triggered, not previously registered ones
     * and not duplicate ones.
     *
     * 3. Validate that onDestroy callbacks are triggered on mode change.
     */
    @Test
    public void testAndTriggerRttLifecycleCallbacksMultiModeChip() throws Exception {
        HalDeviceManager.InterfaceRttControllerLifecycleCallback cb1 = mock(
                HalDeviceManager.InterfaceRttControllerLifecycleCallback.class);
        HalDeviceManager.InterfaceRttControllerLifecycleCallback cb2 = mock(
                HalDeviceManager.InterfaceRttControllerLifecycleCallback.class);

        InOrder io1 = inOrder(cb1);
        InOrder io2 = inOrder(cb2);

        // initialize a test chip (V1 is a must since we're testing a multi-mode chip) & create a
        // STA (which will configure the chip).
        ChipMockBase chipMock = new TestChipV1();
        chipMock.initialize();
        mInOrder = inOrder(mServiceManagerMock, mWifiMock, chipMock.chip,
                mManagerStatusListenerMock);
        executeAndValidateInitializationSequence();
        executeAndValidateStartupSequence();
        validateInterfaceSequence(chipMock,
                false, // chipModeValid
                -1000, // chipModeId (only used if chipModeValid is true)
                HDM_CREATE_IFACE_STA,
                "wlan0",
                TestChipV1.STA_CHIP_MODE_ID,
                null, // tearDownList
                null, // destroyedListener
                TEST_WORKSOURCE_0 // requestorWs
        );
        mInOrder.verify(chipMock.chip, times(0)).createRttController(any(), any());

        // register initial cb - expect the cb right away
        mDut.registerRttControllerLifecycleCallback(cb1, mHandler);
        mTestLooper.dispatchAll();
        verify(chipMock.chip).createRttController(any(), any());
        io1.verify(cb1).onNewRttController(mRttControllerMock);

        // register a second callback and the first one again
        mDut.registerRttControllerLifecycleCallback(cb2, mHandler);
        mDut.registerRttControllerLifecycleCallback(cb1, mHandler);
        mTestLooper.dispatchAll();
        io2.verify(cb2).onNewRttController(mRttControllerMock);

        // change to AP mode (which for TestChipV1 doesn't allow RTT): trigger onDestroyed for all
        validateInterfaceSequence(chipMock,
                true, // chipModeValid
                TestChipV1.STA_CHIP_MODE_ID, // chipModeId (only used if chipModeValid is true)
                HDM_CREATE_IFACE_AP,
                "wlan0",
                TestChipV1.AP_CHIP_MODE_ID,
                null, // tearDownList
                null, // destroyedListener
                TEST_WORKSOURCE_0 // requestorWs
        );
        mTestLooper.dispatchAll();
        verify(chipMock.chip, times(2)).createRttController(any(), any()); // but returns a null!
        io1.verify(cb1).onRttControllerDestroyed();
        io2.verify(cb2).onRttControllerDestroyed();

        // change back to STA mode (which for TestChipV1 will re-allow RTT): trigger onNew for all
        validateInterfaceSequence(chipMock,
                true, // chipModeValid
                TestChipV1.AP_CHIP_MODE_ID, // chipModeId (only used if chipModeValid is true)
                HDM_CREATE_IFACE_STA,
                "wlan0",
                TestChipV1.STA_CHIP_MODE_ID,
                null, // tearDownList
                null, // destroyedListener
                TEST_WORKSOURCE_0 // requestorWs
        );
        mTestLooper.dispatchAll();
        verify(chipMock.chip, times(3)).createRttController(any(), any());
        io1.verify(cb1).onNewRttController(mRttControllerMock);
        io2.verify(cb2).onNewRttController(mRttControllerMock);

        verifyNoMoreInteractions(cb1, cb2);
    }

    /**
     * Validate the RTT Controller lifecycle using a single-mode chip. Specifically validate
     * that RTT isn't impacted during STA -> AP change.
     */
    @Test
    public void testAndTriggerRttLifecycleCallbacksSingleModeChip() throws Exception {
        HalDeviceManager.InterfaceRttControllerLifecycleCallback cb = mock(
                HalDeviceManager.InterfaceRttControllerLifecycleCallback.class);

        InOrder io = inOrder(cb);

        // initialize a test chip (V2 is a must since we need a single mode chip)
        // & create a STA (which will configure the chip).
        ChipMockBase chipMock = new TestChipV2();
        chipMock.initialize();
        mInOrder = inOrder(mServiceManagerMock, mWifiMock, chipMock.chip,
                mManagerStatusListenerMock);
        executeAndValidateInitializationSequence();
        executeAndValidateStartupSequence();
        validateInterfaceSequence(chipMock,
                false, // chipModeValid
                -1000, // chipModeId (only used if chipModeValid is true)
                HDM_CREATE_IFACE_STA,
                "wlan0",
                TestChipV2.CHIP_MODE_ID,
                null, // tearDownList
                null, // destroyedListener
                TEST_WORKSOURCE_0 // requestorWs
        );
        mInOrder.verify(chipMock.chip, times(0)).createRttController(any(), any());

        // register initial cb - expect the cb right away
        mDut.registerRttControllerLifecycleCallback(cb, mHandler);
        mTestLooper.dispatchAll();
        verify(chipMock.chip).createRttController(any(), any());
        io.verify(cb).onNewRttController(mRttControllerMock);

        // create an AP: no mode change for TestChipV2 -> expect no impact on RTT
        validateInterfaceSequence(chipMock,
                true, // chipModeValid
                TestChipV2.CHIP_MODE_ID, // chipModeId (only used if chipModeValid is true)
                HDM_CREATE_IFACE_AP,
                "wlan0",
                TestChipV2.CHIP_MODE_ID,
                null, // tearDownList
                null, // destroyedListener
                TEST_WORKSOURCE_0 // requestorWs
        );
        mTestLooper.dispatchAll();

        verifyNoMoreInteractions(cb);
    }

    /**
     * Validate a flow sequence for test chip 1:
     * - create STA (privileged app)
     * - create AP (system app): will get refused
     * - replace STA requestorWs with fg app
     * - create AP (system app)
     */
    @Test
    public void testReplaceRequestorWs() throws Exception {
        // initialize a test chip & create a STA (which will configure the chip).
        ChipMockBase chipMock = new TestChipV1();
        chipMock.initialize();
        mInOrder = inOrder(mServiceManagerMock, mWifiMock, chipMock.chip,
                mManagerStatusListenerMock);
        executeAndValidateInitializationSequence();
        executeAndValidateStartupSequence();

        // create STA interface from privileged app: should succeed.
        IWifiIface staIface = validateInterfaceSequence(chipMock,
                false, // chipModeValid
                -1000, // chipModeId (only used if chipModeValid is true)
                HDM_CREATE_IFACE_STA,
                "wlan0",
                TestChipV1.STA_CHIP_MODE_ID,
                null, // tearDownList
                null, // destroyedListener
                TEST_WORKSOURCE_0 // requestorWs
        );
        collector.checkThat("STA created", staIface, IsNull.notNullValue());

        // get AP interface from a system app: should fail
        when(mWorkSourceHelper1.hasAnyPrivilegedAppRequest()).thenReturn(false);
        when(mWorkSourceHelper1.hasAnySystemAppRequest()).thenReturn(true);
        IWifiApIface apIface = mDut.createApIface(null, null, TEST_WORKSOURCE_1);
        collector.checkThat("not allocated interface", apIface, IsNull.nullValue());

        // Now replace the requestorWs (fg app now) for the STA iface.
        when(mWorkSourceHelper2.hasAnyPrivilegedAppRequest()).thenReturn(false);
        when(mWorkSourceHelper2.hasAnyForegroundAppRequest()).thenReturn(true);
        assertTrue(mDut.replaceRequestorWs(staIface, TEST_WORKSOURCE_2));

        // get AP interface again from a system app: should succeed now
        when(mWorkSourceHelper1.hasAnyPrivilegedAppRequest()).thenReturn(false);
        when(mWorkSourceHelper1.hasAnySystemAppRequest()).thenReturn(true);
        apIface = (IWifiApIface) validateInterfaceSequence(chipMock,
                true, // chipModeValid
                TestChipV1.STA_CHIP_MODE_ID, // chipModeId (only used if chipModeValid is true)
                HDM_CREATE_IFACE_AP,
                "wlan0",
                TestChipV1.AP_CHIP_MODE_ID,
                null, // tearDownList
                null, // destroyedListener
                TEST_WORKSOURCE_1 // requestorWs
        );
        collector.checkThat("not allocated interface", apIface, IsNull.notNullValue());
    }


    //////////////////////////////////////////////////////////////////////////////////////
    // Chip Specific Tests - but should work on all chips!
    // (i.e. add copies for each test chip)
    //////////////////////////////////////////////////////////////////////////////////////

    // TestChipV1

    /**
     * Validate creation of STA interface from blank start-up. The remove interface.
     */
    @Test
    public void testCreateStaInterfaceNoInitModeTestChipV1() throws Exception {
        runCreateSingleXxxInterfaceNoInitMode(new TestChipV1(), HDM_CREATE_IFACE_STA, "wlan0",
                TestChipV1.STA_CHIP_MODE_ID);
    }

    /**
     * Validate creation of AP interface from blank start-up. The remove interface.
     */
    @Test
    public void testCreateApInterfaceNoInitModeTestChipV1() throws Exception {
        runCreateSingleXxxInterfaceNoInitMode(new TestChipV1(), HDM_CREATE_IFACE_AP, "wlan0",
                TestChipV1.AP_CHIP_MODE_ID);
    }

    /**
     * Validate creation of P2P interface from blank start-up. The remove interface.
     */
    @Test
    public void testCreateP2pInterfaceNoInitModeTestChipV1() throws Exception {
        runCreateSingleXxxInterfaceNoInitMode(new TestChipV1(), HDM_CREATE_IFACE_P2P, "p2p0",
                TestChipV1.STA_CHIP_MODE_ID);
    }

    /**
     * Validate creation of NAN interface from blank start-up. The remove interface.
     */
    @Test
    public void testCreateNanInterfaceNoInitModeTestChipV1() throws Exception {
        runCreateSingleXxxInterfaceNoInitMode(new TestChipV1(), HDM_CREATE_IFACE_NAN, "wlan0",
                TestChipV1.STA_CHIP_MODE_ID);
    }

    // TestChipV2

    /**
     * Validate creation of AP interface from blank start-up. The remove interface.
     */
    @Test
    public void testCreateApInterfaceNoInitModeTestChipV2() throws Exception {
        runCreateSingleXxxInterfaceNoInitMode(new TestChipV2(), HDM_CREATE_IFACE_AP, "wlan0",
                TestChipV2.CHIP_MODE_ID);
    }

    /**
     * Validate creation of P2P interface from blank start-up. The remove interface.
     */
    @Test
    public void testCreateP2pInterfaceNoInitModeTestChipV2() throws Exception {
        runCreateSingleXxxInterfaceNoInitMode(new TestChipV2(), HDM_CREATE_IFACE_P2P, "p2p0",
                TestChipV2.CHIP_MODE_ID);
    }

    /**
     * Validate creation of NAN interface from blank start-up. The remove interface.
     */
    @Test
    public void testCreateNanInterfaceNoInitModeTestChipV2() throws Exception {
        runCreateSingleXxxInterfaceNoInitMode(new TestChipV2(), HDM_CREATE_IFACE_NAN, "wlan0",
                TestChipV2.CHIP_MODE_ID);
    }

    // TestChipV3
    /**
     * Validate creation of AP interface from blank start-up. The remove interface.
     */
    @Test
    public void testCreateApInterfaceNoInitModeTestChipV3() throws Exception {
        runCreateSingleXxxInterfaceNoInitMode(new TestChipV3(), HDM_CREATE_IFACE_AP, "wlan0",
                TestChipV3.CHIP_MODE_ID);
    }

    /**
     * Validate creation of P2P interface from blank start-up. The remove interface.
     */
    @Test
    public void testCreateP2pInterfaceNoInitModeTestChipV3() throws Exception {
        runCreateSingleXxxInterfaceNoInitMode(new TestChipV3(), HDM_CREATE_IFACE_P2P, "p2p0",
                TestChipV3.CHIP_MODE_ID);
    }

    /**
     * Validate creation of NAN interface from blank start-up. The remove interface.
     */
    @Test
    public void testCreateNanInterfaceNoInitModeTestChipV3() throws Exception {
        runCreateSingleXxxInterfaceNoInitMode(new TestChipV3(), HDM_CREATE_IFACE_NAN, "wlan0",
                TestChipV3.CHIP_MODE_ID);
    }

    // TestChipV4

    /**
     * Validate creation of STA interface from blank start-up. The remove interface.
     */
    @Test
    public void testCreateStaInterfaceNoInitModeTestChipV4() throws Exception {
        runCreateSingleXxxInterfaceNoInitMode(new TestChipV4(), HDM_CREATE_IFACE_STA, "wlan0",
                TestChipV4.CHIP_MODE_ID);
    }

    /**
     * Validate creation of AP interface from blank start-up. The remove interface.
     */
    @Test
    public void testCreateApInterfaceNoInitModeTestChipV4() throws Exception {
        runCreateSingleXxxInterfaceNoInitMode(new TestChipV4(), HDM_CREATE_IFACE_AP, "wlan0",
                TestChipV4.CHIP_MODE_ID);
    }

    /**
     * Validate creation of P2P interface from blank start-up. The remove interface.
     */
    @Test
    public void testCreateP2pInterfaceNoInitModeTestChipV4() throws Exception {
        runCreateSingleXxxInterfaceNoInitMode(new TestChipV4(), HDM_CREATE_IFACE_P2P, "p2p0",
                TestChipV4.CHIP_MODE_ID);
    }

    /**
     * Validate creation of NAN interface from blank start-up. The remove interface.
     */
    @Test
    public void testCreateNanInterfaceNoInitModeTestChipV4() throws Exception {
        runCreateSingleXxxInterfaceNoInitMode(new TestChipV4(), HDM_CREATE_IFACE_NAN, "wlan0",
                TestChipV4.CHIP_MODE_ID);
    }

    //////////////////////////////////////////////////////////////////////////////////////
    // TestChipV1 Specific Tests
    //////////////////////////////////////////////////////////////////////////////////////

    /**
     * Validate creation of AP interface when in STA mode - but with no interface created. Expect
     * a change in chip mode.
     */
    @Test
    public void testCreateApWithStaModeUpTestChipV1() throws Exception {
        final String name = "wlan0";

        TestChipV1 chipMock = new TestChipV1();
        chipMock.initialize();
        mInOrder = inOrder(mServiceManagerMock, mWifiMock, chipMock.chip,
                mManagerStatusListenerMock);
        executeAndValidateInitializationSequence();
        executeAndValidateStartupSequence();

        InterfaceDestroyedListener idl = mock(
                InterfaceDestroyedListener.class);

        IWifiApIface iface = (IWifiApIface) validateInterfaceSequence(chipMock,
                true, // chipModeValid
                TestChipV1.STA_CHIP_MODE_ID, // chipModeId
                HDM_CREATE_IFACE_AP, // ifaceTypeToCreate
                name, // ifaceName
                TestChipV1.AP_CHIP_MODE_ID, // finalChipMode
                null, // tearDownList
                idl, // destroyedListener
                TEST_WORKSOURCE_0 // requestorWs
        );
        collector.checkThat("allocated interface", iface, IsNull.notNullValue());

        // act: stop Wi-Fi
        mDut.stop();
        mTestLooper.dispatchAll();

        // verify: callback triggered
        verify(idl).onDestroyed(getName(iface));
        verify(mManagerStatusListenerMock, times(2)).onStatusChanged();

        verifyNoMoreInteractions(mManagerStatusListenerMock, idl);
    }

    /**
     * Validate creation of AP interface when in STA mode with a single STA iface created.
     * Expect a change in chip mode.
     */
    @Test
    public void testCreateApWithStIfaceUpTestChipV1UsingNoHandlerListeners() throws Exception {
        TestChipV1 chipMock = new TestChipV1();
        chipMock.initialize();

        InterfaceDestroyedListener staIdl = mock(
                InterfaceDestroyedListener.class);
        InterfaceDestroyedListener apIdl = mock(
                InterfaceDestroyedListener.class);

        mInOrder = inOrder(mServiceManagerMock, mWifiMock, chipMock.chip,
                mManagerStatusListenerMock, staIdl, apIdl);
        executeAndValidateInitializationSequence();

        // Register listener & start Wi-Fi
        mDut.registerStatusListener(mManagerStatusListenerMock, null);
        assertTrue(mDut.start());
        mInOrder.verify(mManagerStatusListenerMock).onStatusChanged();

        // Create STA Iface first.
        IWifiStaIface staIface = mock(IWifiStaIface.class);
        doAnswer(new GetNameAnswer("wlan0")).when(staIface).getName(
                any(IWifiIface.getNameCallback.class));
        doAnswer(new GetTypeAnswer(IfaceType.STA)).when(staIface).getType(
                any(IWifiIface.getTypeCallback.class));
        doAnswer(new CreateXxxIfaceAnswer(chipMock, mStatusOk, staIface)).when(
                chipMock.chip).createStaIface(any(IWifiChip.createStaIfaceCallback.class));
        assertEquals(staIface, mDut.createStaIface(staIdl, null, TEST_WORKSOURCE_0));

        mInOrder.verify(chipMock.chip).configureChip(TestChipV1.STA_CHIP_MODE_ID);

        // Now Create AP Iface.
        IWifiApIface apIface = mock(IWifiApIface.class);
        doAnswer(new GetNameAnswer("wlan0")).when(apIface).getName(
                any(IWifiIface.getNameCallback.class));
        doAnswer(new GetTypeAnswer(IfaceType.AP)).when(apIface).getType(
                any(IWifiIface.getTypeCallback.class));
        doAnswer(new CreateXxxIfaceAnswer(chipMock, mStatusOk, apIface)).when(
                chipMock.chip).createApIface(any(IWifiChip.createApIfaceCallback.class));
        assertEquals(apIface, mDut.createApIface(apIdl, null, TEST_WORKSOURCE_0));

        mInOrder.verify(chipMock.chip).removeStaIface(getName(staIface));
        mInOrder.verify(staIdl).onDestroyed(getName(staIface));
        mInOrder.verify(chipMock.chip).configureChip(TestChipV1.AP_CHIP_MODE_ID);

        // Stop Wi-Fi
        mDut.stop();

        mInOrder.verify(mWifiMock).stop();
        mInOrder.verify(mManagerStatusListenerMock).onStatusChanged();
        mInOrder.verify(apIdl).onDestroyed(getName(apIface));

        verifyNoMoreInteractions(mManagerStatusListenerMock, staIdl, apIdl);
    }

    /**
     * Validate creation of AP interface when in AP mode - but with no interface created. Expect
     * no change in chip mode.
     */
    @Test
    public void testCreateApWithApModeUpTestChipV1() throws Exception {
        final String name = "wlan0";

        TestChipV1 chipMock = new TestChipV1();
        chipMock.initialize();
        mInOrder = inOrder(mServiceManagerMock, mWifiMock, chipMock.chip,
                mManagerStatusListenerMock);
        executeAndValidateInitializationSequence();
        executeAndValidateStartupSequence();

        InterfaceDestroyedListener idl = mock(
                InterfaceDestroyedListener.class);

        IWifiApIface iface = (IWifiApIface) validateInterfaceSequence(chipMock,
                true, // chipModeValid
                TestChipV1.AP_CHIP_MODE_ID, // chipModeId
                HDM_CREATE_IFACE_AP, // ifaceTypeToCreate
                name, // ifaceName
                TestChipV1.AP_CHIP_MODE_ID, // finalChipMode
                null, // tearDownList
                idl, // destroyedListener
                TEST_WORKSOURCE_0 // requestorWs
        );
        collector.checkThat("allocated interface", iface, IsNull.notNullValue());

        // act: stop Wi-Fi
        mDut.stop();
        mTestLooper.dispatchAll();

        // verify: callback triggered
        verify(idl).onDestroyed(getName(iface));
        verify(mManagerStatusListenerMock, times(2)).onStatusChanged();

        verifyNoMoreInteractions(mManagerStatusListenerMock, idl);
    }

    /**
     * Validate P2P and NAN interactions. Expect:
     * - STA created
     * - NAN created
     * - When P2P requested:
     *   - NAN torn down
     *   - P2P created
     * - NAN creation refused
     * - When P2P destroyed:
     *   - get nan available listener
     *   - Can create NAN when requested
     */
    @Test
    public void testP2pAndNanInteractionsTestChipV1() throws Exception {
        runP2pAndNanExclusiveInteractionsTestChip(new TestChipV1(), TestChipV1.STA_CHIP_MODE_ID);
    }

    /**
     * Validates that trying to allocate a STA from a lower priority app and then another STA from
     * a privileged app exists, the request fails. Only one STA at a time is permitted (by
     * TestChipV1 chip).
     */
    @Test
    public void testDuplicateStaRequestsFromLowerPriorityAppTestChipV1() throws Exception {
        TestChipV1 chipMock = new TestChipV1();
        chipMock.initialize();
        mInOrder = inOrder(mServiceManagerMock, mWifiMock, chipMock.chip,
                mManagerStatusListenerMock);
        executeAndValidateInitializationSequence();
        executeAndValidateStartupSequence();

        InterfaceDestroyedListener staDestroyedListener1 = mock(
                InterfaceDestroyedListener.class);

        InterfaceDestroyedListener staDestroyedListener2 = mock(
                InterfaceDestroyedListener.class);

        // get STA interface (from a privileged app)
        IWifiIface staIface1 = validateInterfaceSequence(chipMock,
                false, // chipModeValid
                -1000, // chipModeId (only used if chipModeValid is true)
                HDM_CREATE_IFACE_STA, // ifaceTypeToCreate
                "wlan0", // ifaceName
                TestChipV1.STA_CHIP_MODE_ID, // finalChipMode
                null, // tearDownList
                staDestroyedListener1, // destroyedListener
                TEST_WORKSOURCE_0 // requestorWs
        );
        collector.checkThat("STA created", staIface1, IsNull.notNullValue());

        // get STA interface again (from a system app)
        when(mWorkSourceHelper1.hasAnyPrivilegedAppRequest()).thenReturn(false);
        when(mWorkSourceHelper1.hasAnySystemAppRequest()).thenReturn(true);
        IWifiIface staIface2 = mDut.createStaIface(
                staDestroyedListener2, mHandler, TEST_WORKSOURCE_1);
        collector.checkThat("STA created", staIface2, IsNull.nullValue());

        verifyNoMoreInteractions(mManagerStatusListenerMock, staDestroyedListener1,
                staDestroyedListener2);
    }

    /**
     * Validate that the getSupportedIfaceTypes API works when requesting for all chips.
     */
    @Test
    public void testGetSupportedIfaceTypesAllTestChipV1() throws Exception {
        TestChipV1 chipMock = new TestChipV1();
        chipMock.initialize();
        mInOrder = inOrder(mServiceManagerMock, mWifiMock, chipMock.chip,
                mManagerStatusListenerMock);
        executeAndValidateInitializationSequence();
        executeAndValidateStartupSequence();

        // try API
        Set<Integer> results = mDut.getSupportedIfaceTypes();

        // verify results
        Set<Integer> correctResults = new HashSet<>();
        correctResults.add(IfaceType.AP);
        correctResults.add(IfaceType.STA);
        correctResults.add(IfaceType.P2P);
        correctResults.add(IfaceType.NAN);

        assertEquals(correctResults, results);
    }

    /**
     * Validate that the getSupportedIfaceTypes API works when requesting for a specific chip.
     */
    @Test
    public void testGetSupportedIfaceTypesOneChipTestChipV1() throws Exception {
        TestChipV1 chipMock = new TestChipV1();
        chipMock.initialize();
        mInOrder = inOrder(mServiceManagerMock, mWifiMock, chipMock.chip,
                mManagerStatusListenerMock);
        executeAndValidateInitializationSequence();
        executeAndValidateStartupSequence();

        // try API
        Set<Integer> results = mDut.getSupportedIfaceTypes(chipMock.chip);

        // verify results
        Set<Integer> correctResults = new HashSet<>();
        correctResults.add(IfaceType.AP);
        correctResults.add(IfaceType.STA);
        correctResults.add(IfaceType.P2P);
        correctResults.add(IfaceType.NAN);

        assertEquals(correctResults, results);
    }

    /**
     * Validate {@link HalDeviceManager#canSupportIfaceCombo(SparseArray)}
     */
    @Test
    public void testCanSupportIfaceComboTestChipV1() throws Exception {
        final String name = "wlan0";

        TestChipV1 chipMock = new TestChipV1();
        chipMock.initialize();
        mInOrder = inOrder(mServiceManagerMock, mWifiMock, chipMock.chip,
                mManagerStatusListenerMock);
        executeAndValidateInitializationSequence();
        executeAndValidateStartupSequence();

        assertTrue(mDut.canSupportIfaceCombo(new SparseArray<Integer>() {{
                put(IfaceType.STA, 1);
            }}
        ));
        assertTrue(mDut.canSupportIfaceCombo(new SparseArray<Integer>() {{
                put(IfaceType.AP, 1);
            }}
        ));
        assertTrue(mDut.canSupportIfaceCombo(new SparseArray<Integer>() {{
                put(IfaceType.P2P, 1);
            }}
        ));
        assertTrue(mDut.canSupportIfaceCombo(new SparseArray<Integer>() {{
                put(IfaceType.NAN, 1);
            }}
        ));
        assertTrue(mDut.canSupportIfaceCombo(new SparseArray<Integer>() {{
                put(IfaceType.STA, 1);
                put(IfaceType.P2P, 1);
            }}
        ));
        assertTrue(mDut.canSupportIfaceCombo(new SparseArray<Integer>() {{
                put(IfaceType.STA, 1);
                put(IfaceType.NAN, 1);
            }}
        ));

        assertFalse(mDut.canSupportIfaceCombo(new SparseArray<Integer>() {{
                put(IfaceType.STA, 1);
                put(IfaceType.AP, 1);
            }}
        ));
        assertFalse(mDut.canSupportIfaceCombo(new SparseArray<Integer>() {{
                put(IfaceType.STA, 2);
            }}
        ));
        assertFalse(mDut.canSupportIfaceCombo(new SparseArray<Integer>() {{
                put(IfaceType.P2P, 1);
                put(IfaceType.NAN, 1);
            }}
        ));

        verifyNoMoreInteractions(mManagerStatusListenerMock);
    }

    @Test
    public void testIsItPossibleToCreateIfaceTestChipV1() throws Exception {
        final String name = "wlan0";

        TestChipV1 chipMock = new TestChipV1();
        chipMock.initialize();
        mInOrder = inOrder(mServiceManagerMock, mWifiMock, chipMock.chip,
                mManagerStatusListenerMock);
        executeAndValidateInitializationSequence();
        executeAndValidateStartupSequence();

        // get STA interface from system app.
        when(mWorkSourceHelper0.hasAnyPrivilegedAppRequest()).thenReturn(false);
        when(mWorkSourceHelper0.hasAnySystemAppRequest()).thenReturn(true);
        IWifiIface staIface = validateInterfaceSequence(chipMock,
                false, // chipModeValid
                -1000, // chipModeId (only used if chipModeValid is true)
                HDM_CREATE_IFACE_STA, // ifaceTypeToCreate
                "wlan0", // ifaceName
                TestChipV1.STA_CHIP_MODE_ID, // finalChipMode
                null, // tearDownList
                mock(InterfaceDestroyedListener.class), // destroyedListener
                TEST_WORKSOURCE_0 // requestorWs
        );
        collector.checkThat("STA created", staIface, IsNull.notNullValue());

        // FG app not allowed to create AP interface.
        when(mWorkSourceHelper1.hasAnyPrivilegedAppRequest()).thenReturn(false);
        when(mWorkSourceHelper1.hasAnyForegroundAppRequest()).thenReturn(true);
        assertFalse(mDut.isItPossibleToCreateIface(IfaceType.AP, TEST_WORKSOURCE_1));

        // New system app not allowed to create AP interface.
        when(mWorkSourceHelper1.hasAnyForegroundAppRequest()).thenReturn(false);
        when(mWorkSourceHelper1.hasAnySystemAppRequest()).thenReturn(true);
        assertFalse(mDut.isItPossibleToCreateIface(IfaceType.AP, TEST_WORKSOURCE_1));

        // Privileged app allowed to create AP interface.
        when(mWorkSourceHelper1.hasAnySystemAppRequest()).thenReturn(false);
        when(mWorkSourceHelper1.hasAnyPrivilegedAppRequest()).thenReturn(true);
        assertTrue(mDut.isItPossibleToCreateIface(IfaceType.AP, TEST_WORKSOURCE_1));

        // FG app allowed to create NAN interface (since there is no need to delete any interfaces).
        when(mWorkSourceHelper1.hasAnyPrivilegedAppRequest()).thenReturn(false);
        when(mWorkSourceHelper1.hasAnyForegroundAppRequest()).thenReturn(true);
        assertTrue(mDut.isItPossibleToCreateIface(IfaceType.NAN, TEST_WORKSOURCE_1));

        // BG app allowed to create P2P interface (since there is no need to delete any interfaces).
        when(mWorkSourceHelper1.hasAnyForegroundAppRequest()).thenReturn(false);
        assertTrue(mDut.isItPossibleToCreateIface(IfaceType.P2P, TEST_WORKSOURCE_1));
    }

    //////////////////////////////////////////////////////////////////////////////////////
    // TestChipV2 Specific Tests
    //////////////////////////////////////////////////////////////////////////////////////

    /**
     * Validate a flow sequence for test chip 2:
     * - create STA (system app)
     * - create P2P (system app)
     * - create NAN (privileged app): should tear down P2P first
     * - create AP (privileged app)
     * - create STA (system app): will get refused
     * - create AP (system app): will get refuse
     * - tear down AP
     * - create STA (system app)
     * - create STA (system app): will get refused
     * - create AP (privileged app): should get created and the last created STA should get
     *   destroyed
     * - tear down P2P
     * - create NAN (system app)
     */
    @Test
    public void testInterfaceCreationFlowTestChipV2() throws Exception {
        TestChipV2 chipMock = new TestChipV2();
        chipMock.initialize();
        mInOrder = inOrder(mServiceManagerMock, mWifiMock, chipMock.chip,
                mManagerStatusListenerMock);
        executeAndValidateInitializationSequence();
        executeAndValidateStartupSequence();

        InterfaceDestroyedListener staDestroyedListener = mock(
                InterfaceDestroyedListener.class);
        InterfaceDestroyedListener staDestroyedListener2 = mock(
                InterfaceDestroyedListener.class);

        InterfaceDestroyedListener apDestroyedListener = mock(
                InterfaceDestroyedListener.class);

        InterfaceDestroyedListener p2pDestroyedListener = mock(
                InterfaceDestroyedListener.class);

        InterfaceDestroyedListener nanDestroyedListener = mock(
                InterfaceDestroyedListener.class);

        // create STA (system app)
        when(mClock.getUptimeSinceBootMillis()).thenReturn(15L);
        when(mWorkSourceHelper0.hasAnyPrivilegedAppRequest()).thenReturn(false);
        when(mWorkSourceHelper0.hasAnySystemAppRequest()).thenReturn(true);
        IWifiIface staIface = validateInterfaceSequence(chipMock,
                false, // chipModeValid
                -1000, // chipModeId (only used if chipModeValid is true)
                HDM_CREATE_IFACE_STA, // ifaceTypeToCreate
                "wlan0", // ifaceName
                TestChipV2.CHIP_MODE_ID, // finalChipMode
                null, // tearDownList
                staDestroyedListener, // destroyedListener
                TEST_WORKSOURCE_0 // requestorWs
        );
        collector.checkThat("STA interface wasn't created", staIface, IsNull.notNullValue());

        // create P2P (system app)
        when(mWorkSourceHelper1.hasAnyPrivilegedAppRequest()).thenReturn(false);
        when(mWorkSourceHelper1.hasAnySystemAppRequest()).thenReturn(true);
        IWifiIface p2pIface = validateInterfaceSequence(chipMock,
                true, // chipModeValid
                TestChipV2.CHIP_MODE_ID, // chipModeId
                HDM_CREATE_IFACE_P2P, // ifaceTypeToCreate
                "p2p0", // ifaceName
                TestChipV2.CHIP_MODE_ID, // finalChipMode
                null, // tearDownList
                p2pDestroyedListener, // destroyedListener
                TEST_WORKSOURCE_1 // requestorWs
        );
        collector.checkThat("P2P interface wasn't created", p2pIface, IsNull.notNullValue());

        // create NAN (system app)
        IWifiIface nanIface = validateInterfaceSequence(chipMock,
                true, // chipModeValid
                TestChipV2.CHIP_MODE_ID, // chipModeId
                HDM_CREATE_IFACE_NAN, // ifaceTypeToCreate
                "wlan0", // ifaceName
                TestChipV2.CHIP_MODE_ID, // finalChipMode
                null, // tearDownList
                nanDestroyedListener, // destroyedListener
                TEST_WORKSOURCE_2, // requestorWs
                new InterfaceDestroyedListenerWithIfaceName(
                        getName(p2pIface), p2pDestroyedListener)
        );
        collector.checkThat("NAN interface wasn't created", nanIface, IsNull.notNullValue());

        // create AP (privileged app)
        IWifiIface apIface = validateInterfaceSequence(chipMock,
                true, // chipModeValid
                TestChipV2.CHIP_MODE_ID, // chipModeId
                HDM_CREATE_IFACE_AP, // ifaceTypeToCreate
                "wlan1", // ifaceName
                TestChipV2.CHIP_MODE_ID, // finalChipMode
                null, // tearDownList
                apDestroyedListener, // destroyedListener
                TEST_WORKSOURCE_2 // requestorWs
        );
        collector.checkThat("AP interface wasn't created", apIface, IsNull.notNullValue());

        // request STA2 (system app): should fail
        IWifiIface staIface2 = mDut.createStaIface(null, null, TEST_WORKSOURCE_0);
        collector.checkThat("STA2 should not be created", staIface2, IsNull.nullValue());

        // request AP2 (system app): should fail
        IWifiIface apIface2 = mDut.createApIface(null, null, TEST_WORKSOURCE_0);
        collector.checkThat("AP2 should not be created", apIface2, IsNull.nullValue());

        // tear down AP
        mDut.removeIface(apIface);
        mTestLooper.dispatchAll();

        verify(chipMock.chip).removeApIface("wlan1");
        verify(apDestroyedListener).onDestroyed(getName(apIface));

        // create STA2 (system app): using a later clock
        when(mClock.getUptimeSinceBootMillis()).thenReturn(20L);
        staIface2 = validateInterfaceSequence(chipMock,
                true, // chipModeValid
                TestChipV2.CHIP_MODE_ID, // chipModeId
                HDM_CREATE_IFACE_STA, // ifaceTypeToCreate
                "wlan1", // ifaceName
                TestChipV2.CHIP_MODE_ID, // finalChipMode
                null, // tearDownList
                staDestroyedListener2, // destroyedListener
                TEST_WORKSOURCE_0 // requestorWs
        );
        collector.checkThat("STA 2 interface wasn't created", staIface2, IsNull.notNullValue());

        // request STA3 (system app): should fail
        IWifiIface staIface3 = mDut.createStaIface(null, null, TEST_WORKSOURCE_0);
        collector.checkThat("STA3 should not be created", staIface3, IsNull.nullValue());

        // create AP (privileged app) - this will destroy the last STA created, i.e. STA2
        apIface = validateInterfaceSequence(chipMock,
                true, // chipModeValid
                TestChipV2.CHIP_MODE_ID, // chipModeId
                HDM_CREATE_IFACE_AP, // ifaceTypeToCreate
                "wlan1", // ifaceName
                TestChipV2.CHIP_MODE_ID, // finalChipMode
                null, // tearDownList
                apDestroyedListener, // destroyedListener
                TEST_WORKSOURCE_2, // requestorWs
                // destroyedInterfacesDestroyedListeners...
                new InterfaceDestroyedListenerWithIfaceName(
                        getName(staIface), staDestroyedListener)
        );
        collector.checkThat("AP interface wasn't created", apIface, IsNull.notNullValue());

        // tear down NAN
        mDut.removeIface(nanIface);
        mTestLooper.dispatchAll();

        verify(chipMock.chip).removeNanIface("wlan0");
        verify(nanDestroyedListener).onDestroyed(getName(nanIface));

        // create NAN
        nanIface = validateInterfaceSequence(chipMock,
                true, // chipModeValid
                TestChipV2.CHIP_MODE_ID, // chipModeId
                HDM_CREATE_IFACE_NAN, // ifaceTypeToCreate
                "wlan0", // ifaceName
                TestChipV2.CHIP_MODE_ID, // finalChipMode
                null, // tearDownList
                nanDestroyedListener, // destroyedListener
                TEST_WORKSOURCE_0 // requestorWs
        );
        collector.checkThat("NAN interface wasn't created", nanIface, IsNull.notNullValue());

        verifyNoMoreInteractions(mManagerStatusListenerMock, staDestroyedListener,
                staDestroyedListener2, apDestroyedListener, p2pDestroyedListener,
                nanDestroyedListener);
    }

    /**
     * Validate P2P and NAN interactions. Expect:
     * - STA created
     * - NAN created
     * - When P2P requested:
     *   - NAN torn down
     *   - P2P created
     * - NAN creation refused
     * - When P2P destroyed:
     *   - get nan available listener
     *   - Can create NAN when requested
     */
    @Test
    public void testP2pAndNanInteractionsTestChipV2() throws Exception {
        runP2pAndNanExclusiveInteractionsTestChip(new TestChipV2(), TestChipV2.CHIP_MODE_ID);
    }

    /**
     * Validate that the getSupportedIfaceTypes API works when requesting for all chips.
     */
    @Test
    public void testGetSupportedIfaceTypesAllTestChipV2() throws Exception {
        TestChipV2 chipMock = new TestChipV2();
        chipMock.initialize();
        mInOrder = inOrder(mServiceManagerMock, mWifiMock, chipMock.chip,
                mManagerStatusListenerMock);
        executeAndValidateInitializationSequence();
        executeAndValidateStartupSequence();

        // try API
        Set<Integer> results = mDut.getSupportedIfaceTypes();

        // verify results
        Set<Integer> correctResults = new HashSet<>();
        correctResults.add(IfaceType.AP);
        correctResults.add(IfaceType.STA);
        correctResults.add(IfaceType.P2P);
        correctResults.add(IfaceType.NAN);

        assertEquals(correctResults, results);
    }

    /**
     * Validate that the getSupportedIfaceTypes API works when requesting for a specific chip.
     */
    @Test
    public void testGetSupportedIfaceTypesOneChipTestChipV2() throws Exception {
        TestChipV2 chipMock = new TestChipV2();
        chipMock.initialize();
        mInOrder = inOrder(mServiceManagerMock, mWifiMock, chipMock.chip,
                mManagerStatusListenerMock);
        executeAndValidateInitializationSequence();
        executeAndValidateStartupSequence();

        // try API
        Set<Integer> results = mDut.getSupportedIfaceTypes(chipMock.chip);

        // verify results
        Set<Integer> correctResults = new HashSet<>();
        correctResults.add(IfaceType.AP);
        correctResults.add(IfaceType.STA);
        correctResults.add(IfaceType.P2P);
        correctResults.add(IfaceType.NAN);

        assertEquals(correctResults, results);
    }

    /**
     * Validate {@link HalDeviceManager#canSupportIfaceCombo(SparseArray)}
     */
    @Test
    public void testCanSupportIfaceComboTestChipV2() throws Exception {
        final String name = "wlan0";

        TestChipV2 chipMock = new TestChipV2();
        chipMock.initialize();
        mInOrder = inOrder(mServiceManagerMock, mWifiMock, chipMock.chip,
                mManagerStatusListenerMock);
        executeAndValidateInitializationSequence();
        executeAndValidateStartupSequence();

        assertTrue(mDut.canSupportIfaceCombo(new SparseArray<Integer>() {{
                put(IfaceType.STA, 1);
            }}
        ));
        assertTrue(mDut.canSupportIfaceCombo(new SparseArray<Integer>() {{
                put(IfaceType.AP, 1);
            }}
        ));
        assertTrue(mDut.canSupportIfaceCombo(new SparseArray<Integer>() {{
                put(IfaceType.P2P, 1);
            }}
        ));
        assertTrue(mDut.canSupportIfaceCombo(new SparseArray<Integer>() {{
                put(IfaceType.NAN, 1);
            }}
        ));
        assertTrue(mDut.canSupportIfaceCombo(new SparseArray<Integer>() {{
                put(IfaceType.STA, 1);
                put(IfaceType.P2P, 1);
            }}
        ));
        assertTrue(mDut.canSupportIfaceCombo(new SparseArray<Integer>() {{
                put(IfaceType.STA, 1);
                put(IfaceType.NAN, 1);
            }}
        ));
        assertTrue(mDut.canSupportIfaceCombo(new SparseArray<Integer>() {{
                put(IfaceType.STA, 1);
                put(IfaceType.AP, 1);
            }}
        ));
        assertTrue(mDut.canSupportIfaceCombo(new SparseArray<Integer>() {{
                put(IfaceType.STA, 2);
            }}
        ));
        assertTrue(mDut.canSupportIfaceCombo(new SparseArray<Integer>() {{
                put(IfaceType.P2P, 1);
                put(IfaceType.AP, 1);
            }}
        ));
        assertTrue(mDut.canSupportIfaceCombo(new SparseArray<Integer>() {{
                put(IfaceType.STA, 1);
                put(IfaceType.P2P, 1);
                put(IfaceType.AP, 1);
            }}
        ));
        assertTrue(mDut.canSupportIfaceCombo(new SparseArray<Integer>() {{
                put(IfaceType.STA, 1);
                put(IfaceType.AP, 1);
                put(IfaceType.NAN, 1);
            }}
        ));

        assertFalse(mDut.canSupportIfaceCombo(new SparseArray<Integer>() {{
                put(IfaceType.P2P, 1);
                put(IfaceType.NAN, 1);
            }}
        ));
        assertFalse(mDut.canSupportIfaceCombo(new SparseArray<Integer>() {{
                put(IfaceType.AP, 2);
            }}
        ));
        assertFalse(mDut.canSupportIfaceCombo(new SparseArray<Integer>() {{
                put(IfaceType.STA, 2);
                put(IfaceType.AP, 1);
            }}
        ));

        verifyNoMoreInteractions(mManagerStatusListenerMock);
    }

    @Test
    public void testIsItPossibleToCreateIfaceTestChipV2() throws Exception {
        final String name = "wlan0";

        TestChipV2 chipMock = new TestChipV2();
        chipMock.initialize();
        mInOrder = inOrder(mServiceManagerMock, mWifiMock, chipMock.chip,
                mManagerStatusListenerMock);
        executeAndValidateInitializationSequence();
        executeAndValidateStartupSequence();

        // get STA interface from system app.
        when(mWorkSourceHelper0.hasAnyPrivilegedAppRequest()).thenReturn(false);
        when(mWorkSourceHelper0.hasAnySystemAppRequest()).thenReturn(true);
        IWifiIface staIface = validateInterfaceSequence(chipMock,
                false, // chipModeValid
                -1000, // chipModeId (only used if chipModeValid is true)
                HDM_CREATE_IFACE_STA, // ifaceTypeToCreate
                "wlan0", // ifaceName
                TestChipV2.CHIP_MODE_ID, // finalChipMode
                null, // tearDownList
                mock(InterfaceDestroyedListener.class), // destroyedListener
                TEST_WORKSOURCE_0 // requestorWs
        );
        collector.checkThat("STA created", staIface, IsNull.notNullValue());

        // get AP interface from system app.
        when(mWorkSourceHelper0.hasAnyPrivilegedAppRequest()).thenReturn(false);
        when(mWorkSourceHelper0.hasAnySystemAppRequest()).thenReturn(true);
        IWifiIface apIface = validateInterfaceSequence(chipMock,
                true, // chipModeValid
                TestChipV2.CHIP_MODE_ID, // chipModeId
                HDM_CREATE_IFACE_AP, // ifaceTypeToCreate
                "wlan0", // ifaceName
                TestChipV2.CHIP_MODE_ID, // finalChipMode
                null, // tearDownList
                mock(InterfaceDestroyedListener.class), // destroyedListener
                TEST_WORKSOURCE_0 // requestorWs
        );
        collector.checkThat("AP created", apIface, IsNull.notNullValue());

        // FG app not allowed to create STA interface.
        when(mWorkSourceHelper1.hasAnyPrivilegedAppRequest()).thenReturn(false);
        when(mWorkSourceHelper1.hasAnyForegroundAppRequest()).thenReturn(true);
        assertFalse(mDut.isItPossibleToCreateIface(IfaceType.STA, TEST_WORKSOURCE_1));

        // New system app not allowed to create STA interface.
        when(mWorkSourceHelper1.hasAnyForegroundAppRequest()).thenReturn(false);
        when(mWorkSourceHelper1.hasAnySystemAppRequest()).thenReturn(true);
        assertFalse(mDut.isItPossibleToCreateIface(IfaceType.STA, TEST_WORKSOURCE_1));

        // Privileged app allowed to create STA interface.
        when(mWorkSourceHelper1.hasAnySystemAppRequest()).thenReturn(false);
        when(mWorkSourceHelper1.hasAnyPrivilegedAppRequest()).thenReturn(true);
        assertTrue(mDut.isItPossibleToCreateIface(IfaceType.STA, TEST_WORKSOURCE_1));

        // FG app allowed to create NAN interface (since there is no need to delete any interfaces).
        when(mWorkSourceHelper1.hasAnyPrivilegedAppRequest()).thenReturn(false);
        when(mWorkSourceHelper1.hasAnyForegroundAppRequest()).thenReturn(true);
        assertTrue(mDut.isItPossibleToCreateIface(IfaceType.NAN, TEST_WORKSOURCE_1));

        // BG app allowed to create P2P interface (since there is no need to delete any interfaces).
        when(mWorkSourceHelper1.hasAnyForegroundAppRequest()).thenReturn(false);
        assertTrue(mDut.isItPossibleToCreateIface(IfaceType.P2P, TEST_WORKSOURCE_1));
    }

    //////////////////////////////////////////////////////////////////////////////////////
    // TestChipV3 Specific Tests
    //////////////////////////////////////////////////////////////////////////////////////

    /**
     * Validate a flow sequence for test chip 3:
     * - create STA (system app)
     * - create P2P (system app)
     * - create NAN (privileged app): should tear down P2P first
     * - create AP (privileged app): should tear down NAN first
     * - create STA (system app): will get refused
     * - create AP (system app): will get refused
     * - request P2P (system app): failure
     * - tear down AP
     * - create STA (system app)
     * - create STA (system app): will get refused
     * - create NAN (privileged app): should tear down last created STA
     * - create STA (foreground app): will get refused
     */
    @Test
    public void testInterfaceCreationFlowTestChipV3() throws Exception {
        TestChipV3 chipMock = new TestChipV3();
        chipMock.initialize();
        mInOrder = inOrder(mServiceManagerMock, mWifiMock, chipMock.chip,
                mManagerStatusListenerMock);
        executeAndValidateInitializationSequence();
        executeAndValidateStartupSequence();

        InterfaceDestroyedListener staDestroyedListener = mock(
                InterfaceDestroyedListener.class);
        InterfaceDestroyedListener staDestroyedListener2 = mock(
                InterfaceDestroyedListener.class);

        InterfaceDestroyedListener apDestroyedListener = mock(
                InterfaceDestroyedListener.class);

        InterfaceDestroyedListener p2pDestroyedListener = mock(
                InterfaceDestroyedListener.class);

        InterfaceDestroyedListener nanDestroyedListener = mock(
                InterfaceDestroyedListener.class);

        // create STA (system app)
        when(mClock.getUptimeSinceBootMillis()).thenReturn(15L);
        when(mWorkSourceHelper0.hasAnyPrivilegedAppRequest()).thenReturn(false);
        when(mWorkSourceHelper0.hasAnySystemAppRequest()).thenReturn(true);
        IWifiIface staIface = validateInterfaceSequence(chipMock,
                false, // chipModeValid
                -1000, // chipModeId (only used if chipModeValid is true)
                HDM_CREATE_IFACE_STA, // ifaceTypeToCreate
                "wlan0", // ifaceName
                TestChipV3.CHIP_MODE_ID, // finalChipMode
                null, // tearDownList
                staDestroyedListener, // destroyedListener
                TEST_WORKSOURCE_0 // requestorWs
        );
        collector.checkThat("STA interface wasn't created", staIface, IsNull.notNullValue());

        // create P2P (system app)
        when(mWorkSourceHelper1.hasAnyPrivilegedAppRequest()).thenReturn(false);
        when(mWorkSourceHelper1.hasAnySystemAppRequest()).thenReturn(true);
        IWifiIface p2pIface = validateInterfaceSequence(chipMock,
                true, // chipModeValid
                TestChipV3.CHIP_MODE_ID, // chipModeId
                HDM_CREATE_IFACE_P2P, // ifaceTypeToCreate
                "p2p0", // ifaceName
                TestChipV3.CHIP_MODE_ID, // finalChipMode
                null, // tearDownList
                p2pDestroyedListener, // destroyedListener
                TEST_WORKSOURCE_1 // requestorWs
        );
        collector.checkThat("P2P interface wasn't created", p2pIface, IsNull.notNullValue());

        // create NAN (privileged app): will destroy P2P
        IWifiIface nanIface = validateInterfaceSequence(chipMock,
                true, // chipModeValid
                TestChipV3.CHIP_MODE_ID, // chipModeId
                HDM_CREATE_IFACE_NAN, // ifaceTypeToCreate
                "wlan0", // ifaceName
                TestChipV3.CHIP_MODE_ID, // finalChipMode
                null, // tearDownList
                nanDestroyedListener, // destroyedListener
                TEST_WORKSOURCE_2, // requestorWs
                new InterfaceDestroyedListenerWithIfaceName("p2p0", p2pDestroyedListener)
        );
        collector.checkThat("NAN interface wasn't created", nanIface, IsNull.notNullValue());

        // create AP (privileged app): will destroy NAN
        IWifiIface apIface = validateInterfaceSequence(chipMock,
                true, // chipModeValid
                TestChipV3.CHIP_MODE_ID, // chipModeId
                HDM_CREATE_IFACE_AP, // ifaceTypeToCreate
                "wlan1", // ifaceName
                TestChipV3.CHIP_MODE_ID, // finalChipMode
                null, // tearDownList
                apDestroyedListener, // destroyedListener
                TEST_WORKSOURCE_2, // requestorWs
                new InterfaceDestroyedListenerWithIfaceName("wlan0", nanDestroyedListener)
        );
        collector.checkThat("AP interface wasn't created", apIface, IsNull.notNullValue());
        verify(chipMock.chip).removeP2pIface("p2p0");

        // request STA2 (system app): should fail
        IWifiIface staIface2 = mDut.createStaIface(null, null, TEST_WORKSOURCE_0);
        collector.checkThat("STA2 should not be created", staIface2, IsNull.nullValue());

        // request AP2 (system app): should fail
        IWifiIface apIface2 = mDut.createApIface(null, null, TEST_WORKSOURCE_0);
        collector.checkThat("AP2 should not be created", apIface2, IsNull.nullValue());

        // request P2P (system app): should fail
        p2pIface = mDut.createP2pIface(null, null, TEST_WORKSOURCE_0);
        collector.checkThat("P2P should not be created", p2pIface, IsNull.nullValue());

        // tear down AP
        mDut.removeIface(apIface);
        mTestLooper.dispatchAll();

        verify(chipMock.chip).removeApIface("wlan1");
        verify(apDestroyedListener).onDestroyed(getName(apIface));

        // create STA2 (system app): using a later clock
        when(mClock.getUptimeSinceBootMillis()).thenReturn(20L);
        staIface2 = validateInterfaceSequence(chipMock,
                true, // chipModeValid
                TestChipV3.CHIP_MODE_ID, // chipModeId
                HDM_CREATE_IFACE_STA, // ifaceTypeToCreate
                "wlan1", // ifaceName
                TestChipV3.CHIP_MODE_ID, // finalChipMode
                null, // tearDownList
                staDestroyedListener2, // destroyedListener
                TEST_WORKSOURCE_0 // requestorWs
        );
        collector.checkThat("STA 2 interface wasn't created", staIface2, IsNull.notNullValue());

        // request STA3 (system app): should fail
        IWifiIface staIface3 = mDut.createStaIface(null, null, TEST_WORKSOURCE_0);
        collector.checkThat("STA3 should not be created", staIface3, IsNull.nullValue());

        // create NAN (privileged app): should destroy the last created STA (STA2)
        nanIface = validateInterfaceSequence(chipMock,
                true, // chipModeValid
                TestChipV3.CHIP_MODE_ID, // chipModeId
                HDM_CREATE_IFACE_NAN, // ifaceTypeToCreate
                "wlan0", // ifaceName
                TestChipV3.CHIP_MODE_ID, // finalChipMode
                null, // tearDownList
                nanDestroyedListener, // destroyedListener
                TEST_WORKSOURCE_2, // requestorWs
                new InterfaceDestroyedListenerWithIfaceName(
                        getName(staIface), staDestroyedListener)
        );
        collector.checkThat("NAN interface wasn't created", nanIface, IsNull.notNullValue());

        verify(chipMock.chip).removeStaIface("wlan0");
        verify(staDestroyedListener).onDestroyed(getName(staIface));

        // request STA2 (foreground app): should fail
        when(mWorkSourceHelper1.hasAnySystemAppRequest()).thenReturn(false);
        when(mWorkSourceHelper1.hasAnyForegroundAppRequest()).thenReturn(true);
        staIface2 = mDut.createStaIface(null, null, TEST_WORKSOURCE_1);
        collector.checkThat("STA2 should not be created", staIface2, IsNull.nullValue());

        verifyNoMoreInteractions(mManagerStatusListenerMock, staDestroyedListener,
                staDestroyedListener2, apDestroyedListener, p2pDestroyedListener,
                nanDestroyedListener);
    }

    /**
     * Validate P2P and NAN interactions. Expect:
     * - STA created
     * - NAN created
     * - When P2P requested:
     *   - NAN torn down
     *   - P2P created
     * - NAN creation refused
     * - When P2P destroyed:
     *   - get nan available listener
     *   - Can create NAN when requested
     */
    @Test
    public void testP2pAndNanInteractionsTestChipV3() throws Exception {
        runP2pAndNanExclusiveInteractionsTestChip(new TestChipV3(), TestChipV3.CHIP_MODE_ID);
    }

    /**
     * Validate that the getSupportedIfaceTypes API works when requesting for all chips.
     */
    @Test
    public void testGetSupportedIfaceTypesAllTestChipV3() throws Exception {
        TestChipV3 chipMock = new TestChipV3();
        chipMock.initialize();
        mInOrder = inOrder(mServiceManagerMock, mWifiMock, chipMock.chip,
                mManagerStatusListenerMock);
        executeAndValidateInitializationSequence();
        executeAndValidateStartupSequence();

        // try API
        Set<Integer> results = mDut.getSupportedIfaceTypes();

        // verify results
        Set<Integer> correctResults = new HashSet<>();
        correctResults.add(IfaceType.AP);
        correctResults.add(IfaceType.STA);
        correctResults.add(IfaceType.P2P);
        correctResults.add(IfaceType.NAN);

        assertEquals(correctResults, results);
    }

    /**
     * Validate that the getSupportedIfaceTypes API works when requesting for a specific chip.
     */
    @Test
    public void testGetSupportedIfaceTypesOneChipTestChipV3() throws Exception {
        TestChipV3 chipMock = new TestChipV3();
        chipMock.initialize();
        mInOrder = inOrder(mServiceManagerMock, mWifiMock, chipMock.chip,
                mManagerStatusListenerMock);
        executeAndValidateInitializationSequence();
        executeAndValidateStartupSequence();

        // try API
        Set<Integer> results = mDut.getSupportedIfaceTypes(chipMock.chip);

        // verify results
        Set<Integer> correctResults = new HashSet<>();
        correctResults.add(IfaceType.AP);
        correctResults.add(IfaceType.STA);
        correctResults.add(IfaceType.P2P);
        correctResults.add(IfaceType.NAN);

        assertEquals(correctResults, results);
    }

    @Test
    public void testIsItPossibleToCreateIfaceTestChipV3() throws Exception {
        final String name = "wlan0";

        TestChipV3 chipMock = new TestChipV3();
        chipMock.initialize();
        mInOrder = inOrder(mServiceManagerMock, mWifiMock, chipMock.chip,
                mManagerStatusListenerMock);
        executeAndValidateInitializationSequence();
        executeAndValidateStartupSequence();

        // get STA interface from system app.
        when(mWorkSourceHelper0.hasAnyPrivilegedAppRequest()).thenReturn(false);
        when(mWorkSourceHelper0.hasAnySystemAppRequest()).thenReturn(true);
        IWifiIface staIface = validateInterfaceSequence(chipMock,
                false, // chipModeValid
                -1000, // chipModeId (only used if chipModeValid is true)
                HDM_CREATE_IFACE_STA, // ifaceTypeToCreate
                "wlan0", // ifaceName
                TestChipV3.CHIP_MODE_ID, // finalChipMode
                null, // tearDownList
                mock(InterfaceDestroyedListener.class), // destroyedListener
                TEST_WORKSOURCE_0 // requestorWs
        );
        collector.checkThat("STA created", staIface, IsNull.notNullValue());

        // get AP interface from system app.
        when(mWorkSourceHelper0.hasAnyPrivilegedAppRequest()).thenReturn(false);
        when(mWorkSourceHelper0.hasAnySystemAppRequest()).thenReturn(true);
        IWifiIface apIface = validateInterfaceSequence(chipMock,
                true, // chipModeValid
                TestChipV3.CHIP_MODE_ID, // chipModeId (only used if chipModeValid is true)
                HDM_CREATE_IFACE_AP, // ifaceTypeToCreate
                "wlan0", // ifaceName
                TestChipV3.CHIP_MODE_ID, // finalChipMode
                null, // tearDownList
                mock(InterfaceDestroyedListener.class), // destroyedListener
                TEST_WORKSOURCE_0 // requestorWs
        );
        collector.checkThat("AP created", apIface, IsNull.notNullValue());

        // FG app not allowed to create STA interface.
        when(mWorkSourceHelper1.hasAnyPrivilegedAppRequest()).thenReturn(false);
        when(mWorkSourceHelper1.hasAnyForegroundAppRequest()).thenReturn(true);
        assertFalse(mDut.isItPossibleToCreateIface(IfaceType.STA, TEST_WORKSOURCE_1));

        // New system app not allowed to create STA interface.
        when(mWorkSourceHelper1.hasAnyForegroundAppRequest()).thenReturn(false);
        when(mWorkSourceHelper1.hasAnySystemAppRequest()).thenReturn(true);
        assertFalse(mDut.isItPossibleToCreateIface(IfaceType.STA, TEST_WORKSOURCE_1));

        // Privileged app allowed to create STA interface.
        when(mWorkSourceHelper1.hasAnySystemAppRequest()).thenReturn(false);
        when(mWorkSourceHelper1.hasAnyPrivilegedAppRequest()).thenReturn(true);
        assertTrue(mDut.isItPossibleToCreateIface(IfaceType.STA, TEST_WORKSOURCE_1));

        // FG app not allowed to create NAN interface.
        when(mWorkSourceHelper1.hasAnyPrivilegedAppRequest()).thenReturn(false);
        when(mWorkSourceHelper1.hasAnyForegroundAppRequest()).thenReturn(true);
        assertFalse(mDut.isItPossibleToCreateIface(IfaceType.NAN, TEST_WORKSOURCE_1));

        // Privileged app allowed to create P2P interface.
        when(mWorkSourceHelper1.hasAnyPrivilegedAppRequest()).thenReturn(true);
        assertTrue(mDut.isItPossibleToCreateIface(IfaceType.P2P, TEST_WORKSOURCE_1));
    }

    //////////////////////////////////////////////////////////////////////////////////////
    // TestChipV4 Specific Tests
    //////////////////////////////////////////////////////////////////////////////////////

    /**
     * Validate a flow sequence for test chip 4:
     * - create STA (system app)
     * - create P2P (system app)
     * - create NAN (privileged app): should tear down P2P first
     * - create AP (privileged app): should tear down NAN first
     * - create STA (system app): will get refused
     * - create AP (system app): will get refused
     * - request P2P (system app): failure
     * - tear down AP
     * - create STA (system app): will get refused
     * - create NAN (privileged app)
     * - create STA (foreground app): will get refused
     */
    @Test
    public void testInterfaceCreationFlowTestChipV4() throws Exception {
        TestChipV4 chipMock = new TestChipV4();
        chipMock.initialize();
        mInOrder = inOrder(mServiceManagerMock, mWifiMock, chipMock.chip,
                mManagerStatusListenerMock);
        executeAndValidateInitializationSequence();
        executeAndValidateStartupSequence();

        InterfaceDestroyedListener staDestroyedListener = mock(
                InterfaceDestroyedListener.class);
        InterfaceDestroyedListener staDestroyedListener2 = mock(
                InterfaceDestroyedListener.class);

        InterfaceDestroyedListener apDestroyedListener = mock(
                InterfaceDestroyedListener.class);

        InterfaceDestroyedListener p2pDestroyedListener = mock(
                InterfaceDestroyedListener.class);

        InterfaceDestroyedListener nanDestroyedListener = mock(
                InterfaceDestroyedListener.class);

        // create STA (system app)
        when(mClock.getUptimeSinceBootMillis()).thenReturn(15L);
        when(mWorkSourceHelper0.hasAnyPrivilegedAppRequest()).thenReturn(false);
        when(mWorkSourceHelper0.hasAnySystemAppRequest()).thenReturn(true);
        IWifiIface staIface = validateInterfaceSequence(chipMock,
                false, // chipModeValid
                -1000, // chipModeId (only used if chipModeValid is true)
                HDM_CREATE_IFACE_STA, // ifaceTypeToCreate
                "wlan0", // ifaceName
                TestChipV4.CHIP_MODE_ID, // finalChipMode
                null, // tearDownList
                staDestroyedListener, // destroyedListener
                TEST_WORKSOURCE_0 // requestorWs
        );
        collector.checkThat("STA interface wasn't created", staIface, IsNull.notNullValue());

        // create P2P (system app)
        when(mWorkSourceHelper1.hasAnyPrivilegedAppRequest()).thenReturn(false);
        when(mWorkSourceHelper1.hasAnySystemAppRequest()).thenReturn(true);
        IWifiIface p2pIface = validateInterfaceSequence(chipMock,
                true, // chipModeValid
                TestChipV4.CHIP_MODE_ID, // chipModeId
                HDM_CREATE_IFACE_P2P, // ifaceTypeToCreate
                "p2p0", // ifaceName
                TestChipV4.CHIP_MODE_ID, // finalChipMode
                null, // tearDownList
                p2pDestroyedListener, // destroyedListener
                TEST_WORKSOURCE_0 // requestorWs
        );
        collector.checkThat("P2P interface wasn't created", p2pIface, IsNull.notNullValue());

        // create NAN (privileged app): will destroy P2P
        IWifiIface nanIface = validateInterfaceSequence(chipMock,
                true, // chipModeValid
                TestChipV4.CHIP_MODE_ID, // chipModeId
                HDM_CREATE_IFACE_NAN, // ifaceTypeToCreate
                "wlan0", // ifaceName
                TestChipV4.CHIP_MODE_ID, // finalChipMode
                null, // tearDownList
                nanDestroyedListener, // destroyedListener
                TEST_WORKSOURCE_2, // requestorWs
                new InterfaceDestroyedListenerWithIfaceName("p2p0", p2pDestroyedListener)
        );
        collector.checkThat("allocated NAN interface", nanIface, IsNull.notNullValue());

        // create AP (privileged app): will destroy NAN
        IWifiIface apIface = validateInterfaceSequence(chipMock,
                true, // chipModeValid
                TestChipV4.CHIP_MODE_ID, // chipModeId
                HDM_CREATE_IFACE_AP, // ifaceTypeToCreate
                "wlan1", // ifaceName
                TestChipV4.CHIP_MODE_ID, // finalChipMode
                null, // tearDownList
                apDestroyedListener, // destroyedListener
                TEST_WORKSOURCE_2, // requestorWs
                new InterfaceDestroyedListenerWithIfaceName("wlan0", nanDestroyedListener)
        );
        collector.checkThat("AP interface wasn't created", apIface, IsNull.notNullValue());
        verify(chipMock.chip).removeP2pIface("p2p0");

        // request STA2 (system app): should fail
        IWifiIface staIface2 = mDut.createStaIface(null, null, TEST_WORKSOURCE_0);
        collector.checkThat("STA2 should not be created", staIface2, IsNull.nullValue());

        // request AP2 (system app): should fail
        IWifiIface apIface2 = mDut.createApIface(null, null, TEST_WORKSOURCE_0);
        collector.checkThat("AP2 should not be created", apIface2, IsNull.nullValue());

        // request P2P (system app): should fail
        p2pIface = mDut.createP2pIface(null, null, TEST_WORKSOURCE_0);
        collector.checkThat("P2P should not be created", p2pIface, IsNull.nullValue());

        // tear down AP
        mDut.removeIface(apIface);
        mTestLooper.dispatchAll();

        verify(chipMock.chip).removeApIface("wlan1");
        verify(apDestroyedListener).onDestroyed(getName(apIface));

        // request STA2 (system app): should fail
        staIface2 = mDut.createStaIface(null, null, TEST_WORKSOURCE_0);
        collector.checkThat("STA2 should not be created", staIface2, IsNull.nullValue());

        // create NAN (privileged app)
        nanIface = validateInterfaceSequence(chipMock,
                true, // chipModeValid
                TestChipV4.CHIP_MODE_ID, // chipModeId
                HDM_CREATE_IFACE_NAN, // ifaceTypeToCreate
                "wlan0", // ifaceName
                TestChipV4.CHIP_MODE_ID, // finalChipMode
                null, // tearDownList
                nanDestroyedListener, // destroyedListener
                TEST_WORKSOURCE_2 // requestorWs
        );
        collector.checkThat("NAN interface wasn't created", nanIface, IsNull.notNullValue());

        // request STA2 (foreground app): should fail
        when(mWorkSourceHelper1.hasAnySystemAppRequest()).thenReturn(false);
        when(mWorkSourceHelper1.hasAnyForegroundAppRequest()).thenReturn(true);
        staIface2 = mDut.createStaIface(null, null, TEST_WORKSOURCE_1);
        collector.checkThat("STA2 should not be created", staIface2, IsNull.nullValue());

        // tear down STA
        mDut.removeIface(staIface);
        mTestLooper.dispatchAll();

        verify(chipMock.chip).removeStaIface("wlan0");
        verify(staDestroyedListener).onDestroyed(getName(staIface));

        verifyNoMoreInteractions(mManagerStatusListenerMock, staDestroyedListener,
                staDestroyedListener2, apDestroyedListener, p2pDestroyedListener,
                nanDestroyedListener);
    }

    /**
     * Validate a flow sequence for test chip 3:
     * - create NAN (internal request)
     * - create AP (privileged app): should tear down NAN first
     */
    @Test
    public void testInterfaceCreationFlowTestChipV3WithInternalRequest() throws Exception {
        TestChipV3 chipMock = new TestChipV3();
        chipMock.initialize();
        mInOrder = inOrder(mServiceManagerMock, mWifiMock, chipMock.chip,
                mManagerStatusListenerMock);
        executeAndValidateInitializationSequence();
        executeAndValidateStartupSequence();

        InterfaceDestroyedListener apDestroyedListener = mock(
                InterfaceDestroyedListener.class);

        InterfaceDestroyedListener nanDestroyedListener = mock(
                InterfaceDestroyedListener.class);

        // create P2P (internal request)
        when(mWorkSourceHelper0.hasAnyPrivilegedAppRequest()).thenReturn(false);
        when(mWorkSourceHelper0.hasAnyInternalRequest()).thenReturn(true);
        // create NAN (privileged app): will destroy P2P
        IWifiIface nanIface = validateInterfaceSequence(chipMock,
                true, // chipModeValid
                TestChipV3.CHIP_MODE_ID, // chipModeId
                HDM_CREATE_IFACE_NAN, // ifaceTypeToCreate
                "wlan0", // ifaceName
                TestChipV3.CHIP_MODE_ID, // finalChipMode
                null, // tearDownList
                nanDestroyedListener, // destroyedListener
                TEST_WORKSOURCE_0 // requestorWs)
        );
        collector.checkThat("NAN interface wasn't created", nanIface, IsNull.notNullValue());

        // create AP (privileged app): will destroy NAN
        IWifiIface apIface = validateInterfaceSequence(chipMock,
                true, // chipModeValid
                TestChipV3.CHIP_MODE_ID, // chipModeId
                HDM_CREATE_IFACE_AP, // ifaceTypeToCreate
                "wlan1", // ifaceName
                TestChipV3.CHIP_MODE_ID, // finalChipMode
                null, // tearDownList
                apDestroyedListener, // destroyedListener
                TEST_WORKSOURCE_1, // requestorWs
                new InterfaceDestroyedListenerWithIfaceName("wlan0", nanDestroyedListener)
        );
        collector.checkThat("AP interface wasn't created", apIface, IsNull.notNullValue());
        verify(chipMock.chip).removeNanIface("wlan0");

        // tear down AP
        mDut.removeIface(apIface);
        mTestLooper.dispatchAll();

        verify(chipMock.chip).removeApIface("wlan1");
        verify(apDestroyedListener).onDestroyed(getName(apIface));

        verifyNoMoreInteractions(mManagerStatusListenerMock, apDestroyedListener,
                nanDestroyedListener);
    }


    /**
     * Validate P2P and NAN interactions. Expect:
     * - STA created
     * - NAN created
     * - When P2P requested:
     *   - NAN torn down
     *   - P2P created
     * - NAN creation refused
     * - When P2P destroyed:
     *   - get nan available listener
     *   - Can create NAN when requested
     */
    @Test
    public void testP2pAndNanInteractionsTestChipV4() throws Exception {
        runP2pAndNanExclusiveInteractionsTestChip(new TestChipV4(), TestChipV4.CHIP_MODE_ID);
    }

    /**
     * Validate that the getSupportedIfaceTypes API works when requesting for all chips.
     */
    @Test
    public void testGetSupportedIfaceTypesAllTestChipV4() throws Exception {
        TestChipV4 chipMock = new TestChipV4();
        chipMock.initialize();
        mInOrder = inOrder(mServiceManagerMock, mWifiMock, chipMock.chip,
                mManagerStatusListenerMock);
        executeAndValidateInitializationSequence();
        executeAndValidateStartupSequence();

        // try API
        Set<Integer> results = mDut.getSupportedIfaceTypes();

        // verify results
        Set<Integer> correctResults = new HashSet<>();
        correctResults.add(IfaceType.AP);
        correctResults.add(IfaceType.STA);
        correctResults.add(IfaceType.P2P);
        correctResults.add(IfaceType.NAN);

        assertEquals(correctResults, results);
    }

    /**
     * Validate that the getSupportedIfaceTypes API works when requesting for a specific chip.
     */
    @Test
    public void testGetSupportedIfaceTypesOneChipTestChipV4() throws Exception {
        TestChipV4 chipMock = new TestChipV4();
        chipMock.initialize();
        mInOrder = inOrder(mServiceManagerMock, mWifiMock, chipMock.chip,
                mManagerStatusListenerMock);
        executeAndValidateInitializationSequence();
        executeAndValidateStartupSequence();

        // try API
        Set<Integer> results = mDut.getSupportedIfaceTypes(chipMock.chip);

        // verify results
        Set<Integer> correctResults = new HashSet<>();
        correctResults.add(IfaceType.AP);
        correctResults.add(IfaceType.STA);
        correctResults.add(IfaceType.P2P);
        correctResults.add(IfaceType.NAN);

        assertEquals(correctResults, results);
    }

    @Test
    public void testIsItPossibleToCreateIfaceTestChipV4() throws Exception {
        final String name = "wlan0";

        TestChipV4 chipMock = new TestChipV4();
        chipMock.initialize();
        mInOrder = inOrder(mServiceManagerMock, mWifiMock, chipMock.chip,
                mManagerStatusListenerMock);
        executeAndValidateInitializationSequence();
        executeAndValidateStartupSequence();

        // get STA interface from system app.
        when(mWorkSourceHelper0.hasAnyPrivilegedAppRequest()).thenReturn(false);
        when(mWorkSourceHelper0.hasAnySystemAppRequest()).thenReturn(true);
        IWifiIface staIface = validateInterfaceSequence(chipMock,
                false, // chipModeValid
                -1000, // chipModeId (only used if chipModeValid is true)
                HDM_CREATE_IFACE_STA, // ifaceTypeToCreate
                "wlan0", // ifaceName
                TestChipV4.CHIP_MODE_ID, // finalChipMode
                null, // tearDownList
                mock(InterfaceDestroyedListener.class), // destroyedListener
                TEST_WORKSOURCE_0 // requestorWs
        );
        collector.checkThat("STA created", staIface, IsNull.notNullValue());

        // get AP interface from system app.
        when(mWorkSourceHelper0.hasAnyPrivilegedAppRequest()).thenReturn(false);
        when(mWorkSourceHelper0.hasAnySystemAppRequest()).thenReturn(true);
        IWifiIface apIface = validateInterfaceSequence(chipMock,
                true, // chipModeValid
                TestChipV4.CHIP_MODE_ID, // chipModeId (only used if chipModeValid is true)
                HDM_CREATE_IFACE_AP, // ifaceTypeToCreate
                "wlan0", // ifaceName
                TestChipV4.CHIP_MODE_ID, // finalChipMode
                null, // tearDownList
                mock(InterfaceDestroyedListener.class), // destroyedListener
                TEST_WORKSOURCE_0 // requestorWs
        );
        collector.checkThat("AP created", apIface, IsNull.notNullValue());

        // FG app not allowed to create STA interface.
        when(mWorkSourceHelper1.hasAnyPrivilegedAppRequest()).thenReturn(false);
        when(mWorkSourceHelper1.hasAnyForegroundAppRequest()).thenReturn(true);
        assertFalse(mDut.isItPossibleToCreateIface(IfaceType.STA, TEST_WORKSOURCE_1));

        // New system app not allowed to create STA interface.
        when(mWorkSourceHelper1.hasAnyForegroundAppRequest()).thenReturn(false);
        when(mWorkSourceHelper1.hasAnySystemAppRequest()).thenReturn(true);
        assertFalse(mDut.isItPossibleToCreateIface(IfaceType.STA, TEST_WORKSOURCE_1));

        // Privileged app allowed to create STA interface.
        when(mWorkSourceHelper1.hasAnySystemAppRequest()).thenReturn(false);
        when(mWorkSourceHelper1.hasAnyPrivilegedAppRequest()).thenReturn(true);
        assertTrue(mDut.isItPossibleToCreateIface(IfaceType.STA, TEST_WORKSOURCE_1));

        // FG app not allowed to create NAN interface.
        when(mWorkSourceHelper1.hasAnyPrivilegedAppRequest()).thenReturn(false);
        when(mWorkSourceHelper1.hasAnyForegroundAppRequest()).thenReturn(true);
        assertFalse(mDut.isItPossibleToCreateIface(IfaceType.NAN, TEST_WORKSOURCE_1));

        // Privileged app allowed to create P2P interface.
        when(mWorkSourceHelper1.hasAnyPrivilegedAppRequest()).thenReturn(true);
        assertTrue(mDut.isItPossibleToCreateIface(IfaceType.P2P, TEST_WORKSOURCE_1));
    }

    public void verify60GhzIfaceCreation(
            ChipMockBase chipMock, int chipModeId, int finalChipModeId, boolean isWigigSupported)
            throws Exception {
        long requiredChipCapabilities =
                android.hardware.wifi.V1_5.IWifiChip.ChipCapabilityMask.WIGIG;
        chipMock.initialize();
        mInOrder = inOrder(mServiceManagerMock, mWifiMock, chipMock.chip,
                mManagerStatusListenerMock);
        executeAndValidateInitializationSequence();
        executeAndValidateStartupSequence();

        // get STA interface from system app.
        when(mWorkSourceHelper0.hasAnyPrivilegedAppRequest()).thenReturn(false);
        when(mWorkSourceHelper0.hasAnySystemAppRequest()).thenReturn(true);
        IWifiIface staIface;
        if (isWigigSupported) {
            staIface = validateInterfaceSequence(chipMock,
                    false, // chipModeValid
                    -1000, // chipModeId (only used if chipModeValid is true)
                    HDM_CREATE_IFACE_STA, // ifaceTypeToCreate
                    "wlan0", // ifaceName
                    finalChipModeId, // finalChipMode
                    requiredChipCapabilities, // requiredChipCapabilities
                    null, // tearDownList
                    mock(InterfaceDestroyedListener.class), // destroyedListener
                    TEST_WORKSOURCE_0 // requestorWs
            );
            collector.checkThat("STA created", staIface, IsNull.notNullValue());
        } else {
            staIface = mDut.createStaIface(
                    requiredChipCapabilities, null, null, TEST_WORKSOURCE_1);
            mInOrder.verify(chipMock.chip, times(0)).configureChip(anyInt());
            collector.checkThat("STA should not be created", staIface, IsNull.nullValue());
        }

        // get AP interface from system app.
        when(mWorkSourceHelper0.hasAnyPrivilegedAppRequest()).thenReturn(false);
        when(mWorkSourceHelper0.hasAnySystemAppRequest()).thenReturn(true);
        IWifiIface apIface;
        if (isWigigSupported) {
            apIface = validateInterfaceSequence(chipMock,
                    true, // chipModeValid
                    chipModeId, // chipModeId (only used if chipModeValid is true)
<<<<<<< HEAD
                    IfaceType.AP, // ifaceTypeToCreate
=======
                    HDM_CREATE_IFACE_AP, // ifaceTypeToCreate
>>>>>>> 39555a52
                    "wlan0", // ifaceName
                    finalChipModeId, // finalChipMode
                    requiredChipCapabilities, // requiredChipCapabilities
                    null, // tearDownList
                    mock(InterfaceDestroyedListener.class), // destroyedListener
                    TEST_WORKSOURCE_0 // requestorWs
            );
            collector.checkThat("AP created", apIface, IsNull.notNullValue());
        } else {
            apIface = mDut.createApIface(
                    requiredChipCapabilities, null, null, TEST_WORKSOURCE_0);
            collector.checkThat("AP should not be created", apIface, IsNull.nullValue());
        }

        // Privileged app allowed to create P2P interface.
        when(mWorkSourceHelper1.hasAnyPrivilegedAppRequest()).thenReturn(true);
        assertThat(mDut.isItPossibleToCreateIface(IfaceType.P2P,
                    android.hardware.wifi.V1_5.IWifiChip.ChipCapabilityMask.WIGIG,
                    TEST_WORKSOURCE_1), is(isWigigSupported));
    }

    /*
     * Verify that 60GHz iface creation request could be procceed by a chip supports
     * WIGIG.
     */
    @Test
    public void testIsItPossibleToCreate60GhzIfaceTestChipV5() throws Exception {
        TestChipV5 chipMock = new TestChipV5();
        setupWifiChipV15(chipMock);
        verify60GhzIfaceCreation(
                chipMock, TestChipV5.CHIP_MODE_ID, TestChipV5.CHIP_MODE_ID, true);
    }

    /*
     * Verify that 60GHz iface creation request could not be procceed by a chip does
     * not supports WIGIG on V1.5 HAL.
     */
    @Test
    public void testIsItPossibleToCreate60GhzIfaceTestChipV4() throws Exception {
        TestChipV4 chipMock = new TestChipV4();
        setupWifiChipV15(chipMock);
        verify60GhzIfaceCreation(
                chipMock, TestChipV4.CHIP_MODE_ID, TestChipV4.CHIP_MODE_ID, false);
    }

    /*
     * Verify that 60GHz iface creation request could be procceed by a chip does
     * not supports WIGIG on a HAL older than v1.5.
     */
    @Test
    public void testIsItPossibleToCreate60GhzIfaceTestChipV4WithHalOlderThan1_5() throws Exception {
        TestChipV4 chipMock = new TestChipV4();
        verify60GhzIfaceCreation(
                chipMock, TestChipV4.CHIP_MODE_ID, TestChipV4.CHIP_MODE_ID, true);
    }

    ///////////////////////////////////////////////////////////////////////////////////////
    // utilities
    ///////////////////////////////////////////////////////////////////////////////////////
    private void setupWifiChipV15(ChipMockBase chipMock) throws RemoteException {
        mWifiChipV15 = mock(android.hardware.wifi.V1_5.IWifiChip.class);
        doAnswer(new GetCapabilities_1_5Answer(chipMock))
                .when(mWifiChipV15).getCapabilities_1_5(any(
                        android.hardware.wifi.V1_5.IWifiChip.getCapabilities_1_5Callback.class));
    }

    private void dumpDut(String prefix) {
        StringWriter sw = new StringWriter();
        mDut.dump(null, new PrintWriter(sw), null);
        Log.e("HalDeviceManager", prefix + sw.toString());
    }

    private void executeAndValidateInitializationSequence() throws Exception {
        executeAndValidateInitializationSequence(true);
    }

    private void executeAndValidateInitializationSequence(boolean isSupported) throws Exception {
        // act:
        mDut.initialize();

        // verify: service manager initialization sequence
        mInOrder.verify(mServiceManagerMock).linkToDeath(any(IHwBinder.DeathRecipient.class),
                anyLong());
        mInOrder.verify(mServiceManagerMock).registerForNotifications(eq(IWifi.kInterfaceName),
                eq(""), mServiceNotificationCaptor.capture());

        // If not using the lazy version of the IWifi service, the process should already be up at
        // this point.
        mInOrder.verify(mServiceManagerMock).listManifestByInterface(eq(IWifi.kInterfaceName));

        // verify: wifi initialization sequence if vendor HAL is supported.
        if (isSupported) {
            mInOrder.verify(mWifiMock).linkToDeath(mDeathRecipientCaptor.capture(), anyLong());
            mInOrder.verify(mWifiMock).registerEventCallback(mWifiEventCallbackCaptor.capture());
            // verify: onStop called as a part of initialize.
            mInOrder.verify(mWifiMock).stop();
            collector.checkThat("isReady is true", mDut.isReady(), equalTo(true));
        } else {
            collector.checkThat("isReady is false", mDut.isReady(), equalTo(false));
        }
    }

    private void executeAndValidateStartupSequence() throws Exception {
        executeAndValidateStartupSequence(1, true);
    }

    private void executeAndValidateStartupSequence(int numAttempts, boolean success)
            throws Exception {
        // act: register listener & start Wi-Fi
        mDut.registerStatusListener(mManagerStatusListenerMock, mHandler);
        collector.checkThat(mDut.start(), equalTo(success));

        // verify
        mInOrder.verify(mWifiMock, times(numAttempts)).start();

        if (success) {
            // act: trigger onStart callback of IWifiEventCallback
            mWifiEventCallbackCaptor.getValue().onStart();
            mTestLooper.dispatchAll();

            // verify: onStart called on registered listener
            mInOrder.verify(mManagerStatusListenerMock).onStatusChanged();
        }
    }

    private void runCreateSingleXxxInterfaceNoInitMode(ChipMockBase chipMock, int ifaceTypeToCreate,
            String ifaceName, int finalChipMode) throws Exception {
        chipMock.initialize();
        mInOrder = inOrder(mServiceManagerMock, mWifiMock, chipMock.chip,
                mManagerStatusListenerMock);
        executeAndValidateInitializationSequence();
        executeAndValidateStartupSequence();

        InterfaceDestroyedListener idl = mock(
                InterfaceDestroyedListener.class);

        IWifiIface iface = validateInterfaceSequence(chipMock,
                false, // chipModeValid
                -1000, // chipModeId (only used if chipModeValid is true)
                ifaceTypeToCreate,
                ifaceName,
                finalChipMode,
                null, // tearDownList
                idl, // destroyedListener
                TEST_WORKSOURCE_0 // requestorWs
        );
        collector.checkThat("allocated interface", iface, IsNull.notNullValue());

        // act: remove interface
        mDut.removeIface(iface);
        mTestLooper.dispatchAll();

        // verify: callback triggered
        switch (ifaceTypeToCreate) {
            case HDM_CREATE_IFACE_STA:
                mInOrder.verify(chipMock.chip).removeStaIface(ifaceName);
                break;
            case HDM_CREATE_IFACE_AP:
                mInOrder.verify(chipMock.chip).removeApIface(ifaceName);
                break;
            case HDM_CREATE_IFACE_P2P:
                mInOrder.verify(chipMock.chip).removeP2pIface(ifaceName);
                break;
            case HDM_CREATE_IFACE_NAN:
                mInOrder.verify(chipMock.chip).removeNanIface(ifaceName);
                break;
        }

        verify(idl).onDestroyed(ifaceName);

        verifyNoMoreInteractions(mManagerStatusListenerMock, idl);
    }

    /**
     * Validate P2P and NAN interactions. Expect:
     * - STA created
     * - NAN created
     * - When P2P requested:
     *   - NAN torn down
     *   - P2P created
     * - NAN creation refused
     * - When P2P destroyed:
     *   - get nan available listener
     *   - Can create NAN when requested
     *
     * Relevant for any chip which supports STA + NAN || P2P (or a richer combination - but bottom
     * line of NAN and P2P being exclusive).
     */
    public void runP2pAndNanExclusiveInteractionsTestChip(ChipMockBase chipMock,
            int onlyChipMode) throws Exception {
        chipMock.initialize();
        mInOrder = inOrder(mServiceManagerMock, mWifiMock, chipMock.chip,
                mManagerStatusListenerMock);
        executeAndValidateInitializationSequence();
        executeAndValidateStartupSequence();

        InterfaceDestroyedListener staDestroyedListener = mock(
                InterfaceDestroyedListener.class);

        InterfaceDestroyedListener nanDestroyedListener = mock(
                InterfaceDestroyedListener.class);

        InterfaceDestroyedListener p2pDestroyedListener = mock(
                InterfaceDestroyedListener.class);

        // Request STA
        IWifiIface staIface = validateInterfaceSequence(chipMock,
                false, // chipModeValid
                -1000, // chipModeId (only used if chipModeValid is true)
                HDM_CREATE_IFACE_STA, // ifaceTypeToCreate
                "wlan0", // ifaceName
                onlyChipMode, // finalChipMode
                null, // tearDownList
                staDestroyedListener, // destroyedListener
                TEST_WORKSOURCE_0 // requestorWs
        );
        collector.checkThat("STA can't be created", staIface, IsNull.notNullValue());

        // Request NAN
        IWifiIface nanIface = validateInterfaceSequence(chipMock,
                true, // chipModeValid
                onlyChipMode, // chipModeId
                HDM_CREATE_IFACE_NAN, // ifaceTypeToCreate
                "wlan0", // ifaceName
                onlyChipMode, // finalChipMode
                null, // tearDownList
                nanDestroyedListener, // destroyedListener
                TEST_WORKSOURCE_0 // requestorWs
        );

        // Request P2P
        IWifiIface p2pIface = validateInterfaceSequence(chipMock,
                true, // chipModeValid
                onlyChipMode, // chipModeId
                HDM_CREATE_IFACE_P2P, // ifaceTypeToCreate
                "p2p0", // ifaceName
                onlyChipMode, // finalChipMode
                new IWifiIface[]{nanIface}, // tearDownList
                p2pDestroyedListener, // destroyedListener
                TEST_WORKSOURCE_0, // requestorWs
                // destroyedInterfacesDestroyedListeners...
                new InterfaceDestroyedListenerWithIfaceName(
                        getName(nanIface), nanDestroyedListener)
        );
        collector.checkThat("P2P can't be created", p2pIface, IsNull.notNullValue());
        mTestLooper.dispatchAll();
        verify(nanDestroyedListener).onDestroyed(getName(nanIface));

        // Request NAN
        nanIface = validateInterfaceSequence(chipMock,
                true, // chipModeValid
                onlyChipMode, // chipModeId
                HDM_CREATE_IFACE_NAN, // ifaceTypeToCreate
                "wlan0", // ifaceName
                onlyChipMode, // finalChipMode
                new IWifiIface[]{p2pIface}, // tearDownList
                nanDestroyedListener, // destroyedListener
                TEST_WORKSOURCE_0 // requestorWs
        );
        collector.checkThat("NAN can't be created", nanIface, IsNull.notNullValue());

        mTestLooper.dispatchAll();
        verify(p2pDestroyedListener).onDestroyed(getName(p2pIface));

        verifyNoMoreInteractions(mManagerStatusListenerMock, staDestroyedListener,
                nanDestroyedListener, p2pDestroyedListener);
    }

    private IWifiIface validateInterfaceSequence(ChipMockBase chipMock,
            boolean chipModeValid, int chipModeId,
            int ifaceTypeToCreate, String ifaceName, int finalChipMode,
            long requiredChipCapabilities,
            IWifiIface[] tearDownList,
            InterfaceDestroyedListener destroyedListener,
            WorkSource requestorWs,
            InterfaceDestroyedListenerWithIfaceName...destroyedInterfacesDestroyedListeners)
            throws Exception {
        // configure chip mode response
        chipMock.chipModeValid = chipModeValid;
        chipMock.chipModeId = chipModeId;

        IWifiIface iface = null;

        // configure: interface to be created
        // act: request the interface
        switch (ifaceTypeToCreate) {
            case HDM_CREATE_IFACE_STA:
                iface = mock(IWifiStaIface.class);
                doAnswer(new GetNameAnswer(ifaceName)).when(iface).getName(
                        any(IWifiIface.getNameCallback.class));
                doAnswer(new GetTypeAnswer(IfaceType.STA)).when(iface).getType(
                        any(IWifiIface.getTypeCallback.class));
                doAnswer(new CreateXxxIfaceAnswer(chipMock, mStatusOk, iface)).when(
                        chipMock.chip).createStaIface(any(IWifiChip.createStaIfaceCallback.class));

                mDut.createStaIface(requiredChipCapabilities,
                        destroyedListener, mHandler, requestorWs);
                break;
            case HDM_CREATE_IFACE_AP:
                iface = mock(IWifiApIface.class);
                doAnswer(new GetNameAnswer(ifaceName)).when(iface).getName(
                        any(IWifiIface.getNameCallback.class));
                doAnswer(new GetTypeAnswer(IfaceType.AP)).when(iface).getType(
                        any(IWifiIface.getTypeCallback.class));
                doAnswer(new CreateXxxIfaceAnswer(chipMock, mStatusOk, iface)).when(
                        chipMock.chip).createApIface(any(IWifiChip.createApIfaceCallback.class));

                mDut.createApIface(requiredChipCapabilities,
                        destroyedListener, mHandler, requestorWs);
                break;
            case HDM_CREATE_IFACE_P2P:
                iface = mock(IWifiP2pIface.class);
                doAnswer(new GetNameAnswer(ifaceName)).when(iface).getName(
                        any(IWifiIface.getNameCallback.class));
                doAnswer(new GetTypeAnswer(IfaceType.P2P)).when(iface).getType(
                        any(IWifiIface.getTypeCallback.class));
                doAnswer(new CreateXxxIfaceAnswer(chipMock, mStatusOk, iface)).when(
                        chipMock.chip).createP2pIface(any(IWifiChip.createP2pIfaceCallback.class));

                mDut.createP2pIface(requiredChipCapabilities,
                        destroyedListener, mHandler, requestorWs);
                break;
            case HDM_CREATE_IFACE_NAN:
                iface = mock(IWifiNanIface.class);
                doAnswer(new GetNameAnswer(ifaceName)).when(iface).getName(
                        any(IWifiIface.getNameCallback.class));
                doAnswer(new GetTypeAnswer(IfaceType.NAN)).when(iface).getType(
                        any(IWifiIface.getTypeCallback.class));
                doAnswer(new CreateXxxIfaceAnswer(chipMock, mStatusOk, iface)).when(
                        chipMock.chip).createNanIface(any(IWifiChip.createNanIfaceCallback.class));

                mDut.createNanIface(destroyedListener, mHandler, requestorWs);
                break;
        }

        // validate: optional tear down of interfaces
        if (tearDownList != null) {
            for (IWifiIface tearDownIface: tearDownList) {
                switch (getType(tearDownIface)) {
                    case IfaceType.STA:
                        mInOrder.verify(chipMock.chip).removeStaIface(getName(tearDownIface));
                        break;
                    case IfaceType.AP:
                        mInOrder.verify(chipMock.chip).removeApIface(getName(tearDownIface));
                        break;
                    case IfaceType.P2P:
                        mInOrder.verify(chipMock.chip).removeP2pIface(getName(tearDownIface));
                        break;
                    case IfaceType.NAN:
                        mInOrder.verify(chipMock.chip).removeNanIface(getName(tearDownIface));
                        break;
                }
            }
        }

        // validate: optional switch to the requested mode
        if (!chipModeValid || chipModeId != finalChipMode) {
            mInOrder.verify(chipMock.chip).configureChip(finalChipMode);
        } else {
            mInOrder.verify(chipMock.chip, times(0)).configureChip(anyInt());
        }

        // validate: create interface
        switch (ifaceTypeToCreate) {
            case HDM_CREATE_IFACE_STA:
                mInOrder.verify(chipMock.chip).createStaIface(
                        any(IWifiChip.createStaIfaceCallback.class));
                break;
            case HDM_CREATE_IFACE_AP:
                mInOrder.verify(chipMock.chip).createApIface(
                        any(IWifiChip.createApIfaceCallback.class));
                break;
            case HDM_CREATE_IFACE_P2P:
                mInOrder.verify(chipMock.chip).createP2pIface(
                        any(IWifiChip.createP2pIfaceCallback.class));
                break;
            case HDM_CREATE_IFACE_NAN:
                mInOrder.verify(chipMock.chip).createNanIface(
                        any(IWifiChip.createNanIfaceCallback.class));
                break;
        }

        // verify: callbacks on deleted interfaces
        mTestLooper.dispatchAll();
        for (int i = 0; i < destroyedInterfacesDestroyedListeners.length; ++i) {
            destroyedInterfacesDestroyedListeners[i].validate();
        }
        return iface;
    }

    private IWifiIface validateInterfaceSequence(ChipMockBase chipMock,
            boolean chipModeValid, int chipModeId,
            int ifaceTypeToCreate, String ifaceName, int finalChipMode,
            IWifiIface[] tearDownList,
            InterfaceDestroyedListener destroyedListener,
            WorkSource requestorWs,
            InterfaceDestroyedListenerWithIfaceName...destroyedInterfacesDestroyedListeners)
            throws Exception {
        return validateInterfaceSequence(chipMock, chipModeValid, chipModeId,
                ifaceTypeToCreate, ifaceName,
                finalChipMode, HalDeviceManager.CHIP_CAPABILITY_ANY,
                tearDownList, destroyedListener, requestorWs,
                destroyedInterfacesDestroyedListeners);
    }

    private int getType(IWifiIface iface) throws Exception {
        Mutable<Integer> typeResp = new Mutable<>();
        iface.getType((WifiStatus status, int type) -> {
            typeResp.value = type;
        });
        return typeResp.value;
    }

    private String getName(IWifiIface iface) throws Exception {
        Mutable<String> nameResp = new Mutable<>();
        iface.getName((WifiStatus status, String name) -> {
            nameResp.value = name;
        });
        return nameResp.value;
    }

    private WifiStatus getStatus(int code) {
        WifiStatus status = new WifiStatus();
        status.code = code;
        return status;
    }

    private static class InterfaceDestroyedListenerWithIfaceName {
        private final String mIfaceName;
        @Mock private final InterfaceDestroyedListener mListener;

        InterfaceDestroyedListenerWithIfaceName(
                String ifaceName, InterfaceDestroyedListener listener) {
            mIfaceName = ifaceName;
            mListener = listener;
        }

        public void validate() {
            verify(mListener).onDestroyed(mIfaceName);
        }
    }

    private static class Mutable<E> {
        public E value;

        Mutable() {
            value = null;
        }

        Mutable(E value) {
            this.value = value;
        }
    }

    // Answer objects
    private class GetChipIdsAnswer extends MockAnswerUtil.AnswerWithArguments {
        private WifiStatus mStatus;
        private ArrayList<Integer> mChipIds;

        GetChipIdsAnswer(WifiStatus status, ArrayList<Integer> chipIds) {
            mStatus = status;
            mChipIds = chipIds;
        }

        public void answer(IWifi.getChipIdsCallback cb) {
            cb.onValues(mStatus, mChipIds);
        }
    }

    private class GetChipAnswer extends MockAnswerUtil.AnswerWithArguments {
        private WifiStatus mStatus;
        private IWifiChip mChip;

        GetChipAnswer(WifiStatus status, IWifiChip chip) {
            mStatus = status;
            mChip = chip;
        }

        public void answer(int chipId, IWifi.getChipCallback cb) {
            cb.onValues(mStatus, mChip);
        }
    }

    private class GetCapabilitiesAnswer extends MockAnswerUtil.AnswerWithArguments {
        private ChipMockBase mChipMockBase;

        GetCapabilitiesAnswer(ChipMockBase chipMockBase) {
            mChipMockBase = chipMockBase;
        }

        public void answer(IWifiChip.getCapabilitiesCallback cb) {
            cb.onValues(mStatusOk, mChipMockBase.chipCapabilities);
        }
    }

    private class GetCapabilities_1_5Answer extends MockAnswerUtil.AnswerWithArguments {
        private ChipMockBase mChipMockBase;

        GetCapabilities_1_5Answer(ChipMockBase chipMockBase) {
            mChipMockBase = chipMockBase;
        }

        public void answer(
                android.hardware.wifi.V1_5.IWifiChip.getCapabilities_1_5Callback cb) {
            cb.onValues(mStatusOk, mChipMockBase.chipCapabilities);
        }
    }

    private class GetIdAnswer extends MockAnswerUtil.AnswerWithArguments {
        private ChipMockBase mChipMockBase;

        GetIdAnswer(ChipMockBase chipMockBase) {
            mChipMockBase = chipMockBase;
        }

        public void answer(IWifiChip.getIdCallback cb) {
            cb.onValues(mStatusOk, mChipMockBase.chipId);
        }
    }

    private class GetAvailableModesAnswer extends MockAnswerUtil.AnswerWithArguments {
        private ChipMockBase mChipMockBase;

        GetAvailableModesAnswer(ChipMockBase chipMockBase) {
            mChipMockBase = chipMockBase;
        }

        public void answer(IWifiChip.getAvailableModesCallback cb) {
            cb.onValues(mStatusOk, mChipMockBase.availableModes);
        }
    }

    private class GetModeAnswer extends MockAnswerUtil.AnswerWithArguments {
        private ChipMockBase mChipMockBase;

        GetModeAnswer(ChipMockBase chipMockBase) {
            mChipMockBase = chipMockBase;
        }

        public void answer(IWifiChip.getModeCallback cb) {
            cb.onValues(mChipMockBase.chipModeValid ? mStatusOk
                    : getStatus(WifiStatusCode.ERROR_NOT_AVAILABLE), mChipMockBase.chipModeId);
        }
    }

    private class ConfigureChipAnswer extends MockAnswerUtil.AnswerWithArguments {
        private ChipMockBase mChipMockBase;

        ConfigureChipAnswer(ChipMockBase chipMockBase) {
            mChipMockBase = chipMockBase;
        }

        public WifiStatus answer(int chipMode) {
            mChipMockBase.chipModeValid = true;
            mChipMockBase.chipModeId = chipMode;
            return mStatusOk;
        }
    }

    private class GetXxxIfaceNamesAnswer extends MockAnswerUtil.AnswerWithArguments {
        private ChipMockBase mChipMockBase;

        GetXxxIfaceNamesAnswer(ChipMockBase chipMockBase) {
            mChipMockBase = chipMockBase;
        }

        public void answer(IWifiChip.getStaIfaceNamesCallback cb) {
            cb.onValues(mStatusOk, mChipMockBase.interfaceNames.get(IfaceType.STA));
        }

        public void answer(IWifiChip.getApIfaceNamesCallback cb) {
            cb.onValues(mStatusOk, mChipMockBase.interfaceNames.get(IfaceType.AP));
        }

        public void answer(IWifiChip.getP2pIfaceNamesCallback cb) {
            cb.onValues(mStatusOk, mChipMockBase.interfaceNames.get(IfaceType.P2P));
        }

        public void answer(IWifiChip.getNanIfaceNamesCallback cb) {
            cb.onValues(mStatusOk, mChipMockBase.interfaceNames.get(IfaceType.NAN));
        }
    }

    private class GetXxxIfaceAnswer extends MockAnswerUtil.AnswerWithArguments {
        private ChipMockBase mChipMockBase;

        GetXxxIfaceAnswer(ChipMockBase chipMockBase) {
            mChipMockBase = chipMockBase;
        }

        public void answer(String name, IWifiChip.getStaIfaceCallback cb) {
            IWifiIface iface = mChipMockBase.interfacesByName.get(IfaceType.STA).get(name);
            cb.onValues(iface != null ? mStatusOk : mStatusFail, (IWifiStaIface) iface);
        }

        public void answer(String name, IWifiChip.getApIfaceCallback cb) {
            IWifiIface iface = mChipMockBase.interfacesByName.get(IfaceType.AP).get(name);
            cb.onValues(iface != null ? mStatusOk : mStatusFail, (IWifiApIface) iface);
        }

        public void answer(String name, IWifiChip.getP2pIfaceCallback cb) {
            IWifiIface iface = mChipMockBase.interfacesByName.get(IfaceType.P2P).get(name);
            cb.onValues(iface != null ? mStatusOk : mStatusFail, (IWifiP2pIface) iface);
        }

        public void answer(String name, IWifiChip.getNanIfaceCallback cb) {
            IWifiIface iface = mChipMockBase.interfacesByName.get(IfaceType.NAN).get(name);
            cb.onValues(iface != null ? mStatusOk : mStatusFail, (IWifiNanIface) iface);
        }
    }

    private class CreateXxxIfaceAnswer extends MockAnswerUtil.AnswerWithArguments {
        private ChipMockBase mChipMockBase;
        private WifiStatus mStatus;
        private IWifiIface mWifiIface;

        CreateXxxIfaceAnswer(ChipMockBase chipMockBase, WifiStatus status, IWifiIface wifiIface) {
            mChipMockBase = chipMockBase;
            mStatus = status;
            mWifiIface = wifiIface;
        }

        private void addInterfaceInfo(int type) {
            if (mStatus.code == WifiStatusCode.SUCCESS) {
                try {
                    mChipMockBase.interfaceNames.get(type).add(getName(mWifiIface));
                    mChipMockBase.interfacesByName.get(type).put(getName(mWifiIface), mWifiIface);
                } catch (Exception e) {
                    // do nothing
                }
            }
        }

        public void answer(IWifiChip.createStaIfaceCallback cb) {
            cb.onValues(mStatus, (IWifiStaIface) mWifiIface);
            addInterfaceInfo(IfaceType.STA);
        }

        public void answer(IWifiChip.createApIfaceCallback cb) {
            cb.onValues(mStatus, (IWifiApIface) mWifiIface);
            addInterfaceInfo(IfaceType.AP);
        }

        public void answer(IWifiChip.createP2pIfaceCallback cb) {
            cb.onValues(mStatus, (IWifiP2pIface) mWifiIface);
            addInterfaceInfo(IfaceType.P2P);
        }

        public void answer(IWifiChip.createNanIfaceCallback cb) {
            cb.onValues(mStatus, (IWifiNanIface) mWifiIface);
            addInterfaceInfo(IfaceType.NAN);
        }
    }

    private class CreateRttControllerAnswer extends MockAnswerUtil.AnswerWithArguments {
        private final ChipMockBase mChipMockBase;
        private final IWifiRttController mRttController;

        CreateRttControllerAnswer(ChipMockBase chipMockBase, IWifiRttController rttController) {
            mChipMockBase = chipMockBase;
            mRttController = rttController;
        }

        public void answer(IWifiIface boundIface, IWifiChip.createRttControllerCallback cb) {
            if (mChipMockBase.chipModeIdValidForRtt == mChipMockBase.chipModeId) {
                cb.onValues(mStatusOk, mRttController);
            } else {
                cb.onValues(mStatusFail, null);
            }
        }
    }

    private class RemoveXxxIfaceAnswer extends MockAnswerUtil.AnswerWithArguments {
        private ChipMockBase mChipMockBase;
        private int mType;

        RemoveXxxIfaceAnswer(ChipMockBase chipMockBase, int type) {
            mChipMockBase = chipMockBase;
            mType = type;
        }

        private WifiStatus removeIface(int type, String ifname) {
            try {
                if (!mChipMockBase.interfaceNames.get(type).remove(ifname)) {
                    return mStatusFail;
                }
                if (mChipMockBase.interfacesByName.get(type).remove(ifname) == null) {
                    return mStatusFail;
                }
            } catch (Exception e) {
                return mStatusFail;
            }
            return mStatusOk;
        }

        public WifiStatus answer(String ifname) {
            return removeIface(mType, ifname);
        }
    }

    private class GetNameAnswer extends MockAnswerUtil.AnswerWithArguments {
        private String mName;

        GetNameAnswer(String name) {
            mName = name;
        }

        public void answer(IWifiIface.getNameCallback cb) {
            cb.onValues(mStatusOk, mName);
        }
    }

    private class GetTypeAnswer extends MockAnswerUtil.AnswerWithArguments {
        private int mType;

        GetTypeAnswer(int type) {
            mType = type;
        }

        public void answer(IWifiIface.getTypeCallback cb) {
            cb.onValues(mStatusOk, mType);
        }
    }

    // chip configuration

    private static final int CHIP_MOCK_V1 = 0;
    private static final int CHIP_MOCK_V2 = 1;
    private static final int CHIP_MOCK_V3 = 2;
    private static final int CHIP_MOCK_V4 = 3;
    private static final int CHIP_MOCK_V5 = 4;

    private class ChipMockBase {
        public int chipMockId;

        public IWifiChip chip;
        public int chipId;
        public boolean chipModeValid = false;
        public int chipModeId = -1000;
        public int chipModeIdValidForRtt = -1; // single chip mode ID where RTT can be created
        public int chipCapabilities = 0;
        public Map<Integer, ArrayList<String>> interfaceNames = new HashMap<>();
        public Map<Integer, Map<String, IWifiIface>> interfacesByName = new HashMap<>();

        public ArrayList<IWifiChip.ChipMode> availableModes;

        void initialize() throws Exception {
            chip = mock(IWifiChip.class);

            interfaceNames.put(IfaceType.STA, new ArrayList<>());
            interfaceNames.put(IfaceType.AP, new ArrayList<>());
            interfaceNames.put(IfaceType.P2P, new ArrayList<>());
            interfaceNames.put(IfaceType.NAN, new ArrayList<>());

            interfacesByName.put(IfaceType.STA, new HashMap<>());
            interfacesByName.put(IfaceType.AP, new HashMap<>());
            interfacesByName.put(IfaceType.P2P, new HashMap<>());
            interfacesByName.put(IfaceType.NAN, new HashMap<>());

            when(chip.registerEventCallback(any(IWifiChipEventCallback.class))).thenReturn(
                    mStatusOk);
            when(chip.configureChip(anyInt())).thenAnswer(new ConfigureChipAnswer(this));
            doAnswer(new GetCapabilitiesAnswer(this))
                    .when(chip).getCapabilities(any(IWifiChip.getCapabilitiesCallback.class));
            doAnswer(new GetIdAnswer(this)).when(chip).getId(any(IWifiChip.getIdCallback.class));
            doAnswer(new GetModeAnswer(this)).when(chip).getMode(
                    any(IWifiChip.getModeCallback.class));
            GetXxxIfaceNamesAnswer getXxxIfaceNamesAnswer = new GetXxxIfaceNamesAnswer(this);
            doAnswer(getXxxIfaceNamesAnswer).when(chip).getStaIfaceNames(
                    any(IWifiChip.getStaIfaceNamesCallback.class));
            doAnswer(getXxxIfaceNamesAnswer).when(chip).getApIfaceNames(
                    any(IWifiChip.getApIfaceNamesCallback.class));
            doAnswer(getXxxIfaceNamesAnswer).when(chip).getP2pIfaceNames(
                    any(IWifiChip.getP2pIfaceNamesCallback.class));
            doAnswer(getXxxIfaceNamesAnswer).when(chip).getNanIfaceNames(
                    any(IWifiChip.getNanIfaceNamesCallback.class));
            GetXxxIfaceAnswer getXxxIfaceAnswer = new GetXxxIfaceAnswer(this);
            doAnswer(getXxxIfaceAnswer).when(chip).getStaIface(anyString(),
                    any(IWifiChip.getStaIfaceCallback.class));
            doAnswer(getXxxIfaceAnswer).when(chip).getApIface(anyString(),
                    any(IWifiChip.getApIfaceCallback.class));
            doAnswer(getXxxIfaceAnswer).when(chip).getP2pIface(anyString(),
                    any(IWifiChip.getP2pIfaceCallback.class));
            doAnswer(getXxxIfaceAnswer).when(chip).getNanIface(anyString(),
                    any(IWifiChip.getNanIfaceCallback.class));
            doAnswer(new RemoveXxxIfaceAnswer(this, IfaceType.STA)).when(chip).removeStaIface(
                    anyString());
            doAnswer(new RemoveXxxIfaceAnswer(this, IfaceType.AP)).when(chip).removeApIface(
                    anyString());
            doAnswer(new RemoveXxxIfaceAnswer(this, IfaceType.P2P)).when(chip).removeP2pIface(
                    anyString());
            doAnswer(new RemoveXxxIfaceAnswer(this, IfaceType.NAN)).when(chip).removeNanIface(
                    anyString());

            doAnswer(new CreateRttControllerAnswer(this, mRttControllerMock)).when(
                    chip).createRttController(any(), any());
        }
    }

    // test chip configuration V1:
    // mode: STA + (NAN || P2P)
    // mode: AP
    private class TestChipV1 extends ChipMockBase {
        static final int STA_CHIP_MODE_ID = 0;
        static final int AP_CHIP_MODE_ID = 1;

        void initialize() throws Exception {
            super.initialize();

            chipMockId = CHIP_MOCK_V1;

            // chip Id configuration
            ArrayList<Integer> chipIds;
            chipId = 10;
            chipIds = new ArrayList<>();
            chipIds.add(chipId);
            doAnswer(new GetChipIdsAnswer(mStatusOk, chipIds)).when(mWifiMock).getChipIds(
                    any(IWifi.getChipIdsCallback.class));

            doAnswer(new GetChipAnswer(mStatusOk, chip)).when(mWifiMock).getChip(eq(10),
                    any(IWifi.getChipCallback.class));

            // initialize placeholder chip modes
            IWifiChip.ChipMode cm;
            IWifiChip.ChipIfaceCombination cic;
            IWifiChip.ChipIfaceCombinationLimit cicl;

            //   Mode 0: 1xSTA + 1x{P2P,NAN}
            //   Mode 1: 1xAP
            availableModes = new ArrayList<>();
            cm = new IWifiChip.ChipMode();
            cm.id = STA_CHIP_MODE_ID;

            cic = new IWifiChip.ChipIfaceCombination();

            cicl = new IWifiChip.ChipIfaceCombinationLimit();
            cicl.maxIfaces = 1;
            cicl.types.add(IfaceType.STA);
            cic.limits.add(cicl);

            cicl = new IWifiChip.ChipIfaceCombinationLimit();
            cicl.maxIfaces = 1;
            cicl.types.add(IfaceType.P2P);
            cicl.types.add(IfaceType.NAN);
            cic.limits.add(cicl);
            cm.availableCombinations.add(cic);
            availableModes.add(cm);

            cm = new IWifiChip.ChipMode();
            cm.id = AP_CHIP_MODE_ID;
            cic = new IWifiChip.ChipIfaceCombination();
            cicl = new IWifiChip.ChipIfaceCombinationLimit();
            cicl.maxIfaces = 1;
            cicl.types.add(IfaceType.AP);
            cic.limits.add(cicl);
            cm.availableCombinations.add(cic);
            availableModes.add(cm);

            chipModeIdValidForRtt = STA_CHIP_MODE_ID;

            doAnswer(new GetAvailableModesAnswer(this)).when(chip)
                    .getAvailableModes(any(IWifiChip.getAvailableModesCallback.class));
        }
    }

    // test chip configuration V2:
    // mode: STA + (STA || AP) + (NAN || P2P)
    private class TestChipV2 extends ChipMockBase {
        // only mode (different number from any in TestChipV1 so can catch test errors)
        static final int CHIP_MODE_ID = 5;

        void initialize() throws Exception {
            super.initialize();

            chipMockId = CHIP_MOCK_V2;

            // chip Id configuration
            ArrayList<Integer> chipIds;
            chipId = 12;
            chipIds = new ArrayList<>();
            chipIds.add(chipId);
            doAnswer(new GetChipIdsAnswer(mStatusOk, chipIds)).when(mWifiMock).getChipIds(
                    any(IWifi.getChipIdsCallback.class));

            doAnswer(new GetChipAnswer(mStatusOk, chip)).when(mWifiMock).getChip(eq(12),
                    any(IWifi.getChipCallback.class));

            // initialize placeholder chip modes
            IWifiChip.ChipMode cm;
            IWifiChip.ChipIfaceCombination cic;
            IWifiChip.ChipIfaceCombinationLimit cicl;

            //   Mode 0 (only one): 1xSTA + 1x{STA,AP} + 1x{P2P,NAN}
            availableModes = new ArrayList<>();
            cm = new IWifiChip.ChipMode();
            cm.id = CHIP_MODE_ID;

            cic = new IWifiChip.ChipIfaceCombination();

            cicl = new IWifiChip.ChipIfaceCombinationLimit();
            cicl.maxIfaces = 1;
            cicl.types.add(IfaceType.STA);
            cic.limits.add(cicl);

            cicl = new IWifiChip.ChipIfaceCombinationLimit();
            cicl.maxIfaces = 1;
            cicl.types.add(IfaceType.STA);
            cicl.types.add(IfaceType.AP);
            cic.limits.add(cicl);

            cicl = new IWifiChip.ChipIfaceCombinationLimit();
            cicl.maxIfaces = 1;
            cicl.types.add(IfaceType.P2P);
            cicl.types.add(IfaceType.NAN);
            cic.limits.add(cicl);
            cm.availableCombinations.add(cic);
            availableModes.add(cm);

            chipModeIdValidForRtt = CHIP_MODE_ID;

            doAnswer(new GetAvailableModesAnswer(this)).when(chip)
                    .getAvailableModes(any(IWifiChip.getAvailableModesCallback.class));
        }
    }

    // test chip configuration V3:
    // mode:
    //    STA + (STA || AP)
    //    STA + (NAN || P2P)
    private class TestChipV3 extends ChipMockBase {
        // only mode (different number from any in other TestChips so can catch test errors)
        static final int CHIP_MODE_ID = 7;

        void initialize() throws Exception {
            super.initialize();

            chipMockId = CHIP_MOCK_V3;

            // chip Id configuration
            ArrayList<Integer> chipIds;
            chipId = 15;
            chipIds = new ArrayList<>();
            chipIds.add(chipId);
            doAnswer(new GetChipIdsAnswer(mStatusOk, chipIds)).when(mWifiMock).getChipIds(
                    any(IWifi.getChipIdsCallback.class));

            doAnswer(new GetChipAnswer(mStatusOk, chip)).when(mWifiMock).getChip(eq(15),
                    any(IWifi.getChipCallback.class));

            // initialize placeholder chip modes
            IWifiChip.ChipMode cm;
            IWifiChip.ChipIfaceCombination cic;
            IWifiChip.ChipIfaceCombinationLimit cicl;

            //   Mode 0 (only one): 1xSTA + 1x{STA,AP}, 1xSTA + 1x{P2P,NAN}
            availableModes = new ArrayList<>();
            cm = new IWifiChip.ChipMode();
            cm.id = CHIP_MODE_ID;

            cic = new IWifiChip.ChipIfaceCombination();

            cicl = new IWifiChip.ChipIfaceCombinationLimit();
            cicl.maxIfaces = 1;
            cicl.types.add(IfaceType.STA);
            cic.limits.add(cicl);

            cicl = new IWifiChip.ChipIfaceCombinationLimit();
            cicl.maxIfaces = 1;
            cicl.types.add(IfaceType.STA);
            cicl.types.add(IfaceType.AP);
            cic.limits.add(cicl);

            cm.availableCombinations.add(cic);

            cic = new IWifiChip.ChipIfaceCombination();

            cicl = new IWifiChip.ChipIfaceCombinationLimit();
            cicl.maxIfaces = 1;
            cicl.types.add(IfaceType.STA);
            cic.limits.add(cicl);

            cicl = new IWifiChip.ChipIfaceCombinationLimit();
            cicl.maxIfaces = 1;
            cicl.types.add(IfaceType.P2P);
            cicl.types.add(IfaceType.NAN);
            cic.limits.add(cicl);

            cm.availableCombinations.add(cic);
            availableModes.add(cm);

            chipModeIdValidForRtt = CHIP_MODE_ID;

            doAnswer(new GetAvailableModesAnswer(this)).when(chip)
                    .getAvailableModes(any(IWifiChip.getAvailableModesCallback.class));
        }
    }

    // test chip configuration V4:
    // mode:
    //    STA + AP
    //    STA + (NAN || P2P)
    private class TestChipV4 extends ChipMockBase {
        // only mode (different number from any in other TestChips so can catch test errors)
        static final int CHIP_MODE_ID = 15;

        void initialize() throws Exception {
            super.initialize();

            chipMockId = CHIP_MOCK_V4;

            // chip Id configuration
            ArrayList<Integer> chipIds;
            chipId = 23;
            chipIds = new ArrayList<>();
            chipIds.add(chipId);
            doAnswer(new GetChipIdsAnswer(mStatusOk, chipIds)).when(mWifiMock).getChipIds(
                    any(IWifi.getChipIdsCallback.class));

            doAnswer(new GetChipAnswer(mStatusOk, chip)).when(mWifiMock).getChip(eq(23),
                    any(IWifi.getChipCallback.class));

            // initialize placeholder chip modes
            IWifiChip.ChipMode cm;
            IWifiChip.ChipIfaceCombination cic;
            IWifiChip.ChipIfaceCombinationLimit cicl;

            //   Mode 0 (only one): 1xSTA + 1xAP, 1xSTA + 1x{P2P,NAN}
            availableModes = new ArrayList<>();
            cm = new IWifiChip.ChipMode();
            cm.id = CHIP_MODE_ID;

            cic = new IWifiChip.ChipIfaceCombination();

            cicl = new IWifiChip.ChipIfaceCombinationLimit();
            cicl.maxIfaces = 1;
            cicl.types.add(IfaceType.STA);
            cic.limits.add(cicl);

            cicl = new IWifiChip.ChipIfaceCombinationLimit();
            cicl.maxIfaces = 1;
            cicl.types.add(IfaceType.AP);
            cic.limits.add(cicl);

            cm.availableCombinations.add(cic);

            cic = new IWifiChip.ChipIfaceCombination();

            cicl = new IWifiChip.ChipIfaceCombinationLimit();
            cicl.maxIfaces = 1;
            cicl.types.add(IfaceType.STA);
            cic.limits.add(cicl);

            cicl = new IWifiChip.ChipIfaceCombinationLimit();
            cicl.maxIfaces = 1;
            cicl.types.add(IfaceType.P2P);
            cicl.types.add(IfaceType.NAN);
            cic.limits.add(cicl);

            cm.availableCombinations.add(cic);
            availableModes.add(cm);

            chipModeIdValidForRtt = CHIP_MODE_ID;

            doAnswer(new GetAvailableModesAnswer(this)).when(chip)
                    .getAvailableModes(any(IWifiChip.getAvailableModesCallback.class));
        }
    }

    // test chip configuration V5 for 60GHz:
    // mode:
    //    STA + AP
    //    STA + (NAN || P2P)
    private class TestChipV5 extends ChipMockBase {
        // only mode (different number from any in other TestChips so can catch test errors)
        static final int CHIP_MODE_ID = 3;
        static final int CHIP_ID = 5;

        void initialize() throws Exception {
            super.initialize();

            chipMockId = CHIP_MOCK_V5;

            chipCapabilities |= android.hardware.wifi.V1_5.IWifiChip.ChipCapabilityMask.WIGIG;

            // chip Id configuration
            ArrayList<Integer> chipIds;
            chipId = CHIP_ID;
            chipIds = new ArrayList<>();
            chipIds.add(chipId);
            doAnswer(new GetChipIdsAnswer(mStatusOk, chipIds)).when(mWifiMock).getChipIds(
                    any(IWifi.getChipIdsCallback.class));

            doAnswer(new GetChipAnswer(mStatusOk, chip)).when(mWifiMock).getChip(eq(CHIP_ID),
                    any(IWifi.getChipCallback.class));

            // initialize placeholder chip modes
            IWifiChip.ChipMode cm;
            IWifiChip.ChipIfaceCombination cic;
            IWifiChip.ChipIfaceCombinationLimit cicl;

            //   Mode 0 (only one): 1xSTA + 1xAP, 1xSTA + 1x{P2P,NAN}
            availableModes = new ArrayList<>();
            cm = new IWifiChip.ChipMode();
            cm.id = CHIP_MODE_ID;

            cic = new IWifiChip.ChipIfaceCombination();

            cicl = new IWifiChip.ChipIfaceCombinationLimit();
            cicl.maxIfaces = 1;
            cicl.types.add(IfaceType.STA);
            cic.limits.add(cicl);

            cicl = new IWifiChip.ChipIfaceCombinationLimit();
            cicl.maxIfaces = 1;
            cicl.types.add(IfaceType.AP);
            cic.limits.add(cicl);

            cm.availableCombinations.add(cic);

            cic = new IWifiChip.ChipIfaceCombination();

            cicl = new IWifiChip.ChipIfaceCombinationLimit();
            cicl.maxIfaces = 1;
            cicl.types.add(IfaceType.STA);
            cic.limits.add(cicl);

            cicl = new IWifiChip.ChipIfaceCombinationLimit();
            cicl.maxIfaces = 1;
            cicl.types.add(IfaceType.P2P);
            cicl.types.add(IfaceType.NAN);
            cic.limits.add(cicl);

            cm.availableCombinations.add(cic);
            availableModes.add(cm);

            chipModeIdValidForRtt = CHIP_MODE_ID;

            doAnswer(new GetAvailableModesAnswer(this)).when(chip)
                    .getAvailableModes(any(IWifiChip.getAvailableModesCallback.class));
        }
    }
}<|MERGE_RESOLUTION|>--- conflicted
+++ resolved
@@ -2320,11 +2320,7 @@
             apIface = validateInterfaceSequence(chipMock,
                     true, // chipModeValid
                     chipModeId, // chipModeId (only used if chipModeValid is true)
-<<<<<<< HEAD
-                    IfaceType.AP, // ifaceTypeToCreate
-=======
                     HDM_CREATE_IFACE_AP, // ifaceTypeToCreate
->>>>>>> 39555a52
                     "wlan0", // ifaceName
                     finalChipModeId, // finalChipMode
                     requiredChipCapabilities, // requiredChipCapabilities
