--- conflicted
+++ resolved
@@ -165,10 +165,7 @@
         when(mMockPowerManager.isDeviceIdleMode()).thenReturn(false);
         when(mMockPowerManager.isInteractive()).thenReturn(true);
         when(mWifiPermissionsUtil.isLocationModeEnabled()).thenReturn(true);
-<<<<<<< HEAD
-=======
         when(mMockNativeManager.isAwareNativeAvailable()).thenReturn(true);
->>>>>>> af10c29a
 
         ArgumentCaptor<BroadcastReceiver> bcastRxCaptor = ArgumentCaptor.forClass(
                 BroadcastReceiver.class);
