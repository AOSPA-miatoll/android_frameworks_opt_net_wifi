--- conflicted
+++ resolved
@@ -27,10 +27,7 @@
 import android.net.wifi.WifiSsid;
 import android.os.Handler;
 import android.os.test.TestLooper;
-<<<<<<< HEAD
-=======
 import android.provider.DeviceConfig.OnPropertiesChangedListener;
->>>>>>> af10c29a
 import android.util.Pair;
 
 import androidx.test.filters.SmallTest;
@@ -58,11 +55,8 @@
     @Mock ClientModeImpl mClientModeImpl;
     @Mock Clock mClock;
     @Mock WifiInfo mWifiInfo;
-<<<<<<< HEAD
-=======
     @Mock Context mContext;
     @Mock DeviceConfigFacade mDeviceConfigFacade;
->>>>>>> af10c29a
 
     private String[] mSsids = {"\"test1\"", "\"test2\"", "\"test3\"", "\"test4\""};
     private String[] mBssids = {"6c:f3:7f:ae:8c:f3", "6c:f3:7f:ae:8c:f4", "de:ad:ba:b1:e5:55",
@@ -75,23 +69,13 @@
     private boolean[] mHasEverConnected = {false, false, false, false};
     private TestLooper mLooper;
     private static final String TEST_NETWORK_SSID = "\"test_ssid\"";
-<<<<<<< HEAD
-=======
     private static final int DEFAULT_ABNORMAL_CONNECTION_DURATION_MS = 30000;
->>>>>>> af10c29a
 
     @Before
     public void setUp() throws Exception {
         initMocks(this);
         mLooper = new TestLooper();
         when(mWifiInjector.getSelfRecovery()).thenReturn(mSelfRecovery);
-<<<<<<< HEAD
-        mLastResortWatchdog = new WifiLastResortWatchdog(mWifiInjector, mClock, mWifiMetrics,
-                mClientModeImpl, mLooper.getLooper());
-        mLastResortWatchdog.setBugReportProbability(1);
-        when(mClientModeImpl.getWifiInfo()).thenReturn(mWifiInfo);
-        when(mWifiInfo.getSSID()).thenReturn(TEST_NETWORK_SSID);
-=======
         when(mDeviceConfigFacade.isAbnormalConnectionBugreportEnabled()).thenReturn(true);
         when(mDeviceConfigFacade.getAbnormalConnectionDurationMs()).thenReturn(
                         DEFAULT_ABNORMAL_CONNECTION_DURATION_MS);
@@ -103,7 +87,6 @@
         when(mWifiInjector.getClientModeImplHandler()).thenReturn(mLastResortWatchdog.getHandler());
         verify(mDeviceConfigFacade).addOnPropertiesChangedListener(any(),
                 mOnPropertiesChangedListenerCaptor.capture());
->>>>>>> af10c29a
     }
 
     private List<Pair<ScanDetail, WifiConfiguration>> createFilteredQnsCandidates(String[] ssids,
@@ -1537,14 +1520,9 @@
         verify(mWifiMetrics, times(1)).addCountToNumLastResortWatchdogBadDhcpNetworksTotal(3);
         verify(mWifiMetrics, times(1)).incrementNumLastResortWatchdogTriggersWithBadDhcp();
 
-<<<<<<< HEAD
-        // set connection to ssids[0]
-        when(mWifiInfo.getSSID()).thenReturn(ssids[0]);
-=======
         // set connection to ssids[0]/bssids[0]
         when(mWifiInfo.getSSID()).thenReturn(ssids[0]);
         when(mWifiInfo.getBSSID()).thenReturn(bssids[0]);
->>>>>>> af10c29a
 
         // Simulate wifi connecting after triggering
         mLastResortWatchdog.connectedStateTransition(true);
@@ -1882,14 +1860,9 @@
         // Simulate wifi disconnecting
         mLastResortWatchdog.connectedStateTransition(false);
 
-<<<<<<< HEAD
-        // set connection to ssids[0]
-        when(mWifiInfo.getSSID()).thenReturn(ssids[0]);
-=======
         // set connection to ssids[0]/bssids[0]
         when(mWifiInfo.getSSID()).thenReturn(ssids[0]);
         when(mWifiInfo.getBSSID()).thenReturn(bssids[0]);
->>>>>>> af10c29a
 
         // Test another round, and this time successfully connect after restart trigger
         for (int i = 0; i < ssids.length; i++) {
@@ -1954,8 +1927,6 @@
         // Verify takeBugReport is not called again
         mLooper.dispatchAll();
         verify(mClientModeImpl, never()).takeBugReport(anyString(), anyString());
-<<<<<<< HEAD
-=======
         verify(mWifiMetrics, never()).incrementNumLastResortWatchdogSuccesses();
     }
 
@@ -2339,248 +2310,7 @@
 
         // Verify takeBugReport is not called
         mLooper.dispatchAll();
->>>>>>> af10c29a
         verify(mWifiMetrics, never()).incrementNumLastResortWatchdogSuccesses();
         verify(mClientModeImpl, never()).takeBugReport(anyString(), anyString());
     }
-
-    /**
-     * Test Failure Counting, over failure Threshold check with mixture reason.
-     * Test has 4 buffered networks, cause FAILURE_THRESHOLD failures for mixture failure type
-     *  (leaving one unfailed).
-     * Expected Behavior: 3 of the Available Networks report OverFailureThreshold
-     */
-    @Test
-    public void testMixtureFailureCounting_failureOverThresholdCheck() throws Exception {
-        int associationRejections = 3;
-        int authenticationFailures = 4;
-        int dhcpFailures = 5;
-        // Buffer potential candidates 1,2,3 & 4
-        List<Pair<ScanDetail, WifiConfiguration>> candidates = createFilteredQnsCandidates(mSsids,
-                mBssids, mFrequencies, mCaps, mLevels, mIsEphemeral, mHasEverConnected);
-        mLastResortWatchdog.updateAvailableNetworks(candidates);
-
-        // Ensure new networks have zero'ed failure counts
-        for (int i = 0; i < mSsids.length; i++) {
-            assertFailureCountEquals(mBssids[i], 0, 0, 0);
-        }
-
-        //Increment failure count for each network and failure type
-        int net = 0;
-        for (int i = 0; i < associationRejections; i++) {
-            mLastResortWatchdog.noteConnectionFailureAndTriggerIfNeeded(mSsids[net], mBssids[net],
-                    WifiLastResortWatchdog.FAILURE_CODE_ASSOCIATION);
-        }
-        for (int i = 0; i < authenticationFailures; i++) {
-            mLastResortWatchdog.noteConnectionFailureAndTriggerIfNeeded(mSsids[net], mBssids[net],
-                    WifiLastResortWatchdog.FAILURE_CODE_AUTHENTICATION);
-        }
-        net = 1;
-        for (int i = 0; i < associationRejections; i++) {
-            mLastResortWatchdog.noteConnectionFailureAndTriggerIfNeeded(mSsids[net], mBssids[net],
-                    WifiLastResortWatchdog.FAILURE_CODE_ASSOCIATION);
-        }
-        for (int i = 0; i < dhcpFailures; i++) {
-            mLastResortWatchdog.noteConnectionFailureAndTriggerIfNeeded(mSsids[net], mBssids[net],
-                    WifiLastResortWatchdog.FAILURE_CODE_DHCP);
-        }
-        net = 2;
-        for (int i = 0; i < authenticationFailures; i++) {
-            mLastResortWatchdog.noteConnectionFailureAndTriggerIfNeeded(mSsids[net], mBssids[net],
-                    WifiLastResortWatchdog.FAILURE_CODE_AUTHENTICATION);
-        }
-        for (int i = 0; i < dhcpFailures; i++) {
-            mLastResortWatchdog.noteConnectionFailureAndTriggerIfNeeded(mSsids[net], mBssids[net],
-                    WifiLastResortWatchdog.FAILURE_CODE_DHCP);
-        }
-
-        assertEquals(true, mLastResortWatchdog.isOverFailureThreshold(mBssids[0]));
-        assertEquals(true, mLastResortWatchdog.isOverFailureThreshold(mBssids[1]));
-        assertEquals(true, mLastResortWatchdog.isOverFailureThreshold(mBssids[2]));
-        assertEquals(false, mLastResortWatchdog.isOverFailureThreshold(mBssids[3]));
-    }
-
-    /**
-     * Test Metrics collection with Mixture Reason.
-     * Setup 1 networks. Fail them until watchdog triggers
-     * with 2 authenticationFailures and 5 dhcpFailures.
-     * Expected behavior: Metrics are updated as follows
-     *  Triggers++
-     *  # of Networks += 1
-     *  Triggers with Bad dhcp++
-     *  Number of networks with bad dhcp += 1
-     */
-    @Test
-    public void testMetricsCollectionWithMixtureReason() {
-        String[] ssids = {"\"test1\""};
-        String[] bssids = {"6c:f3:7f:ae:8c:f3"};
-        int[] frequencies = {2437};
-        String[] caps = {"[WPA2-EAP-CCMP][ESS]"};
-        int[] levels = {-60};
-        boolean[] isEphemeral = {false};
-        boolean[] hasEverConnected = {true};
-        int authenticationFailures = 2;
-        int dhcpFailures = 5;
-
-        List<Pair<ScanDetail, WifiConfiguration>> candidates = createFilteredQnsCandidates(ssids,
-                bssids, frequencies, caps, levels, isEphemeral, hasEverConnected);
-        mLastResortWatchdog.updateAvailableNetworks(candidates);
-
-        // Ensure new networks have zero'ed failure counts
-        for (int i = 0; i < ssids.length; i++) {
-            assertFailureCountEquals(bssids[i], 0, 0, 0);
-        }
-
-        //Increment failure counts
-        for (int i = 0; i < authenticationFailures; i++) {
-            mLastResortWatchdog.noteConnectionFailureAndTriggerIfNeeded(
-                    ssids[0], bssids[0], WifiLastResortWatchdog.FAILURE_CODE_AUTHENTICATION);
-        }
-        for (int i = 0; i < dhcpFailures; i++) {
-            mLastResortWatchdog.noteConnectionFailureAndTriggerIfNeeded(
-                    ssids[0], bssids[0], WifiLastResortWatchdog.FAILURE_CODE_DHCP);
-        }
-
-        // Verify relevant WifiMetrics calls were made once with appropriate arguments
-        verify(mWifiMetrics, times(1)).incrementNumLastResortWatchdogTriggers();
-        verify(mWifiMetrics, times(1)).addCountToNumLastResortWatchdogAvailableNetworksTotal(1);
-        verify(mWifiMetrics, never())
-                .addCountToNumLastResortWatchdogBadAuthenticationNetworksTotal(anyInt());
-        verify(mWifiMetrics, never())
-                .incrementNumLastResortWatchdogTriggersWithBadAuthentication();
-        verify(mWifiMetrics, never())
-                .addCountToNumLastResortWatchdogBadAssociationNetworksTotal(anyInt());
-        verify(mWifiMetrics, never()).incrementNumLastResortWatchdogTriggersWithBadAssociation();
-        verify(mWifiMetrics, times(1)).addCountToNumLastResortWatchdogBadDhcpNetworksTotal(1);
-        verify(mWifiMetrics, times(1)).incrementNumLastResortWatchdogTriggersWithBadDhcp();
-    }
-
-    /**
-     * Test Watchdog with time based logic.
-     *
-     * After Watchdog has triggered once and still fail to connect,
-     * Watchdog will not be allowed to work in 2 hours.
-     * Expected result: Watchdog won't be trigger again
-     */
-    @Test
-    public void testWatchdogWithTimeBasedLogic() {
-        String[] ssids = {"\"test1\""};
-        String[] bssids = {"6c:f3:7f:ae:8c:f3"};
-        int[] frequencies = {2437};
-        String[] caps = {"[WPA2-EAP-CCMP][ESS]"};
-        int[] levels = {-60};
-        boolean[] isEphemeral = {false};
-        boolean[] hasEverConnected = {true};
-        List<Pair<ScanDetail, WifiConfiguration>> candidates = createFilteredQnsCandidates(ssids,
-                bssids, frequencies, caps, levels, isEphemeral, hasEverConnected);
-        mLastResortWatchdog.updateAvailableNetworks(candidates);
-
-        // Ensure new networks have zero'ed failure counts
-        for (int i = 0; i < mSsids.length; i++) {
-            assertFailureCountEquals(mBssids[i], 0, 0, 0);
-        }
-
-        final long timeAtFailure = 100;
-        when(mClock.getElapsedSinceBootMillis()).thenReturn(timeAtFailure);
-
-        incrementFailuresUntilTrigger(ssids, bssids);
-
-        // Verify watchdog has triggered a restart
-        verify(mWifiMetrics, times(1)).incrementNumLastResortWatchdogTriggers();
-
-        // Age out network
-        for (int i = 0; i < WifiLastResortWatchdog.MAX_BSSID_AGE; i++) {
-            mLastResortWatchdog.updateAvailableNetworks(null);
-        }
-        assertEquals(mLastResortWatchdog.getRecentAvailableNetworks().size(), 0);
-
-        when(mClock.getElapsedSinceBootMillis()).thenReturn(timeAtFailure + (300 * 1000));
-
-        // network back into the candidates
-        candidates = createFilteredQnsCandidates(ssids,
-                bssids, frequencies, caps, levels, isEphemeral, hasEverConnected);
-        mLastResortWatchdog.updateAvailableNetworks(candidates);
-
-        // Ensure new networks have zero'ed failure counts
-        for (int i = 0; i < mSsids.length; i++) {
-            assertFailureCountEquals(mBssids[i], 0, 0, 0);
-        }
-
-        // Increment failure counts
-        for (int i = 0; i < WifiLastResortWatchdog.FAILURE_THRESHOLD; i++) {
-            mLastResortWatchdog.noteConnectionFailureAndTriggerIfNeeded(
-                    ssids[0], bssids[0], WifiLastResortWatchdog.FAILURE_CODE_ASSOCIATION);
-        }
-
-        // Watchdog should not be triggerred since time based logic.
-        verify(mWifiMetrics, times(1)).incrementNumLastResortWatchdogTriggers();
-    }
-
-    /**
-     * Test that LRWD success is only declared when connected back to same SSID.
-     *
-     * First tests the failure case: check success metric is not incremented when the first
-     * connection on different SSID.
-     * Then test state transition and the success case: check success metric is incremented
-     * when the first connection on same SSID.
-     */
-    @Test
-    public void testWatchdogAssumesSuccessOnlyIfConnectedOnSameSsid() {
-        String[] ssids = {"\"test1\""};
-        String[] bssids = {"6c:f3:7f:ae:8c:f3"};
-        int[] frequencies = {2437};
-        String[] caps = {"[WPA2-EAP-CCMP][ESS]"};
-        int[] levels = {-60};
-        boolean[] isEphemeral = {false};
-        boolean[] hasEverConnected = {true};
-        List<Pair<ScanDetail, WifiConfiguration>> candidates = createFilteredQnsCandidates(ssids,
-                bssids, frequencies, caps, levels, isEphemeral, hasEverConnected);
-        mLastResortWatchdog.updateAvailableNetworks(candidates);
-
-        // Ensure new networks have zero'ed failure counts
-        for (int i = 0; i < ssids.length; i++) {
-            assertFailureCountEquals(bssids[i], 0, 0, 0);
-        }
-
-        //Increment failure counts
-        for (int i = 0; i < WifiLastResortWatchdog.FAILURE_THRESHOLD; i++) {
-            mLastResortWatchdog.noteConnectionFailureAndTriggerIfNeeded(
-                    ssids[0], bssids[0], WifiLastResortWatchdog.FAILURE_CODE_ASSOCIATION);
-        }
-
-        // Verify watchdog has triggered a restart
-        verify(mWifiMetrics, times(1)).incrementNumLastResortWatchdogTriggers();
-
-        // Simulate wifi connecting after triggering
-        mLastResortWatchdog.connectedStateTransition(true);
-        // Verify takeBugReport is not called because connected on different SSID
-        mLooper.dispatchAll();
-        verify(mClientModeImpl, never()).takeBugReport(anyString(), anyString());
-        verify(mWifiMetrics, never()).incrementNumLastResortWatchdogSuccesses();
-
-        // Simulate wifi disconnecting
-        mLastResortWatchdog.connectedStateTransition(false);
-
-        // set connection to ssids[0]
-        when(mWifiInfo.getSSID()).thenReturn(ssids[0]);
-
-        // Test another round, and this time successfully connect after restart trigger
-        for (int i = 0; i < ssids.length; i++) {
-            assertFailureCountEquals(bssids[i], 0, 0, 0);
-        }
-        for (int i = 0; i < WifiLastResortWatchdog.FAILURE_THRESHOLD; i++) {
-            mLastResortWatchdog.noteConnectionFailureAndTriggerIfNeeded(
-                    ssids[0], bssids[0], WifiLastResortWatchdog.FAILURE_CODE_ASSOCIATION);
-        }
-
-        // Verify watchdog has triggered a restart
-        verify(mWifiMetrics, times(2)).incrementNumLastResortWatchdogTriggers();
-        // Simulate wifi connecting after triggering
-        mLastResortWatchdog.connectedStateTransition(true);
-        // Verify takeBugReport is called because connected back on same SSID
-        mLooper.dispatchAll();
-        verify(mClientModeImpl, times(1)).takeBugReport(anyString(), anyString());
-        verify(mWifiMetrics, times(1)).incrementNumLastResortWatchdogSuccesses();
-    }
-
 }