--- conflicted
+++ resolved
@@ -51,11 +51,7 @@
     @Mock WifiInjector mWifiInjector;
     @Mock WifiMetrics mWifiMetrics;
     @Mock SelfRecovery mSelfRecovery;
-<<<<<<< HEAD
-    @Mock BaseWifiDiagnostics mWifiDiagnostics;
-=======
     @Mock WifiDiagnostics mWifiDiagnostics;
->>>>>>> 4419e593
     @Mock Clock mClock;
     @Mock WifiInfo mWifiInfo;
     @Mock Context mContext;
@@ -102,11 +98,7 @@
         WifiThreadRunner wifiThreadRunner = new WifiThreadRunner(new Handler(mLooper.getLooper()));
         mLastResortWatchdog = new WifiLastResortWatchdog(mWifiInjector, mContext, mClock,
                 mWifiMetrics, mWifiDiagnostics, mLooper.getLooper(), mDeviceConfigFacade,
-<<<<<<< HEAD
-                wifiThreadRunner, mWifiInfo);
-=======
                 wifiThreadRunner, mWifiInfo, mWifiMonitor);
->>>>>>> 4419e593
         mLastResortWatchdog.setBugReportProbability(1);
     }
 
