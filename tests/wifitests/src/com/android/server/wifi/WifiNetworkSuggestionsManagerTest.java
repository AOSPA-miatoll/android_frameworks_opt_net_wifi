--- conflicted
+++ resolved
@@ -137,12 +137,7 @@
     private @Mock WifiConfigManager mWifiConfigManager;
     private @Mock NetworkSuggestionStoreData mNetworkSuggestionStoreData;
     private @Mock WifiMetrics mWifiMetrics;
-<<<<<<< HEAD
-    private @Mock
-    WifiCarrierInfoManager mWifiCarrierInfoManager;
-=======
     private @Mock WifiCarrierInfoManager mWifiCarrierInfoManager;
->>>>>>> e75e4299
     private @Mock PasspointManager mPasspointManager;
     private @Mock ISuggestionConnectionStatusListener mListener;
     private @Mock IBinder mBinder;
@@ -3523,11 +3518,8 @@
         when(mWifiCarrierInfoManager.getCarrierNameforSubId(TEST_SUBID))
                 .thenReturn(TEST_CARRIER_NAME);
         when(mWifiCarrierInfoManager.requiresImsiEncryption(TEST_SUBID)).thenReturn(false);
-<<<<<<< HEAD
-=======
         when(mWifiCarrierInfoManager.hasUserApprovedImsiPrivacyExemptionForCarrier(TEST_CARRIER_ID))
                 .thenReturn(false);
->>>>>>> e75e4299
         WifiConfiguration eapSimConfig = WifiConfigurationTestUtil.createEapNetwork(
                 WifiEnterpriseConfig.Eap.SIM, WifiEnterpriseConfig.Phase2.NONE);
         WifiNetworkSuggestion networkSuggestion = new WifiNetworkSuggestion(
@@ -3548,110 +3540,15 @@
             assertFalse(ewns.isAutojoinEnabled);
         }
 
-<<<<<<< HEAD
-        // Simulate user clicking on allow in the dialog.
-        ArgumentCaptor<DialogInterface.OnClickListener> clickListenerCaptor =
-                ArgumentCaptor.forClass(DialogInterface.OnClickListener.class);
-        verify(mAlertDialogBuilder, atLeastOnce()).setPositiveButton(
-                any(), clickListenerCaptor.capture());
-        assertNotNull(clickListenerCaptor.getValue());
-        clickListenerCaptor.getValue().onClick(mAlertDialog, 0);
-        mLooper.dispatchAll();
-        ArgumentCaptor<Intent> intentCaptor = ArgumentCaptor.forClass(Intent.class);
-        verify(mContext).sendBroadcast(intentCaptor.capture());
-        assertEquals(Intent.ACTION_CLOSE_SYSTEM_DIALOGS, intentCaptor.getValue().getAction());
-        verify(mWifiConfigManager, times(2)).saveToStore(true);
-        assertTrue(mImsiDataSource.hasNewDataToSerialize());
-        matchedSuggestion = mWifiNetworkSuggestionsManager
-                .getNetworkSuggestionsForScanDetail(createScanDetailForNetwork(eapSimConfig));
-        verifyNoMoreInteractions(mNotificationManger);
-        assertTrue(mWifiNetworkSuggestionsManager
-                .hasUserApprovedImsiPrivacyExemptionForCarrier(TEST_CARRIER_ID));
-
-        for (ExtendedWifiNetworkSuggestion ewns : matchedSuggestion) {
-            assertTrue(ewns.isAutojoinEnabled);
-        }
-    }
-
-    /**
-     * Test the IMSI protection notification and user click on the disallow.
-     */
-    @Test
-    public void testSendImsiProtectionNotificationOnUserDisallowed() {
-        when(mWifiCarrierInfoManager.getCarrierIdForPackageWithCarrierPrivileges(TEST_PACKAGE_1))
-                .thenReturn(TEST_CARRIER_ID);
-        when(mWifiCarrierInfoManager.getMatchingSubId(TEST_CARRIER_ID)).thenReturn(TEST_SUBID);
-        when(mWifiCarrierInfoManager.getCarrierNameforSubId(TEST_SUBID))
-                .thenReturn(TEST_CARRIER_NAME);
-        when(mWifiCarrierInfoManager.requiresImsiEncryption(TEST_SUBID)).thenReturn(false);
-        WifiConfiguration eapSimConfig = WifiConfigurationTestUtil.createEapNetwork(
-                WifiEnterpriseConfig.Eap.SIM, WifiEnterpriseConfig.Phase2.NONE);
-        WifiNetworkSuggestion networkSuggestion = new WifiNetworkSuggestion(
-                eapSimConfig, null, true, false, true, true);
-        List<WifiNetworkSuggestion> networkSuggestionList =
-                new ArrayList<WifiNetworkSuggestion>() {{
-                    add(networkSuggestion);
-                }};
-        assertEquals(WifiManager.STATUS_NETWORK_SUGGESTIONS_SUCCESS,
-                mWifiNetworkSuggestionsManager.add(networkSuggestionList, TEST_UID_1,
-                        TEST_PACKAGE_1, TEST_FEATURE));
-        Set<ExtendedWifiNetworkSuggestion> matchedSuggestion = mWifiNetworkSuggestionsManager
-                .getNetworkSuggestionsForScanDetail(createScanDetailForNetwork(eapSimConfig));
-        validateImsiProtectionNotification(TEST_CARRIER_NAME);
-        for (ExtendedWifiNetworkSuggestion ewns : matchedSuggestion) {
-            assertFalse(ewns.isAutojoinEnabled);
-        }
-        sendBroadcastForUserActionOnImsi(NOTIFICATION_USER_DISALLOWED_CARRIER_INTENT_ACTION,
-                TEST_CARRIER_NAME, TEST_CARRIER_ID);
-        verify(mNotificationManger).cancel(SystemMessage.NOTE_NETWORK_SUGGESTION_AVAILABLE);
-=======
         // Simulate user approved carrier
         mUserApproveCarrierListenerArgumentCaptor.getValue().onUserAllowed(TEST_CARRIER_ID);
         when(mWifiCarrierInfoManager.hasUserApprovedImsiPrivacyExemptionForCarrier(TEST_CARRIER_ID))
                 .thenReturn(true);
->>>>>>> e75e4299
 
         matchedSuggestion = mWifiNetworkSuggestionsManager
                 .getNetworkSuggestionsForScanDetail(createScanDetailForNetwork(eapSimConfig));
 
         for (ExtendedWifiNetworkSuggestion ewns : matchedSuggestion) {
-<<<<<<< HEAD
-            assertFalse(ewns.isAutojoinEnabled);
-        }
-    }
-
-    /**
-     * Test when carrier start to support IMSI protection, imsiExemptionMap will update too.
-     */
-    @Test
-    public void testUpdateImsiExemptionMapWhenCarrierFromWithoutProtectionToWithProtection() {
-        // Simulate user click on disallow before.
-        mWifiNetworkSuggestionsManager
-                .setHasUserApprovedImsiPrivacyExemptionForCarrier(false, TEST_CARRIER_ID);
-        verifyNoMoreInteractions(mNotificationManger);
-        // Now carrier upgrade to support Imsi protection
-        when(mWifiCarrierInfoManager.getCarrierIdForPackageWithCarrierPrivileges(TEST_PACKAGE_1))
-                .thenReturn(TEST_CARRIER_ID);
-        when(mWifiCarrierInfoManager.getMatchingSubId(TEST_CARRIER_ID)).thenReturn(TEST_SUBID);
-        when(mWifiCarrierInfoManager.requiresImsiEncryption(TEST_SUBID)).thenReturn(true);
-        WifiConfiguration eapSimConfig = WifiConfigurationTestUtil.createEapNetwork(
-                WifiEnterpriseConfig.Eap.SIM, WifiEnterpriseConfig.Phase2.NONE);
-        WifiNetworkSuggestion networkSuggestion = new WifiNetworkSuggestion(
-                eapSimConfig, null, true, false, true, true);
-        List<WifiNetworkSuggestion> networkSuggestionList =
-                new ArrayList<WifiNetworkSuggestion>() {{
-                    add(networkSuggestion);
-                }};
-        assertEquals(WifiManager.STATUS_NETWORK_SUGGESTIONS_SUCCESS,
-                mWifiNetworkSuggestionsManager.add(networkSuggestionList, TEST_UID_1,
-                        TEST_PACKAGE_1, TEST_FEATURE));
-        Set<ExtendedWifiNetworkSuggestion> matchedSuggestion = mWifiNetworkSuggestionsManager
-                .getNetworkSuggestionsForScanDetail(createScanDetailForNetwork(eapSimConfig));
-        // Should be no more notification and suggestion restore to the initial auto join configure.
-        verifyNoMoreInteractions(mNotificationManger);
-        for (ExtendedWifiNetworkSuggestion ewns : matchedSuggestion) {
-=======
->>>>>>> e75e4299
             assertTrue(ewns.isAutojoinEnabled);
         }
     }
