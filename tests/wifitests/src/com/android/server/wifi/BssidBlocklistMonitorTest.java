--- conflicted
+++ resolved
@@ -35,10 +35,7 @@
 
 import java.util.ArrayList;
 import java.util.List;
-<<<<<<< HEAD
-=======
 import java.util.Map;
->>>>>>> 4419e593
 import java.util.Set;
 import java.util.concurrent.TimeUnit;
 
@@ -62,11 +59,8 @@
     private static final int TEST_L2_FAILURE = BssidBlocklistMonitor.REASON_ASSOCIATION_REJECTION;
     private static final int TEST_DHCP_FAILURE = BssidBlocklistMonitor.REASON_DHCP_FAILURE;
     private static final long BASE_BLOCKLIST_DURATION = TimeUnit.MINUTES.toMillis(5); // 5 minutes
-<<<<<<< HEAD
-=======
     private static final long BASE_CONNECTED_SCORE_BLOCKLIST_DURATION =
             TimeUnit.SECONDS.toMillis(30);
->>>>>>> 4419e593
     private static final long ABNORMAL_DISCONNECT_TIME_WINDOW_MS = TimeUnit.SECONDS.toMillis(30);
     private static final long ABNORMAL_DISCONNECT_RESET_TIME_MS = TimeUnit.HOURS.toMillis(3);
     private static final int FAILURE_STREAK_CAP = 7;
@@ -110,12 +104,9 @@
         mResources = new MockResources();
         mResources.setInteger(R.integer.config_wifiBssidBlocklistMonitorBaseBlockDurationMs,
                 (int) BASE_BLOCKLIST_DURATION);
-<<<<<<< HEAD
-=======
         mResources.setInteger(
                 R.integer.config_wifiBssidBlocklistMonitorConnectedScoreBaseBlockDurationMs,
                 (int) BASE_CONNECTED_SCORE_BLOCKLIST_DURATION);
->>>>>>> 4419e593
         mResources.setInteger(R.integer.config_wifiBssidBlocklistMonitorFailureStreakCap,
                 FAILURE_STREAK_CAP);
         mResources.setInteger(R.integer.config_wifiBssidBlocklistAbnormalDisconnectTimeWindowMs,
@@ -229,8 +220,6 @@
     }
 
     /**
-<<<<<<< HEAD
-=======
      * Verify that updateAndGetBssidBlocklist(ssid) updates firmware roaming configuration
      * if a BSSID that belongs to the ssid is removed from blocklist.
      */
@@ -259,7 +248,6 @@
     }
 
     /**
->>>>>>> 4419e593
      * Verify that when adding a AP that had already been failing (therefore has a blocklist
      * streak), we are setting the blocklist duration using an exponential backoff technique.
      */
@@ -828,8 +816,6 @@
         simulateRssiUpdate(TEST_BSSID_1, TEST_SUFFICIENT_RSSI);
         assertTrue(mBssidBlocklistMonitor.updateAndGetBssidBlocklist().contains(TEST_BSSID_1));
     }
-<<<<<<< HEAD
-=======
 
     /**
      * Verify the failure reasons for all blocked BSSIDs are retrieved.
@@ -850,5 +836,4 @@
         assertTrue(mBssidBlocklistMonitor.getFailureReasonsForSsid(TEST_SSID_1)
                 .contains(BssidBlocklistMonitor.REASON_ABNORMAL_DISCONNECT));
     }
->>>>>>> 4419e593
 }