--- conflicted
+++ resolved
@@ -280,21 +280,12 @@
 
         final ScanResult bestScanResult = getBestScanResultByLevel(scanResults);
         if (bestScanResult != null) {
-<<<<<<< HEAD
-            updateTransitionModeCapa(bestScanResult);
-        }
-        if (getConnectedState() == CONNECTED_STATE_DISCONNECTED) {
-            mLevel = bestScanResult != null
-                    ? mWifiManager.calculateSignalLevel(bestScanResult.level)
-                    : WIFI_LEVEL_UNREACHABLE;
-=======
             mSsid = bestScanResult.SSID;
             if (getConnectedState() == CONNECTED_STATE_DISCONNECTED) {
                 mLevel = mWifiManager.calculateSignalLevel(bestScanResult.level);
             }
         } else {
             mLevel = WIFI_LEVEL_UNREACHABLE;
->>>>>>> 69a2a304
         }
         updateWifiGenerationInfo(mCurrentScanResults);
         notifyOnUpdated();
