--- conflicted
+++ resolved
@@ -780,13 +780,8 @@
                 mSpeed = getAverageSpeedFromScanResults(mScoreCache, mTargetScanResults);
             }
         }
-<<<<<<< HEAD
-
-        updateWifiGenerationInfo(mCurrentScanResults);
-
-        notifyOnUpdated();
-=======
->>>>>>> 7f1742b5
+
+        updateWifiGenerationInfo(mTargetScanResults);
     }
 
     @WorkerThread
