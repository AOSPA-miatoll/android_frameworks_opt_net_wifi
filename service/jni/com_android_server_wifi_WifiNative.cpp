--- conflicted
+++ resolved
@@ -1637,15 +1637,11 @@
         net_list[i].auth_bit_field = a;
         int f = getIntField(env, pno_net, "flags");
         net_list[i].flags = f;
-<<<<<<< HEAD
         ALOGE(
             " setPnoListNative: idx %u rssi %d/%d auth %x/%x flags %x/%x [%s]",
-            i, (signed char)net_list[i].rssi_threshold,
+            i, (signed)net_list[i].rssi_threshold,
             net_list[i].rssi_threshold, net_list[i].auth_bit_field, a,
             net_list[i].flags, f, net_list[i].ssid);
-=======
-        ALOGE(" setPnoListNative: idx %u rssi %d/%d auth %x/%x flags %x/%x [%s]", i, (signed)net_list[i].rssi_threshold, net_list[i].rssi_threshold, net_list[i].auth_bit_field, a, net_list[i].flags, f, net_list[i].ssid);
->>>>>>> 622b9f34
     }
 
     int result = hal_fn.wifi_set_epno_list(id, handle, len, net_list, handler);
