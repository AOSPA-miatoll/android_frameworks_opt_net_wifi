/*
 * Copyright (C) 2017 The Android Open Source Project
 *
 * Licensed under the Apache License, Version 2.0 (the "License");
 * you may not use this file except in compliance with the License.
 * You may obtain a copy of the License at
 *
 *      http://www.apache.org/licenses/LICENSE-2.0
 *
 * Unless required by applicable law or agreed to in writing, software
 * distributed under the License is distributed on an "AS IS" BASIS,
 * WITHOUT WARRANTIES OR CONDITIONS OF ANY KIND, either express or implied.
 * See the License for the specific language governing permissions and
 * limitations under the License.
 */

package com.android.server.wifi.aware;

import android.hardware.wifi.V1_0.NanCapabilities;
import android.hardware.wifi.V1_0.NanClusterEventInd;
import android.hardware.wifi.V1_0.NanClusterEventType;
import android.hardware.wifi.V1_0.NanDataPathConfirmInd;
import android.hardware.wifi.V1_0.NanDataPathRequestInd;
import android.hardware.wifi.V1_0.NanFollowupReceivedInd;
import android.hardware.wifi.V1_0.NanMatchInd;
import android.hardware.wifi.V1_0.NanStatusType;
import android.hardware.wifi.V1_0.WifiNanStatus;
import android.hardware.wifi.V1_2.IWifiNanIfaceEventCallback;
import android.hardware.wifi.V1_2.NanDataPathChannelInfo;
import android.hardware.wifi.V1_2.NanDataPathScheduleUpdateInd;
import android.net.MacAddress;
import android.net.wifi.util.HexEncoding;
import android.os.BasicShellCommandHandler;
import android.util.Log;
import android.util.SparseArray;
import android.util.SparseIntArray;

import org.json.JSONArray;
import org.json.JSONException;
import org.json.JSONObject;

import java.io.FileDescriptor;
import java.io.PrintWriter;
import java.util.ArrayList;
import java.util.Arrays;

/**
 * Manages the callbacks from Wi-Fi Aware HIDL (HAL).
 */
public class WifiAwareNativeCallback extends IWifiNanIfaceEventCallback.Stub implements
        WifiAwareShellCommand.DelegatedShellCommand {
    private static final String TAG = "WifiAwareNativeCallback";
<<<<<<< HEAD
    private static final boolean VDBG = false;
    private boolean mVerboseLoggingEnabled = false;
    /* package */ boolean mDbg = false;
=======
    private boolean mDbg = false;
>>>>>>> 34c32ffe

    /* package */ boolean mIsHal12OrLater = false;

    private final WifiAwareStateManager mWifiAwareStateManager;

    public WifiAwareNativeCallback(WifiAwareStateManager wifiAwareStateManager) {
        mWifiAwareStateManager = wifiAwareStateManager;
    }

    /**
     * Enable verbose logging.
     */
    public void enableVerboseLogging(boolean verbose) {
        mDbg = verbose;
    }


    /*
     * Counts of callbacks from HAL. Retrievable through shell command.
     */
    private static final int CB_EV_CLUSTER = 0;
    private static final int CB_EV_DISABLED = 1;
    private static final int CB_EV_PUBLISH_TERMINATED = 2;
    private static final int CB_EV_SUBSCRIBE_TERMINATED = 3;
    private static final int CB_EV_MATCH = 4;
    private static final int CB_EV_MATCH_EXPIRED = 5;
    private static final int CB_EV_FOLLOWUP_RECEIVED = 6;
    private static final int CB_EV_TRANSMIT_FOLLOWUP = 7;
    private static final int CB_EV_DATA_PATH_REQUEST = 8;
    private static final int CB_EV_DATA_PATH_CONFIRM = 9;
    private static final int CB_EV_DATA_PATH_TERMINATED = 10;
    private static final int CB_EV_DATA_PATH_SCHED_UPDATE = 11;

    private SparseIntArray mCallbackCounter = new SparseIntArray();
    private SparseArray<ArrayList<NanDataPathChannelInfo>> mChannelInfoPerNdp = new SparseArray<>();

    private void incrementCbCount(int callbackId) {
        mCallbackCounter.put(callbackId, mCallbackCounter.get(callbackId) + 1);
    }

    public void enableVerboseLogging(int verbose)
    {
        if( verbose > 0 ) {
            mVerboseLoggingEnabled = true;
        }
        else {
            mVerboseLoggingEnabled = false;
        }
    }

    /**
     * Interpreter of adb shell command 'adb shell cmd wifiaware native_cb ...'.
     *
     * @return -1 if parameter not recognized or invalid value, 0 otherwise.
     */
    @Override
    public int onCommand(BasicShellCommandHandler parentShell) {
        final PrintWriter pwe = parentShell.getErrPrintWriter();
        final PrintWriter pwo = parentShell.getOutPrintWriter();

        String subCmd = parentShell.getNextArgRequired();
<<<<<<< HEAD
        if (VDBG || mVerboseLoggingEnabled) Log.v(TAG, "onCommand: subCmd='" + subCmd + "'");
        switch (subCmd) {
            case "get_cb_count": {
                String option = parentShell.getNextOption();
                if (VDBG || mVerboseLoggingEnabled) Log.v(TAG, "option='" + option + "'");
=======
        switch (subCmd) {
            case "get_cb_count": {
                String option = parentShell.getNextOption();
>>>>>>> 34c32ffe
                boolean reset = false;
                if (option != null) {
                    if ("--reset".equals(option)) {
                        reset = true;
                    } else {
                        pwe.println("Unknown option to 'get_cb_count'");
                        return -1;
                    }
                }

                JSONObject j = new JSONObject();
                try {
                    for (int i = 0; i < mCallbackCounter.size(); ++i) {
                        j.put(Integer.toString(mCallbackCounter.keyAt(i)),
                                mCallbackCounter.valueAt(i));
                    }
                } catch (JSONException e) {
                    Log.e(TAG, "onCommand: get_cb_count e=" + e);
                }
                pwo.println(j.toString());
                if (reset) {
                    mCallbackCounter.clear();
                }
                return 0;
            }
            case  "get_channel_info": {
                String option = parentShell.getNextOption();
                if (option != null) {
                    pwe.println("Unknown option to 'get_channel_info'");
                    return -1;
                }
                String channelInfoString = convertChannelInfoToJsonString();
                pwo.println(channelInfoString);
                return 0;
            }
            default:
                pwe.println("Unknown 'wifiaware native_cb <cmd>'");
        }

        return -1;
    }

    @Override
    public void onReset() {
        // NOP (onReset is intended for configuration reset - not data reset)
    }

    @Override
    public void onHelp(String command, BasicShellCommandHandler parentShell) {
        final PrintWriter pw = parentShell.getOutPrintWriter();

        pw.println("  " + command);
        pw.println("    get_cb_count [--reset]: gets the number of callbacks (and optionally reset "
                + "count)");
        pw.println("    get_channel_info: prints out existing NDP channel info as a JSON String");
    }

    @Override
    public void notifyCapabilitiesResponse(short id, WifiNanStatus status,
            NanCapabilities capabilities) {
        if (mDbg) {
            Log.v(TAG, "notifyCapabilitiesResponse: id=" + id + ", status=" + statusString(status)
                    + ", capabilities=" + capabilities);
        }

        if (status.status == NanStatusType.SUCCESS) {
            Capabilities frameworkCapabilities = new Capabilities();
            frameworkCapabilities.maxConcurrentAwareClusters = capabilities.maxConcurrentClusters;
            frameworkCapabilities.maxPublishes = capabilities.maxPublishes;
            frameworkCapabilities.maxSubscribes = capabilities.maxSubscribes;
            frameworkCapabilities.maxServiceNameLen = capabilities.maxServiceNameLen;
            frameworkCapabilities.maxMatchFilterLen = capabilities.maxMatchFilterLen;
            frameworkCapabilities.maxTotalMatchFilterLen = capabilities.maxTotalMatchFilterLen;
            frameworkCapabilities.maxServiceSpecificInfoLen =
                    capabilities.maxServiceSpecificInfoLen;
            frameworkCapabilities.maxExtendedServiceSpecificInfoLen =
                    capabilities.maxExtendedServiceSpecificInfoLen;
            frameworkCapabilities.maxNdiInterfaces = capabilities.maxNdiInterfaces;
            frameworkCapabilities.maxNdpSessions = capabilities.maxNdpSessions;
            frameworkCapabilities.maxAppInfoLen = capabilities.maxAppInfoLen;
            frameworkCapabilities.maxQueuedTransmitMessages =
                    capabilities.maxQueuedTransmitFollowupMsgs;
            frameworkCapabilities.maxSubscribeInterfaceAddresses =
                    capabilities.maxSubscribeInterfaceAddresses;
            frameworkCapabilities.supportedCipherSuites = capabilities.supportedCipherSuites;

            mWifiAwareStateManager.onCapabilitiesUpdateResponse(id, frameworkCapabilities);
        } else {
            Log.e(TAG, "notifyCapabilitiesResponse: error code=" + status.status + " ("
                    + status.description + ")");
        }
    }

    @Override
    public void notifyEnableResponse(short id, WifiNanStatus status) {
        if (mDbg) Log.v(TAG, "notifyEnableResponse: id=" + id + ", status=" + statusString(status));

        if (status.status == NanStatusType.ALREADY_ENABLED) {
            Log.wtf(TAG, "notifyEnableResponse: id=" + id + ", already enabled!?");
        }

        if (status.status == NanStatusType.SUCCESS
                || status.status == NanStatusType.ALREADY_ENABLED) {
            mWifiAwareStateManager.onConfigSuccessResponse(id);
        } else {
            mWifiAwareStateManager.onConfigFailedResponse(id, status.status);
        }
    }

    @Override
    public void notifyConfigResponse(short id, WifiNanStatus status) {
        if (mDbg) Log.v(TAG, "notifyConfigResponse: id=" + id + ", status=" + statusString(status));

        if (status.status == NanStatusType.SUCCESS) {
            mWifiAwareStateManager.onConfigSuccessResponse(id);
        } else {
            mWifiAwareStateManager.onConfigFailedResponse(id, status.status);
        }
    }

    @Override
    public void notifyDisableResponse(short id, WifiNanStatus status) {
        if (mDbg) {
            Log.v(TAG, "notifyDisableResponse: id=" + id + ", status=" + statusString(status));
        }

        if (status.status != NanStatusType.SUCCESS) {
            Log.e(TAG, "notifyDisableResponse: failure - code=" + status.status + " ("
                    + status.description + ")");
        }
        mWifiAwareStateManager.onDisableResponse(id, status.status);
    }

    @Override
    public void notifyStartPublishResponse(short id, WifiNanStatus status, byte publishId) {
        if (mDbg) {
            Log.v(TAG, "notifyStartPublishResponse: id=" + id + ", status=" + statusString(status)
                    + ", publishId=" + publishId);
        }

        if (status.status == NanStatusType.SUCCESS) {
            mWifiAwareStateManager.onSessionConfigSuccessResponse(id, true, publishId);
        } else {
            mWifiAwareStateManager.onSessionConfigFailResponse(id, true, status.status);
        }
    }

    @Override
    public void notifyStopPublishResponse(short id, WifiNanStatus status) {
        if (mDbg) {
            Log.v(TAG, "notifyStopPublishResponse: id=" + id + ", status=" + statusString(status));
        }

        if (status.status == NanStatusType.SUCCESS) {
            // NOP
        } else {
            Log.e(TAG, "notifyStopPublishResponse: failure - code=" + status.status + " ("
                    + status.description + ")");
        }
    }

    @Override
    public void notifyStartSubscribeResponse(short id, WifiNanStatus status, byte subscribeId) {
        if (mDbg) {
            Log.v(TAG, "notifyStartSubscribeResponse: id=" + id + ", status=" + statusString(status)
                    + ", subscribeId=" + subscribeId);
        }

        if (status.status == NanStatusType.SUCCESS) {
            mWifiAwareStateManager.onSessionConfigSuccessResponse(id, false, subscribeId);
        } else {
            mWifiAwareStateManager.onSessionConfigFailResponse(id, false, status.status);
        }
    }

    @Override
    public void notifyStopSubscribeResponse(short id, WifiNanStatus status) {
        if (mDbg) {
            Log.v(TAG, "notifyStopSubscribeResponse: id=" + id + ", status="
                    + statusString(status));
        }

        if (status.status == NanStatusType.SUCCESS) {
            // NOP
        } else {
            Log.e(TAG, "notifyStopSubscribeResponse: failure - code=" + status.status + " ("
                    + status.description + ")");
        }
    }

    @Override
    public void notifyTransmitFollowupResponse(short id, WifiNanStatus status) {
        if (mDbg) {
            Log.v(TAG, "notifyTransmitFollowupResponse: id=" + id + ", status="
                    + statusString(status));
        }

        if (status.status == NanStatusType.SUCCESS) {
            mWifiAwareStateManager.onMessageSendQueuedSuccessResponse(id);
        } else {
            mWifiAwareStateManager.onMessageSendQueuedFailResponse(id, status.status);
        }
    }

    @Override
    public void notifyCreateDataInterfaceResponse(short id, WifiNanStatus status) {
        if (mDbg) {
            Log.v(TAG, "notifyCreateDataInterfaceResponse: id=" + id + ", status="
                    + statusString(status));
        }

        mWifiAwareStateManager.onCreateDataPathInterfaceResponse(id,
                status.status == NanStatusType.SUCCESS, status.status);
    }

    @Override
    public void notifyDeleteDataInterfaceResponse(short id, WifiNanStatus status) {
        if (mDbg) {
            Log.v(TAG, "notifyDeleteDataInterfaceResponse: id=" + id + ", status="
                    + statusString(status));
        }

        mWifiAwareStateManager.onDeleteDataPathInterfaceResponse(id,
                status.status == NanStatusType.SUCCESS, status.status);
    }

    @Override
    public void notifyInitiateDataPathResponse(short id, WifiNanStatus status,
            int ndpInstanceId) {
        if (mDbg) {
            Log.v(TAG, "notifyInitiateDataPathResponse: id=" + id + ", status="
                    + statusString(status) + ", ndpInstanceId=" + ndpInstanceId);
        }

        if (status.status == NanStatusType.SUCCESS) {
            mWifiAwareStateManager.onInitiateDataPathResponseSuccess(id, ndpInstanceId);
        } else {
            mWifiAwareStateManager.onInitiateDataPathResponseFail(id, status.status);
        }
    }

    @Override
    public void notifyRespondToDataPathIndicationResponse(short id, WifiNanStatus status) {
        if (mDbg) {
            Log.v(TAG, "notifyRespondToDataPathIndicationResponse: id=" + id
                    + ", status=" + statusString(status));
        }

        mWifiAwareStateManager.onRespondToDataPathSetupRequestResponse(id,
                status.status == NanStatusType.SUCCESS, status.status);
    }

    @Override
    public void notifyTerminateDataPathResponse(short id, WifiNanStatus status) {
        if (mDbg) {
            Log.v(TAG, "notifyTerminateDataPathResponse: id=" + id + ", status="
                    + statusString(status));
        }

        mWifiAwareStateManager.onEndDataPathResponse(id, status.status == NanStatusType.SUCCESS,
                status.status);
    }

    @Override
    public void eventClusterEvent(NanClusterEventInd event) {
        if (mDbg) {
            Log.v(TAG, "eventClusterEvent: eventType=" + event.eventType + ", addr="
                    + String.valueOf(HexEncoding.encode(event.addr)));
        }
        incrementCbCount(CB_EV_CLUSTER);

        if (event.eventType == NanClusterEventType.DISCOVERY_MAC_ADDRESS_CHANGED) {
            mWifiAwareStateManager.onInterfaceAddressChangeNotification(event.addr);
        } else if (event.eventType == NanClusterEventType.STARTED_CLUSTER) {
            mWifiAwareStateManager.onClusterChangeNotification(
                    WifiAwareClientState.CLUSTER_CHANGE_EVENT_STARTED, event.addr);
        } else if (event.eventType == NanClusterEventType.JOINED_CLUSTER) {
            mWifiAwareStateManager.onClusterChangeNotification(
                    WifiAwareClientState.CLUSTER_CHANGE_EVENT_JOINED, event.addr);
        } else {
            Log.e(TAG, "eventClusterEvent: invalid eventType=" + event.eventType);
        }
    }

    @Override
    public void eventDisabled(WifiNanStatus status) {
        if (mDbg) Log.v(TAG, "eventDisabled: status=" + statusString(status));
        incrementCbCount(CB_EV_DISABLED);

        mWifiAwareStateManager.onAwareDownNotification(status.status);
    }

    @Override
    public void eventPublishTerminated(byte sessionId, WifiNanStatus status) {
        if (mDbg) {
            Log.v(TAG, "eventPublishTerminated: sessionId=" + sessionId + ", status="
                    + statusString(status));
        }
        incrementCbCount(CB_EV_PUBLISH_TERMINATED);

        mWifiAwareStateManager.onSessionTerminatedNotification(sessionId, status.status, true);
    }

    @Override
    public void eventSubscribeTerminated(byte sessionId, WifiNanStatus status) {
        if (mDbg) {
            Log.v(TAG, "eventSubscribeTerminated: sessionId=" + sessionId + ", status="
                    + statusString(status));
        }
        incrementCbCount(CB_EV_SUBSCRIBE_TERMINATED);

        mWifiAwareStateManager.onSessionTerminatedNotification(sessionId, status.status, false);
    }

    @Override
    public void eventMatch(NanMatchInd event) {
        if (mDbg) {
            Log.v(TAG, "eventMatch: discoverySessionId=" + event.discoverySessionId + ", peerId="
                    + event.peerId + ", addr=" + String.valueOf(HexEncoding.encode(event.addr))
                    + ", serviceSpecificInfo=" + Arrays.toString(
                    convertArrayListToNativeByteArray(event.serviceSpecificInfo)) + ", ssi.size()="
                    + (event.serviceSpecificInfo == null ? 0 : event.serviceSpecificInfo.size())
                    + ", matchFilter=" + Arrays.toString(
                    convertArrayListToNativeByteArray(event.matchFilter)) + ", mf.size()=" + (
                    event.matchFilter == null ? 0 : event.matchFilter.size())
                    + ", rangingIndicationType=" + event.rangingIndicationType
                    + ", rangingMeasurementInCm=" + event.rangingMeasurementInCm);
        }
        incrementCbCount(CB_EV_MATCH);

        // TODO: b/69428593 get rid of conversion once HAL moves from CM to MM
        mWifiAwareStateManager.onMatchNotification(event.discoverySessionId, event.peerId,
                event.addr, convertArrayListToNativeByteArray(event.serviceSpecificInfo),
                convertArrayListToNativeByteArray(event.matchFilter), event.rangingIndicationType,
                event.rangingMeasurementInCm * 10);
    }

    @Override
    public void eventMatchExpired(byte discoverySessionId, int peerId) {
        if (mDbg) {
            Log.v(TAG, "eventMatchExpired: discoverySessionId=" + discoverySessionId
                    + ", peerId=" + peerId);
        }
        incrementCbCount(CB_EV_MATCH_EXPIRED);

        // NOP
    }

    @Override
    public void eventFollowupReceived(NanFollowupReceivedInd event) {
        if (mDbg) {
            Log.v(TAG, "eventFollowupReceived: discoverySessionId=" + event.discoverySessionId
                    + ", peerId=" + event.peerId + ", addr=" + String.valueOf(
                    HexEncoding.encode(event.addr)) + ", serviceSpecificInfo=" + Arrays.toString(
                    convertArrayListToNativeByteArray(event.serviceSpecificInfo)) + ", ssi.size()="
                    + (event.serviceSpecificInfo == null ? 0 : event.serviceSpecificInfo.size()));
        }
        incrementCbCount(CB_EV_FOLLOWUP_RECEIVED);

        mWifiAwareStateManager.onMessageReceivedNotification(event.discoverySessionId, event.peerId,
                event.addr, convertArrayListToNativeByteArray(event.serviceSpecificInfo));
    }

    @Override
    public void eventTransmitFollowup(short id, WifiNanStatus status) {
        if (mDbg) {
            Log.v(TAG, "eventTransmitFollowup: id=" + id + ", status=" + statusString(status));
        }
        incrementCbCount(CB_EV_TRANSMIT_FOLLOWUP);

        if (status.status == NanStatusType.SUCCESS) {
            mWifiAwareStateManager.onMessageSendSuccessNotification(id);
        } else {
            mWifiAwareStateManager.onMessageSendFailNotification(id, status.status);
        }
    }

    @Override
    public void eventDataPathRequest(NanDataPathRequestInd event) {
        if (mDbg) {
            Log.v(TAG, "eventDataPathRequest: discoverySessionId=" + event.discoverySessionId
                    + ", peerDiscMacAddr=" + String.valueOf(
                    HexEncoding.encode(event.peerDiscMacAddr)) + ", ndpInstanceId="
                    + event.ndpInstanceId + ", appInfo.size()=" + event.appInfo.size());
        }
        incrementCbCount(CB_EV_DATA_PATH_REQUEST);

        mWifiAwareStateManager.onDataPathRequestNotification(event.discoverySessionId,
                event.peerDiscMacAddr, event.ndpInstanceId,
                convertArrayListToNativeByteArray(event.appInfo));
    }

    @Override
    public void eventDataPathConfirm(NanDataPathConfirmInd event) {
        if (mDbg) {
            Log.v(TAG, "onDataPathConfirm: ndpInstanceId=" + event.ndpInstanceId
                    + ", peerNdiMacAddr=" + String.valueOf(HexEncoding.encode(event.peerNdiMacAddr))
                    + ", dataPathSetupSuccess=" + event.dataPathSetupSuccess + ", reason="
                    + event.status.status + ", appInfo.size()=" + event.appInfo.size());
        }
        if (mIsHal12OrLater) {
            Log.wtf(TAG, "eventDataPathConfirm should not be called by a >=1.2 HAL!");
        }
        incrementCbCount(CB_EV_DATA_PATH_CONFIRM);

        mWifiAwareStateManager.onDataPathConfirmNotification(event.ndpInstanceId,
                event.peerNdiMacAddr, event.dataPathSetupSuccess, event.status.status,
                convertArrayListToNativeByteArray(event.appInfo), null);
    }

    @Override
    public void eventDataPathConfirm_1_2(android.hardware.wifi.V1_2.NanDataPathConfirmInd event) {
        if (mDbg) {
            Log.v(TAG, "eventDataPathConfirm_1_2: ndpInstanceId=" + event.V1_0.ndpInstanceId
                    + ", peerNdiMacAddr=" + String.valueOf(
                    HexEncoding.encode(event.V1_0.peerNdiMacAddr)) + ", dataPathSetupSuccess="
                    + event.V1_0.dataPathSetupSuccess + ", reason=" + event.V1_0.status.status
                    + ", appInfo.size()=" + event.V1_0.appInfo.size()
                    + ", channelInfo" + event.channelInfo);
        }
        if (!mIsHal12OrLater) {
            Log.wtf(TAG, "eventDataPathConfirm_1_2 should not be called by a <1.2 HAL!");
            return;
        }
        incrementCbCount(CB_EV_DATA_PATH_CONFIRM);
        mChannelInfoPerNdp.put(event.V1_0.ndpInstanceId, event.channelInfo);

        mWifiAwareStateManager.onDataPathConfirmNotification(event.V1_0.ndpInstanceId,
                event.V1_0.peerNdiMacAddr, event.V1_0.dataPathSetupSuccess,
                event.V1_0.status.status, convertArrayListToNativeByteArray(event.V1_0.appInfo),
                event.channelInfo);
    }

    @Override
    public void eventDataPathScheduleUpdate(NanDataPathScheduleUpdateInd event) {
        if (mDbg) {
            Log.v(TAG, "eventDataPathScheduleUpdate: peerMac="
                    + MacAddress.fromBytes(event.peerDiscoveryAddress).toString()
                    + ", ndpIds=" + event.ndpInstanceIds + ", channelInfo=" + event.channelInfo);
        }
        if (!mIsHal12OrLater) {
            Log.wtf(TAG, "eventDataPathScheduleUpdate should not be called by a <1.2 HAL!");
            return;
        }
        incrementCbCount(CB_EV_DATA_PATH_SCHED_UPDATE);
        for (int ndpInstanceId : event.ndpInstanceIds) {
            mChannelInfoPerNdp.put(ndpInstanceId, event.channelInfo);
        }

        mWifiAwareStateManager.onDataPathScheduleUpdateNotification(event.peerDiscoveryAddress,
                event.ndpInstanceIds, event.channelInfo);
    }

    @Override
    public void eventDataPathTerminated(int ndpInstanceId) {
        if (mDbg) Log.v(TAG, "eventDataPathTerminated: ndpInstanceId=" + ndpInstanceId);
        incrementCbCount(CB_EV_DATA_PATH_TERMINATED);
        mChannelInfoPerNdp.remove(ndpInstanceId);

        mWifiAwareStateManager.onDataPathEndNotification(ndpInstanceId);
    }

    /**
     * Reset the channel info when Aware is down.
     */
    /* package */ void resetChannelInfo() {
        mChannelInfoPerNdp.clear();
    }

    /**
     * Dump the internal state of the class.
     */
    public void dump(FileDescriptor fd, PrintWriter pw, String[] args) {
        pw.println("WifiAwareNativeCallback:");
        pw.println("  mCallbackCounter: " + mCallbackCounter);
        pw.println("  mChannelInfoPerNdp: " + mChannelInfoPerNdp);
    }


    // utilities

    /**
     * Converts an ArrayList<Byte> to a byte[].
     *
     * @param from The input ArrayList<Byte></Byte> to convert from.
     *
     * @return A newly allocated byte[].
     */
    private byte[] convertArrayListToNativeByteArray(ArrayList<Byte> from) {
        if (from == null) {
            return null;
        }

        byte[] to = new byte[from.size()];
        for (int i = 0; i < from.size(); ++i) {
            to[i] = from.get(i);
        }
        return to;
    }

    private static String statusString(WifiNanStatus status) {
        if (status == null) {
            return "status=null";
        }
        StringBuilder sb = new StringBuilder();
        sb.append(status.status).append(" (").append(status.description).append(")");
        return sb.toString();
    }

    /**
     * Transfer the channel Info dict into a Json String which can be decoded by Json reader.
     * The Format is: "{ndpInstanceId: [{"channelFreq": channelFreq,
     * "channelBandwidth": channelBandwidth, "numSpatialStreams": numSpatialStreams}]}"
     * @return Json String.
     */
    private String convertChannelInfoToJsonString() {
        JSONObject channelInfoJson = new JSONObject();
        try {
            for (int i = 0; i < mChannelInfoPerNdp.size(); i++) {
                JSONArray infoJsonArray = new JSONArray();
                for (NanDataPathChannelInfo info : mChannelInfoPerNdp.valueAt(i)) {
                    JSONObject j = new JSONObject();
                    j.put("channelFreq", info.channelFreq);
                    j.put("channelBandwidth", info.channelBandwidth);
                    j.put("numSpatialStreams", info.numSpatialStreams);
                    infoJsonArray.put(j);
                }
                channelInfoJson.put(Integer.toString(mChannelInfoPerNdp.keyAt(i)), infoJsonArray);
            }
        } catch (JSONException e) {
            Log.e(TAG, "onCommand: get_channel_info e=" + e);
        }
        return channelInfoJson.toString();
    }
}<|MERGE_RESOLUTION|>--- conflicted
+++ resolved
@@ -50,13 +50,7 @@
 public class WifiAwareNativeCallback extends IWifiNanIfaceEventCallback.Stub implements
         WifiAwareShellCommand.DelegatedShellCommand {
     private static final String TAG = "WifiAwareNativeCallback";
-<<<<<<< HEAD
-    private static final boolean VDBG = false;
-    private boolean mVerboseLoggingEnabled = false;
-    /* package */ boolean mDbg = false;
-=======
     private boolean mDbg = false;
->>>>>>> 34c32ffe
 
     /* package */ boolean mIsHal12OrLater = false;
 
@@ -97,16 +91,6 @@
         mCallbackCounter.put(callbackId, mCallbackCounter.get(callbackId) + 1);
     }
 
-    public void enableVerboseLogging(int verbose)
-    {
-        if( verbose > 0 ) {
-            mVerboseLoggingEnabled = true;
-        }
-        else {
-            mVerboseLoggingEnabled = false;
-        }
-    }
-
     /**
      * Interpreter of adb shell command 'adb shell cmd wifiaware native_cb ...'.
      *
@@ -118,17 +102,9 @@
         final PrintWriter pwo = parentShell.getOutPrintWriter();
 
         String subCmd = parentShell.getNextArgRequired();
-<<<<<<< HEAD
-        if (VDBG || mVerboseLoggingEnabled) Log.v(TAG, "onCommand: subCmd='" + subCmd + "'");
         switch (subCmd) {
             case "get_cb_count": {
                 String option = parentShell.getNextOption();
-                if (VDBG || mVerboseLoggingEnabled) Log.v(TAG, "option='" + option + "'");
-=======
-        switch (subCmd) {
-            case "get_cb_count": {
-                String option = parentShell.getNextOption();
->>>>>>> 34c32ffe
                 boolean reset = false;
                 if (option != null) {
                     if ("--reset".equals(option)) {
