--- conflicted
+++ resolved
@@ -111,20 +111,12 @@
     /* package */ static final String POWER_PARAM_IDLE_KEY = "idle";
 
     /* package */ static final String PARAM_DW_24GHZ = "dw_24ghz";
-<<<<<<< HEAD
-    private static final int PARAM_DW_24GHZ_DEFAULT = 1; // 512 TU -> DW=1, latency= 512 TU
-=======
     private static final int PARAM_DW_24GHZ_DEFAULT = 1; // 1 -> DW=1, latency=512ms
->>>>>>> de264fc8
     private static final int PARAM_DW_24GHZ_INACTIVE = 4; // 4 -> DW=8, latency=4s
     private static final int PARAM_DW_24GHZ_IDLE = 4; // == inactive
 
     /* package */ static final String PARAM_DW_5GHZ = "dw_5ghz";
-<<<<<<< HEAD
-    private static final int PARAM_DW_5GHZ_DEFAULT = 1; // 512 TU -> DW=1, latency= 512 TU
-=======
     private static final int PARAM_DW_5GHZ_DEFAULT = 1; // 1 -> DW=1, latency=512ms
->>>>>>> de264fc8
     private static final int PARAM_DW_5GHZ_INACTIVE = 0; // 0 = disabled
     private static final int PARAM_DW_5GHZ_IDLE = 0; // == inactive
 
