/*
 * Copyright (C) 2016 The Android Open Source Project
 *
 * Licensed under the Apache License, Version 2.0 (the "License");
 * you may not use this file except in compliance with the License.
 * You may obtain a copy of the License at
 *
 *      http://www.apache.org/licenses/LICENSE-2.0
 *
 * Unless required by applicable law or agreed to in writing, software
 * distributed under the License is distributed on an "AS IS" BASIS,
 * WITHOUT WARRANTIES OR CONDITIONS OF ANY KIND, either express or implied.
 * See the License for the specific language governing permissions and
 * limitations under the License.
 */

package com.android.server.wifi;

import static android.net.wifi.WifiConfiguration.NetworkSelectionStatus.DISABLE_REASON_INFOS;

import android.Manifest;
import android.annotation.NonNull;
import android.annotation.Nullable;
import android.app.ActivityManager;
import android.content.ContentResolver;
import android.content.Context;
import android.content.Intent;
import android.content.pm.ApplicationInfo;
import android.net.IpConfiguration;
import android.net.MacAddress;
import android.net.ProxyInfo;
import android.net.StaticIpConfiguration;
import android.net.util.MacAddressUtils;
import android.net.wifi.ScanResult;
import android.net.wifi.WifiConfiguration;
import android.net.wifi.WifiConfiguration.NetworkSelectionStatus;
import android.net.wifi.WifiConfiguration.NetworkSelectionStatus.DisableReasonInfo;
import android.net.wifi.WifiConfiguration.NetworkSelectionStatus.NetworkSelectionDisableReason;
import android.net.wifi.WifiEnterpriseConfig;
import android.net.wifi.WifiInfo;
import android.net.wifi.WifiManager;
import android.net.wifi.WifiScanner;
import android.os.Process;
import android.os.UserHandle;
import android.os.UserManager;
import android.provider.Settings;
import android.text.TextUtils;
import android.util.ArraySet;
import android.util.LocalLog;
import android.util.Log;
import android.util.Pair;

import com.android.internal.annotations.VisibleForTesting;
import com.android.server.wifi.hotspot2.PasspointManager;
import com.android.server.wifi.proto.nano.WifiMetricsProto.UserActionEvent;
import com.android.server.wifi.util.LruConnectionTracker;
import com.android.server.wifi.util.MissingCounterTimerLockList;
import com.android.server.wifi.util.WifiPermissionsUtil;
import com.android.wifi.resources.R;

import org.xmlpull.v1.XmlPullParserException;

import java.io.FileDescriptor;
import java.io.IOException;
import java.io.PrintWriter;
import java.util.ArrayList;
import java.util.BitSet;
import java.util.Collection;
import java.util.Collections;
import java.util.Comparator;
import java.util.HashMap;
import java.util.HashSet;
import java.util.List;
import java.util.Map;
import java.util.Set;

/**
 * This class provides the APIs to manage configured Wi-Fi networks.
 * It deals with the following:
 * - Maintaining a list of configured networks for quick access.
 * - Persisting the configurations to store when required.
 * - Supporting WifiManager Public API calls:
 *   > addOrUpdateNetwork()
 *   > removeNetwork()
 *   > enableNetwork()
 *   > disableNetwork()
 * - Handle user switching on multi-user devices.
 *
 * All network configurations retrieved from this class are copies of the original configuration
 * stored in the internal database. So, any updates to the retrieved configuration object are
 * meaningless and will not be reflected in the original database.
 * This is done on purpose to ensure that only WifiConfigManager can modify configurations stored
 * in the internal database. Any configuration updates should be triggered with appropriate helper
 * methods of this class using the configuration's unique networkId.
 *
 * NOTE: These API's are not thread safe and should only be used from the main Wifi thread.
 */
public class WifiConfigManager {
    /**
     * String used to mask passwords to public interface.
     */
    @VisibleForTesting
    public static final String PASSWORD_MASK = "*";

    /**
     * Interface for other modules to listen to the network updated events.
     * Note: Credentials are masked to avoid accidentally sending credentials outside the stack.
     * Use WifiConfigManager#getConfiguredNetworkWithPassword() to retrieve credentials.
     */
    public interface OnNetworkUpdateListener {
        /**
         * Invoked on network being added.
         */
        void onNetworkAdded(@NonNull WifiConfiguration config);
        /**
         * Invoked on network being enabled.
         */
        void onNetworkEnabled(@NonNull WifiConfiguration config);
        /**
         * Invoked on network being permanently disabled.
         */
        void onNetworkPermanentlyDisabled(@NonNull WifiConfiguration config, int disableReason);
        /**
         * Invoked on network being removed.
         */
        void onNetworkRemoved(@NonNull WifiConfiguration config);
        /**
         * Invoked on network being temporarily disabled.
         */
        void onNetworkTemporarilyDisabled(@NonNull WifiConfiguration config, int disableReason);
        /**
         * Invoked on network being updated.
         *
         * @param newConfig Updated WifiConfiguration object.
         * @param oldConfig Prev WifiConfiguration object.
         */
        void onNetworkUpdated(
                @NonNull WifiConfiguration newConfig, @NonNull WifiConfiguration oldConfig);
    }
    /**
     * Max size of scan details to cache in {@link #mScanDetailCaches}.
     */
    @VisibleForTesting
    public static final int SCAN_CACHE_ENTRIES_MAX_SIZE = 192;
    /**
     * Once the size of the scan details in the cache {@link #mScanDetailCaches} exceeds
     * {@link #SCAN_CACHE_ENTRIES_MAX_SIZE}, trim it down to this value so that we have some
     * buffer time before the next eviction.
     */
    @VisibleForTesting
    public static final int SCAN_CACHE_ENTRIES_TRIM_SIZE = 128;
    /**
     * Link networks only if they have less than this number of scan cache entries.
     */
    @VisibleForTesting
    public static final int LINK_CONFIGURATION_MAX_SCAN_CACHE_ENTRIES = 6;
    /**
     * Link networks only if the bssid in scan results for the networks match in the first
     * 16 ASCII chars in the bssid string. For example = "af:de:56;34:15:7"
     */
    @VisibleForTesting
    public static final int LINK_CONFIGURATION_BSSID_MATCH_LENGTH = 16;
    /**
     * Log tag for this class.
     */
    private static final String TAG = "WifiConfigManager";
    /**
     * Maximum age of scan results that can be used for averaging out RSSI value.
     */
    private static final int SCAN_RESULT_MAXIMUM_AGE_MS = 40000;

    /**
     * Maximum number of blocked BSSIDs per SSID used for calcualting the duration of temporarily
     * disabling a network.
     */
    private static final int MAX_BLOCKED_BSSID_PER_NETWORK = 10;

    /**
     * Enforce a minimum time to wait after the last disconnect to generate a new randomized MAC,
     * since IPv6 networks don't provide the DHCP lease duration.
     * 4 hours.
     */
    @VisibleForTesting
    protected static final long AGGRESSIVE_MAC_WAIT_AFTER_DISCONNECT_MS = 4 * 60 * 60 * 1000;
    @VisibleForTesting
    protected static final long AGGRESSIVE_MAC_REFRESH_MS_MIN = 30 * 60 * 1000; // 30 minutes
    @VisibleForTesting
    protected static final long AGGRESSIVE_MAC_REFRESH_MS_MAX = 24 * 60 * 60 * 1000; // 24 hours

    private static final MacAddress DEFAULT_MAC_ADDRESS =
            MacAddress.fromString(WifiInfo.DEFAULT_MAC_ADDRESS);

    /**
     * Expiration timeout for user disconnect network. (1 hour)
     */
    @VisibleForTesting
    public static final long USER_DISCONNECT_NETWORK_BLOCK_EXPIRY_MS = (long) 1000 * 60 * 60;

    @VisibleForTesting
    public static final int SCAN_RESULT_MISSING_COUNT_THRESHOLD = 1;
    @VisibleForTesting
    protected static final String ENHANCED_MAC_RANDOMIZATION_FEATURE_FORCE_ENABLE_FLAG =
            "enhanced_mac_randomization_force_enabled";

    /**
     * General sorting algorithm of all networks for scanning purposes:
     * Place the configurations in ascending order of their AgeIndex. AgeIndex is based on most
     * recently connected order. The lower the more recently connected.
     * If networks have the same AgeIndex, place the configurations with
     * |lastSeenInQualifiedNetworkSelection| set first.
     */
    private final WifiConfigurationUtil.WifiConfigurationComparator mScanListComparator =
            new WifiConfigurationUtil.WifiConfigurationComparator() {
                @Override
                public int compareNetworksWithSameStatus(WifiConfiguration a, WifiConfiguration b) {
                    int indexA = mLruConnectionTracker.getAgeIndexOfNetwork(a);
                    int indexB = mLruConnectionTracker.getAgeIndexOfNetwork(b);
                    if (indexA != indexB) {
                        return Integer.compare(indexA, indexB);
                    } else {
                        boolean isConfigALastSeen =
                                a.getNetworkSelectionStatus()
                                        .getSeenInLastQualifiedNetworkSelection();
                        boolean isConfigBLastSeen =
                                b.getNetworkSelectionStatus()
                                        .getSeenInLastQualifiedNetworkSelection();
                        return Boolean.compare(isConfigBLastSeen, isConfigALastSeen);
                    }
                }
            };

    /**
     * List of external dependencies for WifiConfigManager.
     */
    private final Context mContext;
    private final Clock mClock;
    private final UserManager mUserManager;
    private final BackupManagerProxy mBackupManagerProxy;
    private final WifiKeyStore mWifiKeyStore;
    private final WifiConfigStore mWifiConfigStore;
    private final WifiPermissionsUtil mWifiPermissionsUtil;
    private final MacAddressUtil mMacAddressUtil;
    private final WifiMetrics mWifiMetrics;
    private final BssidBlocklistMonitor mBssidBlocklistMonitor;
    private final WifiLastResortWatchdog mWifiLastResortWatchdog;
    private final WifiCarrierInfoManager mWifiCarrierInfoManager;
    private final WifiScoreCard mWifiScoreCard;
    // Keep order of network connection.
    private final LruConnectionTracker mLruConnectionTracker;

    /**
     * Local log used for debugging any WifiConfigManager issues.
     */
    private final LocalLog mLocalLog;
    /**
     * Map of configured networks with network id as the key.
     */
    private final ConfigurationMap mConfiguredNetworks;
    /**
     * Stores a map of NetworkId to ScanDetailCache.
     */
    private final Map<Integer, ScanDetailCache> mScanDetailCaches;
    /**
     * Framework keeps a list of networks that where temporarily disabled by user,
     * framework knows not to autoconnect again even if the app/scorer recommends it.
     * Network will be based on FQDN for passpoint and SSID for non-passpoint.
     * List will be deleted when Wifi turn off, device restart or network settings reset.
     * Also when user manfully select to connect network will unblock that network.
     */
    private final MissingCounterTimerLockList<String> mUserTemporarilyDisabledList;

    /**
     * Framework keeps a mapping from configKey to the randomized MAC address so that
     * when a user forgets a network and thne adds it back, the same randomized MAC address
     * will get used.
     */
    private final Map<String, String> mRandomizedMacAddressMapping;

    /**
     * Store the network update listeners.
     */
    private final Set<OnNetworkUpdateListener> mListeners;

    private final FrameworkFacade mFrameworkFacade;
    private final DeviceConfigFacade mDeviceConfigFacade;

    /**
     * Verbose logging flag. Toggled by developer options.
     */
    private boolean mVerboseLoggingEnabled = false;
    /**
     * Current logged in user ID.
     */
    private int mCurrentUserId = UserHandle.SYSTEM.getIdentifier();
    /**
     * Flag to indicate that the new user's store has not yet been read since user switch.
     * Initialize this flag to |true| to trigger a read on the first user unlock after
     * bootup.
     */
    private boolean mPendingUnlockStoreRead = true;
    /**
     * Flag to indicate if we have performed a read from store at all. This is used to gate
     * any user unlock/switch operations until we read the store (Will happen if wifi is disabled
     * when user updates from N to O).
     */
    private boolean mPendingStoreRead = true;
    /**
     * Flag to indicate if the user unlock was deferred until the store load occurs.
     */
    private boolean mDeferredUserUnlockRead = false;
    /**
     * This is keeping track of the next network ID to be assigned. Any new networks will be
     * assigned |mNextNetworkId| as network ID.
     */
    private int mNextNetworkId = 0;
    /**
     * This is used to remember which network was selected successfully last by an app. This is set
     * when an app invokes {@link #enableNetwork(int, boolean, int)} with |disableOthers| flag set.
     * This is the only way for an app to request connection to a specific network using the
     * {@link WifiManager} API's.
     */
    private int mLastSelectedNetworkId = WifiConfiguration.INVALID_NETWORK_ID;
    private long mLastSelectedTimeStamp =
            WifiConfiguration.NetworkSelectionStatus.INVALID_NETWORK_SELECTION_DISABLE_TIMESTAMP;

    // Store data for network list and deleted ephemeral SSID list.  Used for serializing
    // parsing data to/from the config store.
    private final NetworkListSharedStoreData mNetworkListSharedStoreData;
    private final NetworkListUserStoreData mNetworkListUserStoreData;
    private final RandomizedMacStoreData mRandomizedMacStoreData;

    /**
     * Create new instance of WifiConfigManager.
     */
    WifiConfigManager(
            Context context,
            Clock clock,
            UserManager userManager,
            WifiCarrierInfoManager wifiCarrierInfoManager,
            WifiKeyStore wifiKeyStore,
            WifiConfigStore wifiConfigStore,
            WifiPermissionsUtil wifiPermissionsUtil,
            MacAddressUtil macAddressUtil,
            WifiMetrics wifiMetrics,
            BssidBlocklistMonitor bssidBlocklistMonitor,
            WifiLastResortWatchdog wifiLastResortWatchdog,
            NetworkListSharedStoreData networkListSharedStoreData,
            NetworkListUserStoreData networkListUserStoreData,
            RandomizedMacStoreData randomizedMacStoreData,
            FrameworkFacade frameworkFacade,
            DeviceConfigFacade deviceConfigFacade,
            WifiScoreCard wifiScoreCard,
            LruConnectionTracker lruConnectionTracker) {
        mContext = context;
        mClock = clock;
        mUserManager = userManager;
        mBackupManagerProxy = new BackupManagerProxy();
        mWifiCarrierInfoManager = wifiCarrierInfoManager;
        mWifiKeyStore = wifiKeyStore;
        mWifiConfigStore = wifiConfigStore;
        mWifiPermissionsUtil = wifiPermissionsUtil;
        mWifiMetrics = wifiMetrics;
        mBssidBlocklistMonitor = bssidBlocklistMonitor;
        mWifiLastResortWatchdog = wifiLastResortWatchdog;
        mWifiScoreCard = wifiScoreCard;

        mConfiguredNetworks = new ConfigurationMap(userManager);
        mScanDetailCaches = new HashMap<>(16, 0.75f);
        mUserTemporarilyDisabledList =
                new MissingCounterTimerLockList<>(SCAN_RESULT_MISSING_COUNT_THRESHOLD, mClock);
        mRandomizedMacAddressMapping = new HashMap<>();
        mListeners = new ArraySet<>();

        // Register store data for network list and deleted ephemeral SSIDs.
        mNetworkListSharedStoreData = networkListSharedStoreData;
        mNetworkListUserStoreData = networkListUserStoreData;
        mRandomizedMacStoreData = randomizedMacStoreData;
        mWifiConfigStore.registerStoreData(mNetworkListSharedStoreData);
        mWifiConfigStore.registerStoreData(mNetworkListUserStoreData);
        mWifiConfigStore.registerStoreData(mRandomizedMacStoreData);

        mFrameworkFacade = frameworkFacade;
        mDeviceConfigFacade = deviceConfigFacade;

        mLocalLog = new LocalLog(
                context.getSystemService(ActivityManager.class).isLowRamDevice() ? 128 : 256);
        mMacAddressUtil = macAddressUtil;
        mLruConnectionTracker = lruConnectionTracker;
    }

    /**
     * Network Selection disable reason thresholds. These numbers are used to debounce network
     * failures before we disable them.
     *
     * @param reason int reason code
     * @return the disable threshold, or -1 if not found.
     */
    @VisibleForTesting
    public static int getNetworkSelectionDisableThreshold(
            @NetworkSelectionDisableReason int reason) {
        DisableReasonInfo info = DISABLE_REASON_INFOS.get(reason);
        if (info == null) {
            Log.e(TAG, "Unrecognized network disable reason code for disable threshold: " + reason);
            return -1;
        } else {
            return info.mDisableThreshold;
        }
    }

    /**
     * Network Selection disable timeout for each kind of error. After the timeout in milliseconds,
     * enable the network again.
     */
    @VisibleForTesting
    public static int getNetworkSelectionDisableTimeoutMillis(
            @NetworkSelectionDisableReason int reason) {
        DisableReasonInfo info = DISABLE_REASON_INFOS.get(reason);
        if (info == null) {
            Log.e(TAG, "Unrecognized network disable reason code for disable timeout: " + reason);
            return -1;
        } else {
            return info.mDisableTimeoutMillis;
        }
    }

    /**
     * Determine if the framework should perform "aggressive" MAC randomization when connecting
     * to the SSID or FQDN in the input WifiConfiguration.
     * @param config
     * @return
     */
    public boolean shouldUseEnhancedRandomization(WifiConfiguration config) {
        if (!isMacRandomizationSupported()
                || config.macRandomizationSetting == WifiConfiguration.RANDOMIZATION_NONE) {
            return false;
        }

        // Use enhanced randomization if it's forced on by dev option
        if (mFrameworkFacade.getIntegerSetting(mContext,
                ENHANCED_MAC_RANDOMIZATION_FEATURE_FORCE_ENABLE_FLAG, 0) == 1) {
            return true;
        }

        // use enhanced or persistent randomization if configured to do so.
        if (config.macRandomizationSetting == WifiConfiguration.RANDOMIZATION_ENHANCED) {
            return true;
        }
        if (config.macRandomizationSetting == WifiConfiguration.RANDOMIZATION_PERSISTENT) {
            return false;
        }

        // otherwise the wifi frameworks should decide automatically
        if (config.getIpConfiguration().getIpAssignment() == IpConfiguration.IpAssignment.STATIC) {
            return false;
        }
        if (config.isPasspoint()) {
            return isNetworkOptInForEnhancedRandomization(config.FQDN);
        } else {
            return isNetworkOptInForEnhancedRandomization(config.SSID);
        }
    }

    private boolean isNetworkOptInForEnhancedRandomization(String ssidOrFqdn) {
        Set<String> perDeviceSsidBlocklist = new ArraySet<>(mContext.getResources().getStringArray(
                R.array.config_wifi_aggressive_randomization_ssid_blocklist));
        if (mDeviceConfigFacade.getAggressiveMacRandomizationSsidBlocklist().contains(ssidOrFqdn)
                || perDeviceSsidBlocklist.contains(ssidOrFqdn)) {
            return false;
        }
        Set<String> perDeviceSsidAllowlist = new ArraySet<>(mContext.getResources().getStringArray(
                R.array.config_wifi_aggressive_randomization_ssid_allowlist));
        return mDeviceConfigFacade.getAggressiveMacRandomizationSsidAllowlist().contains(ssidOrFqdn)
                || perDeviceSsidAllowlist.contains(ssidOrFqdn);
    }

    @VisibleForTesting
    protected int getRandomizedMacAddressMappingSize() {
        return mRandomizedMacAddressMapping.size();
    }

    /**
     * The persistent randomized MAC address is locally generated for each SSID and does not
     * change until factory reset of the device. In the initial Q release the per-SSID randomized
     * MAC is saved on the device, but in an update the storing of randomized MAC is removed.
     * Instead, the randomized MAC is calculated directly from the SSID and a on device secret.
     * For backward compatibility, this method first checks the device storage for saved
     * randomized MAC. If it is not found or the saved MAC is invalid then it will calculate the
     * randomized MAC directly.
     *
     * In the future as devices launched on Q no longer get supported, this method should get
     * simplified to return the calculated MAC address directly.
     * @param config the WifiConfiguration to obtain MAC address for.
     * @return persistent MAC address for this WifiConfiguration
     */
    private MacAddress getPersistentMacAddress(WifiConfiguration config) {
        // mRandomizedMacAddressMapping had been the location to save randomized MAC addresses.
        String persistentMacString = mRandomizedMacAddressMapping.get(
                config.getKey());
        // Use the MAC address stored in the storage if it exists and is valid. Otherwise
        // use the MAC address calculated from a hash function as the persistent MAC.
        if (persistentMacString != null) {
            try {
                return MacAddress.fromString(persistentMacString);
            } catch (IllegalArgumentException e) {
                Log.e(TAG, "Error creating randomized MAC address from stored value.");
                mRandomizedMacAddressMapping.remove(config.getKey());
            }
        }
        MacAddress result = mMacAddressUtil.calculatePersistentMac(config.getKey(),
                mMacAddressUtil.obtainMacRandHashFunction(Process.WIFI_UID));
        if (result == null) {
            result = mMacAddressUtil.calculatePersistentMac(config.getKey(),
                    mMacAddressUtil.obtainMacRandHashFunction(Process.WIFI_UID));
        }
        if (result == null) {
            Log.wtf(TAG, "Failed to generate MAC address from KeyStore even after retrying. "
                    + "Using locally generated MAC address instead.");
            result = config.getRandomizedMacAddress();
            if (DEFAULT_MAC_ADDRESS.equals(result)) {
                result = MacAddressUtils.createRandomUnicastAddress();
            }
        }
        return result;
    }

    /**
     * Sets the randomized MAC expiration time based on the DHCP lease duration.
     * This should be called every time DHCP lease information is obtained.
     */
    public void updateRandomizedMacExpireTime(WifiConfiguration config, long dhcpLeaseSeconds) {
        WifiConfiguration internalConfig = getInternalConfiguredNetwork(config.networkId);
        if (internalConfig == null) {
            return;
        }
        long expireDurationMs = (dhcpLeaseSeconds & 0xffffffffL) * 1000;
        expireDurationMs = Math.max(AGGRESSIVE_MAC_REFRESH_MS_MIN, expireDurationMs);
        expireDurationMs = Math.min(AGGRESSIVE_MAC_REFRESH_MS_MAX, expireDurationMs);
        internalConfig.randomizedMacExpirationTimeMs = mClock.getWallClockMillis()
                + expireDurationMs;
    }

    /**
     * Obtain the persistent MAC address by first reading from an internal database. If non exists
     * then calculate the persistent MAC using HMAC-SHA256.
     * Finally set the randomized MAC of the configuration to the randomized MAC obtained.
     * @param config the WifiConfiguration to make the update
     * @return the persistent MacAddress or null if the operation is unsuccessful
     */
    private MacAddress setRandomizedMacToPersistentMac(WifiConfiguration config) {
        MacAddress persistentMac = getPersistentMacAddress(config);
        if (persistentMac == null || persistentMac.equals(config.getRandomizedMacAddress())) {
            return persistentMac;
        }
        WifiConfiguration internalConfig = getInternalConfiguredNetwork(config.networkId);
        internalConfig.setRandomizedMacAddress(persistentMac);
        return persistentMac;
    }

    /**
     * This method is called before connecting to a network that has "aggressive randomization"
     * enabled, and will re-randomize the MAC address if needed.
     * @param config the WifiConfiguration to make the update
     * @return the updated MacAddress
     */
    private MacAddress updateRandomizedMacIfNeeded(WifiConfiguration config) {
        boolean shouldUpdateMac = config.randomizedMacExpirationTimeMs
                < mClock.getWallClockMillis();
        if (!shouldUpdateMac) {
            return config.getRandomizedMacAddress();
        }
        WifiConfiguration internalConfig = getInternalConfiguredNetwork(config.networkId);
        internalConfig.setRandomizedMacAddress(MacAddressUtils.createRandomUnicastAddress());
        return internalConfig.getRandomizedMacAddress();
    }

    /**
     * Returns the randomized MAC address that should be used for this WifiConfiguration.
     * This API may return a randomized MAC different from the persistent randomized MAC if
     * the WifiConfiguration is configured for aggressive MAC randomization.
     * @param config
     * @return MacAddress
     */
    public MacAddress getRandomizedMacAndUpdateIfNeeded(WifiConfiguration config) {
        MacAddress mac = shouldUseEnhancedRandomization(config)
                ? updateRandomizedMacIfNeeded(config)
                : setRandomizedMacToPersistentMac(config);
        return mac;
    }

    /**
     * Enable/disable verbose logging in WifiConfigManager & its helper classes.
     */
    public void enableVerboseLogging(boolean verbose) {
        mVerboseLoggingEnabled = verbose;
        mWifiConfigStore.enableVerboseLogging(mVerboseLoggingEnabled);
        mWifiKeyStore.enableVerboseLogging(mVerboseLoggingEnabled);
    }

    /**
     * Helper method to mask all passwords/keys from the provided WifiConfiguration object. This
     * is needed when the network configurations are being requested via the public WifiManager
     * API's.
     * This currently masks the following elements: psk, wepKeys & enterprise config password.
     */
    private void maskPasswordsInWifiConfiguration(WifiConfiguration configuration) {
        if (!TextUtils.isEmpty(configuration.preSharedKey)) {
            configuration.preSharedKey = PASSWORD_MASK;
        }
        if (configuration.wepKeys != null) {
            for (int i = 0; i < configuration.wepKeys.length; i++) {
                if (!TextUtils.isEmpty(configuration.wepKeys[i])) {
                    configuration.wepKeys[i] = PASSWORD_MASK;
                }
            }
        }
        if (configuration.enterpriseConfig != null && !TextUtils.isEmpty(
                configuration.enterpriseConfig.getPassword())) {
            configuration.enterpriseConfig.setPassword(PASSWORD_MASK);
        }
    }

    /**
     * Helper method to mask randomized MAC address from the provided WifiConfiguration Object.
     * This is needed when the network configurations are being requested via the public
     * WifiManager API's. This method puts "02:00:00:00:00:00" as the MAC address.
     * @param configuration WifiConfiguration to hide the MAC address
     */
    private void maskRandomizedMacAddressInWifiConfiguration(WifiConfiguration configuration) {
        configuration.setRandomizedMacAddress(DEFAULT_MAC_ADDRESS);
    }

    /**
     * Helper method to create a copy of the provided internal WifiConfiguration object to be
     * passed to external modules.
     *
     * @param configuration provided WifiConfiguration object.
     * @param maskPasswords Mask passwords or not.
     * @param targetUid Target UID for MAC address reading: -1 = mask all, 0 = mask none, >0 =
     *                  mask all but the targetUid (carrier app).
     * @return Copy of the WifiConfiguration object.
     */
    private WifiConfiguration createExternalWifiConfiguration(
            WifiConfiguration configuration, boolean maskPasswords, int targetUid) {
        WifiConfiguration network = new WifiConfiguration(configuration);
        if (maskPasswords) {
            maskPasswordsInWifiConfiguration(network);
        }
        if (targetUid != Process.WIFI_UID && targetUid != Process.SYSTEM_UID
                && targetUid != configuration.creatorUid) {
            maskRandomizedMacAddressInWifiConfiguration(network);
        }
        if (!isMacRandomizationSupported()) {
            network.macRandomizationSetting = WifiConfiguration.RANDOMIZATION_NONE;
        }
        return network;
    }

    /**
     * Returns whether MAC randomization is supported on this device.
     * @param config
     * @return
     */
    private boolean isMacRandomizationSupported() {
        return mContext.getResources().getBoolean(
                R.bool.config_wifi_connected_mac_randomization_supported);
    }

    /**
     * Fetch the list of currently configured networks maintained in WifiConfigManager.
     *
     * This retrieves a copy of the internal configurations maintained by WifiConfigManager and
     * should be used for any public interfaces.
     *
     * @param savedOnly     Retrieve only saved networks.
     * @param maskPasswords Mask passwords or not.
     * @param targetUid Target UID for MAC address reading: -1 (Invalid UID) = mask all,
     *                  WIFI||SYSTEM = mask none, <other> = mask all but the targetUid (carrier
     *                  app).
     * @return List of WifiConfiguration objects representing the networks.
     */
    private List<WifiConfiguration> getConfiguredNetworks(
            boolean savedOnly, boolean maskPasswords, int targetUid) {
        List<WifiConfiguration> networks = new ArrayList<>();
        for (WifiConfiguration config : getInternalConfiguredNetworks()) {
            if (savedOnly && (config.ephemeral || config.isPasspoint())) {
                continue;
            }
            networks.add(createExternalWifiConfiguration(config, maskPasswords, targetUid));
        }
        return networks;
    }

    /**
     * Retrieves the list of all configured networks with passwords masked.
     *
     * @return List of WifiConfiguration objects representing the networks.
     */
    public List<WifiConfiguration> getConfiguredNetworks() {
        return getConfiguredNetworks(false, true, Process.WIFI_UID);
    }

    /**
     * Retrieves the list of all configured networks with the passwords in plaintext.
     *
     * WARNING: Don't use this to pass network configurations to external apps. Should only be
     * sent to system apps/wifi stack, when there is a need for passwords in plaintext.
     * TODO: Need to understand the current use case of this API.
     *
     * @return List of WifiConfiguration objects representing the networks.
     */
    public List<WifiConfiguration> getConfiguredNetworksWithPasswords() {
        return getConfiguredNetworks(false, false, Process.WIFI_UID);
    }

    /**
     * Retrieves the list of all configured networks with the passwords masked.
     *
     * @return List of WifiConfiguration objects representing the networks.
     */
    public List<WifiConfiguration> getSavedNetworks(int targetUid) {
        return getConfiguredNetworks(true, true, targetUid);
    }

    /**
     * Retrieves the configured network corresponding to the provided networkId with password
     * masked.
     *
     * @param networkId networkId of the requested network.
     * @return WifiConfiguration object if found, null otherwise.
     */
    public WifiConfiguration getConfiguredNetwork(int networkId) {
        WifiConfiguration config = getInternalConfiguredNetwork(networkId);
        if (config == null) {
            return null;
        }
        // Create a new configuration object with the passwords masked to send out to the external
        // world.
        return createExternalWifiConfiguration(config, true, Process.WIFI_UID);
    }

    /**
     * Retrieves the configured network corresponding to the provided config key with password
     * masked.
     *
     * @param configKey configKey of the requested network.
     * @return WifiConfiguration object if found, null otherwise.
     */
    public WifiConfiguration getConfiguredNetwork(String configKey) {
        WifiConfiguration config = getInternalConfiguredNetwork(configKey);
        if (config == null) {
            return null;
        }
        // Create a new configuration object with the passwords masked to send out to the external
        // world.
        return createExternalWifiConfiguration(config, true, Process.WIFI_UID);
    }

    /**
     * Retrieves the configured network corresponding to the provided networkId with password
     * in plaintext.
     *
     * WARNING: Don't use this to pass network configurations to external apps. Should only be
     * sent to system apps/wifi stack, when there is a need for passwords in plaintext.
     *
     * @param networkId networkId of the requested network.
     * @return WifiConfiguration object if found, null otherwise.
     */
    public WifiConfiguration getConfiguredNetworkWithPassword(int networkId) {
        WifiConfiguration config = getInternalConfiguredNetwork(networkId);
        if (config == null) {
            return null;
        }
        // Create a new configuration object without the passwords masked to send out to the
        // external world.
        return createExternalWifiConfiguration(config, false, Process.WIFI_UID);
    }

    /**
     * Retrieves the configured network corresponding to the provided networkId
     * without any masking.
     *
     * WARNING: Don't use this to pass network configurations except in the wifi stack, when
     * there is a need for passwords and randomized MAC address.
     *
     * @param networkId networkId of the requested network.
     * @return Copy of WifiConfiguration object if found, null otherwise.
     */
    public WifiConfiguration getConfiguredNetworkWithoutMasking(int networkId) {
        WifiConfiguration config = getInternalConfiguredNetwork(networkId);
        if (config == null) {
            return null;
        }
        return new WifiConfiguration(config);
    }

    /**
     * Helper method to retrieve all the internal WifiConfiguration objects corresponding to all
     * the networks in our database.
     */
    private Collection<WifiConfiguration> getInternalConfiguredNetworks() {
        return mConfiguredNetworks.valuesForCurrentUser();
    }

    /**
     * Helper method to retrieve the internal WifiConfiguration object corresponding to the
     * provided configuration in our database.
     * This first attempts to find the network using the provided network ID in configuration,
     * else it attempts to find a matching configuration using the configKey.
     */
    private WifiConfiguration getInternalConfiguredNetwork(WifiConfiguration config) {
        WifiConfiguration internalConfig = mConfiguredNetworks.getForCurrentUser(config.networkId);
        if (internalConfig != null) {
            return internalConfig;
        }
        internalConfig = mConfiguredNetworks.getByConfigKeyForCurrentUser(config.getKey());
        if (internalConfig == null) {
            Log.e(TAG, "Cannot find network with networkId " + config.networkId
                    + " or configKey " + config.getKey());
        }
        return internalConfig;
    }

    /**
     * Helper method to retrieve the internal WifiConfiguration object corresponding to the
     * provided network ID in our database.
     */
    private WifiConfiguration getInternalConfiguredNetwork(int networkId) {
        if (networkId == WifiConfiguration.INVALID_NETWORK_ID) {
            return null;
        }
        WifiConfiguration internalConfig = mConfiguredNetworks.getForCurrentUser(networkId);
        if (internalConfig == null) {
            Log.e(TAG, "Cannot find network with networkId " + networkId);
        }
        return internalConfig;
    }

    /**
     * Helper method to retrieve the internal WifiConfiguration object corresponding to the
     * provided configKey in our database.
     */
    private WifiConfiguration getInternalConfiguredNetwork(String configKey) {
        WifiConfiguration internalConfig =
                mConfiguredNetworks.getByConfigKeyForCurrentUser(configKey);
        if (internalConfig == null) {
            Log.e(TAG, "Cannot find network with configKey " + configKey);
        }
        return internalConfig;
    }

    /**
     * Method to send out the configured networks change broadcast when network configurations
     * changed.
     *
     * In Android R we stopped sending out WifiConfiguration due to user privacy concerns.
     * Thus, no matter how many networks changed,
     * {@link WifiManager#EXTRA_MULTIPLE_NETWORKS_CHANGED} is always set to true, and
     * {@link WifiManager#EXTRA_WIFI_CONFIGURATION} is always null.
     *
     * @param reason  The reason for the change, should be one of WifiManager.CHANGE_REASON_ADDED,
     *                WifiManager.CHANGE_REASON_REMOVED, or WifiManager.CHANGE_REASON_CHANGE.
     */
    private void sendConfiguredNetworkChangedBroadcast(int reason) {
        Intent intent = new Intent(WifiManager.CONFIGURED_NETWORKS_CHANGED_ACTION);
        intent.addFlags(Intent.FLAG_RECEIVER_REGISTERED_ONLY_BEFORE_BOOT);
        intent.putExtra(WifiManager.EXTRA_MULTIPLE_NETWORKS_CHANGED, true);
        intent.putExtra(WifiManager.EXTRA_CHANGE_REASON, reason);
        mContext.sendBroadcastAsUser(intent, UserHandle.ALL, Manifest.permission.ACCESS_WIFI_STATE);
    }

    /**
     * Checks if |uid| has permission to modify the provided configuration.
     *
     * @param config         WifiConfiguration object corresponding to the network to be modified.
     * @param uid            UID of the app requesting the modification.
     * @param packageName    Package name of the app requesting the modification.
     */
    private boolean canModifyNetwork(WifiConfiguration config, int uid,
            @Nullable String packageName) {
        // System internals can always update networks; they're typically only
        // making meteredHint or meteredOverride changes
        if (uid == Process.SYSTEM_UID) {
            return true;
        }

        // Passpoint configurations are generated and managed by PasspointManager. They can be
        // added by either PasspointNetworkNominator (for auto connection) or Settings app
        // (for manual connection), and need to be removed once the connection is completed.
        // Since it is "owned" by us, so always allow us to modify them.
        if (config.isPasspoint() && uid == Process.WIFI_UID) {
            return true;
        }

        // EAP-SIM/AKA/AKA' network needs framework to update the anonymous identity provided
        // by authenticator back to the WifiConfiguration object.
        // Since it is "owned" by us, so always allow us to modify them.
        if (config.enterpriseConfig != null
                && uid == Process.WIFI_UID
                && config.enterpriseConfig.isAuthenticationSimBased()) {
            return true;
        }

        final boolean isDeviceOwner = mWifiPermissionsUtil.isDeviceOwner(uid, packageName);

        // If |uid| corresponds to the device owner, allow all modifications.
        if (isDeviceOwner) {
            return true;
        }

        final boolean isCreator = (config.creatorUid == uid);

        // WiFi config lockdown related logic. At this point we know uid is NOT a Device Owner.
        final boolean isConfigEligibleForLockdown =
                mWifiPermissionsUtil.isDeviceOwner(config.creatorUid, config.creatorName);
        if (!isConfigEligibleForLockdown) {
            // App that created the network or settings app (i.e user) has permission to
            // modify the network.
            return isCreator || mWifiPermissionsUtil.checkNetworkSettingsPermission(uid);
        }

        final ContentResolver resolver = mContext.getContentResolver();
        final boolean isLockdownFeatureEnabled = Settings.Global.getInt(resolver,
                Settings.Global.WIFI_DEVICE_OWNER_CONFIGS_LOCKDOWN, 0) != 0;
        return !isLockdownFeatureEnabled
                // If not locked down, settings app (i.e user) has permission to modify the network.
                && mWifiPermissionsUtil.checkNetworkSettingsPermission(uid);
    }

    /**
     * Check if the given UID belongs to the current foreground user. This is
     * used to prevent apps running in background users from modifying network
     * configurations.
     * <p>
     * UIDs belonging to system internals (such as SystemUI) are always allowed,
     * since they always run as {@link UserHandle#USER_SYSTEM}.
     *
     * @param uid uid of the app.
     * @return true if the given UID belongs to the current foreground user,
     *         otherwise false.
     */
    private boolean doesUidBelongToCurrentUser(int uid) {
        if (uid == android.os.Process.SYSTEM_UID
                // UIDs with the NETWORK_SETTINGS permission are always allowed since they are
                // acting on behalf of the user.
                || mWifiPermissionsUtil.checkNetworkSettingsPermission(uid)) {
            return true;
        } else {
            UserHandle currentUser = UserHandle.of(mCurrentUserId);
            UserHandle callingUser = UserHandle.getUserHandleForUid(uid);
            return currentUser.equals(callingUser)
                    || mUserManager.isSameProfileGroup(currentUser, callingUser);
        }
    }

    /**
     * Copy over public elements from an external WifiConfiguration object to the internal
     * configuration object if element has been set in the provided external WifiConfiguration.
     * The only exception is the hidden |IpConfiguration| parameters, these need to be copied over
     * for every update.
     *
     * This method updates all elements that are common to both network addition & update.
     * The following fields of {@link WifiConfiguration} are not copied from external configs:
     *  > networkId - These are allocated by Wi-Fi stack internally for any new configurations.
     *  > status - The status needs to be explicitly updated using
     *             {@link WifiManager#enableNetwork(int, boolean)} or
     *             {@link WifiManager#disableNetwork(int)}.
     *
     * @param internalConfig WifiConfiguration object in our internal map.
     * @param externalConfig WifiConfiguration object provided from the external API.
     */
    private void mergeWithInternalWifiConfiguration(
            WifiConfiguration internalConfig, WifiConfiguration externalConfig) {
        if (externalConfig.SSID != null) {
            internalConfig.SSID = externalConfig.SSID;
        }
        if (externalConfig.BSSID != null) {
            internalConfig.BSSID = externalConfig.BSSID.toLowerCase();
        }
        internalConfig.hiddenSSID = externalConfig.hiddenSSID;
        internalConfig.requirePmf = externalConfig.requirePmf;

        if (externalConfig.preSharedKey != null
                && !externalConfig.preSharedKey.equals(PASSWORD_MASK)) {
            internalConfig.preSharedKey = externalConfig.preSharedKey;
        }
        // Modify only wep keys are present in the provided configuration. This is a little tricky
        // because there is no easy way to tell if the app is actually trying to null out the
        // existing keys or not.
        if (externalConfig.wepKeys != null) {
            boolean hasWepKey = false;
            for (int i = 0; i < internalConfig.wepKeys.length; i++) {
                if (externalConfig.wepKeys[i] != null
                        && !externalConfig.wepKeys[i].equals(PASSWORD_MASK)) {
                    internalConfig.wepKeys[i] = externalConfig.wepKeys[i];
                    hasWepKey = true;
                }
            }
            if (hasWepKey) {
                internalConfig.wepTxKeyIndex = externalConfig.wepTxKeyIndex;
            }
        }
        if (externalConfig.FQDN != null) {
            internalConfig.FQDN = externalConfig.FQDN;
        }
        if (externalConfig.providerFriendlyName != null) {
            internalConfig.providerFriendlyName = externalConfig.providerFriendlyName;
        }
        if (externalConfig.roamingConsortiumIds != null) {
            internalConfig.roamingConsortiumIds = externalConfig.roamingConsortiumIds.clone();
        }

        // Copy over all the auth/protocol/key mgmt parameters if set.
        if (externalConfig.allowedAuthAlgorithms != null
                && !externalConfig.allowedAuthAlgorithms.isEmpty()) {
            internalConfig.allowedAuthAlgorithms =
                    (BitSet) externalConfig.allowedAuthAlgorithms.clone();
        }
        if (externalConfig.allowedProtocols != null
                && !externalConfig.allowedProtocols.isEmpty()) {
            internalConfig.allowedProtocols = (BitSet) externalConfig.allowedProtocols.clone();
        }
        if (externalConfig.allowedKeyManagement != null
                && !externalConfig.allowedKeyManagement.isEmpty()) {
            internalConfig.allowedKeyManagement =
                    (BitSet) externalConfig.allowedKeyManagement.clone();
        }
        if (externalConfig.allowedPairwiseCiphers != null
                && !externalConfig.allowedPairwiseCiphers.isEmpty()) {
            internalConfig.allowedPairwiseCiphers =
                    (BitSet) externalConfig.allowedPairwiseCiphers.clone();
        }
        if (externalConfig.allowedGroupCiphers != null
                && !externalConfig.allowedGroupCiphers.isEmpty()) {
            internalConfig.allowedGroupCiphers =
                    (BitSet) externalConfig.allowedGroupCiphers.clone();
        }
        if (externalConfig.allowedGroupManagementCiphers != null
                && !externalConfig.allowedGroupManagementCiphers.isEmpty()) {
            internalConfig.allowedGroupManagementCiphers =
                    (BitSet) externalConfig.allowedGroupManagementCiphers.clone();
        }
        // allowedSuiteBCiphers is set internally according to the certificate type

        // Copy over the |IpConfiguration| parameters if set.
        if (externalConfig.getIpConfiguration() != null) {
            IpConfiguration.IpAssignment ipAssignment = externalConfig.getIpAssignment();
            if (ipAssignment != IpConfiguration.IpAssignment.UNASSIGNED) {
                internalConfig.setIpAssignment(ipAssignment);
                if (ipAssignment == IpConfiguration.IpAssignment.STATIC) {
                    internalConfig.setStaticIpConfiguration(
                            new StaticIpConfiguration(externalConfig.getStaticIpConfiguration()));
                }
            }
            IpConfiguration.ProxySettings proxySettings = externalConfig.getProxySettings();
            if (proxySettings != IpConfiguration.ProxySettings.UNASSIGNED) {
                internalConfig.setProxySettings(proxySettings);
                if (proxySettings == IpConfiguration.ProxySettings.PAC
                        || proxySettings == IpConfiguration.ProxySettings.STATIC) {
                    internalConfig.setHttpProxy(new ProxyInfo(externalConfig.getHttpProxy()));
                }
            }
        }

        internalConfig.shareThisAp = externalConfig.shareThisAp;

        // Copy over the |WifiEnterpriseConfig| parameters if set.
        if (externalConfig.enterpriseConfig != null) {
            internalConfig.enterpriseConfig.copyFromExternal(
                    externalConfig.enterpriseConfig, PASSWORD_MASK);
        }

        // Copy over any metered information.
        internalConfig.meteredHint = externalConfig.meteredHint;
        internalConfig.meteredOverride = externalConfig.meteredOverride;

        // Copy trusted bit
        internalConfig.trusted = externalConfig.trusted;

        // Copy over macRandomizationSetting
        internalConfig.macRandomizationSetting = externalConfig.macRandomizationSetting;
        internalConfig.carrierId = externalConfig.carrierId;
        internalConfig.isHomeProviderNetwork = externalConfig.isHomeProviderNetwork;

        // Copy over the DPP configuration parameters if set.
        if (externalConfig.dppConnector != null) {
            internalConfig.dppConnector = externalConfig.dppConnector;
        }
        if (externalConfig.dppNetAccessKey != null) {
            internalConfig.dppNetAccessKey = externalConfig.dppNetAccessKey;
        }
        if (externalConfig.dppNetAccessKeyExpiry >= 0) {
            internalConfig.dppNetAccessKeyExpiry = externalConfig.dppNetAccessKeyExpiry;
        }
        if (externalConfig.dppCsign != null) {
            internalConfig.dppCsign = externalConfig.dppCsign;
        }
    }

    /**
     * Set all the exposed defaults in the newly created WifiConfiguration object.
     * These fields have a default value advertised in our public documentation. The only exception
     * is the hidden |IpConfiguration| parameters, these have a default value even though they're
     * hidden.
     *
     * @param configuration provided WifiConfiguration object.
     */
    private void setDefaultsInWifiConfiguration(WifiConfiguration configuration) {
        configuration.allowedProtocols.set(WifiConfiguration.Protocol.RSN);
        configuration.allowedProtocols.set(WifiConfiguration.Protocol.WPA);

        configuration.allowedKeyManagement.set(WifiConfiguration.KeyMgmt.WPA_PSK);
        configuration.allowedKeyManagement.set(WifiConfiguration.KeyMgmt.WPA_EAP);

        configuration.allowedPairwiseCiphers.set(WifiConfiguration.PairwiseCipher.GCMP_256);
        configuration.allowedPairwiseCiphers.set(WifiConfiguration.PairwiseCipher.CCMP);
        configuration.allowedPairwiseCiphers.set(WifiConfiguration.PairwiseCipher.GCMP_256);
        configuration.allowedPairwiseCiphers.set(WifiConfiguration.PairwiseCipher.TKIP);

        configuration.allowedGroupCiphers.set(WifiConfiguration.GroupCipher.GCMP_256);
        configuration.allowedGroupCiphers.set(WifiConfiguration.GroupCipher.CCMP);
        configuration.allowedGroupCiphers.set(WifiConfiguration.GroupCipher.GCMP_256);
        configuration.allowedGroupCiphers.set(WifiConfiguration.GroupCipher.TKIP);
        configuration.allowedGroupCiphers.set(WifiConfiguration.GroupCipher.WEP40);
        configuration.allowedGroupCiphers.set(WifiConfiguration.GroupCipher.WEP104);

        configuration.allowedGroupManagementCiphers
                .set(WifiConfiguration.GroupMgmtCipher.BIP_GMAC_256);
        configuration.allowedGroupCiphers.set(WifiConfiguration.GroupMgmtCipher.BIP_CMAC_256);

        configuration.allowedSuiteBCiphers.set(WifiConfiguration.SuiteBCipher.ECDHE_ECDSA);

        configuration.setIpAssignment(IpConfiguration.IpAssignment.DHCP);
        configuration.setProxySettings(IpConfiguration.ProxySettings.NONE);

        configuration.status = WifiConfiguration.Status.DISABLED;
        configuration.getNetworkSelectionStatus().setNetworkSelectionStatus(
                NetworkSelectionStatus.NETWORK_SELECTION_PERMANENTLY_DISABLED);
        configuration.getNetworkSelectionStatus().setNetworkSelectionDisableReason(
                NetworkSelectionStatus.DISABLED_BY_WIFI_MANAGER);
    }

    /**
     * Create a new internal WifiConfiguration object by copying over parameters from the provided
     * external configuration and set defaults for the appropriate parameters.
     *
     * @param externalConfig WifiConfiguration object provided from the external API.
     * @return New WifiConfiguration object with parameters merged from the provided external
     * configuration.
     */
    private WifiConfiguration createNewInternalWifiConfigurationFromExternal(
            WifiConfiguration externalConfig, int uid, @Nullable String packageName) {
        WifiConfiguration newInternalConfig = new WifiConfiguration();

        // First allocate a new network ID for the configuration.
        newInternalConfig.networkId = mNextNetworkId++;

        // First set defaults in the new configuration created.
        setDefaultsInWifiConfiguration(newInternalConfig);

        // Copy over all the public elements from the provided configuration.
        mergeWithInternalWifiConfiguration(newInternalConfig, externalConfig);

        // Copy over the hidden configuration parameters. These are the only parameters used by
        // system apps to indicate some property about the network being added.
        // These are only copied over for network additions and ignored for network updates.
        newInternalConfig.requirePmf = externalConfig.requirePmf;
        newInternalConfig.noInternetAccessExpected = externalConfig.noInternetAccessExpected;
        newInternalConfig.ephemeral = externalConfig.ephemeral;
        newInternalConfig.osu = externalConfig.osu;
        newInternalConfig.fromWifiNetworkSuggestion = externalConfig.fromWifiNetworkSuggestion;
        newInternalConfig.fromWifiNetworkSpecifier = externalConfig.fromWifiNetworkSpecifier;
        newInternalConfig.useExternalScores = externalConfig.useExternalScores;
        newInternalConfig.shared = externalConfig.shared;
        newInternalConfig.updateIdentifier = externalConfig.updateIdentifier;
        newInternalConfig.setPasspointUniqueId(externalConfig.getPasspointUniqueId());

        // Add debug information for network addition.
        newInternalConfig.creatorUid = newInternalConfig.lastUpdateUid = uid;
        newInternalConfig.creatorName = newInternalConfig.lastUpdateName =
                packageName != null ? packageName : mContext.getPackageManager().getNameForUid(uid);
        initRandomizedMacForInternalConfig(newInternalConfig);
        return newInternalConfig;
    }

    /**
     * Create a new internal WifiConfiguration object by copying over parameters from the provided
     * external configuration to a copy of the existing internal WifiConfiguration object.
     *
     * @param internalConfig WifiConfiguration object in our internal map.
     * @param externalConfig WifiConfiguration object provided from the external API.
     * @return Copy of existing WifiConfiguration object with parameters merged from the provided
     * configuration.
     */
    private WifiConfiguration updateExistingInternalWifiConfigurationFromExternal(
            WifiConfiguration internalConfig, WifiConfiguration externalConfig, int uid,
            @Nullable String packageName) {
        WifiConfiguration newInternalConfig = new WifiConfiguration(internalConfig);

        // Copy over all the public elements from the provided configuration.
        mergeWithInternalWifiConfiguration(newInternalConfig, externalConfig);

        // Add debug information for network update.
        newInternalConfig.lastUpdateUid = uid;
        newInternalConfig.lastUpdateName =
                packageName != null ? packageName : mContext.getPackageManager().getNameForUid(uid);

        return newInternalConfig;
    }

    private void logUserActionEvents(WifiConfiguration before, WifiConfiguration after) {
        // Logs changes in meteredOverride.
        if (before.meteredOverride != after.meteredOverride) {
            mWifiMetrics.logUserActionEvent(
                    WifiMetrics.convertMeteredOverrideEnumToUserActionEventType(
                            after.meteredOverride),
                    after.networkId);
        }

        // Logs changes in macRandomizationSetting.
        if (before.macRandomizationSetting != after.macRandomizationSetting) {
            mWifiMetrics.logUserActionEvent(
                    after.macRandomizationSetting == WifiConfiguration.RANDOMIZATION_NONE
                            ? UserActionEvent.EVENT_CONFIGURE_MAC_RANDOMIZATION_OFF
                            : UserActionEvent.EVENT_CONFIGURE_MAC_RANDOMIZATION_ON,
                    after.networkId);
        }
    }

    /**
     * Add a network or update a network configuration to our database.
     * If the supplied networkId is INVALID_NETWORK_ID, we create a new empty
     * network configuration. Otherwise, the networkId should refer to an existing configuration.
     *
     * @param config provided WifiConfiguration object.
     * @param uid UID of the app requesting the network addition/modification.
     * @param packageName Package name of the app requesting the network addition/modification.
     * @return NetworkUpdateResult object representing status of the update.
     */
    private NetworkUpdateResult addOrUpdateNetworkInternal(WifiConfiguration config, int uid,
                                                           @Nullable String packageName) {
        if (mVerboseLoggingEnabled) {
            Log.v(TAG, "Adding/Updating network " + config.getPrintableSsid());
        }
        WifiConfiguration newInternalConfig = null;

        // First check if we already have a network with the provided network id or configKey.
        WifiConfiguration existingInternalConfig = getInternalConfiguredNetwork(config);
        // No existing network found. So, potentially a network add.
        if (existingInternalConfig == null) {
            if (!WifiConfigurationUtil.validate(config, WifiConfigurationUtil.VALIDATE_FOR_ADD)) {
                Log.e(TAG, "Cannot add network with invalid config");
                return new NetworkUpdateResult(WifiConfiguration.INVALID_NETWORK_ID);
            }
            newInternalConfig =
                    createNewInternalWifiConfigurationFromExternal(config, uid, packageName);
            // Since the original config provided may have had an empty
            // {@link WifiConfiguration#allowedKeyMgmt} field, check again if we already have a
            // network with the the same configkey.
            existingInternalConfig = getInternalConfiguredNetwork(newInternalConfig.getKey());
        }
        // Existing network found. So, a network update.
        if (existingInternalConfig != null) {
            if (!WifiConfigurationUtil.validate(
                    config, WifiConfigurationUtil.VALIDATE_FOR_UPDATE)) {
                Log.e(TAG, "Cannot update network with invalid config");
                return new NetworkUpdateResult(WifiConfiguration.INVALID_NETWORK_ID);
            }
            // Check for the app's permission before we let it update this network.
            if (!canModifyNetwork(existingInternalConfig, uid, packageName)) {
                Log.e(TAG, "UID " + uid + " does not have permission to update configuration "
                        + config.getKey());
                return new NetworkUpdateResult(WifiConfiguration.INVALID_NETWORK_ID);
            }
            if (mWifiPermissionsUtil.checkNetworkSettingsPermission(uid)
                    && !config.isPasspoint()) {
                logUserActionEvents(existingInternalConfig, config);
            }
            newInternalConfig =
                    updateExistingInternalWifiConfigurationFromExternal(
                            existingInternalConfig, config, uid, packageName);
        }

        // Only add networks with proxy settings if the user has permission to
        if (WifiConfigurationUtil.hasProxyChanged(existingInternalConfig, newInternalConfig)
                && !canModifyProxySettings(uid, packageName)) {
            Log.e(TAG, "UID " + uid + " does not have permission to modify proxy Settings "
                    + config.getKey() + ". Must have NETWORK_SETTINGS,"
                    + " or be device or profile owner.");
            return new NetworkUpdateResult(WifiConfiguration.INVALID_NETWORK_ID);
        }

        if (WifiConfigurationUtil.hasMacRandomizationSettingsChanged(existingInternalConfig,
                newInternalConfig) && !mWifiPermissionsUtil.checkNetworkSettingsPermission(uid)
                && !mWifiPermissionsUtil.checkNetworkSetupWizardPermission(uid)
                && !(newInternalConfig.isPasspoint() && uid == newInternalConfig.creatorUid)) {
            Log.e(TAG, "UID " + uid + " does not have permission to modify MAC randomization "
                    + "Settings " + config.getKey() + ". Must have "
                    + "NETWORK_SETTINGS or NETWORK_SETUP_WIZARD or be the creator adding or "
                    + "updating a passpoint network.");
            return new NetworkUpdateResult(WifiConfiguration.INVALID_NETWORK_ID);
        }

        // Update the keys for saved enterprise networks. For Passpoint, the certificates
        // and keys are installed at the time the provider is installed. For suggestion enterprise
        // network the certificates and keys are installed at the time the suggestion is added
        if (!config.isPasspoint() && !config.fromWifiNetworkSuggestion && config.isEnterprise()) {
            if (!(mWifiKeyStore.updateNetworkKeys(newInternalConfig, existingInternalConfig))) {
                return new NetworkUpdateResult(WifiConfiguration.INVALID_NETWORK_ID);
            }
        }

        boolean newNetwork = (existingInternalConfig == null);
        // This is needed to inform IpClient about any IP configuration changes.
        boolean hasIpChanged =
                newNetwork || WifiConfigurationUtil.hasIpChanged(
                        existingInternalConfig, newInternalConfig);
        boolean hasProxyChanged =
                newNetwork || WifiConfigurationUtil.hasProxyChanged(
                        existingInternalConfig, newInternalConfig);
        // Reset the |hasEverConnected| flag if the credential parameters changed in this update.
        boolean hasCredentialChanged =
                newNetwork || WifiConfigurationUtil.hasCredentialChanged(
                        existingInternalConfig, newInternalConfig);
        if (hasCredentialChanged) {
            newInternalConfig.getNetworkSelectionStatus().setHasEverConnected(false);
        }

        // Add it to our internal map. This will replace any existing network configuration for
        // updates.
        try {
            mConfiguredNetworks.put(newInternalConfig);
        } catch (IllegalArgumentException e) {
            Log.e(TAG, "Failed to add network to config map", e);
            return new NetworkUpdateResult(WifiConfiguration.INVALID_NETWORK_ID);
        }
        // Only re-enable network: 1. add or update user saved network; 2. add or update a user
        // saved passpoint network framework consider it is a new network.
        if (!newInternalConfig.fromWifiNetworkSuggestion
                && (!newInternalConfig.isPasspoint() || newNetwork)) {
            userEnabledNetwork(newInternalConfig.networkId);
        }

        // Stage the backup of the SettingsProvider package which backs this up.
        mBackupManagerProxy.notifyDataChanged();

        NetworkUpdateResult result = new NetworkUpdateResult(
                newInternalConfig.networkId,
                hasIpChanged,
                hasProxyChanged,
                hasCredentialChanged,
                newNetwork);

        localLog("addOrUpdateNetworkInternal: added/updated config."
                + " netId=" + newInternalConfig.networkId
                + " configKey=" + newInternalConfig.getKey()
                + " uid=" + Integer.toString(newInternalConfig.creatorUid)
                + " name=" + newInternalConfig.creatorName);
        return result;
    }

    /**
     * Add a network or update a network configuration to our database.
     * If the supplied networkId is INVALID_NETWORK_ID, we create a new empty
     * network configuration. Otherwise, the networkId should refer to an existing configuration.
     *
     * @param config provided WifiConfiguration object.
     * @param uid UID of the app requesting the network addition/modification.
     * @param packageName Package name of the app requesting the network addition/modification.
     * @return NetworkUpdateResult object representing status of the update.
     */
    public NetworkUpdateResult addOrUpdateNetwork(WifiConfiguration config, int uid,
                                                  @Nullable String packageName) {
        if (!doesUidBelongToCurrentUser(uid)) {
            Log.e(TAG, "UID " + uid + " not visible to the current user");
            return new NetworkUpdateResult(WifiConfiguration.INVALID_NETWORK_ID);
        }
        if (config == null) {
            Log.e(TAG, "Cannot add/update network with null config");
            return new NetworkUpdateResult(WifiConfiguration.INVALID_NETWORK_ID);
        }
        if (mPendingStoreRead) {
            Log.e(TAG, "Cannot add/update network before store is read!");
            return new NetworkUpdateResult(WifiConfiguration.INVALID_NETWORK_ID);
        }
        WifiConfiguration existingConfig = getInternalConfiguredNetwork(config);
        if (!config.isEphemeral()) {
            // Removes the existing ephemeral network if it exists to add this configuration.
            if (existingConfig != null && existingConfig.isEphemeral()) {
                // In this case, new connection for this config won't happen because same
                // network is already registered as an ephemeral network.
                // Clear the Ephemeral Network to address the situation.
                removeNetwork(
                        existingConfig.networkId, existingConfig.creatorUid, config.creatorName);
            }
        }

        NetworkUpdateResult result = addOrUpdateNetworkInternal(config, uid, packageName);
        if (!result.isSuccess()) {
            Log.e(TAG, "Failed to add/update network " + config.getPrintableSsid());
            return result;
        }
        WifiConfiguration newConfig = getInternalConfiguredNetwork(result.getNetworkId());
        sendConfiguredNetworkChangedBroadcast(
                result.isNewNetwork()
                        ? WifiManager.CHANGE_REASON_ADDED
                        : WifiManager.CHANGE_REASON_CONFIG_CHANGE);
        // Unless the added network is ephemeral or Passpoint, persist the network update/addition.
        if (!config.ephemeral && !config.isPasspoint()) {
            saveToStore(true);
        }

        for (OnNetworkUpdateListener listener : mListeners) {
            if (result.isNewNetwork()) {
                listener.onNetworkAdded(
                        createExternalWifiConfiguration(newConfig, true, Process.WIFI_UID));
            } else {
                listener.onNetworkUpdated(
                        createExternalWifiConfiguration(newConfig, true, Process.WIFI_UID),
                        createExternalWifiConfiguration(existingConfig, true, Process.WIFI_UID));
            }
        }
        return result;
    }

    /**
     * Add a network or update a network configuration to our database.
     * If the supplied networkId is INVALID_NETWORK_ID, we create a new empty
     * network configuration. Otherwise, the networkId should refer to an existing configuration.
     *
     * @param config provided WifiConfiguration object.
     * @param uid    UID of the app requesting the network addition/modification.
     * @return NetworkUpdateResult object representing status of the update.
     */
    public NetworkUpdateResult addOrUpdateNetwork(WifiConfiguration config, int uid) {
        return addOrUpdateNetwork(config, uid, null);
    }

    /**
     * Removes the specified network configuration from our database.
     *
     * @param config provided WifiConfiguration object.
     * @param uid UID of the app requesting the network deletion.
     * @return true if successful, false otherwise.
     */
    private boolean removeNetworkInternal(WifiConfiguration config, int uid) {
        if (mVerboseLoggingEnabled) {
            Log.v(TAG, "Removing network " + config.getPrintableSsid());
        }
        // Remove any associated enterprise keys for saved enterprise networks. Passpoint network
        // will remove the enterprise keys when provider is uninstalled. Suggestion enterprise
        // networks will remove the enterprise keys when suggestion is removed.
        if (!config.fromWifiNetworkSuggestion && !config.isPasspoint() && config.isEnterprise()) {
            mWifiKeyStore.removeKeys(config.enterpriseConfig);
        }

        removeConnectChoiceFromAllNetworks(config.getKey());
        mConfiguredNetworks.remove(config.networkId);
        mScanDetailCaches.remove(config.networkId);
        // Stage the backup of the SettingsProvider package which backs this up.
        mBackupManagerProxy.notifyDataChanged();
        mBssidBlocklistMonitor.handleNetworkRemoved(config.SSID);

        localLog("removeNetworkInternal: removed config."
                + " netId=" + config.networkId
                + " configKey=" + config.getKey()
                + " uid=" + Integer.toString(uid)
                + " name=" + mContext.getPackageManager().getNameForUid(uid));
        return true;
    }

    /**
     * Removes the specified network configuration from our database.
     *
     * @param networkId network ID of the provided network.
     * @param uid       UID of the app requesting the network deletion.
     * @return true if successful, false otherwise.
     */
    public boolean removeNetwork(int networkId, int uid, String packageName) {
        if (!doesUidBelongToCurrentUser(uid)) {
            Log.e(TAG, "UID " + uid + " not visible to the current user");
            return false;
        }
        WifiConfiguration config = getInternalConfiguredNetwork(networkId);
        if (config == null) {
            return false;
        }
        if (!canModifyNetwork(config, uid, packageName)) {
            Log.e(TAG, "UID " + uid + " does not have permission to delete configuration "
                    + config.getKey());
            return false;
        }
        if (!removeNetworkInternal(config, uid)) {
            Log.e(TAG, "Failed to remove network " + config.getPrintableSsid());
            return false;
        }
        if (networkId == mLastSelectedNetworkId) {
            clearLastSelectedNetwork();
        }
        if (!config.ephemeral && !config.isPasspoint()) {
            mLruConnectionTracker.removeNetwork(config);
        }
        sendConfiguredNetworkChangedBroadcast(WifiManager.CHANGE_REASON_REMOVED);
        // Unless the removed network is ephemeral or Passpoint, persist the network removal.
        if (!config.ephemeral && !config.isPasspoint()) {
            saveToStore(true);
        }
        for (OnNetworkUpdateListener listener : mListeners) {
            listener.onNetworkRemoved(
                    createExternalWifiConfiguration(config, true, Process.WIFI_UID));
        }
        return true;
    }

    private String getCreatorPackageName(WifiConfiguration config) {
        String creatorName = config.creatorName;
        // getNameForUid (Stored in WifiConfiguration.creatorName) returns a concatenation of name
        // and uid for shared UIDs ("name:uid").
        if (!creatorName.contains(":")) {
            return creatorName; // regular app not using shared UID.
        }
        // Separate the package name from the string for app using shared UID.
        return creatorName.substring(0, creatorName.indexOf(":"));
    }

    /**
     * Remove all networks associated with an application.
     *
     * @param app Application info of the package of networks to remove.
     * @return the {@link Set} of networks that were removed by this call. Networks which matched
     *         but failed to remove are omitted from this set.
     */
    public Set<Integer> removeNetworksForApp(ApplicationInfo app) {
        if (app == null || app.packageName == null) {
            return Collections.<Integer>emptySet();
        }
        Log.d(TAG, "Remove all networks for app " + app);
        Set<Integer> removedNetworks = new ArraySet<>();
        WifiConfiguration[] copiedConfigs =
                mConfiguredNetworks.valuesForAllUsers().toArray(new WifiConfiguration[0]);
        for (WifiConfiguration config : copiedConfigs) {
            if (app.uid != config.creatorUid
                    || !app.packageName.equals(getCreatorPackageName(config))) {
                continue;
            }
            localLog("Removing network " + config.SSID
                    + ", application \"" + app.packageName + "\" uninstalled"
                    + " from user " + UserHandle.getUserHandleForUid(app.uid));
            if (removeNetwork(config.networkId, config.creatorUid, config.creatorName)) {
                removedNetworks.add(config.networkId);
            }
        }
        return removedNetworks;
    }

    /**
     * Remove all networks associated with a user.
     *
     * @param userId The identifier of the user which is being removed.
     * @return the {@link Set} of networks that were removed by this call. Networks which matched
     *         but failed to remove are omitted from this set.
     */
    Set<Integer> removeNetworksForUser(int userId) {
        Log.d(TAG, "Remove all networks for user " + userId);
        Set<Integer> removedNetworks = new ArraySet<>();
        WifiConfiguration[] copiedConfigs =
                mConfiguredNetworks.valuesForAllUsers().toArray(new WifiConfiguration[0]);
        for (WifiConfiguration config : copiedConfigs) {
            if (userId != UserHandle.getUserHandleForUid(config.creatorUid).getIdentifier()) {
                continue;
            }
            localLog("Removing network " + config.SSID + ", user " + userId + " removed");
            if (removeNetwork(config.networkId, config.creatorUid, config.creatorName)) {
                removedNetworks.add(config.networkId);
            }
        }
        return removedNetworks;
    }

    /**
     * Iterates through the internal list of configured networks and removes any ephemeral or
     * passpoint network configurations which are transient in nature.
     *
     * @return true if a network was removed, false otherwise.
     */
    public boolean removeAllEphemeralOrPasspointConfiguredNetworks() {
        if (mVerboseLoggingEnabled) {
            Log.v(TAG, "Removing all passpoint or ephemeral configured networks");
        }
        boolean didRemove = false;
        WifiConfiguration[] copiedConfigs =
                mConfiguredNetworks.valuesForAllUsers().toArray(new WifiConfiguration[0]);
        for (WifiConfiguration config : copiedConfigs) {
            if (config.isPasspoint()) {
                Log.d(TAG, "Removing passpoint network config " + config.getKey());
                removeNetwork(config.networkId, config.creatorUid, config.creatorName);
                didRemove = true;
            } else if (config.ephemeral) {
                Log.d(TAG, "Removing ephemeral network config " + config.getKey());
                removeNetwork(config.networkId, config.creatorUid, config.creatorName);
                didRemove = true;
            }
        }
        return didRemove;
    }

    /**
     * Removes the suggestion network configuration matched with {@code configKey} provided.
     *
     * @param configKey Config Key for the corresponding network suggestion.
     * @return true if a network was removed, false otherwise.
     */
    public boolean removeSuggestionConfiguredNetwork(@NonNull String configKey) {
        WifiConfiguration config = getInternalConfiguredNetwork(configKey);
        if (config != null && config.ephemeral && config.fromWifiNetworkSuggestion) {
            Log.d(TAG, "Removing suggestion network config " + config.getKey());
            return removeNetwork(config.networkId, config.creatorUid, config.creatorName);
        }
        return false;
    }

    /**
     * Removes the passpoint network configuration matched with {@code configKey} provided.
     *
     * @param configKey Config Key for the corresponding passpoint.
     * @return true if a network was removed, false otherwise.
     */
    public boolean removePasspointConfiguredNetwork(@NonNull String configKey) {
        WifiConfiguration config = getInternalConfiguredNetwork(configKey);
        if (config != null && config.isPasspoint()) {
            Log.d(TAG, "Removing passpoint network config " + config.getKey());
            return removeNetwork(config.networkId, config.creatorUid, config.creatorName);
        }
        return false;
    }

    /**
     * Check whether a network belong to a known list of networks that may not support randomized
     * MAC.
     * @param networkId
     * @return true if the network is in the hotlist and MAC randomization is enabled.
     */
    public boolean isInFlakyRandomizationSsidHotlist(int networkId) {
        WifiConfiguration config = getConfiguredNetwork(networkId);
        return config != null
                && config.macRandomizationSetting != WifiConfiguration.RANDOMIZATION_NONE
                && mDeviceConfigFacade.getRandomizationFlakySsidHotlist().contains(config.SSID);
    }

    /**
     * Helper method to mark a network enabled for network selection.
     */
    private void setNetworkSelectionEnabled(WifiConfiguration config) {
        NetworkSelectionStatus status = config.getNetworkSelectionStatus();
        if (status.getNetworkSelectionStatus()
                != NetworkSelectionStatus.NETWORK_SELECTION_ENABLED) {
            localLog("setNetworkSelectionEnabled: configKey=" + config.getKey()
                    + " old networkStatus=" + status.getNetworkStatusString()
                    + " disableReason=" + status.getNetworkSelectionDisableReasonString());
        }
        status.setNetworkSelectionStatus(
                NetworkSelectionStatus.NETWORK_SELECTION_ENABLED);
        status.setDisableTime(
                NetworkSelectionStatus.INVALID_NETWORK_SELECTION_DISABLE_TIMESTAMP);
        status.setNetworkSelectionDisableReason(NetworkSelectionStatus.DISABLED_NONE);

        // Clear out all the disable reason counters.
        status.clearDisableReasonCounter();
        for (OnNetworkUpdateListener listener : mListeners) {
            listener.onNetworkEnabled(
                    createExternalWifiConfiguration(config, true, Process.WIFI_UID));
        }
    }

    /**
     * Helper method to mark a network temporarily disabled for network selection.
     */
    private void setNetworkSelectionTemporarilyDisabled(
            WifiConfiguration config, int disableReason) {
        NetworkSelectionStatus status = config.getNetworkSelectionStatus();
        status.setNetworkSelectionStatus(
                NetworkSelectionStatus.NETWORK_SELECTION_TEMPORARY_DISABLED);
        // Only need a valid time filled in for temporarily disabled networks.
        status.setDisableTime(mClock.getElapsedSinceBootMillis());
        status.setNetworkSelectionDisableReason(disableReason);
        for (OnNetworkUpdateListener listener : mListeners) {
            listener.onNetworkTemporarilyDisabled(
                    createExternalWifiConfiguration(config, true, Process.WIFI_UID), disableReason);
        }
    }

    /**
     * Helper method to mark a network permanently disabled for network selection.
     */
    private void setNetworkSelectionPermanentlyDisabled(
            WifiConfiguration config, int disableReason) {
        NetworkSelectionStatus status = config.getNetworkSelectionStatus();
        status.setNetworkSelectionStatus(
                NetworkSelectionStatus.NETWORK_SELECTION_PERMANENTLY_DISABLED);
        status.setDisableTime(
                NetworkSelectionStatus.INVALID_NETWORK_SELECTION_DISABLE_TIMESTAMP);
        status.setNetworkSelectionDisableReason(disableReason);
        for (OnNetworkUpdateListener listener : mListeners) {
            WifiConfiguration configForListener = new WifiConfiguration(config);
            listener.onNetworkPermanentlyDisabled(
                    createExternalWifiConfiguration(config, true, Process.WIFI_UID), disableReason);
        }
    }

    /**
     * Helper method to set the publicly exposed status for the network and send out the network
     * status change broadcast.
     */
    private void setNetworkStatus(WifiConfiguration config, int status) {
        config.status = status;
        sendConfiguredNetworkChangedBroadcast(WifiManager.CHANGE_REASON_CONFIG_CHANGE);
    }

    /**
     * Sets a network's status (both internal and public) according to the update reason and
     * its current state.
     *
     * This updates the network's {@link WifiConfiguration#mNetworkSelectionStatus} field and the
     * public {@link WifiConfiguration#status} field if the network is either enabled or
     * permanently disabled.
     *
     * @param config network to be updated.
     * @param reason reason code for update.
     * @return true if the input configuration has been updated, false otherwise.
     */
    private boolean setNetworkSelectionStatus(WifiConfiguration config, int reason) {
        NetworkSelectionStatus networkStatus = config.getNetworkSelectionStatus();
        if (reason < 0 || reason >= NetworkSelectionStatus.NETWORK_SELECTION_DISABLED_MAX) {
            Log.e(TAG, "Invalid Network disable reason " + reason);
            return false;
        }
        if (reason == NetworkSelectionStatus.DISABLED_NONE) {
            setNetworkSelectionEnabled(config);
            setNetworkStatus(config, WifiConfiguration.Status.ENABLED);
        } else if (reason < NetworkSelectionStatus.PERMANENTLY_DISABLED_STARTING_INDEX) {
            setNetworkSelectionTemporarilyDisabled(config, reason);
        } else {
            setNetworkSelectionPermanentlyDisabled(config, reason);
            setNetworkStatus(config, WifiConfiguration.Status.DISABLED);
        }
        localLog("setNetworkSelectionStatus: configKey=" + config.getKey()
                + " networkStatus=" + networkStatus.getNetworkStatusString() + " disableReason="
                + networkStatus.getNetworkSelectionDisableReasonString());
        saveToStore(false);
        return true;
    }

    /**
     * Update a network's status (both internal and public) according to the update reason and
     * its current state.
     *
     * @param config network to be updated.
     * @param reason reason code for update.
     * @return true if the input configuration has been updated, false otherwise.
     */
    private boolean updateNetworkSelectionStatus(WifiConfiguration config, int reason) {
        NetworkSelectionStatus networkStatus = config.getNetworkSelectionStatus();
        if (reason != NetworkSelectionStatus.DISABLED_NONE) {

            // Do not update SSID blocklist with information if this is the only
            // SSID be observed. By ignoring it we will cause additional failures
            // which will trigger Watchdog.
            if (reason == NetworkSelectionStatus.DISABLED_ASSOCIATION_REJECTION
                    || reason == NetworkSelectionStatus.DISABLED_AUTHENTICATION_FAILURE
                    || reason == NetworkSelectionStatus.DISABLED_DHCP_FAILURE) {
                if (mWifiLastResortWatchdog.shouldIgnoreSsidUpdate()) {
                    if (mVerboseLoggingEnabled) {
                        Log.v(TAG, "Ignore update network selection status "
                                    + "since Watchdog trigger is activated");
                    }
                    return false;
                }
            }

            networkStatus.incrementDisableReasonCounter(reason);
            // For network disable reasons, we should only update the status if we cross the
            // threshold.
            int disableReasonCounter = networkStatus.getDisableReasonCounter(reason);
            int disableReasonThreshold = getNetworkSelectionDisableThreshold(reason);
            if (disableReasonCounter < disableReasonThreshold) {
                if (mVerboseLoggingEnabled) {
                    Log.v(TAG, "Disable counter for network " + config.getPrintableSsid()
                            + " for reason "
                            + NetworkSelectionStatus.getNetworkSelectionDisableReasonString(reason)
                            + " is " + networkStatus.getDisableReasonCounter(reason)
                            + " and threshold is " + disableReasonThreshold);
                }
                return true;
            }
        }
        return setNetworkSelectionStatus(config, reason);
    }

    /**
     * Update a network's status (both internal and public) according to the update reason and
     * its current state.
     *
     * Each network has 2 status:
     * 1. NetworkSelectionStatus: This is internal selection status of the network. This is used
     * for temporarily disabling a network for Network Selector.
     * 2. Status: This is the exposed status for a network. This is mostly set by
     * the public API's {@link WifiManager#enableNetwork(int, boolean)} &
     * {@link WifiManager#disableNetwork(int)}.
     *
     * @param networkId network ID of the network that needs the update.
     * @param reason    reason to update the network.
     * @return true if the input configuration has been updated, false otherwise.
     */
    public boolean updateNetworkSelectionStatus(int networkId, int reason) {
        WifiConfiguration config = getInternalConfiguredNetwork(networkId);
        if (config == null) {
            return false;
        }
        return updateNetworkSelectionStatus(config, reason);
    }

    /**
     * Attempt to re-enable a network for network selection, if this network was either:
     * a) Previously temporarily disabled, but its disable timeout has expired, or
     * b) Previously disabled because of a user switch, but is now visible to the current
     * user.
     *
     * @param config configuration for the network to be re-enabled for network selection. The
     *               network corresponding to the config must be visible to the current user.
     * @return true if the network identified by {@param config} was re-enabled for qualified
     * network selection, false otherwise.
     */
    private boolean tryEnableNetwork(WifiConfiguration config) {
        NetworkSelectionStatus networkStatus = config.getNetworkSelectionStatus();
        if (networkStatus.isNetworkTemporaryDisabled()) {
            long timeDifferenceMs =
                    mClock.getElapsedSinceBootMillis() - networkStatus.getDisableTime();
            int disableReason = networkStatus.getNetworkSelectionDisableReason();
            int blockedBssids = Math.min(MAX_BLOCKED_BSSID_PER_NETWORK,
<<<<<<< HEAD
                    mBssidBlocklistMonitor.getNumBlockedBssidsForSsid(config.SSID));
=======
                    mBssidBlocklistMonitor.updateAndGetNumBlockedBssidsForSsid(config.SSID));
>>>>>>> 4419e593
            // if no BSSIDs are blocked then we should keep trying to connect to something
            long disableTimeoutMs = 0;
            if (blockedBssids > 0) {
                double multiplier = Math.pow(2.0, blockedBssids - 1.0);
                disableTimeoutMs = (long) (getNetworkSelectionDisableTimeoutMillis(disableReason)
                        * multiplier);
            }
            if (timeDifferenceMs >= disableTimeoutMs) {
                return updateNetworkSelectionStatus(
                        config, NetworkSelectionStatus.DISABLED_NONE);
            }
        }
        return false;
    }

    /**
     * Attempt to re-enable a network for network selection, if this network was either:
     * a) Previously temporarily disabled, but its disable timeout has expired, or
     * b) Previously disabled because of a user switch, but is now visible to the current
     * user.
     *
     * @param networkId the id of the network to be checked for possible unblock (due to timeout)
     * @return true if the network identified by {@param networkId} was re-enabled for qualified
     * network selection, false otherwise.
     */
    public boolean tryEnableNetwork(int networkId) {
        WifiConfiguration config = getInternalConfiguredNetwork(networkId);
        if (config == null) {
            return false;
        }
        return tryEnableNetwork(config);
    }

    /**
     * Enable a network using the public {@link WifiManager#enableNetwork(int, boolean)} API.
     *
     * @param networkId     network ID of the network that needs the update.
     * @param disableOthers Whether to disable all other networks or not. This is used to indicate
     *                      that the app requested connection to a specific network.
     * @param uid           uid of the app requesting the update.
     * @return true if it succeeds, false otherwise
     */
    public boolean enableNetwork(int networkId, boolean disableOthers, int uid,
                                 String packageName) {
        if (mVerboseLoggingEnabled) {
            Log.v(TAG, "Enabling network " + networkId + " (disableOthers " + disableOthers + ")");
        }
        if (!doesUidBelongToCurrentUser(uid)) {
            Log.e(TAG, "UID " + uid + " not visible to the current user");
            return false;
        }
        WifiConfiguration config = getInternalConfiguredNetwork(networkId);
        if (config == null) {
            return false;
        }
        // Set the "last selected" flag even if the app does not have permissions to modify this
        // network config. Apps are allowed to connect to networks even if they don't have
        // permission to modify it.
        if (disableOthers) {
            setLastSelectedNetwork(networkId);
        }
        if (!canModifyNetwork(config, uid, packageName)) {
            Log.e(TAG, "UID " + uid + " does not have permission to update configuration "
                    + config.getKey());
            return false;
        }
        if (!updateNetworkSelectionStatus(
                networkId, WifiConfiguration.NetworkSelectionStatus.DISABLED_NONE)) {
            return false;
        }
        saveToStore(true);
        return true;
    }

    /**
     * Disable a network using the public {@link WifiManager#disableNetwork(int)} API.
     *
     * @param networkId network ID of the network that needs the update.
     * @param uid       uid of the app requesting the update.
     * @return true if it succeeds, false otherwise
     */
    public boolean disableNetwork(int networkId, int uid, String packageName) {
        if (mVerboseLoggingEnabled) {
            Log.v(TAG, "Disabling network " + networkId);
        }
        if (!doesUidBelongToCurrentUser(uid)) {
            Log.e(TAG, "UID " + uid + " not visible to the current user");
            return false;
        }
        WifiConfiguration config = getInternalConfiguredNetwork(networkId);
        if (config == null) {
            return false;
        }
        // Reset the "last selected" flag even if the app does not have permissions to modify this
        // network config.
        if (networkId == mLastSelectedNetworkId) {
            clearLastSelectedNetwork();
        }
        if (!canModifyNetwork(config, uid, packageName)) {
            Log.e(TAG, "UID " + uid + " does not have permission to update configuration "
                    + config.getKey());
            return false;
        }
        if (!updateNetworkSelectionStatus(
                networkId, NetworkSelectionStatus.DISABLED_BY_WIFI_MANAGER)) {
            return false;
        }
        saveToStore(true);
        return true;
    }

    /**
     * Changes the user's choice to allow auto-join using the
     * {@link WifiManager#allowAutojoin(int, boolean)} API.
     *
     * @param networkId network ID of the network that needs the update.
     * @param choice the choice to allow auto-join or not
     * @return true if it succeeds, false otherwise
     */
    public boolean allowAutojoin(int networkId, boolean choice) {
        if (mVerboseLoggingEnabled) {
            Log.v(TAG, "Setting allowAutojoin to " + choice + " for netId " + networkId);
        }
        WifiConfiguration config = getInternalConfiguredNetwork(networkId);
        if (config == null) {
            Log.e(TAG, "allowAutojoin: Supplied networkId " + networkId
                    + " has no matching config");
            return false;
        }

        config.allowAutojoin = choice;
        if (!choice) {
            removeConnectChoiceFromAllNetworks(config.getKey());
            config.getNetworkSelectionStatus().setConnectChoice(null);
        }
        sendConfiguredNetworkChangedBroadcast(WifiManager.CHANGE_REASON_CONFIG_CHANGE);
        if (!config.ephemeral) {
            saveToStore(true);
        }
        return true;
    }

    /**
     * Updates the last connected UID for the provided configuration.
     *
     * @param networkId network ID corresponding to the network.
     * @param uid       uid of the app requesting the connection.
     * @return true if the network was found, false otherwise.
     */
    private boolean updateLastConnectUid(int networkId, int uid) {
        if (mVerboseLoggingEnabled) {
            Log.v(TAG, "Update network last connect UID for " + networkId);
        }
        if (!doesUidBelongToCurrentUser(uid)) {
            Log.e(TAG, "UID " + uid + " not visible to the current user");
            return false;
        }
        WifiConfiguration config = getInternalConfiguredNetwork(networkId);
        if (config == null) {
            return false;
        }
        config.lastConnectUid = uid;
        return true;
    }

    /**
     * Updates a network configuration after a successful connection to it.
     *
     * This method updates the following WifiConfiguration elements:
     * 1. Set the |lastConnected| timestamp.
     * 2. Increment |numAssociation| counter.
     * 3. Clear the disable reason counters in the associated |NetworkSelectionStatus|.
     * 4. Set the hasEverConnected| flag in the associated |NetworkSelectionStatus|.
     * 5. Sets the status of network as |CURRENT|.
     *
     * @param networkId network ID corresponding to the network.
     * @return true if the network was found, false otherwise.
     */
    public boolean updateNetworkAfterConnect(int networkId) {
        if (mVerboseLoggingEnabled) {
            Log.v(TAG, "Update network after connect for " + networkId);
        }
        WifiConfiguration config = getInternalConfiguredNetwork(networkId);
        if (config == null) {
            return false;
        }

        // Only record connection order for non-passpoint from user saved or suggestion.
        if (!config.isPasspoint() && (config.fromWifiNetworkSuggestion || !config.ephemeral)) {
            mLruConnectionTracker.addNetwork(config);
        }
        config.lastConnected = mClock.getWallClockMillis();
        config.numAssociation++;
        config.getNetworkSelectionStatus().clearDisableReasonCounter();
        config.getNetworkSelectionStatus().setHasEverConnected(true);
        setNetworkStatus(config, WifiConfiguration.Status.CURRENT);
        saveToStore(false);
        return true;
    }

    /**
     * Updates a network configuration after disconnection from it.
     *
     * This method updates the following WifiConfiguration elements:
     * 1. Set the |lastDisConnected| timestamp.
     * 2. Sets the status of network back to |ENABLED|.
     *
     * @param networkId network ID corresponding to the network.
     * @return true if the network was found, false otherwise.
     */
    public boolean updateNetworkAfterDisconnect(int networkId) {
        if (mVerboseLoggingEnabled) {
            Log.v(TAG, "Update network after disconnect for " + networkId);
        }
        WifiConfiguration config = getInternalConfiguredNetwork(networkId);
        if (config == null) {
            return false;
        }
        config.lastDisconnected = mClock.getWallClockMillis();
        config.randomizedMacExpirationTimeMs = Math.max(config.randomizedMacExpirationTimeMs,
                config.lastDisconnected + AGGRESSIVE_MAC_WAIT_AFTER_DISCONNECT_MS);
        // If the network hasn't been disabled, mark it back as
        // enabled after disconnection.
        if (config.status == WifiConfiguration.Status.CURRENT) {
            setNetworkStatus(config, WifiConfiguration.Status.ENABLED);
        }
        saveToStore(false);
        return true;
    }

    /**
     * Set default GW MAC address for the provided network.
     *
     * @param networkId network ID corresponding to the network.
     * @param macAddress MAC address of the gateway to be set.
     * @return true if the network was found, false otherwise.
     */
    public boolean setNetworkDefaultGwMacAddress(int networkId, String macAddress) {
        WifiConfiguration config = getInternalConfiguredNetwork(networkId);
        if (config == null) {
            return false;
        }
        config.defaultGwMacAddress = macAddress;
        return true;
    }

    /**
     * Clear the {@link NetworkSelectionStatus#mCandidate},
     * {@link NetworkSelectionStatus#mCandidateScore} &
     * {@link NetworkSelectionStatus#mSeenInLastQualifiedNetworkSelection} for the provided network.
     *
     * This is invoked by Network Selector at the start of every selection procedure to clear all
     * configured networks' scan-result-candidates.
     *
     * @param networkId network ID corresponding to the network.
     * @return true if the network was found, false otherwise.
     */
    public boolean clearNetworkCandidateScanResult(int networkId) {
        if (mVerboseLoggingEnabled) {
            Log.v(TAG, "Clear network candidate scan result for " + networkId);
        }
        WifiConfiguration config = getInternalConfiguredNetwork(networkId);
        if (config == null) {
            return false;
        }
        config.getNetworkSelectionStatus().setCandidate(null);
        config.getNetworkSelectionStatus().setCandidateScore(Integer.MIN_VALUE);
        config.getNetworkSelectionStatus().setSeenInLastQualifiedNetworkSelection(false);
        return true;
    }

    /**
     * Set the {@link NetworkSelectionStatus#mCandidate},
     * {@link NetworkSelectionStatus#mCandidateScore} &
     * {@link NetworkSelectionStatus#mSeenInLastQualifiedNetworkSelection} for the provided network.
     *
     * This is invoked by Network Selector when it sees a network during network selection procedure
     * to set the scan result candidate.
     *
     * @param networkId  network ID corresponding to the network.
     * @param scanResult Candidate ScanResult associated with this network.
     * @param score      Score assigned to the candidate.
     * @return true if the network was found, false otherwise.
     */
    public boolean setNetworkCandidateScanResult(int networkId, ScanResult scanResult, int score) {
        if (mVerboseLoggingEnabled) {
            Log.v(TAG, "Set network candidate scan result " + scanResult + " for " + networkId);
        }
        WifiConfiguration config = getInternalConfiguredNetwork(networkId);
        if (config == null) {
            Log.e(TAG, "Cannot find network for " + networkId);
            return false;
        }
        config.getNetworkSelectionStatus().setCandidate(scanResult);
        config.getNetworkSelectionStatus().setCandidateScore(score);
        config.getNetworkSelectionStatus().setSeenInLastQualifiedNetworkSelection(true);
        return true;
    }

    /**
     * Iterate through all the saved networks and remove the provided configuration from the
     * {@link NetworkSelectionStatus#mConnectChoice} from them.
     *
     * This is invoked when a network is removed from our records.
     *
     * @param connectChoiceConfigKey ConfigKey corresponding to the network that is being removed.
     */
    private void removeConnectChoiceFromAllNetworks(String connectChoiceConfigKey) {
        if (mVerboseLoggingEnabled) {
            Log.v(TAG, "Removing connect choice from all networks " + connectChoiceConfigKey);
        }
        if (connectChoiceConfigKey == null) {
            return;
        }
        for (WifiConfiguration config : getInternalConfiguredNetworks()) {
            WifiConfiguration.NetworkSelectionStatus status = config.getNetworkSelectionStatus();
            String connectChoice = status.getConnectChoice();
            if (TextUtils.equals(connectChoice, connectChoiceConfigKey)) {
                Log.d(TAG, "remove connect choice:" + connectChoice + " from " + config.SSID
                        + " : " + config.networkId);
                config.getNetworkSelectionStatus().setConnectChoice(null);
            }
        }
    }

    /**
     * Increments the number of no internet access reports in the provided network.
     *
     * @param networkId network ID corresponding to the network.
     * @return true if the network was found, false otherwise.
     */
    public boolean incrementNetworkNoInternetAccessReports(int networkId) {
        WifiConfiguration config = getInternalConfiguredNetwork(networkId);
        if (config == null) {
            return false;
        }
        config.numNoInternetAccessReports++;
        return true;
    }

    /**
     * Sets the internet access is validated or not in the provided network.
     *
     * @param networkId network ID corresponding to the network.
     * @param validated Whether access is validated or not.
     * @return true if the network was found, false otherwise.
     */
    public boolean setNetworkValidatedInternetAccess(int networkId, boolean validated) {
        WifiConfiguration config = getInternalConfiguredNetwork(networkId);
        if (config == null) {
            return false;
        }
        config.validatedInternetAccess = validated;
        config.numNoInternetAccessReports = 0;
        saveToStore(false);
        return true;
    }

    /**
     * Sets whether the internet access is expected or not in the provided network.
     *
     * @param networkId network ID corresponding to the network.
     * @param expected  Whether access is expected or not.
     * @return true if the network was found, false otherwise.
     */
    public boolean setNetworkNoInternetAccessExpected(int networkId, boolean expected) {
        WifiConfiguration config = getInternalConfiguredNetwork(networkId);
        if (config == null) {
            return false;
        }
        config.noInternetAccessExpected = expected;
        return true;
    }

    /**
     * Helper method to clear out the {@link #mNextNetworkId} user/app network selection. This
     * is done when either the corresponding network is either removed or disabled.
     */
    public void clearLastSelectedNetwork() {
        if (mVerboseLoggingEnabled) {
            Log.v(TAG, "Clearing last selected network");
        }
        mLastSelectedNetworkId = WifiConfiguration.INVALID_NETWORK_ID;
        mLastSelectedTimeStamp = NetworkSelectionStatus.INVALID_NETWORK_SELECTION_DISABLE_TIMESTAMP;
    }

    /**
     * Helper method to mark a network as the last selected one by an app/user. This is set
     * when an app invokes {@link #enableNetwork(int, boolean, int)} with |disableOthers| flag set.
     * This is used by network selector to assign a special bonus during network selection.
     */
    private void setLastSelectedNetwork(int networkId) {
        if (mVerboseLoggingEnabled) {
            Log.v(TAG, "Setting last selected network to " + networkId);
        }
        mLastSelectedNetworkId = networkId;
        mLastSelectedTimeStamp = mClock.getElapsedSinceBootMillis();
    }

    /**
     * Retrieve the network Id corresponding to the last network that was explicitly selected by
     * an app/user.
     *
     * @return network Id corresponding to the last selected network.
     */
    public int getLastSelectedNetwork() {
        return mLastSelectedNetworkId;
    }

    /**
     * Retrieve the configKey corresponding to the last network that was explicitly selected by
     * an app/user.
     *
     * @return network Id corresponding to the last selected network.
     */
    public String getLastSelectedNetworkConfigKey() {
        if (mLastSelectedNetworkId == WifiConfiguration.INVALID_NETWORK_ID) {
            return "";
        }
        WifiConfiguration config = getInternalConfiguredNetwork(mLastSelectedNetworkId);
        if (config == null) {
            return "";
        }
        return config.getKey();
    }

    /**
     * Retrieve the time stamp at which a network was explicitly selected by an app/user.
     *
     * @return timestamp in milliseconds from boot when this was set.
     */
    public long getLastSelectedTimeStamp() {
        return mLastSelectedTimeStamp;
    }

    /**
     * Helper method to get the scan detail cache entry {@link #mScanDetailCaches} for the provided
     * network.
     *
     * @param networkId network ID corresponding to the network.
     * @return existing {@link ScanDetailCache} entry if one exists or null.
     */
    public ScanDetailCache getScanDetailCacheForNetwork(int networkId) {
        return mScanDetailCaches.get(networkId);
    }

    /**
     * Helper method to get or create a scan detail cache entry {@link #mScanDetailCaches} for
     * the provided network.
     *
     * @param config configuration corresponding to the the network.
     * @return existing {@link ScanDetailCache} entry if one exists or a new instance created for
     * this network.
     */
    private ScanDetailCache getOrCreateScanDetailCacheForNetwork(WifiConfiguration config) {
        if (config == null) return null;
        ScanDetailCache cache = getScanDetailCacheForNetwork(config.networkId);
        if (cache == null && config.networkId != WifiConfiguration.INVALID_NETWORK_ID) {
            cache = new ScanDetailCache(
                    config, SCAN_CACHE_ENTRIES_MAX_SIZE, SCAN_CACHE_ENTRIES_TRIM_SIZE);
            mScanDetailCaches.put(config.networkId, cache);
        }
        return cache;
    }

    /**
     * Saves the provided ScanDetail into the corresponding scan detail cache entry
     * {@link #mScanDetailCaches} for the provided network.
     *
     * @param config     configuration corresponding to the the network.
     * @param scanDetail new scan detail instance to be saved into the cache.
     */
    private void saveToScanDetailCacheForNetwork(
            WifiConfiguration config, ScanDetail scanDetail) {
        ScanResult scanResult = scanDetail.getScanResult();

        WifiScoreCard.PerNetwork network = mWifiScoreCard.lookupNetwork(config.SSID);
        network.addFrequency(scanResult.frequency);
        ScanDetailCache scanDetailCache = getOrCreateScanDetailCacheForNetwork(config);
        if (scanDetailCache == null) {
            Log.e(TAG, "Could not allocate scan cache for " + config.getPrintableSsid());
            return;
        }

        // Adding a new BSSID
        if (config.ephemeral) {
            // For an ephemeral Wi-Fi config, the ScanResult should be considered
            // untrusted.
            scanResult.untrusted = true;
        }

        // Add the scan detail to this network's scan detail cache.
        scanDetailCache.put(scanDetail);

        // Since we added a scan result to this configuration, re-attempt linking.
        // TODO: Do we really need to do this after every scan result?
        attemptNetworkLinking(config);
    }

    /**
     * Retrieves a configured network corresponding to the provided scan detail if one exists.
     *
     * @param scanDetail ScanDetail instance  to use for looking up the network.
     * @return WifiConfiguration object representing the network corresponding to the scanDetail,
     * null if none exists.
     *
     * TODO (b/142035508): This should only return saved networks (and rename to
     * getSavedNetworkForScanDetail()).
     */
    public WifiConfiguration getConfiguredNetworkForScanDetail(ScanDetail scanDetail) {
        ScanResult scanResult = scanDetail.getScanResult();
        if (scanResult == null) {
            Log.e(TAG, "No scan result found in scan detail");
            return null;
        }
        WifiConfiguration config = null;
        try {
            config = mConfiguredNetworks.getByScanResultForCurrentUser(scanResult);
        } catch (IllegalArgumentException e) {
            Log.e(TAG, "Failed to lookup network from config map", e);
        }
        if (config != null) {
            if (mVerboseLoggingEnabled) {
                Log.v(TAG, "getSavedNetworkFromScanDetail Found " + config.getKey()
                        + " for " + scanResult.SSID + "[" + scanResult.capabilities + "]");
            }
        }
        return config;
    }

    /**
     * Caches the provided |scanDetail| into the corresponding scan detail cache entry
     * {@link #mScanDetailCaches} for the retrieved network.
     *
     * @param scanDetail input a scanDetail from the scan result
     * TODO (b/142035508): This should only return saved networks (and rename to
     * updateScanDetailCacheFromScanDetail()).
     */
    public void updateScanDetailCacheFromScanDetail(ScanDetail scanDetail) {
        WifiConfiguration network = getConfiguredNetworkForScanDetail(scanDetail);
        if (network == null) {
            return;
        }
        saveToScanDetailCacheForNetwork(network, scanDetail);
    }
    /**
     * Retrieves a configured network corresponding to the provided scan detail if one exists and
     * caches the provided |scanDetail| into the corresponding scan detail cache entry
     * {@link #mScanDetailCaches} for the retrieved network.
     *
     * @param scanDetail input a scanDetail from the scan result
     * @return WifiConfiguration object representing the network corresponding to the scanDetail,
     * null if none exists.
     * TODO (b/142035508): This should only return saved networks (and rename to
     * getSavedNetworkForScanDetailAndCache()).
     */
    public WifiConfiguration getConfiguredNetworkForScanDetailAndCache(ScanDetail scanDetail) {
        WifiConfiguration network = getConfiguredNetworkForScanDetail(scanDetail);
        if (network == null) {
            return null;
        }
        saveToScanDetailCacheForNetwork(network, scanDetail);
        // Cache DTIM values parsed from the beacon frame Traffic Indication Map (TIM)
        // Information Element (IE), into the associated WifiConfigurations. Most of the
        // time there is no TIM IE in the scan result (Probe Response instead of Beacon
        // Frame), these scanResult DTIM's are negative and ignored.
        // Used for metrics collection.
        if (scanDetail.getNetworkDetail() != null
                && scanDetail.getNetworkDetail().getDtimInterval() > 0) {
            network.dtimInterval = scanDetail.getNetworkDetail().getDtimInterval();
        }
        return createExternalWifiConfiguration(network, true, Process.WIFI_UID);
    }

    /**
     * Update the scan detail cache associated with current connected network with latest
     * RSSI value in the provided WifiInfo.
     * This is invoked when we get an RSSI poll update after connection.
     *
     * @param info WifiInfo instance pointing to the current connected network.
     */
    public void updateScanDetailCacheFromWifiInfo(WifiInfo info) {
        WifiConfiguration config = getInternalConfiguredNetwork(info.getNetworkId());
        ScanDetailCache scanDetailCache = getScanDetailCacheForNetwork(info.getNetworkId());
        if (config != null && scanDetailCache != null) {
            ScanDetail scanDetail = scanDetailCache.getScanDetail(info.getBSSID());
            if (scanDetail != null) {
                ScanResult result = scanDetail.getScanResult();
                long previousSeen = result.seen;
                int previousRssi = result.level;
                // Update the scan result
                scanDetail.setSeen();
                result.level = info.getRssi();
                // Average the RSSI value
                long maxAge = SCAN_RESULT_MAXIMUM_AGE_MS;
                long age = result.seen - previousSeen;
                if (previousSeen > 0 && age > 0 && age < maxAge / 2) {
                    // Average the RSSI with previously seen instances of this scan result
                    double alpha = 0.5 - (double) age / (double) maxAge;
                    result.level = (int) ((double) result.level * (1 - alpha)
                                        + (double) previousRssi * alpha);
                }
                if (mVerboseLoggingEnabled) {
                    Log.v(TAG, "Updating scan detail cache freq=" + result.frequency
                            + " BSSID=" + result.BSSID
                            + " RSSI=" + result.level
                            + " for " + config.getKey());
                }
            }
        }
    }

    /**
     * Save the ScanDetail to the ScanDetailCache of the given network.  This is used
     * by {@link PasspointNetworkNominator} for caching
     * ScanDetail for newly created {@link WifiConfiguration} for Passpoint network.
     *
     * @param networkId The ID of the network to save ScanDetail to
     * @param scanDetail The ScanDetail to cache
     */
    public void updateScanDetailForNetwork(int networkId, ScanDetail scanDetail) {
        WifiConfiguration network = getInternalConfiguredNetwork(networkId);
        if (network == null) {
            return;
        }
        saveToScanDetailCacheForNetwork(network, scanDetail);
    }

    /**
     * Helper method to check if the 2 provided networks can be linked or not.
     * Networks are considered for linking if:
     * 1. Share the same GW MAC address.
     * 2. Scan results for the networks have AP's with MAC address which differ only in the last
     * nibble.
     *
     * @param network1         WifiConfiguration corresponding to network 1.
     * @param network2         WifiConfiguration corresponding to network 2.
     * @param scanDetailCache1 ScanDetailCache entry for network 1.
     * @param scanDetailCache1 ScanDetailCache entry for network 2.
     * @return true if the networks should be linked, false if the networks should be unlinked.
     */
    private boolean shouldNetworksBeLinked(
            WifiConfiguration network1, WifiConfiguration network2,
            ScanDetailCache scanDetailCache1, ScanDetailCache scanDetailCache2) {
        // TODO (b/30706406): Link networks only with same passwords if the
        // |mOnlyLinkSameCredentialConfigurations| flag is set.
        if (mContext.getResources().getBoolean(
                R.bool.config_wifi_only_link_same_credential_configurations)) {
            if (!TextUtils.equals(network1.preSharedKey, network2.preSharedKey)) {
                if (mVerboseLoggingEnabled) {
                    Log.v(TAG, "shouldNetworksBeLinked unlink due to password mismatch");
                }
                return false;
            }
        }
        if (network1.defaultGwMacAddress != null && network2.defaultGwMacAddress != null) {
            // If both default GW are known, link only if they are equal
            if (network1.defaultGwMacAddress.equals(network2.defaultGwMacAddress)) {
                if (mVerboseLoggingEnabled) {
                    Log.v(TAG, "shouldNetworksBeLinked link due to same gw " + network2.SSID
                            + " and " + network1.SSID + " GW " + network1.defaultGwMacAddress);
                }
                return true;
            }
        } else {
            // We do not know BOTH default gateways hence we will try to link
            // hoping that WifiConfigurations are indeed behind the same gateway.
            // once both WifiConfiguration have been tried and thus once both default gateways
            // are known we will revisit the choice of linking them.
            if (scanDetailCache1 != null && scanDetailCache2 != null) {
                for (String abssid : scanDetailCache1.keySet()) {
                    for (String bbssid : scanDetailCache2.keySet()) {
                        if (abssid.regionMatches(
                                true, 0, bbssid, 0, LINK_CONFIGURATION_BSSID_MATCH_LENGTH)) {
                            // If first 16 ASCII characters of BSSID matches,
                            // we assume this is a DBDC.
                            if (mVerboseLoggingEnabled) {
                                Log.v(TAG, "shouldNetworksBeLinked link due to DBDC BSSID match "
                                        + network2.SSID + " and " + network1.SSID
                                        + " bssida " + abssid + " bssidb " + bbssid);
                            }
                            return true;
                        }
                    }
                }
            }
        }
        return false;
    }

    /**
     * Helper methods to link 2 networks together.
     *
     * @param network1 WifiConfiguration corresponding to network 1.
     * @param network2 WifiConfiguration corresponding to network 2.
     */
    private void linkNetworks(WifiConfiguration network1, WifiConfiguration network2) {
        if (mVerboseLoggingEnabled) {
            Log.v(TAG, "linkNetworks will link " + network2.getKey()
                    + " and " + network1.getKey());
        }
        if (network2.linkedConfigurations == null) {
            network2.linkedConfigurations = new HashMap<>();
        }
        if (network1.linkedConfigurations == null) {
            network1.linkedConfigurations = new HashMap<>();
        }
        // TODO (b/30638473): This needs to become a set instead of map, but it will need
        // public interface changes and need some migration of existing store data.
        network2.linkedConfigurations.put(network1.getKey(), 1);
        network1.linkedConfigurations.put(network2.getKey(), 1);
    }

    /**
     * Helper methods to unlink 2 networks from each other.
     *
     * @param network1 WifiConfiguration corresponding to network 1.
     * @param network2 WifiConfiguration corresponding to network 2.
     */
    private void unlinkNetworks(WifiConfiguration network1, WifiConfiguration network2) {
        if (network2.linkedConfigurations != null
                && (network2.linkedConfigurations.get(network1.getKey()) != null)) {
            if (mVerboseLoggingEnabled) {
                Log.v(TAG, "unlinkNetworks un-link " + network1.getKey()
                        + " from " + network2.getKey());
            }
            network2.linkedConfigurations.remove(network1.getKey());
        }
        if (network1.linkedConfigurations != null
                && (network1.linkedConfigurations.get(network2.getKey()) != null)) {
            if (mVerboseLoggingEnabled) {
                Log.v(TAG, "unlinkNetworks un-link " + network2.getKey()
                        + " from " + network1.getKey());
            }
            network1.linkedConfigurations.remove(network2.getKey());
        }
    }

    /**
     * This method runs through all the saved networks and checks if the provided network can be
     * linked with any of them.
     *
     * @param config WifiConfiguration object corresponding to the network that needs to be
     *               checked for potential links.
     */
    private void attemptNetworkLinking(WifiConfiguration config) {
        // Only link WPA_PSK config.
        if (!config.allowedKeyManagement.get(WifiConfiguration.KeyMgmt.WPA_PSK)) {
            return;
        }
        ScanDetailCache scanDetailCache = getScanDetailCacheForNetwork(config.networkId);
        // Ignore configurations with large number of BSSIDs.
        if (scanDetailCache != null
                && scanDetailCache.size() > LINK_CONFIGURATION_MAX_SCAN_CACHE_ENTRIES) {
            return;
        }
        for (WifiConfiguration linkConfig : getInternalConfiguredNetworks()) {
            if (linkConfig.getKey().equals(config.getKey())) {
                continue;
            }
            if (linkConfig.ephemeral) {
                continue;
            }
            // Network Selector will be allowed to dynamically jump from a linked configuration
            // to another, hence only link configurations that have WPA_PSK security type.
            if (!linkConfig.allowedKeyManagement.get(WifiConfiguration.KeyMgmt.WPA_PSK)) {
                continue;
            }
            ScanDetailCache linkScanDetailCache =
                    getScanDetailCacheForNetwork(linkConfig.networkId);
            // Ignore configurations with large number of BSSIDs.
            if (linkScanDetailCache != null
                    && linkScanDetailCache.size() > LINK_CONFIGURATION_MAX_SCAN_CACHE_ENTRIES) {
                continue;
            }
            // Check if the networks should be linked/unlinked.
            if (shouldNetworksBeLinked(
                    config, linkConfig, scanDetailCache, linkScanDetailCache)) {
                linkNetworks(config, linkConfig);
            } else {
                unlinkNetworks(config, linkConfig);
            }
        }
    }

    /**
     * Retrieves a list of all the saved hidden networks for scans
     *
     * Hidden network list sent to the firmware has limited size. If there are a lot of saved
     * networks, this list will be truncated and we might end up not sending the networks
     * with the highest chance of connecting to the firmware.
     * So, re-sort the network list based on the frequency of connection to those networks
     * and whether it was last seen in the scan results.
     *
     * @return list of networks in the order of priority.
     */
    public List<WifiScanner.ScanSettings.HiddenNetwork> retrieveHiddenNetworkList() {
        List<WifiScanner.ScanSettings.HiddenNetwork> hiddenList = new ArrayList<>();
        List<WifiConfiguration> networks = getConfiguredNetworks();
        // Remove any non hidden networks.
        networks.removeIf(config -> !config.hiddenSSID);
        networks.sort(mScanListComparator);
        // The most frequently connected network has the highest priority now.
        for (WifiConfiguration config : networks) {
            hiddenList.add(new WifiScanner.ScanSettings.HiddenNetwork(config.SSID));
        }
        return hiddenList;
    }

    /**
     * Check if the provided network was temporarily disabled by the user and still blocked.
     *
     * @param network Input can be SSID or FQDN. And caller must ensure that the SSID passed thru
     *                this API matched the WifiConfiguration.SSID rules, and thus be surrounded by
     *                quotes.
     * @return true if network is blocking, otherwise false.
     */
    public boolean isNetworkTemporarilyDisabledByUser(String network) {
        if (mUserTemporarilyDisabledList.isLocked(network)) {
            return true;
        }
        mUserTemporarilyDisabledList.remove(network);
        return false;
    }

    /**
     * User temporarily disable a network and will be block to auto-join when network is still
     * nearby.
     *
     * The network will be re-enabled when:
     * a) User select to connect the network.
     * b) The network is not in range for {@link #USER_DISCONNECT_NETWORK_BLOCK_EXPIRY_MS}
     * c) Toggle wifi off, reset network settings or device reboot.
     *
     * @param network Input can be SSID or FQDN. And caller must ensure that the SSID passed thru
     *                this API matched the WifiConfiguration.SSID rules, and thus be surrounded by
     *                quotes.
     *        uid     UID of the calling process.
     */
    public void userTemporarilyDisabledNetwork(String network, int uid) {
        mUserTemporarilyDisabledList.add(network, USER_DISCONNECT_NETWORK_BLOCK_EXPIRY_MS);
        Log.d(TAG, "Temporarily disable network: " + network + " uid=" + uid + " num="
                + mUserTemporarilyDisabledList.size());
        removeUserChoiceFromDisabledNetwork(network, uid);
        saveToStore(false);
    }

    /**
     * Update the user temporarily disabled network list with networks in range.
     * @param networks networks in range in String format, FQDN or SSID. And caller must ensure
     *                 that the SSID passed thru this API matched the WifiConfiguration.SSID rules,
     *                 and thus be surrounded by quotes.
     */
    public void updateUserDisabledList(List<String> networks) {
        mUserTemporarilyDisabledList.update(new HashSet<>(networks));
    }

    private void removeUserChoiceFromDisabledNetwork(
            @NonNull String network, int uid) {
        for (WifiConfiguration config : getInternalConfiguredNetworks()) {
            if (TextUtils.equals(config.SSID, network) || TextUtils.equals(config.FQDN, network)) {
                if (mWifiPermissionsUtil.checkNetworkSettingsPermission(uid)) {
                    mWifiMetrics.logUserActionEvent(
                            UserActionEvent.EVENT_DISCONNECT_WIFI, config.networkId);
                }
                removeConnectChoiceFromAllNetworks(config.getKey());
            }
        }
    }

    /**
     * User enabled network manually, maybe trigger by user select to connect network.
     * @param networkId enabled network id.
     * @return true if the operation succeeded, false otherwise.
     */
    public boolean userEnabledNetwork(int networkId) {
        WifiConfiguration configuration = getInternalConfiguredNetwork(networkId);
        if (configuration == null) {
            return false;
        }
        final String network;
        if (configuration.isPasspoint()) {
            network = configuration.FQDN;
        } else {
            network = configuration.SSID;
        }
        mUserTemporarilyDisabledList.remove(network);
        mBssidBlocklistMonitor.clearBssidBlocklistForSsid(configuration.SSID);
        Log.d(TAG, "Enable disabled network: " + network + " num="
                + mUserTemporarilyDisabledList.size());
        return true;
    }

    /**
     * Clear all user temporarily disabled networks.
     */
    public void clearUserTemporarilyDisabledList() {
        mUserTemporarilyDisabledList.clear();
    }

    /**
     * Resets all sim networks state.
     */
    public void resetSimNetworks() {
        if (mVerboseLoggingEnabled) localLog("resetSimNetworks");
        for (WifiConfiguration config : getInternalConfiguredNetworks()) {
            if (config.enterpriseConfig == null
                    || !config.enterpriseConfig.isAuthenticationSimBased()) {
                continue;
            }
            if (config.enterpriseConfig.getEapMethod() == WifiEnterpriseConfig.Eap.PEAP) {
                Pair<String, String> currentIdentity =
                        mWifiCarrierInfoManager.getSimIdentity(config);
                if (mVerboseLoggingEnabled) {
                    Log.d(TAG, "New identity for config " + config + ": " + currentIdentity);
                }
                // Update the loaded config
                if (currentIdentity == null) {
                    Log.d(TAG, "Identity is null");
                } else {
                    config.enterpriseConfig.setIdentity(currentIdentity.first);
                }
                // do not reset anonymous identity since it may be dependent on user-entry
                // (i.e. cannot re-request on every reboot/SIM re-entry)
            } else {
                // reset identity as well: supplicant will ask us for it
                config.enterpriseConfig.setIdentity("");
                if (!WifiCarrierInfoManager.isAnonymousAtRealmIdentity(
                        config.enterpriseConfig.getAnonymousIdentity())) {
                    config.enterpriseConfig.setAnonymousIdentity("");
                }
            }
        }
    }

    /**
     * Helper method to perform the following operations during user switch/unlock:
     * - Remove private networks of the old user.
     * - Load from the new user store file.
     * - Save the store files again to migrate any user specific networks from the shared store
     *   to user store.
     * This method assumes the user store is visible (i.e CE storage is unlocked). So, the caller
     * should ensure that the stores are accessible before invocation.
     *
     * @param userId The identifier of the new foreground user, after the unlock or switch.
     */
    private void handleUserUnlockOrSwitch(int userId) {
        if (mVerboseLoggingEnabled) {
            Log.v(TAG, "Loading from store after user switch/unlock for " + userId);
        }
        // Switch out the user store file.
        if (loadFromUserStoreAfterUnlockOrSwitch(userId)) {
            saveToStore(true);
            mPendingUnlockStoreRead = false;
        }
    }

    /**
     * Handles the switch to a different foreground user:
     * - Flush the current state to the old user's store file.
     * - Switch the user specific store file.
     * - Reload the networks from the store files (shared & user).
     * - Write the store files to move any user specific private networks from shared store to user
     *   store.
     *
     * Need to be called when {@link com.android.server.SystemService#onSwitchUser(int)} is invoked.
     *
     * @param userId The identifier of the new foreground user, after the switch.
     * @return List of network ID's of all the private networks of the old user which will be
     * removed from memory.
     */
    public Set<Integer> handleUserSwitch(int userId) {
        if (mVerboseLoggingEnabled) {
            Log.v(TAG, "Handling user switch for " + userId);
        }
        if (userId == mCurrentUserId) {
            Log.w(TAG, "User already in foreground " + userId);
            return new HashSet<>();
        }
        if (mPendingStoreRead) {
            Log.w(TAG, "User switch before store is read!");
            mConfiguredNetworks.setNewUser(userId);
            mCurrentUserId = userId;
            // Reset any state from previous user unlock.
            mDeferredUserUnlockRead = false;
            // Cannot read data from new user's CE store file before they log-in.
            mPendingUnlockStoreRead = true;
            return new HashSet<>();
        }
        if (mUserManager.isUserUnlockingOrUnlocked(UserHandle.of(mCurrentUserId))) {
            saveToStore(true);
        }
        // Remove any private networks of the old user before switching the userId.
        Set<Integer> removedNetworkIds = clearInternalDataForCurrentUser();
        mConfiguredNetworks.setNewUser(userId);
        mCurrentUserId = userId;

        if (mUserManager.isUserUnlockingOrUnlocked(UserHandle.of(mCurrentUserId))) {
            handleUserUnlockOrSwitch(mCurrentUserId);
        } else {
            // Cannot read data from new user's CE store file before they log-in.
            mPendingUnlockStoreRead = true;
            Log.i(TAG, "Waiting for user unlock to load from store");
        }
        return removedNetworkIds;
    }

    /**
     * Handles the unlock of foreground user. This maybe needed to read the store file if the user's
     * CE storage is not visible when {@link #handleUserSwitch(int)} is invoked.
     *
     * Need to be called when {@link com.android.server.SystemService#onUnlockUser(int)} is invoked.
     *
     * @param userId The identifier of the user that unlocked.
     */
    public void handleUserUnlock(int userId) {
        if (mVerboseLoggingEnabled) {
            Log.v(TAG, "Handling user unlock for " + userId);
        }
        if (userId != mCurrentUserId) {
            Log.e(TAG, "Ignore user unlock for non current user " + userId);
            return;
        }
        if (mPendingStoreRead) {
            Log.w(TAG, "Ignore user unlock until store is read!");
            mDeferredUserUnlockRead = true;
            return;
        }
        if (mPendingUnlockStoreRead) {
            handleUserUnlockOrSwitch(mCurrentUserId);
        }
    }

    /**
     * Handles the stop of foreground user. This is needed to write the store file to flush
     * out any pending data before the user's CE store storage is unavailable.
     *
     * Need to be called when {@link com.android.server.SystemService#onStopUser(int)} is invoked.
     *
     * @param userId The identifier of the user that stopped.
     */
    public void handleUserStop(int userId) {
        if (mVerboseLoggingEnabled) {
            Log.v(TAG, "Handling user stop for " + userId);
        }
        if (userId == mCurrentUserId
                && mUserManager.isUserUnlockingOrUnlocked(UserHandle.of(mCurrentUserId))) {
            saveToStore(true);
            clearInternalDataForCurrentUser();
        }
    }

    /**
     * Helper method to clear internal databases.
     * This method clears the:
     *  - List of configured networks.
     *  - Map of scan detail caches.
     *  - List of deleted ephemeral networks.
     */
    private void clearInternalData() {
        localLog("clearInternalData: Clearing all internal data");
        mConfiguredNetworks.clear();
        mUserTemporarilyDisabledList.clear();
        mRandomizedMacAddressMapping.clear();
        mScanDetailCaches.clear();
        clearLastSelectedNetwork();
    }

    /**
     * Helper method to clear internal databases of the specified user.
     * This method clears the:
     *  - Private configured configured networks of the specified user.
     *  - Map of scan detail caches.
     *  - List of deleted ephemeral networks.
     *
     * @return List of network ID's of all the private networks of the old user which will be
     * removed from memory.
     */
    private Set<Integer> clearInternalDataForCurrentUser() {
        localLog("clearInternalUserData: Clearing user internal data for " + mCurrentUserId);
        Set<Integer> removedNetworkIds = new HashSet<>();
        // Remove any private networks of the old user before switching the userId.
        for (WifiConfiguration config : getConfiguredNetworks()) {
            if ((!config.shared && doesUidBelongToCurrentUser(config.creatorUid))
                    || config.ephemeral) {
                removedNetworkIds.add(config.networkId);
                localLog("clearInternalUserData: removed config."
                        + " netId=" + config.networkId
                        + " configKey=" + config.getKey());
                mConfiguredNetworks.remove(config.networkId);
                for (OnNetworkUpdateListener listener : mListeners) {
                    listener.onNetworkRemoved(
                            createExternalWifiConfiguration(config, true, Process.WIFI_UID));
                }
            }
        }
        if (!removedNetworkIds.isEmpty()) {
            sendConfiguredNetworkChangedBroadcast(WifiManager.CHANGE_REASON_REMOVED);
        }
        mUserTemporarilyDisabledList.clear();
        mScanDetailCaches.clear();
        clearLastSelectedNetwork();
        return removedNetworkIds;
    }

    /**
     * Helper function to populate the internal (in-memory) data from the retrieved shared store
     * (file) data.
     *
     * @param configurations list of configurations retrieved from store.
     */
    private void loadInternalDataFromSharedStore(
            List<WifiConfiguration> configurations,
            Map<String, String> macAddressMapping) {
        for (WifiConfiguration configuration : configurations) {
            configuration.networkId = mNextNetworkId++;
            if (mVerboseLoggingEnabled) {
                Log.v(TAG, "Adding network from shared store " + configuration.getKey());
            }
            try {
                mConfiguredNetworks.put(configuration);
            } catch (IllegalArgumentException e) {
                Log.e(TAG, "Failed to add network to config map", e);
            }
        }
        mRandomizedMacAddressMapping.putAll(macAddressMapping);
    }

    /**
     * Helper function to populate the internal (in-memory) data from the retrieved user store
     * (file) data.
     *
     * @param configurations list of configurations retrieved from store.
     */
    private void loadInternalDataFromUserStore(List<WifiConfiguration> configurations) {
        for (WifiConfiguration configuration : configurations) {
            configuration.networkId = mNextNetworkId++;
            if (mVerboseLoggingEnabled) {
                Log.v(TAG, "Adding network from user store " + configuration.getKey());
            }
            try {
                mConfiguredNetworks.put(configuration);
            } catch (IllegalArgumentException e) {
                Log.e(TAG, "Failed to add network to config map", e);
            }

            if (configuration.isMostRecentlyConnected) {
                mLruConnectionTracker.addNetwork(configuration);
            }
        }
    }

    /**
     * Initializes the randomized MAC address for an internal WifiConfiguration depending on
     * whether it should use aggressive randomization.
     * @param config
     */
    private void initRandomizedMacForInternalConfig(WifiConfiguration internalConfig) {
        MacAddress randomizedMac = shouldUseEnhancedRandomization(internalConfig)
                ? MacAddressUtils.createRandomUnicastAddress()
                : getPersistentMacAddress(internalConfig);
        if (randomizedMac != null) {
            internalConfig.setRandomizedMacAddress(randomizedMac);
        }
    }

    /**
     * Assign randomized MAC addresses for configured networks.
     * This is needed to generate persistent randomized MAC address for existing networks when
     * a device updates to Q+ for the first time since we are not calling addOrUpdateNetwork when
     * we load configuration at boot.
     */
    private void generateRandomizedMacAddresses() {
        for (WifiConfiguration config : getInternalConfiguredNetworks()) {
            if (DEFAULT_MAC_ADDRESS.equals(config.getRandomizedMacAddress())) {
                initRandomizedMacForInternalConfig(config);
            }
        }
    }

    /**
     * Helper function to populate the internal (in-memory) data from the retrieved stores (file)
     * data.
     * This method:
     * 1. Clears all existing internal data.
     * 2. Sends out the networks changed broadcast after loading all the data.
     *
     * @param sharedConfigurations list of network configurations retrieved from shared store.
     * @param userConfigurations list of network configurations retrieved from user store.
     * @param macAddressMapping
     */
    private void loadInternalData(
            List<WifiConfiguration> sharedConfigurations,
            List<WifiConfiguration> userConfigurations,
            Map<String, String> macAddressMapping) {
        // Clear out all the existing in-memory lists and load the lists from what was retrieved
        // from the config store.
        clearInternalData();
        loadInternalDataFromSharedStore(sharedConfigurations, macAddressMapping);
        loadInternalDataFromUserStore(userConfigurations);
        generateRandomizedMacAddresses();
        if (mConfiguredNetworks.sizeForAllUsers() == 0) {
            Log.w(TAG, "No stored networks found.");
        }
        // reset identity & anonymous identity for networks using SIM-based authentication
        // on load (i.e. boot) so that if the user changed SIMs while the device was powered off,
        // we do not reuse stale credentials that would lead to authentication failure.
        resetSimNetworks();
        sendConfiguredNetworkChangedBroadcast(WifiManager.CHANGE_REASON_ADDED);
        mPendingStoreRead = false;
    }

    /**
     * Read the config store and load the in-memory lists from the store data retrieved and sends
     * out the networks changed broadcast.
     *
     * This reads all the network configurations from:
     * 1. Shared WifiConfigStore.xml
     * 2. User WifiConfigStore.xml
     *
     * @return true on success or not needed (fresh install), false otherwise.
     */
    public boolean loadFromStore() {
        // If the user unlock comes in before we load from store, which means the user store have
        // not been setup yet for the current user. Setup the user store before the read so that
        // configurations for the current user will also being loaded.
        if (mDeferredUserUnlockRead) {
            Log.i(TAG, "Handling user unlock before loading from store.");
            List<WifiConfigStore.StoreFile> userStoreFiles =
                    WifiConfigStore.createUserFiles(
                            mCurrentUserId, mFrameworkFacade.isNiapModeOn(mContext));
            if (userStoreFiles == null) {
                Log.wtf(TAG, "Failed to create user store files");
                return false;
            }
            mWifiConfigStore.setUserStores(userStoreFiles);
            mDeferredUserUnlockRead = false;
        }
        try {
            mWifiConfigStore.read();
        } catch (IOException | IllegalStateException e) {
            Log.wtf(TAG, "Reading from new store failed. All saved networks are lost!", e);
            return false;
        } catch (XmlPullParserException e) {
            Log.wtf(TAG, "XML deserialization of store failed. All saved networks are lost!", e);
            return false;
        }
        loadInternalData(mNetworkListSharedStoreData.getConfigurations(),
                mNetworkListUserStoreData.getConfigurations(),
                mRandomizedMacStoreData.getMacMapping());
        return true;
    }

    /**
     * Read the user config store and load the in-memory lists from the store data retrieved and
     * sends out the networks changed broadcast.
     * This should be used for all user switches/unlocks to only load networks from the user
     * specific store and avoid reloading the shared networks.
     *
     * This reads all the network configurations from:
     * 1. User WifiConfigStore.xml
     *
     * @param userId The identifier of the foreground user.
     * @return true on success, false otherwise.
     */
    private boolean loadFromUserStoreAfterUnlockOrSwitch(int userId) {
        try {
            List<WifiConfigStore.StoreFile> userStoreFiles =
                    WifiConfigStore.createUserFiles(
                            userId, mFrameworkFacade.isNiapModeOn(mContext));
            if (userStoreFiles == null) {
                Log.e(TAG, "Failed to create user store files");
                return false;
            }
            mWifiConfigStore.switchUserStoresAndRead(userStoreFiles);
        } catch (IOException | IllegalStateException e) {
            Log.wtf(TAG, "Reading from new store failed. All saved private networks are lost!", e);
            return false;
        } catch (XmlPullParserException e) {
            Log.wtf(TAG, "XML deserialization of store failed. All saved private networks are "
                    + "lost!", e);
            return false;
        }
        loadInternalDataFromUserStore(mNetworkListUserStoreData.getConfigurations());
        return true;
    }

    /**
     * Save the current snapshot of the in-memory lists to the config store.
     *
     * @param forceWrite Whether the write needs to be forced or not.
     * @return Whether the write was successful or not, this is applicable only for force writes.
     */
    public boolean saveToStore(boolean forceWrite) {
        if (mPendingStoreRead) {
            Log.e(TAG, "Cannot save to store before store is read!");
            return false;
        }
        ArrayList<WifiConfiguration> sharedConfigurations = new ArrayList<>();
        ArrayList<WifiConfiguration> userConfigurations = new ArrayList<>();
        // List of network IDs for legacy Passpoint configuration to be removed.
        List<Integer> legacyPasspointNetId = new ArrayList<>();
        for (WifiConfiguration config : mConfiguredNetworks.valuesForAllUsers()) {
            // Ignore ephemeral networks and non-legacy Passpoint configurations.
            if (config.ephemeral || (config.isPasspoint() && !config.isLegacyPasspointConfig)) {
                continue;
            }

            // Migrate the legacy Passpoint configurations owned by the current user to
            // {@link PasspointManager}.
            if (config.isLegacyPasspointConfig && doesUidBelongToCurrentUser(config.creatorUid)) {
                legacyPasspointNetId.add(config.networkId);
                // Migrate the legacy Passpoint configuration and add it to PasspointManager.
                if (!PasspointManager.addLegacyPasspointConfig(config)) {
                    Log.e(TAG, "Failed to migrate legacy Passpoint config: " + config.FQDN);
                }
                // This will prevent adding |config| to the |sharedConfigurations|.
                continue;
            }

            config.isMostRecentlyConnected =
                    mLruConnectionTracker.isMostRecentlyConnected(config);

            // We push all shared networks & private networks not belonging to the current
            // user to the shared store. Ideally, private networks for other users should
            // not even be in memory,
            // But, this logic is in place to deal with store migration from N to O
            // because all networks were previously stored in a central file. We cannot
            // write these private networks to the user specific store until the corresponding
            // user logs in.
            if (config.shared || !doesUidBelongToCurrentUser(config.creatorUid)) {
                sharedConfigurations.add(config);
            } else {
                userConfigurations.add(config);
            }
        }

        // Remove the configurations for migrated Passpoint configurations.
        for (int networkId : legacyPasspointNetId) {
            mConfiguredNetworks.remove(networkId);
        }

        // Setup store data for write.
        mNetworkListSharedStoreData.setConfigurations(sharedConfigurations);
        mNetworkListUserStoreData.setConfigurations(userConfigurations);
        mRandomizedMacStoreData.setMacMapping(mRandomizedMacAddressMapping);

        try {
            mWifiConfigStore.write(forceWrite);
        } catch (IOException | IllegalStateException e) {
            Log.wtf(TAG, "Writing to store failed. Saved networks maybe lost!", e);
            return false;
        } catch (XmlPullParserException e) {
            Log.wtf(TAG, "XML serialization for store failed. Saved networks maybe lost!", e);
            return false;
        }
        return true;
    }

    /**
     * Helper method for logging into local log buffer.
     */
    private void localLog(String s) {
        if (mLocalLog != null) {
            mLocalLog.log(s);
        }
    }

    /**
     * Dump the local log buffer and other internal state of WifiConfigManager.
     */
    public void dump(FileDescriptor fd, PrintWriter pw, String[] args) {
        pw.println("Dump of WifiConfigManager");
        pw.println("WifiConfigManager - Log Begin ----");
        mLocalLog.dump(fd, pw, args);
        pw.println("WifiConfigManager - Log End ----");
        pw.println("WifiConfigManager - Configured networks Begin ----");
        for (WifiConfiguration network : getInternalConfiguredNetworks()) {
            pw.println(network);
        }
        pw.println("WifiConfigManager - Configured networks End ----");
        pw.println("WifiConfigManager - ConfigurationMap Begin ----");
        mConfiguredNetworks.dump(fd, pw, args);
        pw.println("WifiConfigManager - ConfigurationMap End ----");
        pw.println("WifiConfigManager - Next network ID to be allocated " + mNextNetworkId);
        pw.println("WifiConfigManager - Last selected network ID " + mLastSelectedNetworkId);
        pw.println("WifiConfigManager - PNO scan frequency culling enabled = "
                + mContext.getResources().getBoolean(R.bool.config_wifiPnoFrequencyCullingEnabled));
        pw.println("WifiConfigManager - PNO scan recency sorting enabled = "
                + mContext.getResources().getBoolean(R.bool.config_wifiPnoRecencySortingEnabled));
        mWifiConfigStore.dump(fd, pw, args);
        mWifiCarrierInfoManager.dump(fd, pw, args);
    }

    /**
     * Returns true if the given uid has permission to add, update or remove proxy settings
     */
    private boolean canModifyProxySettings(int uid, String packageName) {
        final boolean isDeviceOwner = mWifiPermissionsUtil.isDeviceOwner(uid, packageName);
        final boolean isProfileOwner = mWifiPermissionsUtil.isProfileOwner(uid, packageName);
        final boolean hasNetworkSettingsPermission =
                mWifiPermissionsUtil.checkNetworkSettingsPermission(uid);
        final boolean hasNetworkSetupWizardPermission =
                mWifiPermissionsUtil.checkNetworkSetupWizardPermission(uid);
        final boolean hasNetworkManagedProvisioningPermission =
                mWifiPermissionsUtil.checkNetworkManagedProvisioningPermission(uid);
        // If |uid| corresponds to the device owner, allow all modifications.
        if (isProfileOwner || isDeviceOwner || hasNetworkSettingsPermission
                || hasNetworkSetupWizardPermission || hasNetworkManagedProvisioningPermission) {
            return true;
        }
        if (mVerboseLoggingEnabled) {
            Log.v(TAG, "UID: " + uid + " cannot modify WifiConfiguration proxy settings."
                    + " hasNetworkSettings=" + hasNetworkSettingsPermission
                    + " hasNetworkSetupWizard=" + hasNetworkSetupWizardPermission
                    + " DeviceOwner=" + isDeviceOwner
                    + " ProfileOwner=" + isProfileOwner);
        }
        return false;
    }

    /**
     * Add the network update event listener
     */
    public void addOnNetworkUpdateListener(OnNetworkUpdateListener listener) {
        mListeners.add(listener);
    }

    /**
     * Remove the network update event listener
     */
    public void removeOnNetworkUpdateListener(OnNetworkUpdateListener listener) {
        mListeners.remove(listener);
    }

    /**
     * Set extra failure reason for given config. Used to surface extra failure details to the UI
     * @param netId The network ID of the config to set the extra failure reason for
     * @param reason the WifiConfiguration.ExtraFailureReason failure code representing the most
     *               recent failure reason
     */
    public void setRecentFailureAssociationStatus(int netId, int reason) {
        WifiConfiguration config = getInternalConfiguredNetwork(netId);
        if (config == null) {
            return;
        }
        config.recentFailure.setAssociationStatus(reason);
    }

    /**
     * @param netId The network ID of the config to clear the extra failure reason from
     */
    public void clearRecentFailureReason(int netId) {
        WifiConfiguration config = getInternalConfiguredNetwork(netId);
        if (config == null) {
            return;
        }
        config.recentFailure.clear();
    }

    /**
     * Find the highest RSSI among all valid scanDetails in current network's scanDetail cache.
     * If scanDetail is too old, it is not considered to be valid.
     * @param netId The network ID of the config to find scan RSSI
     * @params scanRssiValidTimeMs The valid time for scan RSSI
     * @return The highest RSSI in dBm found with current network's scanDetail cache.
     */
    public int findScanRssi(int netId, int scanRssiValidTimeMs) {
        int scanMaxRssi = WifiInfo.INVALID_RSSI;
        ScanDetailCache scanDetailCache = getScanDetailCacheForNetwork(netId);
        if (scanDetailCache == null || scanDetailCache.size() == 0) return scanMaxRssi;
        long nowInMillis = mClock.getWallClockMillis();
        for (ScanDetail scanDetail : scanDetailCache.values()) {
            ScanResult result = scanDetail.getScanResult();
            if (result == null) continue;
            boolean valid = (nowInMillis - result.seen) < scanRssiValidTimeMs;

            if (valid) {
                scanMaxRssi = Math.max(scanMaxRssi, result.level);
            }
        }
        return scanMaxRssi;
    }

    public Comparator<WifiConfiguration> getScanListComparator() {
        return mScanListComparator;
    }

    /**
     * This API is called when user explicitly selects a network. Currently, it is used in following
     * cases:
     * (1) User explicitly chooses to connect to a saved network.
     * (2) User saves a network after adding a new network.
     * (3) User saves a network after modifying a saved network.
     * Following actions will be triggered:
     * 1. If this network is disabled, we need re-enable it again.
     * 2. This network is favored over all the other networks visible in latest network
     * selection procedure.
     *
     * @param netId ID for the network chosen by the user
     * @return true -- There is change made to connection choice of any saved network.
     * false -- There is no change made to connection choice of any saved network.
     */
    public boolean setUserConnectChoice(int netId) {
        localLog("userSelectNetwork: network ID=" + netId);
        WifiConfiguration selected = getInternalConfiguredNetwork(netId);

        if (selected == null || selected.getKey() == null) {
            localLog("userSelectNetwork: Invalid configuration with nid=" + netId);
            return false;
        }

        // Enable the network if it is disabled.
        if (!selected.getNetworkSelectionStatus().isNetworkEnabled()) {
            updateNetworkSelectionStatus(selected,
                    WifiConfiguration.NetworkSelectionStatus.DISABLED_NONE);
        }
        boolean changed = setLegacyUserConnectChoice(selected);
        if (changed) {
            saveToStore(false);
        }
        return changed;
    }

    /**
     * This maintains the legacy user connect choice state in the config store
     */
    private boolean setLegacyUserConnectChoice(@NonNull final WifiConfiguration selected) {
        boolean change = false;
        String key = selected.getKey();
        Collection<WifiConfiguration> configuredNetworks = getInternalConfiguredNetworks();

        for (WifiConfiguration network : configuredNetworks) {
            WifiConfiguration.NetworkSelectionStatus status = network.getNetworkSelectionStatus();
            if (network.networkId == selected.networkId) {
                if (status.getConnectChoice() != null) {
                    localLog("Remove user selection preference of " + status.getConnectChoice()
                            + " from " + network.SSID + " : " + network.networkId);
                    network.getNetworkSelectionStatus().setConnectChoice(null);
                    change = true;
                }
                continue;
            }

            if (status.getSeenInLastQualifiedNetworkSelection()
                    && !key.equals(status.getConnectChoice())) {
                localLog("Add key: " + key + " to "
                        + WifiNetworkSelector.toNetworkString(network));
                network.getNetworkSelectionStatus().setConnectChoice(key);
                change = true;
            }
        }
        return change;
    }

    /** Update WifiConfigManager before connecting to a network. */
<<<<<<< HEAD
    public boolean updateBeforeConnect(int networkId, int callingUid) {
        if (!userEnabledNetwork(networkId)) {
            return false;
        }
        if (!enableNetwork(networkId, true, callingUid, null)) {
            Log.i(TAG, "connect Allowing uid " + callingUid
                    + " with insufficient permissions to connect=" + networkId);
            return false;
        }
        if (!updateLastConnectUid(networkId, callingUid)) {
            Log.i(TAG, "connect Allowing uid " + callingUid
                    + " with insufficient permissions to connect=" + networkId);
            return false;
        }
        if (mWifiPermissionsUtil.checkNetworkSettingsPermission(callingUid)) {
=======
    public void updateBeforeConnect(int networkId, int callingUid) {
        userEnabledNetwork(networkId);
        if (!enableNetwork(networkId, true, callingUid, null)
                || !updateLastConnectUid(networkId, callingUid)) {
            Log.i(TAG, "connect Allowing uid " + callingUid
                    + " with insufficient permissions to connect=" + networkId);
        } else if (mWifiPermissionsUtil.checkNetworkSettingsPermission(callingUid)) {
>>>>>>> 4419e593
            // Note user connect choice here, so that it will be considered in the
            // next network selection.
            setUserConnectChoice(networkId);
        }
<<<<<<< HEAD
        return true;
=======
>>>>>>> 4419e593
    }

    /** See {@link WifiManager#save(WifiConfiguration, WifiManager.ActionListener)} */
    public NetworkUpdateResult updateBeforeSaveNetwork(WifiConfiguration config, int callingUid) {
        NetworkUpdateResult result = addOrUpdateNetwork(config, callingUid);
        if (!result.isSuccess()) {
            Log.e(TAG, "saveNetwork adding/updating config=" + config + " failed");
            return result;
        }
        if (!enableNetwork(result.getNetworkId(), false, callingUid, null)) {
            Log.e(TAG, "saveNetwork enabling config=" + config + " failed");
            return NetworkUpdateResult.makeFailed();
        }
        return result;
    }
}<|MERGE_RESOLUTION|>--- conflicted
+++ resolved
@@ -1836,11 +1836,7 @@
                     mClock.getElapsedSinceBootMillis() - networkStatus.getDisableTime();
             int disableReason = networkStatus.getNetworkSelectionDisableReason();
             int blockedBssids = Math.min(MAX_BLOCKED_BSSID_PER_NETWORK,
-<<<<<<< HEAD
-                    mBssidBlocklistMonitor.getNumBlockedBssidsForSsid(config.SSID));
-=======
                     mBssidBlocklistMonitor.updateAndGetNumBlockedBssidsForSsid(config.SSID));
->>>>>>> 4419e593
             // if no BSSIDs are blocked then we should keep trying to connect to something
             long disableTimeoutMs = 0;
             if (blockedBssids > 0) {
@@ -3397,23 +3393,6 @@
     }
 
     /** Update WifiConfigManager before connecting to a network. */
-<<<<<<< HEAD
-    public boolean updateBeforeConnect(int networkId, int callingUid) {
-        if (!userEnabledNetwork(networkId)) {
-            return false;
-        }
-        if (!enableNetwork(networkId, true, callingUid, null)) {
-            Log.i(TAG, "connect Allowing uid " + callingUid
-                    + " with insufficient permissions to connect=" + networkId);
-            return false;
-        }
-        if (!updateLastConnectUid(networkId, callingUid)) {
-            Log.i(TAG, "connect Allowing uid " + callingUid
-                    + " with insufficient permissions to connect=" + networkId);
-            return false;
-        }
-        if (mWifiPermissionsUtil.checkNetworkSettingsPermission(callingUid)) {
-=======
     public void updateBeforeConnect(int networkId, int callingUid) {
         userEnabledNetwork(networkId);
         if (!enableNetwork(networkId, true, callingUid, null)
@@ -3421,15 +3400,10 @@
             Log.i(TAG, "connect Allowing uid " + callingUid
                     + " with insufficient permissions to connect=" + networkId);
         } else if (mWifiPermissionsUtil.checkNetworkSettingsPermission(callingUid)) {
->>>>>>> 4419e593
             // Note user connect choice here, so that it will be considered in the
             // next network selection.
             setUserConnectChoice(networkId);
         }
-<<<<<<< HEAD
-        return true;
-=======
->>>>>>> 4419e593
     }
 
     /** See {@link WifiManager#save(WifiConfiguration, WifiManager.ActionListener)} */
