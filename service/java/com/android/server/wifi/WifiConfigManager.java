--- conflicted
+++ resolved
@@ -1098,14 +1098,11 @@
         configuration.allowedGroupCiphers.set(WifiConfiguration.GroupCipher.WEP40);
         configuration.allowedGroupCiphers.set(WifiConfiguration.GroupCipher.WEP104);
 
-<<<<<<< HEAD
-        configuration.allowedGroupCiphers.set(WifiConfiguration.GroupMgmtCipher.BIP_CMAC_256);
-
-        configuration.allowedSuiteBCiphers.set(WifiConfiguration.SuiteBCipher.ECDHE_ECDSA);
-=======
         configuration.allowedGroupManagementCiphers
                 .set(WifiConfiguration.GroupMgmtCipher.BIP_GMAC_256);
->>>>>>> d5f2e2a6
+        configuration.allowedGroupCiphers.set(WifiConfiguration.GroupMgmtCipher.BIP_CMAC_256);
+
+        configuration.allowedSuiteBCiphers.set(WifiConfiguration.SuiteBCipher.ECDHE_ECDSA);
 
         configuration.setIpAssignment(IpConfiguration.IpAssignment.DHCP);
         configuration.setProxySettings(IpConfiguration.ProxySettings.NONE);
