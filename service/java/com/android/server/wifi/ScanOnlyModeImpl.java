--- conflicted
+++ resolved
@@ -231,7 +231,11 @@
     public void sendMessageToClientModeImpl(Message msg) { }
 
     @Override
-<<<<<<< HEAD
+    public long getId() {
+        return ID;
+    }
+
+    @Override
     public int syncDppAddBootstrapQrCode(String uri) {
         return -1;
     }
@@ -273,9 +277,5 @@
     @Override
     public String doDriverCmd(String command) {
         return null;
-=======
-    public long getId() {
-        return ID;
->>>>>>> 2e52fd38
     }
 }