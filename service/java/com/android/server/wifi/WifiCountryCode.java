/*
 * Copyright (C) 2016 The Android Open Source Project
 *
 * Licensed under the Apache License, Version 2.0 (the "License");
 * you may not use this file except in compliance with the License.
 * You may obtain a copy of the License at
 *
 *      http://www.apache.org/licenses/LICENSE-2.0
 *
 * Unless required by applicable law or agreed to in writing, software
 * distributed under the License is distributed on an "AS IS" BASIS,
 * WITHOUT WARRANTIES OR CONDITIONS OF ANY KIND, either express or implied.
 * See the License for the specific language governing permissions and
 * limitations under the License.
 */

package com.android.server.wifi;

import android.content.Context;
import android.content.Intent;
import android.net.wifi.WifiManager;
import android.os.UserHandle;
import android.text.TextUtils;
import android.util.Log;

import java.io.FileDescriptor;
import java.io.PrintWriter;
import java.text.SimpleDateFormat;
import java.util.Date;
import java.util.Locale;

/**
 * Provide functions for making changes to WiFi country code.
 * This Country Code is from MCC or phone default setting. This class sends Country Code
 * to driver through wpa_supplicant when ClientModeImpl marks current state as ready
 * using setReadyForChange(true).
 */
public class WifiCountryCode {
    private static final String TAG = "WifiCountryCode";
    private final WifiNative mWifiNative;
    private boolean DBG = false;
    private boolean mReady = false;
<<<<<<< HEAD
    private Context mContext;
=======
    private static final SimpleDateFormat FORMATTER = new SimpleDateFormat("MM-dd HH:mm:ss.SSS");
>>>>>>> 4d1ba423

    /** config option that indicate whether or not to reset country code to default when
     * cellular radio indicates country code loss
     */
    private boolean mRevertCountryCodeOnCellularLoss;
    private String mDefaultCountryCode = null;
    private String mTelephonyCountryCode = null;
    private String mDriverCountryCode = null;
    private String mTelephonyCountryTimestamp = null;
    private String mDriverCountryTimestamp = null;
    private String mReadyTimestamp = null;

    public WifiCountryCode(
            Context context,
            WifiNative wifiNative,
            String oemDefaultCountryCode,
            boolean revertCountryCodeOnCellularLoss) {

        mContext = context;
        mWifiNative = wifiNative;
        mRevertCountryCodeOnCellularLoss = revertCountryCodeOnCellularLoss;

        if (!TextUtils.isEmpty(oemDefaultCountryCode)) {
            mDefaultCountryCode = oemDefaultCountryCode.toUpperCase(Locale.US);
        } else {
            if (mRevertCountryCodeOnCellularLoss) {
                Log.w(TAG, "config_wifi_revert_country_code_on_cellular_loss is set, "
                         + "but there is no default country code.");
                mRevertCountryCodeOnCellularLoss = false;
            }
        }

        Log.d(TAG, "mDefaultCountryCode " + mDefaultCountryCode
                + " mRevertCountryCodeOnCellularLoss " + mRevertCountryCodeOnCellularLoss);
    }

    public WifiCountryCode(
            WifiNative wifiNative,
            String oemDefaultCountryCode,
            boolean revertCountryCodeOnCellularLoss) {
        this(null, wifiNative, oemDefaultCountryCode, revertCountryCodeOnCellularLoss);
    }

    /**
     * Enable verbose logging for WifiCountryCode.
     */
    public void enableVerboseLogging(int verbose) {
        if (verbose > 0) {
            DBG = true;
        } else {
            DBG = false;
        }
    }

    private void sendCountryCodeChangedBroadcast() {
        if (mContext == null) {
            return;
        }

        Log.d(TAG, "sending WIFI_COUNTRY_CODE_CHANGED_ACTION");
        Intent intent = new Intent(WifiManager.WIFI_COUNTRY_CODE_CHANGED_ACTION);
        intent.addFlags(Intent.FLAG_RECEIVER_REGISTERED_ONLY_BEFORE_BOOT);
        intent.putExtra(WifiManager.EXTRA_COUNTRY_CODE, getCountryCode());
        mContext.sendStickyBroadcastAsUser(intent, UserHandle.ALL);
    }

    /**
     * This is called when airplane mode is enabled.
     * In this case we should invalidate all other country code except the
     * phone default one.
     */
    public synchronized void airplaneModeEnabled() {
        Log.d(TAG, "Airplane Mode Enabled");
        // Airplane mode is enabled, we need to reset the country code to phone default.
        // Country code will be set upon when wpa_supplicant starts next time.
        mTelephonyCountryCode = null;
        sendCountryCodeChangedBroadcast();
    }

    /**
     * Change the state to indicates if wpa_supplicant is ready to handle country code changing
     * request or not.
     * We call native code to request country code changes only when wpa_supplicant is
     * started but not yet L2 connected.
     */
    public synchronized void setReadyForChange(boolean ready) {
        mReady = ready;
        mReadyTimestamp = FORMATTER.format(new Date(System.currentTimeMillis()));
        // We are ready to set country code now.
        // We need to post pending country code request.
        if (mReady) {
            updateCountryCode();
        }
    }

    /**
     * Handle country code change request.
     * @param countryCode The country code intended to set.
     * This is supposed to be from Telephony service.
     * otherwise we think it is from other applications.
     * @return Returns true if the country code passed in is acceptable.
     */
    public synchronized boolean setCountryCode(String countryCode) {
        Log.d(TAG, "Receive set country code request: " + countryCode);
        mTelephonyCountryTimestamp = FORMATTER.format(new Date(System.currentTimeMillis()));

        // Empty country code.
        if (TextUtils.isEmpty(countryCode)) {
            if (mRevertCountryCodeOnCellularLoss) {
                Log.d(TAG, "Received empty country code, reset to default country code");
                mTelephonyCountryCode = null;
            }
        } else {
            mTelephonyCountryCode = countryCode.toUpperCase(Locale.US);
        }
        // If wpa_supplicant is ready we set the country code now, otherwise it will be
        // set once wpa_supplicant is ready.
        if (mReady) {
            updateCountryCode();
        } else {
            Log.d(TAG, "skip update supplicant not ready yet");
        }
<<<<<<< HEAD
        sendCountryCodeChangedBroadcast();
=======

>>>>>>> 4d1ba423
        return true;
    }

    /**
     * Method to get the Country Code that was sent to wpa_supplicant.
     *
     * @return Returns the local copy of the Country Code that was sent to the driver upon
     * setReadyForChange(true).
     * If wpa_supplicant was never started, this may be null even if a SIM reported a valid
     * country code.
     * Returns null if no Country Code was sent to driver.
     */
    public synchronized String getCountryCodeSentToDriver() {
        return mDriverCountryCode;
    }

    /**
     * Method to return the currently reported Country Code from the SIM or phone default setting.
     *
     * @return The currently reported Country Code from the SIM. If there is no Country Code
     * reported from SIM, a phone default Country Code will be returned.
     * Returns null when there is no Country Code available.
     */
    public synchronized String getCountryCode() {
        return pickCountryCode();
    }

    /**
     * Method to dump the current state of this WifiCounrtyCode object.
     */
    public synchronized void dump(FileDescriptor fd, PrintWriter pw, String[] args) {

        pw.println("mRevertCountryCodeOnCellularLoss: " + mRevertCountryCodeOnCellularLoss);
        pw.println("mDefaultCountryCode: " + mDefaultCountryCode);
        pw.println("mDriverCountryCode: " + mDriverCountryCode);
        pw.println("mTelephonyCountryCode: " + mTelephonyCountryCode);
        pw.println("mTelephonyCountryTimestamp: " + mTelephonyCountryTimestamp);
        pw.println("mDriverCountryTimestamp: " + mDriverCountryTimestamp);
        pw.println("mReadyTimestamp: " + mReadyTimestamp);
        pw.println("mReady: " + mReady);
    }

    private void updateCountryCode() {
        String country = pickCountryCode();
        Log.d(TAG, "updateCountryCode to " + country);

        // We do not check if the country code equals the current one.
        // There are two reasons:
        // 1. Wpa supplicant may silently modify the country code.
        // 2. If Wifi restarted therefoere wpa_supplicant also restarted,
        // the country code counld be reset to '00' by wpa_supplicant.
        if (country != null) {
            setCountryCodeNative(country);
        }
        // We do not set country code if there is no candidate. This is reasonable
        // because wpa_supplicant usually starts with an international safe country
        // code setting: '00'.
    }

    private String pickCountryCode() {
        if (mTelephonyCountryCode != null) {
            return mTelephonyCountryCode;
        }
        if (mDefaultCountryCode != null) {
            return mDefaultCountryCode;
        }
        // If there is no candidate country code we will return null.
        return null;
    }

    private boolean setCountryCodeNative(String country) {
        mDriverCountryTimestamp = FORMATTER.format(new Date(System.currentTimeMillis()));
        if (mWifiNative.setCountryCode(mWifiNative.getClientInterfaceName(), country)) {
            Log.d(TAG, "Succeeded to set country code to: " + country);
            mDriverCountryCode = country;
            return true;
        }
        Log.d(TAG, "Failed to set country code to: " + country);
        return false;
    }
}
<|MERGE_RESOLUTION|>--- conflicted
+++ resolved
@@ -40,11 +40,8 @@
     private final WifiNative mWifiNative;
     private boolean DBG = false;
     private boolean mReady = false;
-<<<<<<< HEAD
     private Context mContext;
-=======
     private static final SimpleDateFormat FORMATTER = new SimpleDateFormat("MM-dd HH:mm:ss.SSS");
->>>>>>> 4d1ba423
 
     /** config option that indicate whether or not to reset country code to default when
      * cellular radio indicates country code loss
@@ -167,11 +164,7 @@
         } else {
             Log.d(TAG, "skip update supplicant not ready yet");
         }
-<<<<<<< HEAD
         sendCountryCodeChangedBroadcast();
-=======
-
->>>>>>> 4d1ba423
         return true;
     }
 
