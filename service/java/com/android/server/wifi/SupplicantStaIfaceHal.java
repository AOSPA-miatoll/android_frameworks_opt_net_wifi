--- conflicted
+++ resolved
@@ -1793,7 +1793,6 @@
         }
     }
 
-<<<<<<< HEAD
     /** See ISupplicantVendorStaIface.hal for documentation */
     private boolean registerVendorCallback(
             ISupplicantVendorStaIface iface, ISupplicantVendorStaIfaceCallback callback) {
@@ -1803,7 +1802,13 @@
             try {
                 SupplicantStatus status =  iface.registerVendorCallback(callback);
                 return checkVendorStatusAndLogFailure(status, methodStr);
-=======
+            } catch (RemoteException e) {
+                handleRemoteException(e, methodStr);
+                return false;
+            }
+        }
+    }
+
     private boolean registerCallbackV1_4(
             android.hardware.wifi.supplicant.V1_4.ISupplicantStaIface iface,
             android.hardware.wifi.supplicant.V1_4.ISupplicantStaIfaceCallback callback) {
@@ -1815,7 +1820,6 @@
                 android.hardware.wifi.supplicant.V1_4.SupplicantStatus status =
                         iface.registerCallback_1_4(callback);
                 return checkStatusAndLogFailure(status, methodStr);
->>>>>>> c650138a
             } catch (RemoteException e) {
                 handleRemoteException(e, methodStr);
                 return false;
@@ -3030,7 +3034,6 @@
     }
 
     /**
-<<<<<<< HEAD
      * Returns true if provided supplicant vendor status code is SUCCESS, logs debug message and returns false
      * otherwise
      */
@@ -3062,7 +3065,13 @@
             } else {
                 if (mVerboseLoggingEnabled) {
                     Log.d(TAG, "ISupplicantVendorStaIface." + methodStr + " succeeded");
-=======
+                }
+                return true;
+            }
+        }
+    }
+
+    /**
      * Returns true if provided status code is SUCCESS, logs debug message and returns false
      * otherwise
      */
@@ -3078,7 +3087,6 @@
             } else {
                 if (mVerboseLoggingEnabled) {
                     Log.d(TAG, "ISupplicantStaIface." + methodStr + " succeeded");
->>>>>>> c650138a
                 }
                 return true;
             }
