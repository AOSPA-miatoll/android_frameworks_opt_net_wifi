--- conflicted
+++ resolved
@@ -287,14 +287,10 @@
                 mWifiCoreHandlerThread.getLooper(),
                 new WakeupLock(mWifiConfigManager, mWifiMetrics.getWakeupMetrics(), mClock),
                 WakeupEvaluator.fromContext(mContext), wakeupOnboarding, mWifiConfigManager,
-<<<<<<< HEAD
-                mWifiConfigStore, mWifiMetrics.getWakeupMetrics(), this, mFrameworkFacade);
+                mWifiConfigStore, mWifiMetrics.getWakeupMetrics(), this, mFrameworkFacade,
+                mClock);
         if (mClientModeImpl != null)
             mClientModeImpl.setWifiDiagnostics(mWifiDiagnostics);
-=======
-                mWifiConfigStore, mWifiMetrics.getWakeupMetrics(), this, mFrameworkFacade,
-                mClock);
->>>>>>> b1914eb4
         mLockManager = new WifiLockManager(mContext, BatteryStatsService.getService());
         mWifiController = new WifiController(mContext, mClientModeImpl, clientModeImplLooper,
                 mSettingsStore, mWifiServiceHandlerThread.getLooper(), mFrameworkFacade,
