--- conflicted
+++ resolved
@@ -657,13 +657,8 @@
                 mWifiNetworkSuggestionsManager, mWifiHealthMonitor, mThroughputPredictor,
                 mDeviceConfigFacade, mScanRequestProxy, mWifiInfo, mWifiConnectivityManager,
                 mBssidBlocklistMonitor, mConnectionFailureNotifier, NETWORK_CAPABILITIES_FILTER,
-<<<<<<< HEAD
-                mWifiNetworkFactory, mUntrustedWifiNetworkFactory, mWifiLastResortWatchdog,
-                mWakeupController, mLockManager, mSelfRecovery,
-=======
                 mWifiNetworkFactory, mUntrustedWifiNetworkFactory, mOemPaidWifiNetworkFactory,
-                mWifiLastResortWatchdog, mWakeupController, mLockManager,
->>>>>>> 2e52fd38
+                mWifiLastResortWatchdog, mWakeupController, mLockManager, mSelfRecovery,
                 mFrameworkFacade, mWifiHandlerThread.getLooper(), mCountryCode, mWifiNative,
                 new WrongPasswordNotifier(mContext, mFrameworkFacade), mWifiTrafficPoller,
                 mLinkProbeManager, mClock.getElapsedSinceBootMillis(), mBatteryStats,
