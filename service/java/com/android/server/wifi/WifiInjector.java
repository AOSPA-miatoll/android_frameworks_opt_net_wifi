--- conflicted
+++ resolved
@@ -228,11 +228,7 @@
 
         // Now get instances of all the objects that depend on the HandlerThreads
         mWifiTrafficPoller = new WifiTrafficPoller(wifiHandler);
-<<<<<<< HEAD
-        mCountryCode = new WifiCountryCode(mContext, mWifiNative,
-=======
         mCountryCode = new WifiCountryCode(mContext, wifiHandler, mWifiNative,
->>>>>>> 469eeeff
                 SystemProperties.get(BOOT_DEFAULT_WIFI_COUNTRY_CODE),
                 mContext.getResources()
                         .getBoolean(R.bool.config_wifi_revert_country_code_on_cellular_loss));
