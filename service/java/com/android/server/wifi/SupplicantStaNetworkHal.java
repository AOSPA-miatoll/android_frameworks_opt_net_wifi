--- conflicted
+++ resolved
@@ -16,11 +16,8 @@
 package com.android.server.wifi;
 
 import android.content.Context;
-<<<<<<< HEAD
 import android.hardware.wifi.supplicant.V1_0.ISupplicantStaNetwork;
 import vendor.qti.hardware.wifi.supplicant.V2_0.ISupplicantVendorStaNetwork;
-=======
->>>>>>> b1914eb4
 import android.hardware.wifi.supplicant.V1_0.ISupplicantStaNetworkCallback;
 import android.hardware.wifi.supplicant.V1_0.SupplicantStatus;
 import android.hardware.wifi.supplicant.V1_0.SupplicantStatusCode;
@@ -359,7 +356,6 @@
                     Log.e(TAG, "failed to set Key Management");
                     return false;
                 }
-<<<<<<< HEAD
                 if (!setVendorKeyMgmt(wifiConfigurationToSupplicantVendorKeyMgmtMask(keyMgmtMask))) {
                     Log.e(TAG, "failed to set Vendor Key Management");
                 } else {
@@ -373,13 +369,6 @@
                     Log.e(TAG, "Failed to set DPP configurations.");
                         return false;
                 }
-                // Check and set SuiteB configurations.
-                if (keyMgmtMask.get(WifiConfiguration.KeyMgmt.SUITE_B_192) && !saveSuiteBConfig(config)) {
-                    Log.e(TAG, "Failed to set Suite_B_192 configurations.");
-                    return false;
-                }
-
-=======
 
                 // Check and set SuiteB configurations.
                 if (keyMgmtMask.get(WifiConfiguration.KeyMgmt.SUITE_B_192)
@@ -387,7 +376,6 @@
                     Log.e(TAG, "Failed to set Suite-B-192 configuration");
                     return false;
                 }
->>>>>>> b1914eb4
             }
             /** Security Protocol */
             if (config.allowedProtocols.cardinality() != 0
@@ -476,16 +464,6 @@
      * Supplicant internally sets auth_alg and is not needed by framework
      * to set the same
      */
-<<<<<<< HEAD
-     private boolean isAuthAlgNeeded(WifiConfiguration config) {
-        BitSet keyMgmtMask = config.allowedKeyManagement;
-        if (keyMgmtMask.get(WifiConfiguration.KeyMgmt.SAE)) {
-            Log.d(TAG, "no need to set Auth Algo for SAE");
-            return false;
-        }
-        return true;
-     }
-=======
     private boolean isAuthAlgNeeded(WifiConfiguration config) {
         BitSet keyMgmtMask = config.allowedKeyManagement;
         if (keyMgmtMask.get(WifiConfiguration.KeyMgmt.SAE)) {
@@ -496,7 +474,6 @@
         }
         return true;
     }
->>>>>>> b1914eb4
 
     /**
      * Read network variables from wpa_supplicant into the provided WifiEnterpriseConfig object.
@@ -590,7 +567,6 @@
     }
 
     /**
-<<<<<<< HEAD
      * Save network variables from the provided DPP configuration to wpa_supplicant.
      *
      * @param config WifiConfiguration object to be saved (only DPP configs).
@@ -628,64 +604,32 @@
     /**
      * Save network variables from the provided SuiteB configuration to wpa_supplicant.
      *
-     * @param config WifiConfiguration object to be saved (only DPP configs).
-=======
-     * Save network variables from the provided SuiteB configuration to wpa_supplicant.
-     *
      * @param config WifiConfiguration object to be saved
->>>>>>> b1914eb4
      * @return true if succeeds, false otherwise.
      */
     private boolean saveSuiteBConfig(WifiConfiguration config) {
         /** Group Cipher **/
         if (config.allowedGroupCiphers.cardinality() != 0
-<<<<<<< HEAD
-            && !setGroupCipher(wifiConfigurationToSupplicantGroupCipherMask(
-=======
                 && !setGroupCipher(wifiConfigurationToSupplicantGroupCipherMask(
->>>>>>> b1914eb4
                 config.allowedGroupCiphers))) {
             Log.e(TAG, "failed to set Group Cipher");
             return false;
         }
         /** Pairwise Cipher*/
         if (config.allowedPairwiseCiphers.cardinality() != 0
-<<<<<<< HEAD
-            && !setPairwiseCipher(wifiConfigurationToSupplicantPairwiseCipherMask(
-=======
                 && !setPairwiseCipher(wifiConfigurationToSupplicantPairwiseCipherMask(
->>>>>>> b1914eb4
                 config.allowedPairwiseCiphers))) {
             Log.e(TAG, "failed to set PairwiseCipher");
             return false;
         }
-<<<<<<< HEAD
-        /** GroupMgmt Cipher*/
-        if (config.allowedGroupMgmtCiphers.cardinality() != 0
-            && !setGroupMgmtCipher(wifiConfigurationToSupplicantVendorGroupMgmtCipherMask(
-=======
         /** GroupMgmt Cipher */
         if (config.allowedGroupMgmtCiphers.cardinality() != 0
                 && !setGroupMgmtCipher(wifiConfigurationToSupplicantGroupMgmtCipherMask(
->>>>>>> b1914eb4
                 config.allowedGroupMgmtCiphers))) {
             Log.e(TAG, "failed to set GroupMgmtCipher");
             return false;
         }
 
-<<<<<<< HEAD
-        if(config.allowedSuiteBCiphers.get(WifiConfiguration.SuiteBCipher.ECDHE_RSA)) {
-            if(!setEapPhase1Params("tls_suiteb=1")) {
-                Log.e(TAG, "failed to set TLSSuiteB");
-                return false;
-            }
-        }
-        else if (config.allowedSuiteBCiphers.get(WifiConfiguration.SuiteBCipher.ECDHE_ECDSA))
-            if(!setEapOpensslCiphers("SUITE_B_192")) {
-                Log.e(TAG, "failed to set OpensslCipher");
-                return false;
-            }
-=======
         if (config.allowedSuiteBCiphers.get(WifiConfiguration.SuiteBCipher.ECDHE_RSA)) {
             if (!enableTlsSuiteBEapPhase1Param(true)) {
                 Log.e(TAG, "failed to set TLSSuiteB");
@@ -697,7 +641,6 @@
                 return false;
             }
         }
->>>>>>> b1914eb4
 
         return true;
     }
@@ -809,7 +752,6 @@
                 Log.e(TAG, ssid + ": failed to set proactive key caching: " + eapParam);
                 return false;
             }
-<<<<<<< HEAD
            /** EAP ERP */
            eapParam = eapConfig.getFieldValue(WifiEnterpriseConfig.EAP_ERP);
            if (!TextUtils.isEmpty(eapParam) && eapParam.equals("1")) {
@@ -828,8 +770,6 @@
                 && !setVendorSimNumber(Integer.parseInt(eapParam))) {
                 Log.e(TAG, ssid + ": failed to set VendorSimNumber : " + eapParam);
             }
-=======
->>>>>>> b1914eb4
 
             return true;
         }
@@ -1013,13 +953,9 @@
                 case WifiConfiguration.GroupCipher.GTK_NOT_USED:
                     mask |= ISupplicantStaNetwork.GroupCipherMask.GTK_NOT_USED;
                     break;
-<<<<<<< HEAD
-                case WifiConfiguration.GroupCipher.GCMP:
-=======
                 case WifiConfiguration.GroupCipher.GCMP_256:
                     mask |= android.hardware.wifi.supplicant.V1_2.ISupplicantStaNetwork
                                 .GroupCipherMask.GCMP_256;
->>>>>>> b1914eb4
                     break;
                 default:
                     throw new IllegalArgumentException(
@@ -1101,12 +1037,8 @@
                 case WifiConfiguration.PairwiseCipher.CCMP:
                     mask |= ISupplicantStaNetwork.PairwiseCipherMask.CCMP;
                     break;
-<<<<<<< HEAD
-                case WifiConfiguration.PairwiseCipher.GCMP:
-=======
                 case WifiConfiguration.PairwiseCipher.GCMP_256:
                     mask |= ISupplicantStaNetwork.PairwiseCipherMask.GCMP_256;
->>>>>>> b1914eb4
                     break;
                 default:
                     throw new IllegalArgumentException(
@@ -1338,15 +1270,9 @@
         mask = supplicantMaskValueToWifiConfigurationBitSet(
                 mask, ISupplicantStaNetwork.PairwiseCipherMask.CCMP, bitset,
                 WifiConfiguration.PairwiseCipher.CCMP);
-<<<<<<< HEAD
-        mask = supplicantMaskValueToWifiConfigurationBitSet(
-                mask, ISupplicantVendorStaNetwork.VendorPairwiseCipherMask.GCMP_256, bitset,
-                WifiConfiguration.PairwiseCipher.GCMP);
-=======
         mask = supplicantMaskValueToWifiConfigurationBitSet(mask,
                 ISupplicantStaNetwork.PairwiseCipherMask.GCMP_256, bitset,
                 WifiConfiguration.PairwiseCipher.GCMP_256);
->>>>>>> b1914eb4
         if (mask != 0) {
             throw new IllegalArgumentException(
                     "invalid pairwise cipher mask from supplicant: " + mask);
@@ -1574,7 +1500,6 @@
             }
         }
     }
-<<<<<<< HEAD
     /** See ISupplicantVendorStaNetwork.hal for documentation */
     private boolean setVendorProto(int protoMask) {
         synchronized (mLock) {
@@ -1589,9 +1514,7 @@
             }
         }
     }
-=======
-
->>>>>>> b1914eb4
+
     /** See ISupplicantStaNetwork.hal for documentation */
     private boolean setAuthAlg(int authAlgMask) {
         synchronized (mLock) {
@@ -1633,7 +1556,6 @@
             }
         }
     }
-<<<<<<< HEAD
     /** See ISupplicantVendorStaNetwork.hal for documentation */
     private boolean setVendorGroupCipher(int groupCipherMask) {
         synchronized (mLock) {
@@ -1678,15 +1600,6 @@
             }
         }
     }
-    /** See ISupplicantVendorStaNetwork.hal for documentation */
-    private boolean setEapPhase1Params(String phase1) {
-        synchronized (mLock) {
-            final String methodStr = "setEapPhase1Params";
-            if (!checkISupplicantVendorStaNetworkAndLogFailure(methodStr)) return false;
-            try {
-                SupplicantStatus status =  mISupplicantVendorStaNetwork.setEapPhase1Params(phase1);
-                return checkVendorStatusAndLogFailure(status, methodStr);
-=======
 
     /** See ISupplicantStaNetwork.hal for documentation */
     private boolean enableTlsSuiteBEapPhase1Param(boolean enable) {
@@ -1708,23 +1621,12 @@
                     Log.e(TAG, "Supplicant HAL version does not support " + methodStr);
                     return false;
                 }
->>>>>>> b1914eb4
-            } catch (RemoteException e) {
-                handleRemoteException(e, methodStr);
-                return false;
-            }
-        }
-    }
-<<<<<<< HEAD
-    /** See ISupplicantVendorStaNetwork.hal for documentation */
-    private boolean setEapOpensslCiphers(String cipher) {
-        synchronized (mLock) {
-            final String methodStr = "setEapOpensslCiphers";
-            if (!checkISupplicantVendorStaNetworkAndLogFailure(methodStr)) return false;
-            try {
-                SupplicantStatus status =  mISupplicantVendorStaNetwork.setEapOpensslCiphers(cipher);
-                return checkVendorStatusAndLogFailure(status, methodStr);
-=======
+            } catch (RemoteException e) {
+                handleRemoteException(e, methodStr);
+                return false;
+            }
+        }
+    }
 
     /** See ISupplicantStaNetwork.hal for documentation */
     private boolean enableSuiteBEapOpenSslCiphers() {
@@ -1746,7 +1648,6 @@
                     Log.e(TAG, "Supplicant HAL version does not support " + methodStr);
                     return false;
                 }
->>>>>>> b1914eb4
             } catch (RemoteException e) {
                 handleRemoteException(e, methodStr);
                 return false;
@@ -2122,7 +2023,6 @@
             }
         }
     }
-<<<<<<< HEAD
     /** See ISupplicantVendorStaNetwork.hal for documentation */
     private boolean setEapErp(boolean enable) {
         synchronized (mLock) {
@@ -2206,9 +2106,7 @@
             }
         }
     }
-=======
-
->>>>>>> b1914eb4
+
     /** See ISupplicantStaNetwork.hal for documentation */
     private boolean setIdStr(String idString) {
         synchronized (mLock) {
