/*
 * Copyright (C) 2016 The Android Open Source Project
 *
 * Licensed under the Apache License, Version 2.0 (the "License");
 * you may not use this file except in compliance with the License.
 * You may obtain a copy of the License at
 *
 *      http://www.apache.org/licenses/LICENSE-2.0
 *
 * Unless required by applicable law or agreed to in writing, software
 * distributed under the License is distributed on an "AS IS" BASIS,
 * WITHOUT WARRANTIES OR CONDITIONS OF ANY KIND, either express or implied.
 * See the License for the specific language governing permissions and
 * limitations under the License.
 */

package com.android.server.wifi.util;

import android.annotation.NonNull;
import android.annotation.Nullable;
import android.net.InetAddresses;
import android.net.IpConfiguration;
import android.net.IpConfiguration.IpAssignment;
import android.net.IpConfiguration.ProxySettings;
import android.net.LinkAddress;
import android.net.MacAddress;
import android.net.ProxyInfo;
import android.net.RouteInfo;
import android.net.StaticIpConfiguration;
import android.net.Uri;
import android.net.wifi.WifiConfiguration;
import android.net.wifi.WifiConfiguration.NetworkSelectionStatus;
import android.net.wifi.WifiEnterpriseConfig;
import android.text.TextUtils;
import android.util.Log;
import android.util.Pair;

import org.xmlpull.v1.XmlPullParser;
import org.xmlpull.v1.XmlPullParserException;
import org.xmlpull.v1.XmlSerializer;

import java.io.IOException;
import java.net.Inet4Address;
import java.net.InetAddress;
import java.util.ArrayList;
import java.util.Arrays;
import java.util.BitSet;
import java.util.Collections;
import java.util.HashMap;
import java.util.List;
import java.util.Locale;

/**
 * Utils for manipulating XML data. This is essentially a wrapper over XmlUtils provided by core.
 * The utility provides methods to write/parse section headers and write/parse values.
 * This utility is designed for formatting the XML into the following format:
 * <Document Header>
 *  <Section 1 Header>
 *   <Value 1>
 *   <Value 2>
 *   ...
 *   <Sub Section 1 Header>
 *    <Value 1>
 *    <Value 2>
 *    ...
 *   </Sub Section 1 Header>
 *  </Section 1 Header>
 * </Document Header>
 *
 * Note: These utility methods are meant to be used for:
 * 1. Backup/restore wifi network data to/from cloud.
 * 2. Persisting wifi network data to/from disk.
 */
public class XmlUtil {
    private static final String TAG = "WifiXmlUtil";

    /**
     * Ensure that the XML stream is at a start tag or the end of document.
     *
     * @throws XmlPullParserException if parsing errors occur.
     */
    private static void gotoStartTag(XmlPullParser in)
            throws XmlPullParserException, IOException {
        int type = in.getEventType();
        while (type != XmlPullParser.START_TAG && type != XmlPullParser.END_DOCUMENT) {
            type = in.next();
        }
    }

    /**
     * Ensure that the XML stream is at an end tag or the end of document.
     *
     * @throws XmlPullParserException if parsing errors occur.
     */
    private static void gotoEndTag(XmlPullParser in)
            throws XmlPullParserException, IOException {
        int type = in.getEventType();
        while (type != XmlPullParser.END_TAG && type != XmlPullParser.END_DOCUMENT) {
            type = in.next();
        }
    }

    /**
     * Start processing the XML stream at the document header.
     *
     * @param in         XmlPullParser instance pointing to the XML stream.
     * @param headerName expected name for the start tag.
     * @throws XmlPullParserException if parsing errors occur.
     */
    public static void gotoDocumentStart(XmlPullParser in, String headerName)
            throws XmlPullParserException, IOException {
        XmlUtilHelper.beginDocument(in, headerName);
    }

    /**
     * Move the XML stream to the next section header or indicate if there are no more sections.
     * The provided outerDepth is used to find sub sections within that depth.
     *
     * Use this to move across sections if the ordering of sections are variable. The returned name
     * can be used to decide what section is next.
     *
     * @param in         XmlPullParser instance pointing to the XML stream.
     * @param headerName An array of one string, used to return the name of the next section.
     * @param outerDepth Find section within this depth.
     * @return {@code true} if a next section is found, {@code false} if there are no more sections.
     * @throws XmlPullParserException if parsing errors occur.
     */
    public static boolean gotoNextSectionOrEnd(
            XmlPullParser in, String[] headerName, int outerDepth)
            throws XmlPullParserException, IOException {
        if (XmlUtilHelper.nextElementWithin(in, outerDepth)) {
            headerName[0] = in.getName();
            return true;
        }
        return false;
    }

    /**
     * Move the XML stream to the next section header or indicate if there are no more sections.
     * If a section, exists ensure that the name matches the provided name.
     * The provided outerDepth is used to find sub sections within that depth.
     *
     * Use this to move across repeated sections until the end.
     *
     * @param in           XmlPullParser instance pointing to the XML stream.
     * @param expectedName expected name for the section header.
     * @param outerDepth   Find section within this depth.
     * @return {@code true} if a next section is found, {@code false} if there are no more sections.
     * @throws XmlPullParserException if the section header name does not match |expectedName|,
     *                                or if parsing errors occur.
     */
    public static boolean gotoNextSectionWithNameOrEnd(
            XmlPullParser in, String expectedName, int outerDepth)
            throws XmlPullParserException, IOException {
        String[] headerName = new String[1];
        if (gotoNextSectionOrEnd(in, headerName, outerDepth)) {
            if (headerName[0].equals(expectedName)) {
                return true;
            }
            throw new XmlPullParserException(
                    "Next section name does not match expected name: " + expectedName);
        }
        return false;
    }

    /**
     * Move the XML stream to the next section header and ensure that the name matches the provided
     * name.
     * The provided outerDepth is used to find sub sections within that depth.
     *
     * Use this to move across sections if the ordering of sections are fixed.
     *
     * @param in           XmlPullParser instance pointing to the XML stream.
     * @param expectedName expected name for the section header.
     * @param outerDepth   Find section within this depth.
     * @throws XmlPullParserException if the section header name does not match |expectedName|,
     *                                there are no more sections or if parsing errors occur.
     */
    public static void gotoNextSectionWithName(
            XmlPullParser in, String expectedName, int outerDepth)
            throws XmlPullParserException, IOException {
        if (!gotoNextSectionWithNameOrEnd(in, expectedName, outerDepth)) {
            throw new XmlPullParserException("Section not found. Expected: " + expectedName);
        }
    }

    /**
     * Checks if the stream is at the end of a section of values. This moves the stream to next tag
     * and checks if it finds an end tag at the specified depth.
     *
     * @param in           XmlPullParser instance pointing to the XML stream.
     * @param sectionDepth depth of the start tag of this section. Used to match the end tag.
     * @return {@code true} if a end tag at the provided depth is found, {@code false} otherwise
     * @throws XmlPullParserException if parsing errors occur.
     */
    public static boolean isNextSectionEnd(XmlPullParser in, int sectionDepth)
            throws XmlPullParserException, IOException {
        return !XmlUtilHelper.nextElementWithin(in, sectionDepth);
    }

    /**
     * Read the current value in the XML stream using core XmlUtils and stores the retrieved
     * value name in the string provided. This method reads the value contained in current start
     * tag.
     * Note: Because there could be genuine null values being read from the XML, this method raises
     * an exception to indicate errors.
     *
     * @param in        XmlPullParser instance pointing to the XML stream.
     * @param valueName An array of one string, used to return the name attribute
     *                  of the value's tag.
     * @return value retrieved from the XML stream.
     * @throws XmlPullParserException if parsing errors occur.
     */
    public static Object readCurrentValue(XmlPullParser in, String[] valueName)
            throws XmlPullParserException, IOException {
        Object value = XmlUtilHelper.readValueXml(in, valueName);
        // XmlUtils.readValue does not always move the stream to the end of the tag. So, move
        // it to the end tag before returning from here.
        gotoEndTag(in);
        return value;
    }

    /**
     * Read the next value in the XML stream using core XmlUtils and ensure that it matches the
     * provided name. This method moves the stream to the next start tag and reads the value
     * contained in it.
     * Note: Because there could be genuine null values being read from the XML, this method raises
     * an exception to indicate errors.
     *
     * @param in XmlPullParser instance pointing to the XML stream.
     * @return value retrieved from the XML stream.
     * @throws XmlPullParserException if the value read does not match |expectedName|,
     *                                or if parsing errors occur.
     */
    public static Object readNextValueWithName(XmlPullParser in, String expectedName)
            throws XmlPullParserException, IOException {
        String[] valueName = new String[1];
        XmlUtilHelper.nextElement(in);
        Object value = readCurrentValue(in, valueName);
        if (valueName[0].equals(expectedName)) {
            return value;
        }
        throw new XmlPullParserException(
                "Value not found. Expected: " + expectedName + ", but got: " + valueName[0]);
    }

    /**
     * Write the XML document start with the provided document header name.
     *
     * @param out        XmlSerializer instance pointing to the XML stream.
     * @param headerName name for the start tag.
     */
    public static void writeDocumentStart(XmlSerializer out, String headerName)
            throws IOException {
        out.startDocument(null, true);
        out.startTag(null, headerName);
    }

    /**
     * Write the XML document end with the provided document header name.
     *
     * @param out        XmlSerializer instance pointing to the XML stream.
     * @param headerName name for the end tag.
     */
    public static void writeDocumentEnd(XmlSerializer out, String headerName)
            throws IOException {
        out.endTag(null, headerName);
        out.endDocument();
    }

    /**
     * Write a section start header tag with the provided section name.
     *
     * @param out        XmlSerializer instance pointing to the XML stream.
     * @param headerName name for the start tag.
     */
    public static void writeNextSectionStart(XmlSerializer out, String headerName)
            throws IOException {
        out.startTag(null, headerName);
    }

    /**
     * Write a section end header tag with the provided section name.
     *
     * @param out        XmlSerializer instance pointing to the XML stream.
     * @param headerName name for the end tag.
     */
    public static void writeNextSectionEnd(XmlSerializer out, String headerName)
            throws IOException {
        out.endTag(null, headerName);
    }

    /**
     * Write the value with the provided name in the XML stream using core XmlUtils.
     *
     * @param out   XmlSerializer instance pointing to the XML stream.
     * @param name  name of the value.
     * @param value value to be written.
     */
    public static void writeNextValue(XmlSerializer out, String name, Object value)
            throws XmlPullParserException, IOException {
        XmlUtilHelper.writeValueXml(value, name, out);
    }

    /**
     * Utility class to serialize and deserialize {@link WifiConfiguration} object to XML &
     * vice versa.
     * This is used by both {@link com.android.server.wifi.WifiConfigStore} &
     * {@link com.android.server.wifi.WifiBackupRestore} modules.
     * The |writeConfigurationToXml| has 2 versions, one for backup and one for config store.
     * There is only 1 version of |parseXmlToConfiguration| for both backup & config store.
     * The parse method is written so that any element added/deleted in future revisions can
     * be easily handled.
     */
    public static class WifiConfigurationXmlUtil {
        /**
         * List of XML tags corresponding to WifiConfiguration object elements.
         */
        public static final String XML_TAG_SSID = "SSID";
        public static final String XML_TAG_BSSID = "BSSID";
        public static final String XML_TAG_CONFIG_KEY = "ConfigKey";
        public static final String XML_TAG_PRE_SHARED_KEY = "PreSharedKey";
        public static final String XML_TAG_WEP_KEYS = "WEPKeys";
        public static final String XML_TAG_WEP_TX_KEY_INDEX = "WEPTxKeyIndex";
        public static final String XML_TAG_HIDDEN_SSID = "HiddenSSID";
        public static final String XML_TAG_REQUIRE_PMF = "RequirePMF";
        public static final String XML_TAG_ALLOWED_KEY_MGMT = "AllowedKeyMgmt";
        public static final String XML_TAG_ALLOWED_PROTOCOLS = "AllowedProtocols";
        public static final String XML_TAG_ALLOWED_AUTH_ALGOS = "AllowedAuthAlgos";
        public static final String XML_TAG_ALLOWED_GROUP_CIPHERS = "AllowedGroupCiphers";
        public static final String XML_TAG_ALLOWED_PAIRWISE_CIPHERS = "AllowedPairwiseCiphers";
        public static final String XML_TAG_ALLOWED_GROUP_MGMT_CIPHERS = "AllowedGroupMgmtCiphers";
        public static final String XML_TAG_ALLOWED_SUITE_B_CIPHERS = "AllowedSuiteBCiphers";
        public static final String XML_TAG_SHARED = "Shared";
        public static final String XML_TAG_STATUS = "Status";
        public static final String XML_TAG_FQDN = "FQDN";
        public static final String XML_TAG_PROVIDER_FRIENDLY_NAME = "ProviderFriendlyName";
        public static final String XML_TAG_LINKED_NETWORKS_LIST = "LinkedNetworksList";
        public static final String XML_TAG_DEFAULT_GW_MAC_ADDRESS = "DefaultGwMacAddress";
        public static final String XML_TAG_VALIDATED_INTERNET_ACCESS = "ValidatedInternetAccess";
        public static final String XML_TAG_NO_INTERNET_ACCESS_EXPECTED = "NoInternetAccessExpected";
        public static final String XML_TAG_METERED_HINT = "MeteredHint";
        public static final String XML_TAG_METERED_OVERRIDE = "MeteredOverride";
        public static final String XML_TAG_USE_EXTERNAL_SCORES = "UseExternalScores";
        public static final String XML_TAG_CREATOR_UID = "CreatorUid";
        public static final String XML_TAG_CREATOR_NAME = "CreatorName";
        public static final String XML_TAG_LAST_UPDATE_UID = "LastUpdateUid";
        public static final String XML_TAG_LAST_UPDATE_NAME = "LastUpdateName";
        public static final String XML_TAG_LAST_CONNECT_UID = "LastConnectUid";
        public static final String XML_TAG_IS_LEGACY_PASSPOINT_CONFIG = "IsLegacyPasspointConfig";
        public static final String XML_TAG_ROAMING_CONSORTIUM_OIS = "RoamingConsortiumOIs";
        public static final String XML_TAG_RANDOMIZED_MAC_ADDRESS = "RandomizedMacAddress";
        public static final String XML_TAG_MAC_RANDOMIZATION_SETTING = "MacRandomizationSetting";
        public static final String XML_TAG_CARRIER_ID = "CarrierId";
        public static final String XML_TAG_SUBSCRIPTION_ID = "SubscriptionId";
        public static final String XML_TAG_IS_AUTO_JOIN = "AutoJoinEnabled";
        public static final String XML_TAG_IS_TRUSTED = "Trusted";
        public static final String XML_TAG_IS_OEM_PAID = "OemPaid";
        private static final String XML_TAG_IS_MOST_RECENTLY_CONNECTED = "IsMostRecentlyConnected";
        public static final String XML_TAG_SHARE_THIS_AP = "ShareThisAp";

        public static final String XML_TAG_DPP_CONNECTOR = "DppConnector";
        public static final String XML_TAG_DPP_NETACCESSKEY = "DppNetAccessKey";
        public static final String XML_TAG_DPP_NETACCESSKEY_EXPIRY = "DppNetAccessKeyExpiry";
        public static final String XML_TAG_DPP_CSIGN = "DppCsign";

        /**
         * Write WepKeys to the XML stream.
         * WepKeys array is intialized in WifiConfiguration constructor, but all of the elements
         * are set to null. User may chose to set any one of the key elements in WifiConfiguration.
         * XmlUtils serialization doesn't handle this array of nulls well .
         * So, write empty strings if some of the keys are not initialized and null if all of
         * the elements are empty.
         */
        private static void writeWepKeysToXml(XmlSerializer out, String[] wepKeys)
                throws XmlPullParserException, IOException {
            String[] wepKeysToWrite = new String[wepKeys.length];
            boolean hasWepKey = false;
            for (int i = 0; i < wepKeys.length; i++) {
                if (wepKeys[i] == null) {
                    wepKeysToWrite[i] = new String();
                } else {
                    wepKeysToWrite[i] = wepKeys[i];
                    hasWepKey = true;
                }
            }
            if (hasWepKey) {
                XmlUtil.writeNextValue(out, XML_TAG_WEP_KEYS, wepKeysToWrite);
            } else {
                XmlUtil.writeNextValue(out, XML_TAG_WEP_KEYS, null);
            }
        }

        /**
         * Write preshared key to the XML stream.
         *
         * If encryptionUtil is null or if encryption fails for some reason, the pre-shared
         * key is stored in plaintext, else the encrypted psk is stored.
         */
        private static void writePreSharedKeyToXml(
                XmlSerializer out, String preSharedKey,
                @Nullable WifiConfigStoreEncryptionUtil encryptionUtil)
                throws XmlPullParserException, IOException {
            EncryptedData encryptedData = null;
            if (encryptionUtil != null) {
                if (preSharedKey != null) {
                    encryptedData = encryptionUtil.encrypt(preSharedKey.getBytes());
                    if (encryptedData == null) {
                        // We silently fail encryption failures!
                        Log.wtf(TAG, "Encryption of preSharedKey failed");
                    }
                }
            }
            if (encryptedData != null) {
                XmlUtil.writeNextSectionStart(out, XML_TAG_PRE_SHARED_KEY);
                EncryptedDataXmlUtil.writeToXml(out, encryptedData);
                XmlUtil.writeNextSectionEnd(out, XML_TAG_PRE_SHARED_KEY);
            } else {
                XmlUtil.writeNextValue(out, XML_TAG_PRE_SHARED_KEY, preSharedKey);
            }
        }

        /**
         * Write the Configuration data elements that are common for backup & config store to the
         * XML stream.
         *
         * @param out XmlSerializer instance pointing to the XML stream.
         * @param configuration WifiConfiguration object to be serialized.
         * @param encryptionUtil Instance of {@link EncryptedDataXmlUtil}. Backup/restore stores
         *                       keys unencrypted.
         */
        public static void writeCommonElementsToXml(
                XmlSerializer out, WifiConfiguration configuration,
                @Nullable WifiConfigStoreEncryptionUtil encryptionUtil)
                throws XmlPullParserException, IOException {
            XmlUtil.writeNextValue(out, XML_TAG_CONFIG_KEY, configuration.getKey());
            XmlUtil.writeNextValue(out, XML_TAG_SSID, configuration.SSID);
            XmlUtil.writeNextValue(out, XML_TAG_SHARE_THIS_AP, configuration.shareThisAp);
            writePreSharedKeyToXml(out, configuration.preSharedKey, encryptionUtil);
            writeWepKeysToXml(out, configuration.wepKeys);
            XmlUtil.writeNextValue(out, XML_TAG_WEP_TX_KEY_INDEX, configuration.wepTxKeyIndex);
            XmlUtil.writeNextValue(out, XML_TAG_HIDDEN_SSID, configuration.hiddenSSID);
            XmlUtil.writeNextValue(out, XML_TAG_REQUIRE_PMF, configuration.requirePmf);
            XmlUtil.writeNextValue(
                    out, XML_TAG_ALLOWED_KEY_MGMT,
                    configuration.allowedKeyManagement.toByteArray());
            XmlUtil.writeNextValue(
                    out, XML_TAG_ALLOWED_PROTOCOLS,
                    configuration.allowedProtocols.toByteArray());
            XmlUtil.writeNextValue(
                    out, XML_TAG_ALLOWED_AUTH_ALGOS,
                    configuration.allowedAuthAlgorithms.toByteArray());
            XmlUtil.writeNextValue(
                    out, XML_TAG_ALLOWED_GROUP_CIPHERS,
                    configuration.allowedGroupCiphers.toByteArray());
            XmlUtil.writeNextValue(
                    out, XML_TAG_ALLOWED_PAIRWISE_CIPHERS,
                    configuration.allowedPairwiseCiphers.toByteArray());
            XmlUtil.writeNextValue(
                    out, XML_TAG_ALLOWED_GROUP_MGMT_CIPHERS,
                    configuration.allowedGroupManagementCiphers.toByteArray());
            XmlUtil.writeNextValue(
                    out, XML_TAG_ALLOWED_SUITE_B_CIPHERS,
                    configuration.allowedSuiteBCiphers.toByteArray());
            XmlUtil.writeNextValue(out, XML_TAG_SHARED, configuration.shared);
            XmlUtil.writeNextValue(out, XML_TAG_IS_AUTO_JOIN, configuration.allowAutojoin);
        }

        /**
         * Write the Configuration data elements for backup from the provided Configuration to the
         * XML stream.
         * Note: This is a subset of the elements serialized for config store.
         *
         * @param out           XmlSerializer instance pointing to the XML stream.
         * @param configuration WifiConfiguration object to be serialized.
         */
        public static void writeToXmlForBackup(XmlSerializer out, WifiConfiguration configuration)
                throws XmlPullParserException, IOException {
            writeCommonElementsToXml(out, configuration, null);
            XmlUtil.writeNextValue(out, XML_TAG_METERED_OVERRIDE, configuration.meteredOverride);
        }

        /**
         * Write the Configuration data elements for config store from the provided Configuration
         * to the XML stream.
         *
         * @param out XmlSerializer instance pointing to the XML stream.
         * @param configuration WifiConfiguration object to be serialized.
         * @param encryptionUtil Instance of {@link EncryptedDataXmlUtil}.
         */
        public static void writeToXmlForConfigStore(
                XmlSerializer out, WifiConfiguration configuration,
                @Nullable WifiConfigStoreEncryptionUtil encryptionUtil)
                throws XmlPullParserException, IOException {
            writeCommonElementsToXml(out, configuration, encryptionUtil);
            XmlUtil.writeNextValue(out, XML_TAG_IS_TRUSTED, configuration.trusted);
            XmlUtil.writeNextValue(out, XML_TAG_IS_OEM_PAID, configuration.oemPaid);
            XmlUtil.writeNextValue(out, XML_TAG_BSSID, configuration.BSSID);
            XmlUtil.writeNextValue(out, XML_TAG_STATUS, configuration.status);
            XmlUtil.writeNextValue(out, XML_TAG_FQDN, configuration.FQDN);
            XmlUtil.writeNextValue(
                    out, XML_TAG_PROVIDER_FRIENDLY_NAME, configuration.providerFriendlyName);
            XmlUtil.writeNextValue(
                    out, XML_TAG_LINKED_NETWORKS_LIST, configuration.linkedConfigurations);
            XmlUtil.writeNextValue(
                    out, XML_TAG_DEFAULT_GW_MAC_ADDRESS, configuration.defaultGwMacAddress);
            XmlUtil.writeNextValue(
                    out, XML_TAG_VALIDATED_INTERNET_ACCESS, configuration.validatedInternetAccess);
            XmlUtil.writeNextValue(
                    out, XML_TAG_NO_INTERNET_ACCESS_EXPECTED,
                    configuration.noInternetAccessExpected);
            XmlUtil.writeNextValue(out, XML_TAG_METERED_HINT, configuration.meteredHint);
            XmlUtil.writeNextValue(out, XML_TAG_METERED_OVERRIDE, configuration.meteredOverride);
            XmlUtil.writeNextValue(
                    out, XML_TAG_USE_EXTERNAL_SCORES, configuration.useExternalScores);
            XmlUtil.writeNextValue(out, XML_TAG_CREATOR_UID, configuration.creatorUid);
            XmlUtil.writeNextValue(out, XML_TAG_CREATOR_NAME, configuration.creatorName);
            XmlUtil.writeNextValue(out, XML_TAG_LAST_UPDATE_UID, configuration.lastUpdateUid);
            XmlUtil.writeNextValue(out, XML_TAG_LAST_UPDATE_NAME, configuration.lastUpdateName);
            XmlUtil.writeNextValue(out, XML_TAG_LAST_CONNECT_UID, configuration.lastConnectUid);
            XmlUtil.writeNextValue(
                    out, XML_TAG_IS_LEGACY_PASSPOINT_CONFIG,
                    configuration.isLegacyPasspointConfig);
            XmlUtil.writeNextValue(
                    out, XML_TAG_ROAMING_CONSORTIUM_OIS, configuration.roamingConsortiumIds);
            XmlUtil.writeNextValue(out, XML_TAG_RANDOMIZED_MAC_ADDRESS,
                    configuration.getRandomizedMacAddress().toString());
            XmlUtil.writeNextValue(out, XML_TAG_MAC_RANDOMIZATION_SETTING,
                    configuration.macRandomizationSetting);
            XmlUtil.writeNextValue(out, XML_TAG_CARRIER_ID, configuration.carrierId);
            XmlUtil.writeNextValue(out, XML_TAG_IS_MOST_RECENTLY_CONNECTED,
                    configuration.isMostRecentlyConnected);
<<<<<<< HEAD

            XmlUtil.writeNextValue(out, XML_TAG_DPP_CONNECTOR, configuration.dppConnector);
            XmlUtil.writeNextValue(out, XML_TAG_DPP_NETACCESSKEY, configuration.dppNetAccessKey);
            XmlUtil.writeNextValue(out, XML_TAG_DPP_NETACCESSKEY_EXPIRY, configuration.dppNetAccessKeyExpiry);
            XmlUtil.writeNextValue(out, XML_TAG_DPP_CSIGN, configuration.dppCsign);
=======
            XmlUtil.writeNextValue(out, XML_TAG_SUBSCRIPTION_ID, configuration.subscriptionId);
>>>>>>> 2e52fd38
        }

        /**
         * Populate wepKeys array elements only if they were non-empty in the backup data.
         *
         * @throws XmlPullParserException if parsing errors occur.
         */
        private static void populateWepKeysFromXmlValue(Object value, String[] wepKeys)
                throws XmlPullParserException, IOException {
            String[] wepKeysInData = (String[]) value;
            if (wepKeysInData == null) {
                return;
            }
            if (wepKeysInData.length != wepKeys.length) {
                throw new XmlPullParserException(
                        "Invalid Wep Keys length: " + wepKeysInData.length);
            }
            for (int i = 0; i < wepKeys.length; i++) {
                if (wepKeysInData[i].isEmpty()) {
                    wepKeys[i] = null;
                } else {
                    wepKeys[i] = wepKeysInData[i];
                }
            }
        }

        /**
         * Parses the configuration data elements from the provided XML stream to a
         * WifiConfiguration object.
         * Note: This is used for parsing both backup data and config store data. Looping through
         * the tags make it easy to add or remove elements in the future versions if needed.
         *
         * @param in XmlPullParser instance pointing to the XML stream.
         * @param outerTagDepth depth of the outer tag in the XML document.
         * @param shouldExpectEncryptedCredentials Whether to expect encrypted credentials or not.
         * @param encryptionUtil Instance of {@link EncryptedDataXmlUtil}.
         * @param fromSuggestion Is this WifiConfiguration created from a WifiNetworkSuggestion.
         * @return Pair<Config key, WifiConfiguration object> if parsing is successful,
         * null otherwise.
         */
        public static Pair<String, WifiConfiguration> parseFromXml(
                XmlPullParser in, int outerTagDepth, boolean shouldExpectEncryptedCredentials,
                @Nullable WifiConfigStoreEncryptionUtil encryptionUtil, boolean fromSuggestion)
                throws XmlPullParserException, IOException {
            WifiConfiguration configuration = new WifiConfiguration();
            String configKeyInData = null;
            boolean macRandomizationSettingExists = false;

            // Loop through and parse out all the elements from the stream within this section.
            while (!XmlUtil.isNextSectionEnd(in, outerTagDepth)) {
                if (in.getAttributeValue(null, "name") != null) {
                    // Value elements.
                    String[] valueName = new String[1];
                    Object value = XmlUtil.readCurrentValue(in, valueName);
                    if (valueName[0] == null) {
                        throw new XmlPullParserException("Missing value name");
                    }
                    switch (valueName[0]) {
                        case XML_TAG_CONFIG_KEY:
                            configKeyInData = (String) value;
                            break;
                        case XML_TAG_SSID:
                            configuration.SSID = (String) value;
                            break;
                        case XML_TAG_BSSID:
                            configuration.BSSID = (String) value;
                            break;
                        case XML_TAG_SHARE_THIS_AP:
                            configuration.shareThisAp = (boolean) value;
                            break;
                        case XML_TAG_PRE_SHARED_KEY:
                            configuration.preSharedKey = (String) value;
                            break;
                        case XML_TAG_WEP_KEYS:
                            populateWepKeysFromXmlValue(value, configuration.wepKeys);
                            break;
                        case XML_TAG_WEP_TX_KEY_INDEX:
                            configuration.wepTxKeyIndex = (int) value;
                            break;
                        case XML_TAG_HIDDEN_SSID:
                            configuration.hiddenSSID = (boolean) value;
                            break;
                        case XML_TAG_REQUIRE_PMF:
                            configuration.requirePmf = (boolean) value;
                            break;
                        case XML_TAG_ALLOWED_KEY_MGMT:
                            byte[] allowedKeyMgmt = (byte[]) value;
                            configuration.allowedKeyManagement = BitSet.valueOf(allowedKeyMgmt);
                            break;
                        case XML_TAG_ALLOWED_PROTOCOLS:
                            byte[] allowedProtocols = (byte[]) value;
                            configuration.allowedProtocols = BitSet.valueOf(allowedProtocols);
                            break;
                        case XML_TAG_ALLOWED_AUTH_ALGOS:
                            byte[] allowedAuthAlgorithms = (byte[]) value;
                            configuration.allowedAuthAlgorithms = BitSet.valueOf(
                                    allowedAuthAlgorithms);
                            break;
                        case XML_TAG_ALLOWED_GROUP_CIPHERS:
                            byte[] allowedGroupCiphers = (byte[]) value;
                            configuration.allowedGroupCiphers = BitSet.valueOf(allowedGroupCiphers);
                            break;
                        case XML_TAG_ALLOWED_PAIRWISE_CIPHERS:
                            byte[] allowedPairwiseCiphers = (byte[]) value;
                            configuration.allowedPairwiseCiphers =
                                    BitSet.valueOf(allowedPairwiseCiphers);
                            break;
                        case XML_TAG_ALLOWED_GROUP_MGMT_CIPHERS:
                            byte[] allowedGroupMgmtCiphers = (byte[]) value;
                            configuration.allowedGroupManagementCiphers =
                                    BitSet.valueOf(allowedGroupMgmtCiphers);
                            break;
                        case XML_TAG_ALLOWED_SUITE_B_CIPHERS:
                            byte[] allowedSuiteBCiphers = (byte[]) value;
                            configuration.allowedSuiteBCiphers =
                                    BitSet.valueOf(allowedSuiteBCiphers);
                            break;
                        case XML_TAG_SHARED:
                            configuration.shared = (boolean) value;
                            break;
                        case XML_TAG_STATUS:
                            int status = (int) value;
                            // Any network which was CURRENT before reboot needs
                            // to be restored to ENABLED.
                            if (status == WifiConfiguration.Status.CURRENT) {
                                status = WifiConfiguration.Status.ENABLED;
                            }
                            configuration.status = status;
                            break;
                        case XML_TAG_FQDN:
                            configuration.FQDN = (String) value;
                            break;
                        case XML_TAG_PROVIDER_FRIENDLY_NAME:
                            configuration.providerFriendlyName = (String) value;
                            break;
                        case XML_TAG_LINKED_NETWORKS_LIST:
                            configuration.linkedConfigurations = (HashMap<String, Integer>) value;
                            break;
                        case XML_TAG_DEFAULT_GW_MAC_ADDRESS:
                            configuration.defaultGwMacAddress = (String) value;
                            break;
                        case XML_TAG_VALIDATED_INTERNET_ACCESS:
                            configuration.validatedInternetAccess = (boolean) value;
                            break;
                        case XML_TAG_NO_INTERNET_ACCESS_EXPECTED:
                            configuration.noInternetAccessExpected = (boolean) value;
                            break;
                        case XML_TAG_METERED_HINT:
                            configuration.meteredHint = (boolean) value;
                            break;
                        case XML_TAG_METERED_OVERRIDE:
                            configuration.meteredOverride = (int) value;
                            break;
                        case XML_TAG_USE_EXTERNAL_SCORES:
                            configuration.useExternalScores = (boolean) value;
                            break;
                        case XML_TAG_CREATOR_UID:
                            configuration.creatorUid = (int) value;
                            break;
                        case XML_TAG_CREATOR_NAME:
                            configuration.creatorName = (String) value;
                            break;
                        case XML_TAG_LAST_UPDATE_UID:
                            configuration.lastUpdateUid = (int) value;
                            break;
                        case XML_TAG_LAST_UPDATE_NAME:
                            configuration.lastUpdateName = (String) value;
                            break;
                        case XML_TAG_LAST_CONNECT_UID:
                            configuration.lastConnectUid = (int) value;
                            break;
                        case XML_TAG_IS_LEGACY_PASSPOINT_CONFIG:
                            configuration.isLegacyPasspointConfig = (boolean) value;
                            break;
                        case XML_TAG_ROAMING_CONSORTIUM_OIS:
                            configuration.roamingConsortiumIds = (long[]) value;
                            break;
                        case XML_TAG_RANDOMIZED_MAC_ADDRESS:
                            configuration.setRandomizedMacAddress(
                                    MacAddress.fromString((String) value));
                            break;
                        case XML_TAG_DPP_CONNECTOR:
                            configuration.dppConnector = (String) value;
                            break;
                        case XML_TAG_DPP_NETACCESSKEY:
                            configuration.dppNetAccessKey = (String) value;
                            break;
                        case XML_TAG_DPP_NETACCESSKEY_EXPIRY:
                            configuration.dppNetAccessKeyExpiry = (int) value;
                            break;
                        case XML_TAG_DPP_CSIGN:
                            configuration.dppCsign = (String) value;
                            break;
                        case XML_TAG_MAC_RANDOMIZATION_SETTING:
                            configuration.macRandomizationSetting = (int) value;
                            macRandomizationSettingExists = true;
                            break;
                        case XML_TAG_CARRIER_ID:
                            configuration.carrierId = (int) value;
                            break;
                        case XML_TAG_SUBSCRIPTION_ID:
                            configuration.subscriptionId = (int) value;
                            break;
                        case XML_TAG_IS_AUTO_JOIN:
                            configuration.allowAutojoin = (boolean) value;
                            break;
                        case XML_TAG_IS_TRUSTED:
                            configuration.trusted = (boolean) value;
                            break;
                        case XML_TAG_IS_OEM_PAID:
                            configuration.oemPaid = (boolean) value;
                            break;
                        case XML_TAG_IS_MOST_RECENTLY_CONNECTED:
                            configuration.isMostRecentlyConnected = (boolean) value;
                            break;
                        default:
                            Log.w(TAG, "Ignoring unknown value name found: " + valueName[0]);
                            break;
                    }
                } else {
                    String tagName = in.getName();
                    if (tagName == null) {
                        throw new XmlPullParserException("Unexpected null tag found");
                    }
                    switch (tagName) {
                        case XML_TAG_PRE_SHARED_KEY:
                            if (!shouldExpectEncryptedCredentials || encryptionUtil == null) {
                                throw new XmlPullParserException(
                                        "Encrypted preSharedKey section not expected");
                            }
                            EncryptedData encryptedData =
                                    EncryptedDataXmlUtil.parseFromXml(in, outerTagDepth + 1);
                            byte[] preSharedKeyBytes = encryptionUtil.decrypt(encryptedData);
                            if (preSharedKeyBytes == null) {
                                Log.wtf(TAG, "Decryption of preSharedKey failed");
                            } else {
                                configuration.preSharedKey = new String(preSharedKeyBytes);
                            }
                            break;
                        default:
                            Log.w(TAG, "Ignoring unknown tag found: " + tagName);
                            break;
                    }
                }
            }
            if (!macRandomizationSettingExists) {
                configuration.macRandomizationSetting = WifiConfiguration.RANDOMIZATION_NONE;
            }
            if (configuration.macRandomizationSetting
                    == WifiConfiguration.RANDOMIZATION_PERSISTENT && !fromSuggestion) {
                configuration.macRandomizationSetting = WifiConfiguration.RANDOMIZATION_AUTO;
            }
            return Pair.create(configKeyInData, configuration);
        }
    }

    /**
     * Utility class to serialize and deseriaize {@link IpConfiguration} object to XML & vice versa.
     * This is used by both {@link com.android.server.wifi.WifiConfigStore} &
     * {@link com.android.server.wifi.WifiBackupRestore} modules.
     */
    public static class IpConfigurationXmlUtil {

        /**
         * List of XML tags corresponding to IpConfiguration object elements.
         */
        public static final String XML_TAG_IP_ASSIGNMENT = "IpAssignment";
        public static final String XML_TAG_LINK_ADDRESS = "LinkAddress";
        public static final String XML_TAG_LINK_PREFIX_LENGTH = "LinkPrefixLength";
        public static final String XML_TAG_GATEWAY_ADDRESS = "GatewayAddress";
        public static final String XML_TAG_DNS_SERVER_ADDRESSES = "DNSServers";
        public static final String XML_TAG_PROXY_SETTINGS = "ProxySettings";
        public static final String XML_TAG_PROXY_HOST = "ProxyHost";
        public static final String XML_TAG_PROXY_PORT = "ProxyPort";
        public static final String XML_TAG_PROXY_PAC_FILE = "ProxyPac";
        public static final String XML_TAG_PROXY_EXCLUSION_LIST = "ProxyExclusionList";

        private static List<String> parseProxyExclusionListString(
                @Nullable String exclusionListString) {
            if (exclusionListString == null) {
                return Collections.emptyList();
            } else {
                return Arrays.asList(exclusionListString.toLowerCase(Locale.ROOT).split(","));
            }
        }

        private static String generateProxyExclusionListString(@NonNull String[] exclusionList) {
            return TextUtils.join(",", exclusionList);
        }

        /**
         * Write the static IP configuration data elements to XML stream.
         */
        private static void writeStaticIpConfigurationToXml(
                XmlSerializer out, StaticIpConfiguration staticIpConfiguration)
                throws XmlPullParserException, IOException {
            if (staticIpConfiguration.getIpAddress() != null) {
                XmlUtil.writeNextValue(
                        out, XML_TAG_LINK_ADDRESS,
                        staticIpConfiguration.getIpAddress().getAddress().getHostAddress());
                XmlUtil.writeNextValue(
                        out, XML_TAG_LINK_PREFIX_LENGTH,
                        staticIpConfiguration.getIpAddress().getPrefixLength());
            } else {
                XmlUtil.writeNextValue(
                        out, XML_TAG_LINK_ADDRESS, null);
                XmlUtil.writeNextValue(
                        out, XML_TAG_LINK_PREFIX_LENGTH, null);
            }
            if (staticIpConfiguration.getGateway() != null) {
                XmlUtil.writeNextValue(
                        out, XML_TAG_GATEWAY_ADDRESS,
                        staticIpConfiguration.getGateway().getHostAddress());
            } else {
                XmlUtil.writeNextValue(
                        out, XML_TAG_GATEWAY_ADDRESS, null);

            }
            // Create a string array of DNS server addresses
            String[] dnsServers = new String[staticIpConfiguration.getDnsServers().size()];
            int dnsServerIdx = 0;
            for (InetAddress inetAddr : staticIpConfiguration.getDnsServers()) {
                dnsServers[dnsServerIdx++] = inetAddr.getHostAddress();
            }
            XmlUtil.writeNextValue(
                    out, XML_TAG_DNS_SERVER_ADDRESSES, dnsServers);
        }

        /**
         * Write the IP configuration data elements from the provided Configuration to the XML
         * stream.
         *
         * @param out             XmlSerializer instance pointing to the XML stream.
         * @param ipConfiguration IpConfiguration object to be serialized.
         */
        public static void writeToXml(XmlSerializer out, IpConfiguration ipConfiguration)
                throws XmlPullParserException, IOException {
            // Write IP assignment settings
            XmlUtil.writeNextValue(out, XML_TAG_IP_ASSIGNMENT,
                    ipConfiguration.getIpAssignment().toString());
            switch (ipConfiguration.getIpAssignment()) {
                case STATIC:
                    writeStaticIpConfigurationToXml(
                            out, ipConfiguration.getStaticIpConfiguration());
                    break;
                case DHCP:
                case UNASSIGNED:
                    break;
                default:
                    Log.w(TAG, "Ignoring unknown ip assignment type: "
                            + ipConfiguration.getIpAssignment());
                    break;
            }

            // Write proxy settings
            XmlUtil.writeNextValue(
                    out, XML_TAG_PROXY_SETTINGS,
                    ipConfiguration.getProxySettings().toString());
            switch (ipConfiguration.getProxySettings()) {
                case STATIC:
                    XmlUtil.writeNextValue(
                            out, XML_TAG_PROXY_HOST,
                            ipConfiguration.getHttpProxy().getHost());
                    XmlUtil.writeNextValue(
                            out, XML_TAG_PROXY_PORT,
                            ipConfiguration.getHttpProxy().getPort());
                    XmlUtil.writeNextValue(
                            out, XML_TAG_PROXY_EXCLUSION_LIST,
                            generateProxyExclusionListString(
                                    ipConfiguration.getHttpProxy().getExclusionList()));
                    break;
                case PAC:
                    XmlUtil.writeNextValue(
                            out, XML_TAG_PROXY_PAC_FILE,
                            ipConfiguration.getHttpProxy().getPacFileUrl().toString());
                    break;
                case NONE:
                case UNASSIGNED:
                    break;
                default:
                    Log.w(TAG, "Ignoring unknown proxy settings type: "
                            + ipConfiguration.getProxySettings());
                    break;
            }
        }

        /**
         * Parse out the static IP configuration from the XML stream.
         */
        private static StaticIpConfiguration parseStaticIpConfigurationFromXml(XmlPullParser in)
                throws XmlPullParserException, IOException {
            StaticIpConfiguration.Builder builder = new StaticIpConfiguration.Builder();

            String linkAddressString =
                    (String) XmlUtil.readNextValueWithName(in, XML_TAG_LINK_ADDRESS);
            Integer linkPrefixLength =
                    (Integer) XmlUtil.readNextValueWithName(in, XML_TAG_LINK_PREFIX_LENGTH);
            if (linkAddressString != null && linkPrefixLength != null) {
                LinkAddress linkAddress = new LinkAddress(
                        InetAddresses.parseNumericAddress(linkAddressString),
                        linkPrefixLength);
                if (linkAddress.getAddress() instanceof Inet4Address) {
                    builder.setIpAddress(linkAddress);
                } else {
                    Log.w(TAG, "Non-IPv4 address: " + linkAddress);
                }
            }
            String gatewayAddressString =
                    (String) XmlUtil.readNextValueWithName(in, XML_TAG_GATEWAY_ADDRESS);
            if (gatewayAddressString != null) {
                InetAddress gateway =
                        InetAddresses.parseNumericAddress(gatewayAddressString);
                RouteInfo route = new RouteInfo(null, gateway, null, RouteInfo.RTN_UNICAST);
                if (route.isDefaultRoute()
                        && route.getDestination().getAddress() instanceof Inet4Address) {
                    builder.setGateway(gateway);
                } else {
                    Log.w(TAG, "Non-IPv4 default route: " + route);
                }
            }
            String[] dnsServerAddressesString =
                    (String[]) XmlUtil.readNextValueWithName(in, XML_TAG_DNS_SERVER_ADDRESSES);
            if (dnsServerAddressesString != null) {
                List<InetAddress> dnsServerAddresses = new ArrayList<>();
                for (String dnsServerAddressString : dnsServerAddressesString) {
                    InetAddress dnsServerAddress =
                            InetAddresses.parseNumericAddress(dnsServerAddressString);
                    dnsServerAddresses.add(dnsServerAddress);
                }
                builder.setDnsServers(dnsServerAddresses);
            }
            return builder.build();
        }

        /**
         * Parses the IP configuration data elements from the provided XML stream to an
         * IpConfiguration object.
         *
         * @param in            XmlPullParser instance pointing to the XML stream.
         * @param outerTagDepth depth of the outer tag in the XML document.
         * @return IpConfiguration object if parsing is successful, null otherwise.
         */
        public static IpConfiguration parseFromXml(XmlPullParser in, int outerTagDepth)
                throws XmlPullParserException, IOException {
            IpConfiguration ipConfiguration = new IpConfiguration();

            // Parse out the IP assignment info first.
            String ipAssignmentString =
                    (String) XmlUtil.readNextValueWithName(in, XML_TAG_IP_ASSIGNMENT);
            IpAssignment ipAssignment = IpAssignment.valueOf(ipAssignmentString);
            ipConfiguration.setIpAssignment(ipAssignment);
            switch (ipAssignment) {
                case STATIC:
                    ipConfiguration.setStaticIpConfiguration(parseStaticIpConfigurationFromXml(in));
                    break;
                case DHCP:
                case UNASSIGNED:
                    break;
                default:
                    Log.w(TAG, "Ignoring unknown ip assignment type: " + ipAssignment);
                    break;
            }

            // Parse out the proxy settings next.
            String proxySettingsString =
                    (String) XmlUtil.readNextValueWithName(in, XML_TAG_PROXY_SETTINGS);
            ProxySettings proxySettings = ProxySettings.valueOf(proxySettingsString);
            ipConfiguration.setProxySettings(proxySettings);
            switch (proxySettings) {
                case STATIC:
                    String proxyHost =
                            (String) XmlUtil.readNextValueWithName(in, XML_TAG_PROXY_HOST);
                    int proxyPort =
                            (int) XmlUtil.readNextValueWithName(in, XML_TAG_PROXY_PORT);
                    String proxyExclusionList =
                            (String) XmlUtil.readNextValueWithName(
                                    in, XML_TAG_PROXY_EXCLUSION_LIST);
                    ipConfiguration.setHttpProxy(
                            ProxyInfo.buildDirectProxy(
                                    proxyHost, proxyPort,
                                    parseProxyExclusionListString(proxyExclusionList)));
                    break;
                case PAC:
                    String proxyPacFile =
                            (String) XmlUtil.readNextValueWithName(in, XML_TAG_PROXY_PAC_FILE);
                    ipConfiguration.setHttpProxy(
                            ProxyInfo.buildPacProxy(Uri.parse(proxyPacFile)));
                    break;
                case NONE:
                case UNASSIGNED:
                    break;
                default:
                    Log.w(TAG, "Ignoring unknown proxy settings type: " + proxySettings);
                    break;
            }
            return ipConfiguration;
        }
    }

    /**
     * Utility class to serialize and deserialize {@link NetworkSelectionStatus} object to XML &
     * vice versa. This is used by {@link com.android.server.wifi.WifiConfigStore} module.
     */
    public static class NetworkSelectionStatusXmlUtil {

        /**
         * List of XML tags corresponding to NetworkSelectionStatus object elements.
         */
        public static final String XML_TAG_SELECTION_STATUS = "SelectionStatus";
        public static final String XML_TAG_DISABLE_REASON = "DisableReason";
        public static final String XML_TAG_CONNECT_CHOICE = "ConnectChoice";
        public static final String XML_TAG_HAS_EVER_CONNECTED = "HasEverConnected";

        /**
         * Write the NetworkSelectionStatus data elements from the provided status to the XML
         * stream.
         *
         * @param out             XmlSerializer instance pointing to the XML stream.
         * @param selectionStatus NetworkSelectionStatus object to be serialized.
         */
        public static void writeToXml(XmlSerializer out, NetworkSelectionStatus selectionStatus)
                throws XmlPullParserException, IOException {
            XmlUtil.writeNextValue(
                    out, XML_TAG_SELECTION_STATUS, selectionStatus.getNetworkStatusString());
            XmlUtil.writeNextValue(
                    out, XML_TAG_DISABLE_REASON,
                    selectionStatus.getNetworkSelectionDisableReasonString());
            XmlUtil.writeNextValue(out, XML_TAG_CONNECT_CHOICE, selectionStatus.getConnectChoice());
            XmlUtil.writeNextValue(
                    out, XML_TAG_HAS_EVER_CONNECTED, selectionStatus.hasEverConnected());
        }

        /**
         * Parses the NetworkSelectionStatus data elements from the provided XML stream to a
         * NetworkSelectionStatus object.
         *
         * @param in            XmlPullParser instance pointing to the XML stream.
         * @param outerTagDepth depth of the outer tag in the XML document.
         * @return NetworkSelectionStatus object if parsing is successful, null otherwise.
         */
        public static NetworkSelectionStatus parseFromXml(XmlPullParser in, int outerTagDepth)
                throws XmlPullParserException, IOException {
            NetworkSelectionStatus selectionStatus = new NetworkSelectionStatus();
            String statusString = "";
            String disableReasonString = "";

            // Loop through and parse out all the elements from the stream within this section.
            while (!XmlUtil.isNextSectionEnd(in, outerTagDepth)) {
                String[] valueName = new String[1];
                Object value = XmlUtil.readCurrentValue(in, valueName);
                if (valueName[0] == null) {
                    throw new XmlPullParserException("Missing value name");
                }
                switch (valueName[0]) {
                    case XML_TAG_SELECTION_STATUS:
                        statusString = (String) value;
                        break;
                    case XML_TAG_DISABLE_REASON:
                        disableReasonString = (String) value;
                        break;
                    case XML_TAG_CONNECT_CHOICE:
                        selectionStatus.setConnectChoice((String) value);
                        break;
                    case XML_TAG_HAS_EVER_CONNECTED:
                        selectionStatus.setHasEverConnected((boolean) value);
                        break;
                    default:
                        Log.w(TAG, "Ignoring unknown value name found: " + valueName[0]);
                        break;
                }
            }
            // Now figure out the network selection status codes from |selectionStatusString| &
            // |disableReasonString|.
            int status =
                    Arrays.asList(NetworkSelectionStatus.QUALITY_NETWORK_SELECTION_STATUS)
                            .indexOf(statusString);
            int disableReason =
                    NetworkSelectionStatus.getDisableReasonByString(disableReasonString);

            // If either of the above codes are invalid or if the network was temporarily disabled
            // (blacklisted), restore the status as enabled. We don't want to persist blacklists
            // across reboots.
            if (status == -1 || disableReason == -1 ||
                    status == NetworkSelectionStatus.NETWORK_SELECTION_TEMPORARY_DISABLED) {
                status = NetworkSelectionStatus.NETWORK_SELECTION_ENABLED;
                disableReason = NetworkSelectionStatus.DISABLED_NONE;
            }
            selectionStatus.setNetworkSelectionStatus(status);
            selectionStatus.setNetworkSelectionDisableReason(disableReason);
            if (status == NetworkSelectionStatus.NETWORK_SELECTION_PERMANENTLY_DISABLED) {
                // Make the counter non-zero so that logging code works properly
                selectionStatus.setDisableReasonCounter(disableReason, 1);
            }
            return selectionStatus;
        }
    }

    /**
     * Utility class to serialize and deseriaize {@link WifiEnterpriseConfig} object to XML &
     * vice versa. This is used by {@link com.android.server.wifi.WifiConfigStore} module.
     */
    public static class WifiEnterpriseConfigXmlUtil {

        /**
         * List of XML tags corresponding to WifiEnterpriseConfig object elements.
         */
        public static final String XML_TAG_IDENTITY = "Identity";
        public static final String XML_TAG_ANON_IDENTITY = "AnonIdentity";
        public static final String XML_TAG_PASSWORD = "Password";
        public static final String XML_TAG_CLIENT_CERT = "ClientCert";
        public static final String XML_TAG_CA_CERT = "CaCert";
        public static final String XML_TAG_SUBJECT_MATCH = "SubjectMatch";
        public static final String XML_TAG_ENGINE = "Engine";
        public static final String XML_TAG_ENGINE_ID = "EngineId";
        public static final String XML_TAG_PRIVATE_KEY_ID = "PrivateKeyId";
        public static final String XML_TAG_ALT_SUBJECT_MATCH = "AltSubjectMatch";
        public static final String XML_TAG_DOM_SUFFIX_MATCH = "DomSuffixMatch";
        public static final String XML_TAG_CA_PATH = "CaPath";
        public static final String XML_TAG_EAP_METHOD = "EapMethod";
        public static final String XML_TAG_PHASE2_METHOD = "Phase2Method";
        public static final String XML_TAG_PLMN = "PLMN";
        public static final String XML_TAG_REALM = "Realm";
        public static final String XML_TAG_OCSP = "Ocsp";
        public static final String XML_TAG_WAPI_CERT_SUITE = "WapiCertSuite";
        public static final String XML_TAG_SIMNUM = "SimNum";

        /**
         * Write password key to the XML stream.
         *
         * If encryptionUtil is null or if encryption fails for some reason, the password is stored
         * in plaintext, else the encrypted psk is stored.
         */
        private static void writePasswordToXml(
                XmlSerializer out, String password,
                @Nullable WifiConfigStoreEncryptionUtil encryptionUtil)
                throws XmlPullParserException, IOException {
            EncryptedData encryptedData = null;
            if (encryptionUtil != null) {
                if (password != null) {
                    encryptedData = encryptionUtil.encrypt(password.getBytes());
                    if (encryptedData == null) {
                        // We silently fail encryption failures!
                        Log.wtf(TAG, "Encryption of password failed");
                    }
                }
            }
            if (encryptedData != null) {
                XmlUtil.writeNextSectionStart(out, XML_TAG_PASSWORD);
                EncryptedDataXmlUtil.writeToXml(out, encryptedData);
                XmlUtil.writeNextSectionEnd(out, XML_TAG_PASSWORD);
            } else {
                XmlUtil.writeNextValue(out, XML_TAG_PASSWORD, password);
            }
        }

        /**
         * Write the WifiEnterpriseConfig data elements from the provided config to the XML
         * stream.
         *
         * @param out XmlSerializer instance pointing to the XML stream.
         * @param enterpriseConfig WifiEnterpriseConfig object to be serialized.
         * @param encryptionUtil Instance of {@link EncryptedDataXmlUtil}.
         */
        public static void writeToXml(XmlSerializer out, WifiEnterpriseConfig enterpriseConfig,
                @Nullable WifiConfigStoreEncryptionUtil encryptionUtil)
                throws XmlPullParserException, IOException {
            XmlUtil.writeNextValue(out, XML_TAG_IDENTITY,
                    enterpriseConfig.getFieldValue(WifiEnterpriseConfig.IDENTITY_KEY));
            XmlUtil.writeNextValue(out, XML_TAG_ANON_IDENTITY,
                    enterpriseConfig.getFieldValue(WifiEnterpriseConfig.ANON_IDENTITY_KEY));
            writePasswordToXml(
                    out, enterpriseConfig.getFieldValue(WifiEnterpriseConfig.PASSWORD_KEY),
                    encryptionUtil);
            XmlUtil.writeNextValue(out, XML_TAG_CLIENT_CERT,
                    enterpriseConfig.getFieldValue(WifiEnterpriseConfig.CLIENT_CERT_KEY));
            XmlUtil.writeNextValue(out, XML_TAG_CA_CERT,
                    enterpriseConfig.getFieldValue(WifiEnterpriseConfig.CA_CERT_KEY));
            XmlUtil.writeNextValue(out, XML_TAG_SUBJECT_MATCH,
                    enterpriseConfig.getFieldValue(WifiEnterpriseConfig.SUBJECT_MATCH_KEY));
            XmlUtil.writeNextValue(out, XML_TAG_ENGINE,
                    enterpriseConfig.getFieldValue(WifiEnterpriseConfig.ENGINE_KEY));
            XmlUtil.writeNextValue(out, XML_TAG_ENGINE_ID,
                    enterpriseConfig.getFieldValue(WifiEnterpriseConfig.ENGINE_ID_KEY));
            XmlUtil.writeNextValue(out, XML_TAG_PRIVATE_KEY_ID,
                    enterpriseConfig.getFieldValue(WifiEnterpriseConfig.PRIVATE_KEY_ID_KEY));
            XmlUtil.writeNextValue(out, XML_TAG_ALT_SUBJECT_MATCH,
                    enterpriseConfig.getFieldValue(WifiEnterpriseConfig.ALTSUBJECT_MATCH_KEY));
            XmlUtil.writeNextValue(out, XML_TAG_DOM_SUFFIX_MATCH,
                    enterpriseConfig.getFieldValue(WifiEnterpriseConfig.DOM_SUFFIX_MATCH_KEY));
            XmlUtil.writeNextValue(out, XML_TAG_CA_PATH,
                    enterpriseConfig.getFieldValue(WifiEnterpriseConfig.CA_PATH_KEY));
            XmlUtil.writeNextValue(out, XML_TAG_EAP_METHOD, enterpriseConfig.getEapMethod());
            XmlUtil.writeNextValue(out, XML_TAG_PHASE2_METHOD, enterpriseConfig.getPhase2Method());
            XmlUtil.writeNextValue(out, XML_TAG_PLMN, enterpriseConfig.getPlmn());
            XmlUtil.writeNextValue(out, XML_TAG_REALM, enterpriseConfig.getRealm());
            XmlUtil.writeNextValue(out, XML_TAG_OCSP, enterpriseConfig.getOcsp());
            XmlUtil.writeNextValue(out,
                    XML_TAG_WAPI_CERT_SUITE, enterpriseConfig.getWapiCertSuite());
            XmlUtil.writeNextValue(out, XML_TAG_SIMNUM, enterpriseConfig.getSimNum());
        }

        /**
         * Parses the data elements from the provided XML stream to a WifiEnterpriseConfig object.
         *
         * @param in XmlPullParser instance pointing to the XML stream.
         * @param outerTagDepth depth of the outer tag in the XML document.
         * @param shouldExpectEncryptedCredentials Whether to expect encrypted credentials or not.
         * @param encryptionUtil Instance of {@link EncryptedDataXmlUtil}.
         * @return WifiEnterpriseConfig object if parsing is successful, null otherwise.
         */
        public static WifiEnterpriseConfig parseFromXml(XmlPullParser in, int outerTagDepth,
                boolean shouldExpectEncryptedCredentials,
                @Nullable WifiConfigStoreEncryptionUtil encryptionUtil)
                throws XmlPullParserException, IOException {
            WifiEnterpriseConfig enterpriseConfig = new WifiEnterpriseConfig();

            // Loop through and parse out all the elements from the stream within this section.
            while (XmlUtilHelper.nextElementWithin(in, outerTagDepth)) {
                if (in.getAttributeValue(null, "name") != null) {
                    // Value elements.
                    String[] valueName = new String[1];
                    Object value = XmlUtil.readCurrentValue(in, valueName);
                    if (valueName[0] == null) {
                        throw new XmlPullParserException("Missing value name");
                    }
                    switch (valueName[0]) {
                        case XML_TAG_IDENTITY:
                            enterpriseConfig.setFieldValue(
                                    WifiEnterpriseConfig.IDENTITY_KEY, (String) value);
                            break;
                        case XML_TAG_ANON_IDENTITY:
                            enterpriseConfig.setFieldValue(
                                    WifiEnterpriseConfig.ANON_IDENTITY_KEY, (String) value);
                            break;
                        case XML_TAG_PASSWORD:
                            enterpriseConfig.setFieldValue(
                                    WifiEnterpriseConfig.PASSWORD_KEY, (String) value);
                            if (shouldExpectEncryptedCredentials
                                    && !TextUtils.isEmpty(enterpriseConfig.getFieldValue(
                                    WifiEnterpriseConfig.PASSWORD_KEY))) {
                                // Indicates that encryption of password failed when it was last
                                // written.
                                Log.e(TAG, "password value not expected");
                            }
                            break;
                        case XML_TAG_CLIENT_CERT:
                            enterpriseConfig.setFieldValue(
                                    WifiEnterpriseConfig.CLIENT_CERT_KEY, (String) value);
                            break;
                        case XML_TAG_CA_CERT:
                            enterpriseConfig.setFieldValue(
                                    WifiEnterpriseConfig.CA_CERT_KEY, (String) value);
                            break;
                        case XML_TAG_SUBJECT_MATCH:
                            enterpriseConfig.setFieldValue(
                                    WifiEnterpriseConfig.SUBJECT_MATCH_KEY, (String) value);
                            break;
                        case XML_TAG_ENGINE:
                            enterpriseConfig.setFieldValue(
                                    WifiEnterpriseConfig.ENGINE_KEY, (String) value);
                            break;
                        case XML_TAG_ENGINE_ID:
                            enterpriseConfig.setFieldValue(
                                    WifiEnterpriseConfig.ENGINE_ID_KEY, (String) value);
                            break;
                        case XML_TAG_PRIVATE_KEY_ID:
                            enterpriseConfig.setFieldValue(
                                    WifiEnterpriseConfig.PRIVATE_KEY_ID_KEY, (String) value);
                            break;
                        case XML_TAG_ALT_SUBJECT_MATCH:
                            enterpriseConfig.setFieldValue(
                                    WifiEnterpriseConfig.ALTSUBJECT_MATCH_KEY, (String) value);
                            break;
                        case XML_TAG_DOM_SUFFIX_MATCH:
                            enterpriseConfig.setFieldValue(
                                    WifiEnterpriseConfig.DOM_SUFFIX_MATCH_KEY, (String) value);
                            break;
                        case XML_TAG_CA_PATH:
                            enterpriseConfig.setFieldValue(
                                    WifiEnterpriseConfig.CA_PATH_KEY, (String) value);
                            break;
                        case XML_TAG_OCSP:
                            enterpriseConfig.setOcsp((int) value);
                            break;
                        case XML_TAG_EAP_METHOD:
                            enterpriseConfig.setEapMethod((int) value);
                            break;
                        case XML_TAG_PHASE2_METHOD:
                            enterpriseConfig.setPhase2Method((int) value);
                            break;
                        case XML_TAG_PLMN:
                            enterpriseConfig.setPlmn((String) value);
                            break;
                        case XML_TAG_REALM:
                            enterpriseConfig.setRealm((String) value);
                            break;
                        case XML_TAG_WAPI_CERT_SUITE:
                            enterpriseConfig.setWapiCertSuite((String) value);
                            break;
                        case XML_TAG_SIMNUM:
                            int sim_num;
                            try {
                                sim_num = Integer.parseInt((String) value);
                            } catch (NumberFormatException e) {
                                sim_num = -1;
                            }
                            if (sim_num > 0) {
                                enterpriseConfig.setSimNum(sim_num);
                            }
                            break;
                        default:
                            Log.w(TAG, "Ignoring unknown value name found: " + valueName[0]);
                            break;
                    }
                } else {
                    String tagName = in.getName();
                    if (tagName == null) {
                        throw new XmlPullParserException("Unexpected null tag found");
                    }
                    switch (tagName) {
                        case XML_TAG_PASSWORD:
                            if (!shouldExpectEncryptedCredentials || encryptionUtil == null) {
                                throw new XmlPullParserException(
                                        "encrypted password section not expected");
                            }
                            EncryptedData encryptedData =
                                    EncryptedDataXmlUtil.parseFromXml(in, outerTagDepth + 1);
                            byte[] passwordBytes = encryptionUtil.decrypt(encryptedData);
                            if (passwordBytes == null) {
                                Log.wtf(TAG, "Decryption of password failed");
                            } else {
                                enterpriseConfig.setFieldValue(
                                        WifiEnterpriseConfig.PASSWORD_KEY,
                                        new String(passwordBytes));
                            }
                            break;
                        default:
                            Log.w(TAG, "Ignoring unknown tag name found: " + tagName);
                            break;
                    }
                }
            }
            return enterpriseConfig;
        }
    }

    /**
     * Utility class to serialize and deseriaize {@link EncryptedData} object to XML &
     * vice versa. This is used by {@link com.android.server.wifi.WifiConfigStore} module.
     */
    public static class EncryptedDataXmlUtil {
        /**
         * List of XML tags corresponding to EncryptedData object elements.
         */
        private static final String XML_TAG_ENCRYPTED_DATA = "EncryptedData";
        private static final String XML_TAG_IV = "IV";

        /**
         * Write the NetworkSelectionStatus data elements from the provided status to the XML
         * stream.
         *
         * @param out           XmlSerializer instance pointing to the XML stream.
         * @param encryptedData EncryptedData object to be serialized.
         */
        public static void writeToXml(XmlSerializer out, EncryptedData encryptedData)
                throws XmlPullParserException, IOException {
            XmlUtil.writeNextValue(
                    out, XML_TAG_ENCRYPTED_DATA, encryptedData.getEncryptedData());
            XmlUtil.writeNextValue(out, XML_TAG_IV, encryptedData.getIv());
        }

        /**
         * Parses the EncryptedData data elements from the provided XML stream to a
         * EncryptedData object.
         *
         * @param in            XmlPullParser instance pointing to the XML stream.
         * @param outerTagDepth depth of the outer tag in the XML document.
         * @return EncryptedData object if parsing is successful, null otherwise.
         */
        public static EncryptedData parseFromXml(XmlPullParser in, int outerTagDepth)
                throws XmlPullParserException, IOException {
            byte[] encryptedData = null;
            byte[] iv = null;

            // Loop through and parse out all the elements from the stream within this section.
            while (!XmlUtil.isNextSectionEnd(in, outerTagDepth)) {
                String[] valueName = new String[1];
                Object value = XmlUtil.readCurrentValue(in, valueName);
                if (valueName[0] == null) {
                    throw new XmlPullParserException("Missing value name");
                }
                switch (valueName[0]) {
                    case XML_TAG_ENCRYPTED_DATA:
                        encryptedData = (byte[]) value;
                        break;
                    case XML_TAG_IV:
                        iv = (byte[]) value;
                        break;
                    default:
                        Log.e(TAG, "Unknown value name found: " + valueName[0]);
                        break;
                }
            }
            return new EncryptedData(encryptedData, iv);
        }
    }

    public static boolean nextElementWithin(XmlPullParser parser, int outerDepth)
            throws IOException, XmlPullParserException {
        return XmlUtilHelper.nextElementWithin(parser, outerDepth);
    }

    /**
     * Utility class to serialize and deseriaize {@link SoftApConfiguration} object to XML
     * & vice versa. This is used by both {@link com.android.server.wifi.SoftApStore}  modules.
     */
    public static class SoftApConfigurationXmlUtil {
        /**
         * List of XML tags corresponding to SoftApConfiguration object elements.
         */
        public static final String XML_TAG_CLIENT_MACADDRESS = "ClientMacAddress";

        /**
         * Parses the client list from the provided XML stream to a ArrayList object.
         *
         * @param in            XmlPullParser instance pointing to the XML stream.
         * @param outerTagDepth depth of the outer tag in the XML document.
         * @return ArrayList object if parsing is successful, null otherwise.
         */
        public static List<MacAddress> parseClientListFromXml(XmlPullParser in,
                int outerTagDepth) throws XmlPullParserException, IOException,
                IllegalArgumentException {
            List<MacAddress> clientList = new ArrayList<>();
            // Loop through and parse out all the elements from the stream within this section.
            while (!XmlUtil.isNextSectionEnd(in, outerTagDepth)) {
                String[] valueName = new String[1];
                Object value = XmlUtil.readCurrentValue(in, valueName);
                if (valueName[0] == null) {
                    throw new XmlPullParserException("Missing value name");
                }
                switch (valueName[0]) {
                    case XML_TAG_CLIENT_MACADDRESS:
                        MacAddress client = MacAddress.fromString((String) value);
                        clientList.add(client);
                        break;
                    default:
                        Log.e(TAG, "Unknown value name found: " + valueName[0]);
                        break;
                }
            }
            return clientList;
        }

        /**
         * Write the SoftApConfiguration client control list data elements
         * from the provided list to the XML stream.
         *
         * @param out           XmlSerializer instance pointing to the XML stream.
         * @param clientList Client list object to be serialized.
         */
        public static void writeClientListToXml(XmlSerializer out, List<MacAddress> clientList)
                throws XmlPullParserException, IOException {
            for (MacAddress mac: clientList) {
                XmlUtil.writeNextValue(out, XML_TAG_CLIENT_MACADDRESS, mac.toString());
            }
        }
    }
}
<|MERGE_RESOLUTION|>--- conflicted
+++ resolved
@@ -530,15 +530,12 @@
             XmlUtil.writeNextValue(out, XML_TAG_CARRIER_ID, configuration.carrierId);
             XmlUtil.writeNextValue(out, XML_TAG_IS_MOST_RECENTLY_CONNECTED,
                     configuration.isMostRecentlyConnected);
-<<<<<<< HEAD
+            XmlUtil.writeNextValue(out, XML_TAG_SUBSCRIPTION_ID, configuration.subscriptionId);
 
             XmlUtil.writeNextValue(out, XML_TAG_DPP_CONNECTOR, configuration.dppConnector);
             XmlUtil.writeNextValue(out, XML_TAG_DPP_NETACCESSKEY, configuration.dppNetAccessKey);
             XmlUtil.writeNextValue(out, XML_TAG_DPP_NETACCESSKEY_EXPIRY, configuration.dppNetAccessKeyExpiry);
             XmlUtil.writeNextValue(out, XML_TAG_DPP_CSIGN, configuration.dppCsign);
-=======
-            XmlUtil.writeNextValue(out, XML_TAG_SUBSCRIPTION_ID, configuration.subscriptionId);
->>>>>>> 2e52fd38
         }
 
         /**
