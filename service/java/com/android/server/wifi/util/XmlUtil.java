--- conflicted
+++ resolved
@@ -349,16 +349,13 @@
         public static final String XML_TAG_RANDOMIZED_MAC_ADDRESS = "RandomizedMacAddress";
         public static final String XML_TAG_MAC_RANDOMIZATION_SETTING = "MacRandomizationSetting";
         public static final String XML_TAG_SAE_PASSWORD_ID_KEY = "SaePasswordId";
-<<<<<<< HEAD
+        public static final String XML_TAG_CARRIER_ID = "CarrierId";
         public static final String XML_TAG_SHARE_THIS_AP = "ShareThisAp";
 
         public static final String XML_TAG_DPP_CONNECTOR = "DppConnector";
         public static final String XML_TAG_DPP_NETACCESSKEY = "DppNetAccessKey";
         public static final String XML_TAG_DPP_NETACCESSKEY_EXPIRY = "DppNetAccessKeyExpiry";
         public static final String XML_TAG_DPP_CSIGN = "DppCsign";
-=======
-        public static final String XML_TAG_CARRIER_ID = "CarrierId";
->>>>>>> 6e2546a0
 
         /**
          * Write WepKeys to the XML stream.
@@ -490,15 +487,12 @@
                     configuration.getRandomizedMacAddress().toString());
             XmlUtil.writeNextValue(out, XML_TAG_MAC_RANDOMIZATION_SETTING,
                     configuration.macRandomizationSetting);
-<<<<<<< HEAD
+            XmlUtil.writeNextValue(out, XML_TAG_CARRIER_ID, configuration.carrierId);
 
             XmlUtil.writeNextValue(out, XML_TAG_DPP_CONNECTOR, configuration.dppConnector);
             XmlUtil.writeNextValue(out, XML_TAG_DPP_NETACCESSKEY, configuration.dppNetAccessKey);
             XmlUtil.writeNextValue(out, XML_TAG_DPP_NETACCESSKEY_EXPIRY, configuration.dppNetAccessKeyExpiry);
             XmlUtil.writeNextValue(out, XML_TAG_DPP_CSIGN, configuration.dppCsign);
-=======
-            XmlUtil.writeNextValue(out, XML_TAG_CARRIER_ID, configuration.carrierId);
->>>>>>> 6e2546a0
         }
 
         /**
