/*
 * Copyright (C) 2016 The Android Open Source Project
 *
 * Licensed under the Apache License, Version 2.0 (the "License");
 * you may not use this file except in compliance with the License.
 * You may obtain a copy of the License at
 *
 *      http://www.apache.org/licenses/LICENSE-2.0
 *
 * Unless required by applicable law or agreed to in writing, software
 * distributed under the License is distributed on an "AS IS" BASIS,
 * WITHOUT WARRANTIES OR CONDITIONS OF ANY KIND, either express or implied.
 * See the License for the specific language governing permissions and
 * limitations under the License.
 */

package com.android.server.wifi.util;

import android.annotation.NonNull;
import android.annotation.Nullable;
import android.net.InetAddresses;
import android.net.IpConfiguration;
import android.net.IpConfiguration.IpAssignment;
import android.net.IpConfiguration.ProxySettings;
import android.net.LinkAddress;
import android.net.MacAddress;
import android.net.ProxyInfo;
import android.net.RouteInfo;
import android.net.StaticIpConfiguration;
import android.net.Uri;
import android.net.wifi.WifiConfiguration;
import android.net.wifi.WifiConfiguration.NetworkSelectionStatus;
import android.net.wifi.WifiEnterpriseConfig;
import android.text.TextUtils;
import android.util.Log;
import android.util.Pair;

import org.xmlpull.v1.XmlPullParser;
import org.xmlpull.v1.XmlPullParserException;
import org.xmlpull.v1.XmlSerializer;

import java.io.IOException;
import java.net.Inet4Address;
import java.net.InetAddress;
import java.util.ArrayList;
import java.util.Arrays;
import java.util.BitSet;
import java.util.Collections;
import java.util.HashMap;
import java.util.List;
import java.util.Locale;

/**
 * Utils for manipulating XML data. This is essentially a wrapper over XmlUtils provided by core.
 * The utility provides methods to write/parse section headers and write/parse values.
 * This utility is designed for formatting the XML into the following format:
 * <Document Header>
 *  <Section 1 Header>
 *   <Value 1>
 *   <Value 2>
 *   ...
 *   <Sub Section 1 Header>
 *    <Value 1>
 *    <Value 2>
 *    ...
 *   </Sub Section 1 Header>
 *  </Section 1 Header>
 * </Document Header>
 *
 * Note: These utility methods are meant to be used for:
 * 1. Backup/restore wifi network data to/from cloud.
 * 2. Persisting wifi network data to/from disk.
 */
public class XmlUtil {
    private static final String TAG = "WifiXmlUtil";

    /**
     * Ensure that the XML stream is at a start tag or the end of document.
     *
     * @throws XmlPullParserException if parsing errors occur.
     */
    private static void gotoStartTag(XmlPullParser in)
            throws XmlPullParserException, IOException {
        int type = in.getEventType();
        while (type != XmlPullParser.START_TAG && type != XmlPullParser.END_DOCUMENT) {
            type = in.next();
        }
    }

    /**
     * Ensure that the XML stream is at an end tag or the end of document.
     *
     * @throws XmlPullParserException if parsing errors occur.
     */
    private static void gotoEndTag(XmlPullParser in)
            throws XmlPullParserException, IOException {
        int type = in.getEventType();
        while (type != XmlPullParser.END_TAG && type != XmlPullParser.END_DOCUMENT) {
            type = in.next();
        }
    }

    /**
     * Start processing the XML stream at the document header.
     *
     * @param in         XmlPullParser instance pointing to the XML stream.
     * @param headerName expected name for the start tag.
     * @throws XmlPullParserException if parsing errors occur.
     */
    public static void gotoDocumentStart(XmlPullParser in, String headerName)
            throws XmlPullParserException, IOException {
        XmlUtilHelper.beginDocument(in, headerName);
    }

    /**
     * Move the XML stream to the next section header or indicate if there are no more sections.
     * The provided outerDepth is used to find sub sections within that depth.
     *
     * Use this to move across sections if the ordering of sections are variable. The returned name
     * can be used to decide what section is next.
     *
     * @param in         XmlPullParser instance pointing to the XML stream.
     * @param headerName An array of one string, used to return the name of the next section.
     * @param outerDepth Find section within this depth.
     * @return {@code true} if a next section is found, {@code false} if there are no more sections.
     * @throws XmlPullParserException if parsing errors occur.
     */
    public static boolean gotoNextSectionOrEnd(
            XmlPullParser in, String[] headerName, int outerDepth)
            throws XmlPullParserException, IOException {
        if (XmlUtilHelper.nextElementWithin(in, outerDepth)) {
            headerName[0] = in.getName();
            return true;
        }
        return false;
    }

    /**
     * Move the XML stream to the next section header or indicate if there are no more sections.
     * If a section, exists ensure that the name matches the provided name.
     * The provided outerDepth is used to find sub sections within that depth.
     *
     * Use this to move across repeated sections until the end.
     *
     * @param in           XmlPullParser instance pointing to the XML stream.
     * @param expectedName expected name for the section header.
     * @param outerDepth   Find section within this depth.
     * @return {@code true} if a next section is found, {@code false} if there are no more sections.
     * @throws XmlPullParserException if the section header name does not match |expectedName|,
     *                                or if parsing errors occur.
     */
    public static boolean gotoNextSectionWithNameOrEnd(
            XmlPullParser in, String expectedName, int outerDepth)
            throws XmlPullParserException, IOException {
        String[] headerName = new String[1];
        if (gotoNextSectionOrEnd(in, headerName, outerDepth)) {
            if (headerName[0].equals(expectedName)) {
                return true;
            }
            throw new XmlPullParserException(
                    "Next section name does not match expected name: " + expectedName);
        }
        return false;
    }

    /**
     * Move the XML stream to the next section header and ensure that the name matches the provided
     * name.
     * The provided outerDepth is used to find sub sections within that depth.
     *
     * Use this to move across sections if the ordering of sections are fixed.
     *
     * @param in           XmlPullParser instance pointing to the XML stream.
     * @param expectedName expected name for the section header.
     * @param outerDepth   Find section within this depth.
     * @throws XmlPullParserException if the section header name does not match |expectedName|,
     *                                there are no more sections or if parsing errors occur.
     */
    public static void gotoNextSectionWithName(
            XmlPullParser in, String expectedName, int outerDepth)
            throws XmlPullParserException, IOException {
        if (!gotoNextSectionWithNameOrEnd(in, expectedName, outerDepth)) {
            throw new XmlPullParserException("Section not found. Expected: " + expectedName);
        }
    }

    /**
     * Checks if the stream is at the end of a section of values. This moves the stream to next tag
     * and checks if it finds an end tag at the specified depth.
     *
     * @param in           XmlPullParser instance pointing to the XML stream.
     * @param sectionDepth depth of the start tag of this section. Used to match the end tag.
     * @return {@code true} if a end tag at the provided depth is found, {@code false} otherwise
     * @throws XmlPullParserException if parsing errors occur.
     */
    public static boolean isNextSectionEnd(XmlPullParser in, int sectionDepth)
            throws XmlPullParserException, IOException {
        return !XmlUtilHelper.nextElementWithin(in, sectionDepth);
    }

    /**
     * Read the current value in the XML stream using core XmlUtils and stores the retrieved
     * value name in the string provided. This method reads the value contained in current start
     * tag.
     * Note: Because there could be genuine null values being read from the XML, this method raises
     * an exception to indicate errors.
     *
     * @param in        XmlPullParser instance pointing to the XML stream.
     * @param valueName An array of one string, used to return the name attribute
     *                  of the value's tag.
     * @return value retrieved from the XML stream.
     * @throws XmlPullParserException if parsing errors occur.
     */
    public static Object readCurrentValue(XmlPullParser in, String[] valueName)
            throws XmlPullParserException, IOException {
        Object value = XmlUtilHelper.readValueXml(in, valueName);
        // XmlUtils.readValue does not always move the stream to the end of the tag. So, move
        // it to the end tag before returning from here.
        gotoEndTag(in);
        return value;
    }

    /**
     * Read the next value in the XML stream using core XmlUtils and ensure that it matches the
     * provided name. This method moves the stream to the next start tag and reads the value
     * contained in it.
     * Note: Because there could be genuine null values being read from the XML, this method raises
     * an exception to indicate errors.
     *
     * @param in XmlPullParser instance pointing to the XML stream.
     * @return value retrieved from the XML stream.
     * @throws XmlPullParserException if the value read does not match |expectedName|,
     *                                or if parsing errors occur.
     */
    public static Object readNextValueWithName(XmlPullParser in, String expectedName)
            throws XmlPullParserException, IOException {
        String[] valueName = new String[1];
        XmlUtilHelper.nextElement(in);
        Object value = readCurrentValue(in, valueName);
        if (valueName[0].equals(expectedName)) {
            return value;
        }
        throw new XmlPullParserException(
                "Value not found. Expected: " + expectedName + ", but got: " + valueName[0]);
    }

    /**
     * Write the XML document start with the provided document header name.
     *
     * @param out        XmlSerializer instance pointing to the XML stream.
     * @param headerName name for the start tag.
     */
    public static void writeDocumentStart(XmlSerializer out, String headerName)
            throws IOException {
        out.startDocument(null, true);
        out.startTag(null, headerName);
    }

    /**
     * Write the XML document end with the provided document header name.
     *
     * @param out        XmlSerializer instance pointing to the XML stream.
     * @param headerName name for the end tag.
     */
    public static void writeDocumentEnd(XmlSerializer out, String headerName)
            throws IOException {
        out.endTag(null, headerName);
        out.endDocument();
    }

    /**
     * Write a section start header tag with the provided section name.
     *
     * @param out        XmlSerializer instance pointing to the XML stream.
     * @param headerName name for the start tag.
     */
    public static void writeNextSectionStart(XmlSerializer out, String headerName)
            throws IOException {
        out.startTag(null, headerName);
    }

    /**
     * Write a section end header tag with the provided section name.
     *
     * @param out        XmlSerializer instance pointing to the XML stream.
     * @param headerName name for the end tag.
     */
    public static void writeNextSectionEnd(XmlSerializer out, String headerName)
            throws IOException {
        out.endTag(null, headerName);
    }

    /**
     * Write the value with the provided name in the XML stream using core XmlUtils.
     *
     * @param out   XmlSerializer instance pointing to the XML stream.
     * @param name  name of the value.
     * @param value value to be written.
     */
    public static void writeNextValue(XmlSerializer out, String name, Object value)
            throws XmlPullParserException, IOException {
        XmlUtilHelper.writeValueXml(value, name, out);
    }

    /**
     * Utility class to serialize and deserialize {@link WifiConfiguration} object to XML &
     * vice versa.
     * This is used by both {@link com.android.server.wifi.WifiConfigStore} &
     * {@link com.android.server.wifi.WifiBackupRestore} modules.
     * The |writeConfigurationToXml| has 2 versions, one for backup and one for config store.
     * There is only 1 version of |parseXmlToConfiguration| for both backup & config store.
     * The parse method is written so that any element added/deleted in future revisions can
     * be easily handled.
     */
    public static class WifiConfigurationXmlUtil {
        /**
         * List of XML tags corresponding to WifiConfiguration object elements.
         */
        public static final String XML_TAG_SSID = "SSID";
        public static final String XML_TAG_BSSID = "BSSID";
        public static final String XML_TAG_CONFIG_KEY = "ConfigKey";
        public static final String XML_TAG_PRE_SHARED_KEY = "PreSharedKey";
        public static final String XML_TAG_WEP_KEYS = "WEPKeys";
        public static final String XML_TAG_WEP_TX_KEY_INDEX = "WEPTxKeyIndex";
        public static final String XML_TAG_HIDDEN_SSID = "HiddenSSID";
        public static final String XML_TAG_REQUIRE_PMF = "RequirePMF";
        public static final String XML_TAG_ALLOWED_KEY_MGMT = "AllowedKeyMgmt";
        public static final String XML_TAG_ALLOWED_PROTOCOLS = "AllowedProtocols";
        public static final String XML_TAG_ALLOWED_AUTH_ALGOS = "AllowedAuthAlgos";
        public static final String XML_TAG_ALLOWED_GROUP_CIPHERS = "AllowedGroupCiphers";
        public static final String XML_TAG_ALLOWED_PAIRWISE_CIPHERS = "AllowedPairwiseCiphers";
        public static final String XML_TAG_ALLOWED_GROUP_MGMT_CIPHERS = "AllowedGroupMgmtCiphers";
        public static final String XML_TAG_ALLOWED_SUITE_B_CIPHERS = "AllowedSuiteBCiphers";
        public static final String XML_TAG_SHARED = "Shared";
        public static final String XML_TAG_STATUS = "Status";
        public static final String XML_TAG_FQDN = "FQDN";
        public static final String XML_TAG_PROVIDER_FRIENDLY_NAME = "ProviderFriendlyName";
        public static final String XML_TAG_LINKED_NETWORKS_LIST = "LinkedNetworksList";
        public static final String XML_TAG_DEFAULT_GW_MAC_ADDRESS = "DefaultGwMacAddress";
        public static final String XML_TAG_VALIDATED_INTERNET_ACCESS = "ValidatedInternetAccess";
        public static final String XML_TAG_NO_INTERNET_ACCESS_EXPECTED = "NoInternetAccessExpected";
        public static final String XML_TAG_METERED_HINT = "MeteredHint";
        public static final String XML_TAG_METERED_OVERRIDE = "MeteredOverride";
        public static final String XML_TAG_USE_EXTERNAL_SCORES = "UseExternalScores";
        public static final String XML_TAG_NUM_ASSOCIATION = "NumAssociation";
        public static final String XML_TAG_CREATOR_UID = "CreatorUid";
        public static final String XML_TAG_CREATOR_NAME = "CreatorName";
        public static final String XML_TAG_LAST_UPDATE_UID = "LastUpdateUid";
        public static final String XML_TAG_LAST_UPDATE_NAME = "LastUpdateName";
        public static final String XML_TAG_LAST_CONNECT_UID = "LastConnectUid";
        public static final String XML_TAG_IS_LEGACY_PASSPOINT_CONFIG = "IsLegacyPasspointConfig";
        public static final String XML_TAG_ROAMING_CONSORTIUM_OIS = "RoamingConsortiumOIs";
        public static final String XML_TAG_RANDOMIZED_MAC_ADDRESS = "RandomizedMacAddress";
        public static final String XML_TAG_MAC_RANDOMIZATION_SETTING = "MacRandomizationSetting";
        public static final String XML_TAG_SAE_PASSWORD_ID_KEY = "SaePasswordId";
        public static final String XML_TAG_CARRIER_ID = "CarrierId";
        public static final String XML_TAG_IS_AUTO_JOIN = "AutoJoinEnabled";
        public static final String XML_TAG_SHARE_THIS_AP = "ShareThisAp";

        public static final String XML_TAG_DPP_CONNECTOR = "DppConnector";
        public static final String XML_TAG_DPP_NETACCESSKEY = "DppNetAccessKey";
        public static final String XML_TAG_DPP_NETACCESSKEY_EXPIRY = "DppNetAccessKeyExpiry";
        public static final String XML_TAG_DPP_CSIGN = "DppCsign";

        /**
         * Write WepKeys to the XML stream.
         * WepKeys array is intialized in WifiConfiguration constructor, but all of the elements
         * are set to null. User may chose to set any one of the key elements in WifiConfiguration.
         * XmlUtils serialization doesn't handle this array of nulls well .
         * So, write empty strings if some of the keys are not initialized and null if all of
         * the elements are empty.
         */
        private static void writeWepKeysToXml(XmlSerializer out, String[] wepKeys)
                throws XmlPullParserException, IOException {
            String[] wepKeysToWrite = new String[wepKeys.length];
            boolean hasWepKey = false;
            for (int i = 0; i < wepKeys.length; i++) {
                if (wepKeys[i] == null) {
                    wepKeysToWrite[i] = new String();
                } else {
                    wepKeysToWrite[i] = wepKeys[i];
                    hasWepKey = true;
                }
            }
            if (hasWepKey) {
                XmlUtil.writeNextValue(out, XML_TAG_WEP_KEYS, wepKeysToWrite);
            } else {
                XmlUtil.writeNextValue(out, XML_TAG_WEP_KEYS, null);
            }
        }

        /**
         * Write preshared key to the XML stream.
         *
         * If encryptionUtil is null or if encryption fails for some reason, the pre-shared
         * key is stored in plaintext, else the encrypted psk is stored.
         */
        private static void writePreSharedKeyToXml(
                XmlSerializer out, String preSharedKey,
                @Nullable WifiConfigStoreEncryptionUtil encryptionUtil)
                throws XmlPullParserException, IOException {
            EncryptedData encryptedData = null;
            if (encryptionUtil != null) {
                if (preSharedKey != null) {
                    encryptedData = encryptionUtil.encrypt(preSharedKey.getBytes());
                    if (encryptedData == null) {
                        // We silently fail encryption failures!
                        Log.wtf(TAG, "Encryption of preSharedKey failed");
                    }
                }
            }
            if (encryptedData != null) {
                XmlUtil.writeNextSectionStart(out, XML_TAG_PRE_SHARED_KEY);
                EncryptedDataXmlUtil.writeToXml(out, encryptedData);
                XmlUtil.writeNextSectionEnd(out, XML_TAG_PRE_SHARED_KEY);
            } else {
                XmlUtil.writeNextValue(out, XML_TAG_PRE_SHARED_KEY, preSharedKey);
            }
        }

        /**
         * Write the Configuration data elements that are common for backup & config store to the
         * XML stream.
         *
         * @param out XmlSerializer instance pointing to the XML stream.
         * @param configuration WifiConfiguration object to be serialized.
         * @param encryptionUtil Instance of {@link EncryptedDataXmlUtil}. Backup/restore stores
         *                       keys unencrypted.
         */
        public static void writeCommonElementsToXml(
                XmlSerializer out, WifiConfiguration configuration,
                @Nullable WifiConfigStoreEncryptionUtil encryptionUtil)
                throws XmlPullParserException, IOException {
            XmlUtil.writeNextValue(out, XML_TAG_CONFIG_KEY, configuration.getKey());
            XmlUtil.writeNextValue(out, XML_TAG_SSID, configuration.SSID);
<<<<<<< HEAD
            XmlUtil.writeNextValue(out, XML_TAG_BSSID, configuration.BSSID);
            XmlUtil.writeNextValue(out, XML_TAG_SHARE_THIS_AP, configuration.shareThisAp);
=======
>>>>>>> b030b7b6
            writePreSharedKeyToXml(out, configuration.preSharedKey, encryptionUtil);
            XmlUtil.writeNextValue(out, XML_TAG_SAE_PASSWORD_ID_KEY, configuration.saePasswordId);
            writeWepKeysToXml(out, configuration.wepKeys);
            XmlUtil.writeNextValue(out, XML_TAG_WEP_TX_KEY_INDEX, configuration.wepTxKeyIndex);
            XmlUtil.writeNextValue(out, XML_TAG_HIDDEN_SSID, configuration.hiddenSSID);
            XmlUtil.writeNextValue(out, XML_TAG_REQUIRE_PMF, configuration.requirePMF);
            XmlUtil.writeNextValue(
                    out, XML_TAG_ALLOWED_KEY_MGMT,
                    configuration.allowedKeyManagement.toByteArray());
            XmlUtil.writeNextValue(
                    out, XML_TAG_ALLOWED_PROTOCOLS,
                    configuration.allowedProtocols.toByteArray());
            XmlUtil.writeNextValue(
                    out, XML_TAG_ALLOWED_AUTH_ALGOS,
                    configuration.allowedAuthAlgorithms.toByteArray());
            XmlUtil.writeNextValue(
                    out, XML_TAG_ALLOWED_GROUP_CIPHERS,
                    configuration.allowedGroupCiphers.toByteArray());
            XmlUtil.writeNextValue(
                    out, XML_TAG_ALLOWED_PAIRWISE_CIPHERS,
                    configuration.allowedPairwiseCiphers.toByteArray());
            XmlUtil.writeNextValue(
                    out, XML_TAG_ALLOWED_GROUP_MGMT_CIPHERS,
                    configuration.allowedGroupManagementCiphers.toByteArray());
            XmlUtil.writeNextValue(
                    out, XML_TAG_ALLOWED_SUITE_B_CIPHERS,
                    configuration.allowedSuiteBCiphers.toByteArray());
            XmlUtil.writeNextValue(out, XML_TAG_SHARED, configuration.shared);
            XmlUtil.writeNextValue(out, XML_TAG_IS_AUTO_JOIN, configuration.allowAutojoin);
        }

        /**
         * Write the Configuration data elements for backup from the provided Configuration to the
         * XML stream.
         * Note: This is a subset of the elements serialized for config store.
         *
         * @param out           XmlSerializer instance pointing to the XML stream.
         * @param configuration WifiConfiguration object to be serialized.
         */
        public static void writeToXmlForBackup(XmlSerializer out, WifiConfiguration configuration)
                throws XmlPullParserException, IOException {
            writeCommonElementsToXml(out, configuration, null);
            XmlUtil.writeNextValue(out, XML_TAG_METERED_OVERRIDE, configuration.meteredOverride);
        }

        /**
         * Write the Configuration data elements for config store from the provided Configuration
         * to the XML stream.
         *
         * @param out XmlSerializer instance pointing to the XML stream.
         * @param configuration WifiConfiguration object to be serialized.
         * @param encryptionUtil Instance of {@link EncryptedDataXmlUtil}.
         */
        public static void writeToXmlForConfigStore(
                XmlSerializer out, WifiConfiguration configuration,
                @Nullable WifiConfigStoreEncryptionUtil encryptionUtil)
                throws XmlPullParserException, IOException {
            writeCommonElementsToXml(out, configuration, encryptionUtil);
            XmlUtil.writeNextValue(out, XML_TAG_BSSID, configuration.BSSID);
            XmlUtil.writeNextValue(out, XML_TAG_STATUS, configuration.status);
            XmlUtil.writeNextValue(out, XML_TAG_FQDN, configuration.FQDN);
            XmlUtil.writeNextValue(
                    out, XML_TAG_PROVIDER_FRIENDLY_NAME, configuration.providerFriendlyName);
            XmlUtil.writeNextValue(
                    out, XML_TAG_LINKED_NETWORKS_LIST, configuration.linkedConfigurations);
            XmlUtil.writeNextValue(
                    out, XML_TAG_DEFAULT_GW_MAC_ADDRESS, configuration.defaultGwMacAddress);
            XmlUtil.writeNextValue(
                    out, XML_TAG_VALIDATED_INTERNET_ACCESS, configuration.validatedInternetAccess);
            XmlUtil.writeNextValue(
                    out, XML_TAG_NO_INTERNET_ACCESS_EXPECTED,
                    configuration.noInternetAccessExpected);
            XmlUtil.writeNextValue(out, XML_TAG_METERED_HINT, configuration.meteredHint);
            XmlUtil.writeNextValue(out, XML_TAG_METERED_OVERRIDE, configuration.meteredOverride);
            XmlUtil.writeNextValue(
                    out, XML_TAG_USE_EXTERNAL_SCORES, configuration.useExternalScores);
            XmlUtil.writeNextValue(out, XML_TAG_NUM_ASSOCIATION, configuration.numAssociation);
            XmlUtil.writeNextValue(out, XML_TAG_CREATOR_UID, configuration.creatorUid);
            XmlUtil.writeNextValue(out, XML_TAG_CREATOR_NAME, configuration.creatorName);
            XmlUtil.writeNextValue(out, XML_TAG_LAST_UPDATE_UID, configuration.lastUpdateUid);
            XmlUtil.writeNextValue(out, XML_TAG_LAST_UPDATE_NAME, configuration.lastUpdateName);
            XmlUtil.writeNextValue(out, XML_TAG_LAST_CONNECT_UID, configuration.lastConnectUid);
            XmlUtil.writeNextValue(
                    out, XML_TAG_IS_LEGACY_PASSPOINT_CONFIG,
                    configuration.isLegacyPasspointConfig);
            XmlUtil.writeNextValue(
                    out, XML_TAG_ROAMING_CONSORTIUM_OIS, configuration.roamingConsortiumIds);
            XmlUtil.writeNextValue(out, XML_TAG_RANDOMIZED_MAC_ADDRESS,
                    configuration.getRandomizedMacAddress().toString());
            XmlUtil.writeNextValue(out, XML_TAG_MAC_RANDOMIZATION_SETTING,
                    configuration.macRandomizationSetting);
            XmlUtil.writeNextValue(out, XML_TAG_CARRIER_ID, configuration.carrierId);

            XmlUtil.writeNextValue(out, XML_TAG_DPP_CONNECTOR, configuration.dppConnector);
            XmlUtil.writeNextValue(out, XML_TAG_DPP_NETACCESSKEY, configuration.dppNetAccessKey);
            XmlUtil.writeNextValue(out, XML_TAG_DPP_NETACCESSKEY_EXPIRY, configuration.dppNetAccessKeyExpiry);
            XmlUtil.writeNextValue(out, XML_TAG_DPP_CSIGN, configuration.dppCsign);
        }

        /**
         * Populate wepKeys array elements only if they were non-empty in the backup data.
         *
         * @throws XmlPullParserException if parsing errors occur.
         */
        private static void populateWepKeysFromXmlValue(Object value, String[] wepKeys)
                throws XmlPullParserException, IOException {
            String[] wepKeysInData = (String[]) value;
            if (wepKeysInData == null) {
                return;
            }
            if (wepKeysInData.length != wepKeys.length) {
                throw new XmlPullParserException(
                        "Invalid Wep Keys length: " + wepKeysInData.length);
            }
            for (int i = 0; i < wepKeys.length; i++) {
                if (wepKeysInData[i].isEmpty()) {
                    wepKeys[i] = null;
                } else {
                    wepKeys[i] = wepKeysInData[i];
                }
            }
        }

        /**
         * Parses the configuration data elements from the provided XML stream to a
         * WifiConfiguration object.
         * Note: This is used for parsing both backup data and config store data. Looping through
         * the tags make it easy to add or remove elements in the future versions if needed.
         *
         * @param in XmlPullParser instance pointing to the XML stream.
         * @param outerTagDepth depth of the outer tag in the XML document.
         * @param shouldExpectEncryptedCredentials Whether to expect encrypted credentials or not.
         * @param encryptionUtil Instance of {@link EncryptedDataXmlUtil}.
         * @return Pair<Config key, WifiConfiguration object> if parsing is successful,
         * null otherwise.
         */
        public static Pair<String, WifiConfiguration> parseFromXml(
                XmlPullParser in, int outerTagDepth, boolean shouldExpectEncryptedCredentials,
                @Nullable WifiConfigStoreEncryptionUtil encryptionUtil)
                throws XmlPullParserException, IOException {
            WifiConfiguration configuration = new WifiConfiguration();
            String configKeyInData = null;
            boolean macRandomizationSettingExists = false;

            // Loop through and parse out all the elements from the stream within this section.
            while (!XmlUtil.isNextSectionEnd(in, outerTagDepth)) {
                if (in.getAttributeValue(null, "name") != null) {
                    // Value elements.
                    String[] valueName = new String[1];
                    Object value = XmlUtil.readCurrentValue(in, valueName);
                    if (valueName[0] == null) {
                        throw new XmlPullParserException("Missing value name");
                    }
                    switch (valueName[0]) {
                        case XML_TAG_CONFIG_KEY:
                            configKeyInData = (String) value;
                            break;
                        case XML_TAG_SSID:
                            configuration.SSID = (String) value;
                            break;
                        case XML_TAG_BSSID:
                            configuration.BSSID = (String) value;
                            break;
                        case XML_TAG_SHARE_THIS_AP:
                            configuration.shareThisAp = (boolean) value;
                            break;
                        case XML_TAG_PRE_SHARED_KEY:
                            configuration.preSharedKey = (String) value;
                            break;
                        case XML_TAG_SAE_PASSWORD_ID_KEY:
                            configuration.saePasswordId = (String) value;
                            break;
                        case XML_TAG_WEP_KEYS:
                            populateWepKeysFromXmlValue(value, configuration.wepKeys);
                            break;
                        case XML_TAG_WEP_TX_KEY_INDEX:
                            configuration.wepTxKeyIndex = (int) value;
                            break;
                        case XML_TAG_HIDDEN_SSID:
                            configuration.hiddenSSID = (boolean) value;
                            break;
                        case XML_TAG_REQUIRE_PMF:
                            configuration.requirePMF = (boolean) value;
                            break;
                        case XML_TAG_ALLOWED_KEY_MGMT:
                            byte[] allowedKeyMgmt = (byte[]) value;
                            configuration.allowedKeyManagement = BitSet.valueOf(allowedKeyMgmt);
                            break;
                        case XML_TAG_ALLOWED_PROTOCOLS:
                            byte[] allowedProtocols = (byte[]) value;
                            configuration.allowedProtocols = BitSet.valueOf(allowedProtocols);
                            break;
                        case XML_TAG_ALLOWED_AUTH_ALGOS:
                            byte[] allowedAuthAlgorithms = (byte[]) value;
                            configuration.allowedAuthAlgorithms = BitSet.valueOf(
                                    allowedAuthAlgorithms);
                            break;
                        case XML_TAG_ALLOWED_GROUP_CIPHERS:
                            byte[] allowedGroupCiphers = (byte[]) value;
                            configuration.allowedGroupCiphers = BitSet.valueOf(allowedGroupCiphers);
                            break;
                        case XML_TAG_ALLOWED_PAIRWISE_CIPHERS:
                            byte[] allowedPairwiseCiphers = (byte[]) value;
                            configuration.allowedPairwiseCiphers =
                                    BitSet.valueOf(allowedPairwiseCiphers);
                            break;
                        case XML_TAG_ALLOWED_GROUP_MGMT_CIPHERS:
                            byte[] allowedGroupMgmtCiphers = (byte[]) value;
                            configuration.allowedGroupManagementCiphers =
                                    BitSet.valueOf(allowedGroupMgmtCiphers);
                            break;
                        case XML_TAG_ALLOWED_SUITE_B_CIPHERS:
                            byte[] allowedSuiteBCiphers = (byte[]) value;
                            configuration.allowedSuiteBCiphers =
                                    BitSet.valueOf(allowedSuiteBCiphers);
                            break;
                        case XML_TAG_SHARED:
                            configuration.shared = (boolean) value;
                            break;
                        case XML_TAG_STATUS:
                            int status = (int) value;
                            // Any network which was CURRENT before reboot needs
                            // to be restored to ENABLED.
                            if (status == WifiConfiguration.Status.CURRENT) {
                                status = WifiConfiguration.Status.ENABLED;
                            }
                            configuration.status = status;
                            break;
                        case XML_TAG_FQDN:
                            configuration.FQDN = (String) value;
                            break;
                        case XML_TAG_PROVIDER_FRIENDLY_NAME:
                            configuration.providerFriendlyName = (String) value;
                            break;
                        case XML_TAG_LINKED_NETWORKS_LIST:
                            configuration.linkedConfigurations = (HashMap<String, Integer>) value;
                            break;
                        case XML_TAG_DEFAULT_GW_MAC_ADDRESS:
                            configuration.defaultGwMacAddress = (String) value;
                            break;
                        case XML_TAG_VALIDATED_INTERNET_ACCESS:
                            configuration.validatedInternetAccess = (boolean) value;
                            break;
                        case XML_TAG_NO_INTERNET_ACCESS_EXPECTED:
                            configuration.noInternetAccessExpected = (boolean) value;
                            break;
                        case XML_TAG_METERED_HINT:
                            configuration.meteredHint = (boolean) value;
                            break;
                        case XML_TAG_METERED_OVERRIDE:
                            configuration.meteredOverride = (int) value;
                            break;
                        case XML_TAG_USE_EXTERNAL_SCORES:
                            configuration.useExternalScores = (boolean) value;
                            break;
                        case XML_TAG_NUM_ASSOCIATION:
                            configuration.numAssociation = (int) value;
                            break;
                        case XML_TAG_CREATOR_UID:
                            configuration.creatorUid = (int) value;
                            break;
                        case XML_TAG_CREATOR_NAME:
                            configuration.creatorName = (String) value;
                            break;
                        case XML_TAG_LAST_UPDATE_UID:
                            configuration.lastUpdateUid = (int) value;
                            break;
                        case XML_TAG_LAST_UPDATE_NAME:
                            configuration.lastUpdateName = (String) value;
                            break;
                        case XML_TAG_LAST_CONNECT_UID:
                            configuration.lastConnectUid = (int) value;
                            break;
                        case XML_TAG_IS_LEGACY_PASSPOINT_CONFIG:
                            configuration.isLegacyPasspointConfig = (boolean) value;
                            break;
                        case XML_TAG_ROAMING_CONSORTIUM_OIS:
                            configuration.roamingConsortiumIds = (long[]) value;
                            break;
                        case XML_TAG_RANDOMIZED_MAC_ADDRESS:
                            configuration.setRandomizedMacAddress(
                                    MacAddress.fromString((String) value));
                            break;
                        case XML_TAG_DPP_CONNECTOR:
                            configuration.dppConnector = (String) value;
                            break;
                        case XML_TAG_DPP_NETACCESSKEY:
                            configuration.dppNetAccessKey = (String) value;
                            break;
                        case XML_TAG_DPP_NETACCESSKEY_EXPIRY:
                            configuration.dppNetAccessKeyExpiry = (int) value;
                            break;
                        case XML_TAG_DPP_CSIGN:
                            configuration.dppCsign = (String) value;
                            break;
                        case XML_TAG_MAC_RANDOMIZATION_SETTING:
                            configuration.macRandomizationSetting = (int) value;
                            macRandomizationSettingExists = true;
                            break;
                        case XML_TAG_CARRIER_ID:
                            configuration.carrierId = (int) value;
                            break;
                        case XML_TAG_IS_AUTO_JOIN:
                            configuration.allowAutojoin = (boolean) value;
                            break;
                        default:
                            Log.w(TAG, "Ignoring unknown value name found: " + valueName[0]);
                            break;
                    }
                } else {
                    String tagName = in.getName();
                    if (tagName == null) {
                        throw new XmlPullParserException("Unexpected null tag found");
                    }
                    switch (tagName) {
                        case XML_TAG_PRE_SHARED_KEY:
                            if (!shouldExpectEncryptedCredentials || encryptionUtil == null) {
                                throw new XmlPullParserException(
                                        "Encrypted preSharedKey section not expected");
                            }
                            EncryptedData encryptedData =
                                    EncryptedDataXmlUtil.parseFromXml(in, outerTagDepth + 1);
                            byte[] preSharedKeyBytes = encryptionUtil.decrypt(encryptedData);
                            if (preSharedKeyBytes == null) {
                                Log.wtf(TAG, "Decryption of preSharedKey failed");
                            } else {
                                configuration.preSharedKey = new String(preSharedKeyBytes);
                            }
                            break;
                        default:
                            Log.w(TAG, "Ignoring unknown tag found: " + tagName);
                            break;
                    }
                }
            }
            if (!macRandomizationSettingExists) {
                configuration.macRandomizationSetting = WifiConfiguration.RANDOMIZATION_NONE;
            }
            return Pair.create(configKeyInData, configuration);
        }
    }

    /**
     * Utility class to serialize and deseriaize {@link IpConfiguration} object to XML & vice versa.
     * This is used by both {@link com.android.server.wifi.WifiConfigStore} &
     * {@link com.android.server.wifi.WifiBackupRestore} modules.
     */
    public static class IpConfigurationXmlUtil {

        /**
         * List of XML tags corresponding to IpConfiguration object elements.
         */
        public static final String XML_TAG_IP_ASSIGNMENT = "IpAssignment";
        public static final String XML_TAG_LINK_ADDRESS = "LinkAddress";
        public static final String XML_TAG_LINK_PREFIX_LENGTH = "LinkPrefixLength";
        public static final String XML_TAG_GATEWAY_ADDRESS = "GatewayAddress";
        public static final String XML_TAG_DNS_SERVER_ADDRESSES = "DNSServers";
        public static final String XML_TAG_PROXY_SETTINGS = "ProxySettings";
        public static final String XML_TAG_PROXY_HOST = "ProxyHost";
        public static final String XML_TAG_PROXY_PORT = "ProxyPort";
        public static final String XML_TAG_PROXY_PAC_FILE = "ProxyPac";
        public static final String XML_TAG_PROXY_EXCLUSION_LIST = "ProxyExclusionList";

        private static List<String> parseProxyExclusionListString(
                @Nullable String exclusionListString) {
            if (exclusionListString == null) {
                return Collections.emptyList();
            } else {
                return Arrays.asList(exclusionListString.toLowerCase(Locale.ROOT).split(","));
            }
        }

        private static String generateProxyExclusionListString(@NonNull String[] exclusionList) {
            return TextUtils.join(",", exclusionList);
        }

        /**
         * Write the static IP configuration data elements to XML stream.
         */
        private static void writeStaticIpConfigurationToXml(
                XmlSerializer out, StaticIpConfiguration staticIpConfiguration)
                throws XmlPullParserException, IOException {
            if (staticIpConfiguration.getIpAddress() != null) {
                XmlUtil.writeNextValue(
                        out, XML_TAG_LINK_ADDRESS,
                        staticIpConfiguration.getIpAddress().getAddress().getHostAddress());
                XmlUtil.writeNextValue(
                        out, XML_TAG_LINK_PREFIX_LENGTH,
                        staticIpConfiguration.getIpAddress().getPrefixLength());
            } else {
                XmlUtil.writeNextValue(
                        out, XML_TAG_LINK_ADDRESS, null);
                XmlUtil.writeNextValue(
                        out, XML_TAG_LINK_PREFIX_LENGTH, null);
            }
            if (staticIpConfiguration.getGateway() != null) {
                XmlUtil.writeNextValue(
                        out, XML_TAG_GATEWAY_ADDRESS,
                        staticIpConfiguration.getGateway().getHostAddress());
            } else {
                XmlUtil.writeNextValue(
                        out, XML_TAG_GATEWAY_ADDRESS, null);

            }
            // Create a string array of DNS server addresses
            String[] dnsServers = new String[staticIpConfiguration.getDnsServers().size()];
            int dnsServerIdx = 0;
            for (InetAddress inetAddr : staticIpConfiguration.getDnsServers()) {
                dnsServers[dnsServerIdx++] = inetAddr.getHostAddress();
            }
            XmlUtil.writeNextValue(
                    out, XML_TAG_DNS_SERVER_ADDRESSES, dnsServers);
        }

        /**
         * Write the IP configuration data elements from the provided Configuration to the XML
         * stream.
         *
         * @param out             XmlSerializer instance pointing to the XML stream.
         * @param ipConfiguration IpConfiguration object to be serialized.
         */
        public static void writeToXml(XmlSerializer out, IpConfiguration ipConfiguration)
                throws XmlPullParserException, IOException {
            // Write IP assignment settings
            XmlUtil.writeNextValue(out, XML_TAG_IP_ASSIGNMENT,
                    ipConfiguration.getIpAssignment().toString());
            switch (ipConfiguration.getIpAssignment()) {
                case STATIC:
                    writeStaticIpConfigurationToXml(
                            out, ipConfiguration.getStaticIpConfiguration());
                    break;
                default:
                    Log.w(TAG, "Ignoring unknown ip assignment type: "
                            + ipConfiguration.getIpAssignment());
                    break;
            }

            // Write proxy settings
            XmlUtil.writeNextValue(
                    out, XML_TAG_PROXY_SETTINGS,
                    ipConfiguration.getProxySettings().toString());
            switch (ipConfiguration.getProxySettings()) {
                case STATIC:
                    XmlUtil.writeNextValue(
                            out, XML_TAG_PROXY_HOST,
                            ipConfiguration.getHttpProxy().getHost());
                    XmlUtil.writeNextValue(
                            out, XML_TAG_PROXY_PORT,
                            ipConfiguration.getHttpProxy().getPort());
                    XmlUtil.writeNextValue(
                            out, XML_TAG_PROXY_EXCLUSION_LIST,
                            generateProxyExclusionListString(
                                    ipConfiguration.getHttpProxy().getExclusionList()));
                    break;
                case PAC:
                    XmlUtil.writeNextValue(
                            out, XML_TAG_PROXY_PAC_FILE,
                            ipConfiguration.getHttpProxy().getPacFileUrl().toString());
                    break;
                default:
                    Log.w(TAG, "Ignoring unknown proxy settings type: "
                            + ipConfiguration.getProxySettings());
                    break;
            }
        }

        /**
         * Parse out the static IP configuration from the XML stream.
         */
        private static StaticIpConfiguration parseStaticIpConfigurationFromXml(XmlPullParser in)
                throws XmlPullParserException, IOException {
            StaticIpConfiguration.Builder builder = new StaticIpConfiguration.Builder();

            String linkAddressString =
                    (String) XmlUtil.readNextValueWithName(in, XML_TAG_LINK_ADDRESS);
            Integer linkPrefixLength =
                    (Integer) XmlUtil.readNextValueWithName(in, XML_TAG_LINK_PREFIX_LENGTH);
            if (linkAddressString != null && linkPrefixLength != null) {
                LinkAddress linkAddress = new LinkAddress(
                        InetAddresses.parseNumericAddress(linkAddressString),
                        linkPrefixLength);
                if (linkAddress.getAddress() instanceof Inet4Address) {
                    builder.setIpAddress(linkAddress);
                } else {
                    Log.w(TAG, "Non-IPv4 address: " + linkAddress);
                }
            }
            String gatewayAddressString =
                    (String) XmlUtil.readNextValueWithName(in, XML_TAG_GATEWAY_ADDRESS);
            if (gatewayAddressString != null) {
                InetAddress gateway =
                        InetAddresses.parseNumericAddress(gatewayAddressString);
                RouteInfo route = new RouteInfo(null, gateway, null, RouteInfo.RTN_UNICAST);
                if (route.isDefaultRoute()
                        && route.getDestination().getAddress() instanceof Inet4Address) {
                    builder.setGateway(gateway);
                } else {
                    Log.w(TAG, "Non-IPv4 default route: " + route);
                }
            }
            String[] dnsServerAddressesString =
                    (String[]) XmlUtil.readNextValueWithName(in, XML_TAG_DNS_SERVER_ADDRESSES);
            if (dnsServerAddressesString != null) {
                List<InetAddress> dnsServerAddresses = new ArrayList<>();
                for (String dnsServerAddressString : dnsServerAddressesString) {
                    InetAddress dnsServerAddress =
                            InetAddresses.parseNumericAddress(dnsServerAddressString);
                    dnsServerAddresses.add(dnsServerAddress);
                }
                builder.setDnsServers(dnsServerAddresses);
            }
            return builder.build();
        }

        /**
         * Parses the IP configuration data elements from the provided XML stream to an
         * IpConfiguration object.
         *
         * @param in            XmlPullParser instance pointing to the XML stream.
         * @param outerTagDepth depth of the outer tag in the XML document.
         * @return IpConfiguration object if parsing is successful, null otherwise.
         */
        public static IpConfiguration parseFromXml(XmlPullParser in, int outerTagDepth)
                throws XmlPullParserException, IOException {
            IpConfiguration ipConfiguration = new IpConfiguration();

            // Parse out the IP assignment info first.
            String ipAssignmentString =
                    (String) XmlUtil.readNextValueWithName(in, XML_TAG_IP_ASSIGNMENT);
            IpAssignment ipAssignment = IpAssignment.valueOf(ipAssignmentString);
            ipConfiguration.setIpAssignment(ipAssignment);
            switch (ipAssignment) {
                case STATIC:
                    ipConfiguration.setStaticIpConfiguration(parseStaticIpConfigurationFromXml(in));
                    break;
                case DHCP:
                case UNASSIGNED:
                    break;
                default:
                    Log.w(TAG, "Ignoring unknown ip assignment type: " + ipAssignment);
                    break;
            }

            // Parse out the proxy settings next.
            String proxySettingsString =
                    (String) XmlUtil.readNextValueWithName(in, XML_TAG_PROXY_SETTINGS);
            ProxySettings proxySettings = ProxySettings.valueOf(proxySettingsString);
            ipConfiguration.setProxySettings(proxySettings);
            switch (proxySettings) {
                case STATIC:
                    String proxyHost =
                            (String) XmlUtil.readNextValueWithName(in, XML_TAG_PROXY_HOST);
                    int proxyPort =
                            (int) XmlUtil.readNextValueWithName(in, XML_TAG_PROXY_PORT);
                    String proxyExclusionList =
                            (String) XmlUtil.readNextValueWithName(
                                    in, XML_TAG_PROXY_EXCLUSION_LIST);
                    ipConfiguration.setHttpProxy(
                            ProxyInfo.buildDirectProxy(
                                    proxyHost, proxyPort,
                                    parseProxyExclusionListString(proxyExclusionList)));
                    break;
                case PAC:
                    String proxyPacFile =
                            (String) XmlUtil.readNextValueWithName(in, XML_TAG_PROXY_PAC_FILE);
                    ipConfiguration.setHttpProxy(
                            ProxyInfo.buildPacProxy(Uri.parse(proxyPacFile)));
                    break;
                case NONE:
                case UNASSIGNED:
                    break;
                default:
                    Log.w(TAG, "Ignoring unknown proxy settings type: " + proxySettings);
                    break;
            }
            return ipConfiguration;
        }
    }

    /**
     * Utility class to serialize and deseriaize {@link NetworkSelectionStatus} object to XML &
     * vice versa. This is used by {@link com.android.server.wifi.WifiConfigStore} module.
     */
    public static class NetworkSelectionStatusXmlUtil {

        /**
         * List of XML tags corresponding to NetworkSelectionStatus object elements.
         */
        public static final String XML_TAG_SELECTION_STATUS = "SelectionStatus";
        public static final String XML_TAG_DISABLE_REASON = "DisableReason";
        public static final String XML_TAG_CONNECT_CHOICE = "ConnectChoice";
        public static final String XML_TAG_HAS_EVER_CONNECTED = "HasEverConnected";

        /**
         * Write the NetworkSelectionStatus data elements from the provided status to the XML
         * stream.
         *
         * @param out             XmlSerializer instance pointing to the XML stream.
         * @param selectionStatus NetworkSelectionStatus object to be serialized.
         */
        public static void writeToXml(XmlSerializer out, NetworkSelectionStatus selectionStatus)
                throws XmlPullParserException, IOException {
            XmlUtil.writeNextValue(
                    out, XML_TAG_SELECTION_STATUS, selectionStatus.getNetworkStatusString());
            XmlUtil.writeNextValue(
                    out, XML_TAG_DISABLE_REASON, selectionStatus.getNetworkDisableReasonString());
            XmlUtil.writeNextValue(out, XML_TAG_CONNECT_CHOICE, selectionStatus.getConnectChoice());
            XmlUtil.writeNextValue(
                    out, XML_TAG_HAS_EVER_CONNECTED, selectionStatus.hasEverConnected());
        }

        /**
         * Parses the NetworkSelectionStatus data elements from the provided XML stream to a
         * NetworkSelectionStatus object.
         *
         * @param in            XmlPullParser instance pointing to the XML stream.
         * @param outerTagDepth depth of the outer tag in the XML document.
         * @return NetworkSelectionStatus object if parsing is successful, null otherwise.
         */
        public static NetworkSelectionStatus parseFromXml(XmlPullParser in, int outerTagDepth)
                throws XmlPullParserException, IOException {
            NetworkSelectionStatus selectionStatus = new NetworkSelectionStatus();
            String statusString = "";
            String disableReasonString = "";

            // Loop through and parse out all the elements from the stream within this section.
            while (!XmlUtil.isNextSectionEnd(in, outerTagDepth)) {
                String[] valueName = new String[1];
                Object value = XmlUtil.readCurrentValue(in, valueName);
                if (valueName[0] == null) {
                    throw new XmlPullParserException("Missing value name");
                }
                switch (valueName[0]) {
                    case XML_TAG_SELECTION_STATUS:
                        statusString = (String) value;
                        break;
                    case XML_TAG_DISABLE_REASON:
                        disableReasonString = (String) value;
                        break;
                    case XML_TAG_CONNECT_CHOICE:
                        selectionStatus.setConnectChoice((String) value);
                        break;
                    case XML_TAG_HAS_EVER_CONNECTED:
                        selectionStatus.setHasEverConnected((boolean) value);
                        break;
                    default:
                        Log.w(TAG, "Ignoring unknown value name found: " + valueName[0]);
                        break;
                }
            }
            // Now figure out the network selection status codes from |selectionStatusString| &
            // |disableReasonString|.
            int status =
                    Arrays.asList(NetworkSelectionStatus.QUALITY_NETWORK_SELECTION_STATUS)
                            .indexOf(statusString);
            int disableReason =
                    NetworkSelectionStatus.getDisableReasonByString(disableReasonString);

            // If either of the above codes are invalid or if the network was temporarily disabled
            // (blacklisted), restore the status as enabled. We don't want to persist blacklists
            // across reboots.
            if (status == -1 || disableReason == -1 ||
                    status == NetworkSelectionStatus.NETWORK_SELECTION_TEMPORARY_DISABLED) {
                status = NetworkSelectionStatus.NETWORK_SELECTION_ENABLED;
                disableReason = NetworkSelectionStatus.DISABLED_NONE;
            }
            selectionStatus.setNetworkSelectionStatus(status);
            selectionStatus.setNetworkSelectionDisableReason(disableReason);
            return selectionStatus;
        }
    }

    /**
     * Utility class to serialize and deseriaize {@link WifiEnterpriseConfig} object to XML &
     * vice versa. This is used by {@link com.android.server.wifi.WifiConfigStore} module.
     */
    public static class WifiEnterpriseConfigXmlUtil {

        /**
         * List of XML tags corresponding to WifiEnterpriseConfig object elements.
         */
        public static final String XML_TAG_IDENTITY = "Identity";
        public static final String XML_TAG_ANON_IDENTITY = "AnonIdentity";
        public static final String XML_TAG_PASSWORD = "Password";
        public static final String XML_TAG_CLIENT_CERT = "ClientCert";
        public static final String XML_TAG_CA_CERT = "CaCert";
        public static final String XML_TAG_SUBJECT_MATCH = "SubjectMatch";
        public static final String XML_TAG_ENGINE = "Engine";
        public static final String XML_TAG_ENGINE_ID = "EngineId";
        public static final String XML_TAG_PRIVATE_KEY_ID = "PrivateKeyId";
        public static final String XML_TAG_ALT_SUBJECT_MATCH = "AltSubjectMatch";
        public static final String XML_TAG_DOM_SUFFIX_MATCH = "DomSuffixMatch";
        public static final String XML_TAG_CA_PATH = "CaPath";
        public static final String XML_TAG_EAP_METHOD = "EapMethod";
        public static final String XML_TAG_PHASE2_METHOD = "Phase2Method";
        public static final String XML_TAG_PLMN = "PLMN";
        public static final String XML_TAG_REALM = "Realm";
        public static final String XML_TAG_OCSP = "Ocsp";
        public static final String XML_TAG_WAPI_CERT_SUITE = "WapiCertSuite";
        public static final String XML_TAG_SIMNUM = "SimNum";

        /**
         * Write password key to the XML stream.
         *
         * If encryptionUtil is null or if encryption fails for some reason, the password is stored
         * in plaintext, else the encrypted psk is stored.
         */
        private static void writePasswordToXml(
                XmlSerializer out, String password,
                @Nullable WifiConfigStoreEncryptionUtil encryptionUtil)
                throws XmlPullParserException, IOException {
            EncryptedData encryptedData = null;
            if (encryptionUtil != null) {
                if (password != null) {
                    encryptedData = encryptionUtil.encrypt(password.getBytes());
                    if (encryptedData == null) {
                        // We silently fail encryption failures!
                        Log.wtf(TAG, "Encryption of password failed");
                    }
                }
            }
            if (encryptedData != null) {
                XmlUtil.writeNextSectionStart(out, XML_TAG_PASSWORD);
                EncryptedDataXmlUtil.writeToXml(out, encryptedData);
                XmlUtil.writeNextSectionEnd(out, XML_TAG_PASSWORD);
            } else {
                XmlUtil.writeNextValue(out, XML_TAG_PASSWORD, password);
            }
        }

        /**
         * Write the WifiEnterpriseConfig data elements from the provided config to the XML
         * stream.
         *
         * @param out XmlSerializer instance pointing to the XML stream.
         * @param enterpriseConfig WifiEnterpriseConfig object to be serialized.
         * @param encryptionUtil Instance of {@link EncryptedDataXmlUtil}.
         */
        public static void writeToXml(XmlSerializer out, WifiEnterpriseConfig enterpriseConfig,
                @Nullable WifiConfigStoreEncryptionUtil encryptionUtil)
                throws XmlPullParserException, IOException {
            XmlUtil.writeNextValue(out, XML_TAG_IDENTITY,
                    enterpriseConfig.getFieldValue(WifiEnterpriseConfig.IDENTITY_KEY));
            XmlUtil.writeNextValue(out, XML_TAG_ANON_IDENTITY,
                    enterpriseConfig.getFieldValue(WifiEnterpriseConfig.ANON_IDENTITY_KEY));
            writePasswordToXml(
                    out, enterpriseConfig.getFieldValue(WifiEnterpriseConfig.PASSWORD_KEY),
                    encryptionUtil);
            XmlUtil.writeNextValue(out, XML_TAG_CLIENT_CERT,
                    enterpriseConfig.getFieldValue(WifiEnterpriseConfig.CLIENT_CERT_KEY));
            XmlUtil.writeNextValue(out, XML_TAG_CA_CERT,
                    enterpriseConfig.getFieldValue(WifiEnterpriseConfig.CA_CERT_KEY));
            XmlUtil.writeNextValue(out, XML_TAG_SUBJECT_MATCH,
                    enterpriseConfig.getFieldValue(WifiEnterpriseConfig.SUBJECT_MATCH_KEY));
            XmlUtil.writeNextValue(out, XML_TAG_ENGINE,
                    enterpriseConfig.getFieldValue(WifiEnterpriseConfig.ENGINE_KEY));
            XmlUtil.writeNextValue(out, XML_TAG_ENGINE_ID,
                    enterpriseConfig.getFieldValue(WifiEnterpriseConfig.ENGINE_ID_KEY));
            XmlUtil.writeNextValue(out, XML_TAG_PRIVATE_KEY_ID,
                    enterpriseConfig.getFieldValue(WifiEnterpriseConfig.PRIVATE_KEY_ID_KEY));
            XmlUtil.writeNextValue(out, XML_TAG_ALT_SUBJECT_MATCH,
                    enterpriseConfig.getFieldValue(WifiEnterpriseConfig.ALTSUBJECT_MATCH_KEY));
            XmlUtil.writeNextValue(out, XML_TAG_DOM_SUFFIX_MATCH,
                    enterpriseConfig.getFieldValue(WifiEnterpriseConfig.DOM_SUFFIX_MATCH_KEY));
            XmlUtil.writeNextValue(out, XML_TAG_CA_PATH,
                    enterpriseConfig.getFieldValue(WifiEnterpriseConfig.CA_PATH_KEY));
            XmlUtil.writeNextValue(out, XML_TAG_EAP_METHOD, enterpriseConfig.getEapMethod());
            XmlUtil.writeNextValue(out, XML_TAG_PHASE2_METHOD, enterpriseConfig.getPhase2Method());
            XmlUtil.writeNextValue(out, XML_TAG_PLMN, enterpriseConfig.getPlmn());
            XmlUtil.writeNextValue(out, XML_TAG_REALM, enterpriseConfig.getRealm());
            XmlUtil.writeNextValue(out, XML_TAG_OCSP, enterpriseConfig.getOcsp());
            XmlUtil.writeNextValue(out,
                    XML_TAG_WAPI_CERT_SUITE, enterpriseConfig.getWapiCertSuite());
            XmlUtil.writeNextValue(out, XML_TAG_SIMNUM, enterpriseConfig.getSimNum());
        }

        /**
         * Parses the data elements from the provided XML stream to a WifiEnterpriseConfig object.
         *
         * @param in XmlPullParser instance pointing to the XML stream.
         * @param outerTagDepth depth of the outer tag in the XML document.
         * @param shouldExpectEncryptedCredentials Whether to expect encrypted credentials or not.
         * @param encryptionUtil Instance of {@link EncryptedDataXmlUtil}.
         * @return WifiEnterpriseConfig object if parsing is successful, null otherwise.
         */
        public static WifiEnterpriseConfig parseFromXml(XmlPullParser in, int outerTagDepth,
                boolean shouldExpectEncryptedCredentials,
                @Nullable WifiConfigStoreEncryptionUtil encryptionUtil)
                throws XmlPullParserException, IOException {
            WifiEnterpriseConfig enterpriseConfig = new WifiEnterpriseConfig();

            // Loop through and parse out all the elements from the stream within this section.
            while (XmlUtilHelper.nextElementWithin(in, outerTagDepth)) {
                if (in.getAttributeValue(null, "name") != null) {
                    // Value elements.
                    String[] valueName = new String[1];
                    Object value = XmlUtil.readCurrentValue(in, valueName);
                    if (valueName[0] == null) {
                        throw new XmlPullParserException("Missing value name");
                    }
                    switch (valueName[0]) {
                        case XML_TAG_IDENTITY:
                            enterpriseConfig.setFieldValue(
                                    WifiEnterpriseConfig.IDENTITY_KEY, (String) value);
                            break;
                        case XML_TAG_ANON_IDENTITY:
                            enterpriseConfig.setFieldValue(
                                    WifiEnterpriseConfig.ANON_IDENTITY_KEY, (String) value);
                            break;
                        case XML_TAG_PASSWORD:
                            enterpriseConfig.setFieldValue(
                                    WifiEnterpriseConfig.PASSWORD_KEY, (String) value);
                            if (shouldExpectEncryptedCredentials
                                    && !TextUtils.isEmpty(enterpriseConfig.getFieldValue(
                                            WifiEnterpriseConfig.PASSWORD_KEY))) {
                                // Indicates that encryption of password failed when it was last
                                // written.
                                Log.e(TAG, "password value not expected");
                            }
                            break;
                        case XML_TAG_CLIENT_CERT:
                            enterpriseConfig.setFieldValue(
                                    WifiEnterpriseConfig.CLIENT_CERT_KEY, (String) value);
                            break;
                        case XML_TAG_CA_CERT:
                            enterpriseConfig.setFieldValue(
                                    WifiEnterpriseConfig.CA_CERT_KEY, (String) value);
                            break;
                        case XML_TAG_SUBJECT_MATCH:
                            enterpriseConfig.setFieldValue(
                                    WifiEnterpriseConfig.SUBJECT_MATCH_KEY, (String) value);
                            break;
                        case XML_TAG_ENGINE:
                            enterpriseConfig.setFieldValue(
                                    WifiEnterpriseConfig.ENGINE_KEY, (String) value);
                            break;
                        case XML_TAG_ENGINE_ID:
                            enterpriseConfig.setFieldValue(
                                    WifiEnterpriseConfig.ENGINE_ID_KEY, (String) value);
                            break;
                        case XML_TAG_PRIVATE_KEY_ID:
                            enterpriseConfig.setFieldValue(
                                    WifiEnterpriseConfig.PRIVATE_KEY_ID_KEY, (String) value);
                            break;
                        case XML_TAG_ALT_SUBJECT_MATCH:
                            enterpriseConfig.setFieldValue(
                                    WifiEnterpriseConfig.ALTSUBJECT_MATCH_KEY, (String) value);
                            break;
                        case XML_TAG_DOM_SUFFIX_MATCH:
                            enterpriseConfig.setFieldValue(
                                    WifiEnterpriseConfig.DOM_SUFFIX_MATCH_KEY, (String) value);
                            break;
                        case XML_TAG_CA_PATH:
                            enterpriseConfig.setFieldValue(
                                    WifiEnterpriseConfig.CA_PATH_KEY, (String) value);
                            break;
                        case XML_TAG_OCSP:
                            enterpriseConfig.setOcsp((int) value);
                            break;
                        case XML_TAG_EAP_METHOD:
                            enterpriseConfig.setEapMethod((int) value);
                            break;
                        case XML_TAG_PHASE2_METHOD:
                            enterpriseConfig.setPhase2Method((int) value);
                            break;
                        case XML_TAG_PLMN:
                            enterpriseConfig.setPlmn((String) value);
                            break;
                        case XML_TAG_REALM:
                            enterpriseConfig.setRealm((String) value);
                            break;
                        case XML_TAG_WAPI_CERT_SUITE:
                            enterpriseConfig.setWapiCertSuite((String) value);
                            break;
                        case XML_TAG_SIMNUM:
                            int sim_num;
                            try {
                                sim_num = Integer.parseInt((String) value);
                            } catch (NumberFormatException e) {
                                sim_num = -1;
                            }
                            if (sim_num > 0) {
                                enterpriseConfig.setSimNum(sim_num);
                            }
                            break;
                        default:
                            Log.w(TAG, "Ignoring unknown value name found: " + valueName[0]);
                            break;
                    }
                } else {
                    String tagName = in.getName();
                    if (tagName == null) {
                        throw new XmlPullParserException("Unexpected null tag found");
                    }
                    switch (tagName) {
                        case XML_TAG_PASSWORD:
                            if (!shouldExpectEncryptedCredentials || encryptionUtil == null) {
                                throw new XmlPullParserException(
                                        "encrypted password section not expected");
                            }
                            EncryptedData encryptedData =
                                    EncryptedDataXmlUtil.parseFromXml(in, outerTagDepth + 1);
                            byte[] passwordBytes = encryptionUtil.decrypt(encryptedData);
                            if (passwordBytes == null) {
                                Log.wtf(TAG, "Decryption of password failed");
                            } else {
                                enterpriseConfig.setFieldValue(
                                        WifiEnterpriseConfig.PASSWORD_KEY,
                                        new String(passwordBytes));
                            }
                            break;
                        default:
                            Log.w(TAG, "Ignoring unknown tag name found: " + tagName);
                            break;
                    }
                }
            }
            return enterpriseConfig;
        }
    }

    /**
     * Utility class to serialize and deseriaize {@link EncryptedData} object to XML &
     * vice versa. This is used by {@link com.android.server.wifi.WifiConfigStore} module.
     */
    public static class EncryptedDataXmlUtil {
        /**
         * List of XML tags corresponding to EncryptedData object elements.
         */
        private static final String XML_TAG_ENCRYPTED_DATA = "EncryptedData";
        private static final String XML_TAG_IV = "IV";

        /**
         * Write the NetworkSelectionStatus data elements from the provided status to the XML
         * stream.
         *
         * @param out           XmlSerializer instance pointing to the XML stream.
         * @param encryptedData EncryptedData object to be serialized.
         */
        public static void writeToXml(XmlSerializer out, EncryptedData encryptedData)
                throws XmlPullParserException, IOException {
            XmlUtil.writeNextValue(
                    out, XML_TAG_ENCRYPTED_DATA, encryptedData.getEncryptedData());
            XmlUtil.writeNextValue(out, XML_TAG_IV, encryptedData.getIv());
        }

        /**
         * Parses the EncryptedData data elements from the provided XML stream to a
         * EncryptedData object.
         *
         * @param in            XmlPullParser instance pointing to the XML stream.
         * @param outerTagDepth depth of the outer tag in the XML document.
         * @return EncryptedData object if parsing is successful, null otherwise.
         */
        public static EncryptedData parseFromXml(XmlPullParser in, int outerTagDepth)
                throws XmlPullParserException, IOException {
            byte[] encryptedData = null;
            byte[] iv = null;

            // Loop through and parse out all the elements from the stream within this section.
            while (!XmlUtil.isNextSectionEnd(in, outerTagDepth)) {
                String[] valueName = new String[1];
                Object value = XmlUtil.readCurrentValue(in, valueName);
                if (valueName[0] == null) {
                    throw new XmlPullParserException("Missing value name");
                }
                switch (valueName[0]) {
                    case XML_TAG_ENCRYPTED_DATA:
                        encryptedData = (byte[]) value;
                        break;
                    case XML_TAG_IV:
                        iv = (byte[]) value;
                        break;
                    default:
                        Log.e(TAG, "Unknown value name found: " + valueName[0]);
                        break;
                }
            }
            return new EncryptedData(encryptedData, iv);
        }
    }

    public static boolean nextElementWithin(XmlPullParser parser, int outerDepth)
            throws IOException, XmlPullParserException {
        return XmlUtilHelper.nextElementWithin(parser, outerDepth);
    }

    /**
     * Utility class to serialize and deseriaize {@link SoftApConfiguration} object to XML
     * & vice versa. This is used by both {@link com.android.server.wifi.SoftApStore}  modules.
     */
    public static class SoftApConfigurationXmlUtil {
        /**
         * List of XML tags corresponding to SoftApConfiguration object elements.
         */
        public static final String XML_TAG_CLIENT_MACADDRESS = "ClientMacAddress";

        /**
         * Parses the client list from the provided XML stream to a ArrayList object.
         *
         * @param in            XmlPullParser instance pointing to the XML stream.
         * @param outerTagDepth depth of the outer tag in the XML document.
         * @return ArrayList object if parsing is successful, null otherwise.
         */
        public static List<MacAddress> parseClientListFromXml(XmlPullParser in,
                int outerTagDepth) throws XmlPullParserException, IOException,
                IllegalArgumentException {
            List<MacAddress> clientList = new ArrayList<>();
            // Loop through and parse out all the elements from the stream within this section.
            while (!XmlUtil.isNextSectionEnd(in, outerTagDepth)) {
                String[] valueName = new String[1];
                Object value = XmlUtil.readCurrentValue(in, valueName);
                if (valueName[0] == null) {
                    throw new XmlPullParserException("Missing value name");
                }
                switch (valueName[0]) {
                    case XML_TAG_CLIENT_MACADDRESS:
                        MacAddress client = MacAddress.fromString((String) value);
                        clientList.add(client);
                        break;
                    default:
                        Log.e(TAG, "Unknown value name found: " + valueName[0]);
                        break;
                }
            }
            return clientList;
        }

        /**
         * Write the SoftApConfiguration client control list data elements
         * from the provided list to the XML stream.
         *
         * @param out           XmlSerializer instance pointing to the XML stream.
         * @param clientList Client list object to be serialized.
         */
        public static void writeClientListToXml(XmlSerializer out, List<MacAddress> clientList)
                throws XmlPullParserException, IOException {
            for (MacAddress mac: clientList) {
                XmlUtil.writeNextValue(out, XML_TAG_CLIENT_MACADDRESS, mac.toString());
            }
        }
    }
}
<|MERGE_RESOLUTION|>--- conflicted
+++ resolved
@@ -433,11 +433,7 @@
                 throws XmlPullParserException, IOException {
             XmlUtil.writeNextValue(out, XML_TAG_CONFIG_KEY, configuration.getKey());
             XmlUtil.writeNextValue(out, XML_TAG_SSID, configuration.SSID);
-<<<<<<< HEAD
-            XmlUtil.writeNextValue(out, XML_TAG_BSSID, configuration.BSSID);
             XmlUtil.writeNextValue(out, XML_TAG_SHARE_THIS_AP, configuration.shareThisAp);
-=======
->>>>>>> b030b7b6
             writePreSharedKeyToXml(out, configuration.preSharedKey, encryptionUtil);
             XmlUtil.writeNextValue(out, XML_TAG_SAE_PASSWORD_ID_KEY, configuration.saePasswordId);
             writeWepKeysToXml(out, configuration.wepKeys);
