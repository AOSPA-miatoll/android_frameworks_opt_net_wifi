--- conflicted
+++ resolved
@@ -914,14 +914,9 @@
         private static final int RSN_AKM_OWE = 0x12ac0f00;
         private static final int RSN_AKM_EAP_SUITE_B_192 = 0x0cac0f00;
         private static final int RSN_OSEN = 0x019a6f50;
-<<<<<<< HEAD
-        private static final int WPA2_AKM_FILS_SHA256 = 0x0eac0f00;
-        private static final int WPA2_AKM_FILS_SHA384 = 0x0fac0f00;
-        private static final int WPA2_AKM_DPP = 0x029a6f50;
-=======
         private static final int RSN_AKM_FILS_SHA256 = 0x0eac0f00;
         private static final int RSN_AKM_FILS_SHA384 = 0x0fac0f00;
->>>>>>> dccfd771
+        private static final int WPA2_AKM_DPP = 0x029a6f50;
 
         private static final int WPA_CIPHER_NONE = 0x00f25000;
         private static final int WPA_CIPHER_TKIP = 0x02f25000;
@@ -1014,12 +1009,6 @@
                             break;
                         case RSN_AKM_PSK_SHA256:
                             rsnKeyManagement.add(ScanResult.KEY_MGMT_PSK_SHA256);
-                            break;
-                        case WPA2_AKM_FILS_SHA256:
-                            rsnKeyManagement.add(ScanResult.KEY_MGMT_FILS_SHA256);
-                            break;
-                        case WPA2_AKM_FILS_SHA384:
-                            rsnKeyManagement.add(ScanResult.KEY_MGMT_FILS_SHA384);
                             break;
                         case WPA2_AKM_DPP:
                             rsnKeyManagement.add(ScanResult.KEY_MGMT_DPP);
@@ -1334,11 +1323,8 @@
                     return "WAPI-PSK";
                 case ScanResult.KEY_MGMT_WAPI_CERT:
                     return "WAPI-CERT";
-<<<<<<< HEAD
                 case ScanResult.KEY_MGMT_DPP:
                     return "DPP";
-=======
->>>>>>> dccfd771
                 case ScanResult.KEY_MGMT_FILS_SHA256:
                     return "FILS-SHA256";
                 case ScanResult.KEY_MGMT_FILS_SHA384:
