/*
 * Copyright (C) 2016 The Android Open Source Project
 *
 * Licensed under the Apache License, Version 2.0 (the "License");
 * you may not use this file except in compliance with the License.
 * You may obtain a copy of the License at
 *
 *      http://www.apache.org/licenses/LICENSE-2.0
 *
 * Unless required by applicable law or agreed to in writing, software
 * distributed under the License is distributed on an "AS IS" BASIS,
 * WITHOUT WARRANTIES OR CONDITIONS OF ANY KIND, either express or implied.
 * See the License for the specific language governing permissions and
 * limitations under the License.
 */

package com.android.server.wifi;

import android.content.Context;
import android.net.wifi.ScanResult;
import android.net.wifi.WifiConfiguration;
import android.os.Handler;
import android.os.Looper;
<<<<<<< HEAD
=======
import android.os.Message;
>>>>>>> af10c29a
import android.text.TextUtils;
import android.util.LocalLog;
import android.util.Log;
import android.util.Pair;

import com.android.internal.annotations.VisibleForTesting;

import java.io.FileDescriptor;
import java.io.PrintWriter;
import java.util.HashMap;
import java.util.HashSet;
import java.util.Iterator;
import java.util.List;
import java.util.Map;
import java.util.Set;

/**
 * This Class is a Work-In-Progress, intended behavior is as follows:
 * Essentially this class automates a user toggling 'Airplane Mode' when WiFi "won't work".
 * IF each available saved network has failed connecting more times than the FAILURE_THRESHOLD
 * THEN Watchdog will restart Supplicant, wifi driver and return ClientModeImpl to InitialState.
 */
public class WifiLastResortWatchdog {
    private static final String TAG = "WifiLastResortWatchdog";
    private boolean mVerboseLoggingEnabled = false;
    /**
     * Association Failure code
     */
    public static final int FAILURE_CODE_ASSOCIATION = 1;
    /**
     * Authentication Failure code
     */
    public static final int FAILURE_CODE_AUTHENTICATION = 2;
    /**
     * Dhcp Failure code
     */
    public static final int FAILURE_CODE_DHCP = 3;
    /**
     * Maximum number of scan results received since we last saw a BSSID.
     * If it is not seen before this limit is reached, the network is culled
     */
    public static final int MAX_BSSID_AGE = 10;
    /**
     * BSSID used to increment failure counts against ALL bssids associated with a particular SSID
     */
    public static final String BSSID_ANY = "any";
    /**
     * Failure count that each available networks must meet to possibly trigger the Watchdog
     */
    public static final int FAILURE_THRESHOLD = 7;
    public static final String BUGREPORT_TITLE = "Wifi watchdog triggered";
    public static final double PROB_TAKE_BUGREPORT_DEFAULT = 1;

    // Number of milliseconds to wait before re-enable Watchdog triger
    @VisibleForTesting
    public static final long LAST_TRIGGER_TIMEOUT_MILLIS = 2 * 3600 * 1000; // 2 hours
<<<<<<< HEAD
=======

    private int mAbnormalConnectionDurationMs;
    private boolean mAbnormalConnectionBugreportEnabled;

>>>>>>> af10c29a

    /**
     * Cached WifiConfigurations of available networks seen within MAX_BSSID_AGE scan results
     * Key:BSSID, Value:Counters of failure types
     */
    private Map<String, AvailableNetworkFailureCount> mRecentAvailableNetworks = new HashMap<>();

    /**
     * Map of SSID to <FailureCount, AP count>, used to count failures & number of access points
     * belonging to an SSID.
     */
    private Map<String, Pair<AvailableNetworkFailureCount, Integer>> mSsidFailureCount =
            new HashMap<>();

<<<<<<< HEAD
=======
    /* List of failure BSSID */
    private Set<String> mBssidFailureList = new HashSet<>();

>>>>>>> af10c29a
    // Tracks: if ClientModeImpl is in ConnectedState
    private boolean mWifiIsConnected = false;
    // Is Watchdog allowed to trigger now? Set to false after triggering. Set to true after
    // successfully connecting or a new network (SSID) becomes available to connect to.
    private boolean mWatchdogAllowedToTrigger = true;
    private long mTimeLastTrigger = 0;
    private String mSsidLastTrigger = null;

    private WifiInjector mWifiInjector;
    private WifiMetrics mWifiMetrics;
    private ClientModeImpl mClientModeImpl;
    private Looper mClientModeImplLooper;
    private double mBugReportProbability = PROB_TAKE_BUGREPORT_DEFAULT;
    private Clock mClock;
    private Context mContext;
    private DeviceConfigFacade mDeviceConfigFacade;
    // If any connection failure happened after watchdog triggering restart then assume watchdog
    // did not fix the problem
    private boolean mWatchdogFixedWifi = true;
    private long mLastStartConnectTime = 0;
    private Handler mHandler;

    /**
     * Local log used for debugging any WifiLastResortWatchdog issues.
     */
    private final LocalLog mLocalLog = new LocalLog(100);

<<<<<<< HEAD
    /**
     * Local log used for debugging any WifiLastResortWatchdog issues.
     */
    private final LocalLog mLocalLog = new LocalLog(100);

    WifiLastResortWatchdog(WifiInjector wifiInjector, Clock clock, WifiMetrics wifiMetrics,
            ClientModeImpl clientModeImpl, Looper clientModeImplLooper) {
=======
    WifiLastResortWatchdog(WifiInjector wifiInjector, Context context, Clock clock,
            WifiMetrics wifiMetrics, ClientModeImpl clientModeImpl, Looper clientModeImplLooper,
            DeviceConfigFacade deviceConfigFacade) {
>>>>>>> af10c29a
        mWifiInjector = wifiInjector;
        mClock = clock;
        mWifiMetrics = wifiMetrics;
        mClientModeImpl = clientModeImpl;
        mClientModeImplLooper = clientModeImplLooper;
<<<<<<< HEAD
=======
        mContext = context;
        mDeviceConfigFacade = deviceConfigFacade;
        updateDeviceConfigFlags();
        mHandler = new Handler(clientModeImplLooper) {
            public void handleMessage(Message msg) {
                processMessage(msg);
            }
        };

        mDeviceConfigFacade.addOnPropertiesChangedListener(
                command -> mHandler.post(command),
                properties -> {
                    updateDeviceConfigFlags();
                });
    }

    private void updateDeviceConfigFlags() {
        mAbnormalConnectionBugreportEnabled =
                mDeviceConfigFacade.isAbnormalConnectionBugreportEnabled();
        mAbnormalConnectionDurationMs =
                mDeviceConfigFacade.getAbnormalConnectionDurationMs();
        logv("updateDeviceConfigFlags: mAbnormalConnectionDurationMs = "
                + mAbnormalConnectionDurationMs
                + ", mAbnormalConnectionBugreportEnabled = "
                + mAbnormalConnectionBugreportEnabled);
    }

    /**
     * Returns handler for L2 events from supplicant.
     * @return Handler
     */
    public Handler getHandler() {
        return mHandler;
    }

    /**
     * Refreshes when the last CMD_START_CONNECT is triggered.
     */
    public void noteStartConnectTime() {
        mHandler.post(() -> {
            mLastStartConnectTime = mClock.getElapsedSinceBootMillis();
        });
    }

    private void processMessage(Message msg) {
        switch (msg.what) {
            case WifiMonitor.NETWORK_CONNECTION_EVENT:
                // Trigger bugreport for successful connections that take abnormally long
                if (mAbnormalConnectionBugreportEnabled && mLastStartConnectTime > 0) {
                    long durationMs = mClock.getElapsedSinceBootMillis() - mLastStartConnectTime;
                    if (durationMs > mAbnormalConnectionDurationMs) {
                        final String bugTitle = "Wi-Fi Bugreport: Abnormal connection time";
                        final String bugDetail = "Expected connection to take less than "
                                + mAbnormalConnectionDurationMs + " milliseconds. "
                                + "Actually took " + durationMs + " milliseconds.";
                        logv("Triggering bug report for abnormal connection time.");
                        mWifiInjector.getClientModeImplHandler().post(() -> {
                            mClientModeImpl.takeBugReport(bugTitle, bugDetail);
                        });
                    }
                }
                // Should reset last connection time after each connection regardless if bugreport
                // is enabled or not.
                mLastStartConnectTime = 0;
                break;
            default:
                return;
        }
>>>>>>> af10c29a
    }

    /**
     * Refreshes recentAvailableNetworks with the latest available networks
     * Adds new networks, removes old ones that have timed out. Should be called after Wifi
     * framework decides what networks it is potentially connecting to.
     * @param availableNetworks ScanDetail & Config list of potential connection
     * candidates
     */
    public void updateAvailableNetworks(
            List<Pair<ScanDetail, WifiConfiguration>> availableNetworks) {
        // Add new networks to mRecentAvailableNetworks
        if (availableNetworks != null) {
            if (mVerboseLoggingEnabled) {
                Log.v(TAG, "updateAvailableNetworks: size = " + availableNetworks.size());
            }
            for (Pair<ScanDetail, WifiConfiguration> pair : availableNetworks) {
                final ScanDetail scanDetail = pair.first;
                final WifiConfiguration config = pair.second;
                ScanResult scanResult = scanDetail.getScanResult();
                if (scanResult == null) continue;
                String bssid = scanResult.BSSID;
                String ssid = "\"" + scanDetail.getSSID() + "\"";
                if (mVerboseLoggingEnabled) {
                    Log.v(TAG, " " + bssid + ": " + scanDetail.getSSID());
                }
                // Cache the scanResult & WifiConfig
                AvailableNetworkFailureCount availableNetworkFailureCount =
                        mRecentAvailableNetworks.get(bssid);
                if (availableNetworkFailureCount == null) {
                    // New network is available
                    availableNetworkFailureCount = new AvailableNetworkFailureCount(config);
                    availableNetworkFailureCount.ssid = ssid;

                    // Count AP for this SSID
                    Pair<AvailableNetworkFailureCount, Integer> ssidFailsAndApCount =
                            mSsidFailureCount.get(ssid);
                    if (ssidFailsAndApCount == null) {
                        // This is a new SSID, create new FailureCount for it and set AP count to 1
                        ssidFailsAndApCount = Pair.create(new AvailableNetworkFailureCount(config),
                                1);
                        // Do not re-enable Watchdog in LAST_TRIGGER_TIMEOUT_MILLIS
                        // after last time Watchdog be triggered
<<<<<<< HEAD
                        if (mTimeLastTrigger == 0
                                || (mClock.getElapsedSinceBootMillis() - mTimeLastTrigger)
                                    >= LAST_TRIGGER_TIMEOUT_MILLIS) {
=======
                        if (!mWatchdogAllowedToTrigger && (mTimeLastTrigger == 0
                                || (mClock.getElapsedSinceBootMillis() - mTimeLastTrigger)
                                    >= LAST_TRIGGER_TIMEOUT_MILLIS)) {
>>>>>>> af10c29a
                            localLog("updateAvailableNetworks: setWatchdogTriggerEnabled to true");
                            setWatchdogTriggerEnabled(true);
                        }
                    } else {
                        final Integer numberOfAps = ssidFailsAndApCount.second;
                        // This is not a new SSID, increment the AP count for it
                        ssidFailsAndApCount = Pair.create(ssidFailsAndApCount.first,
                                numberOfAps + 1);
                    }
                    mSsidFailureCount.put(ssid, ssidFailsAndApCount);
                }
                // refresh config if it is not null
                if (config != null) {
                    availableNetworkFailureCount.config = config;
                }
                // If we saw a network, set its Age to -1 here, aging iteration will set it to 0
                availableNetworkFailureCount.age = -1;
                mRecentAvailableNetworks.put(bssid, availableNetworkFailureCount);
            }
        }

        // Iterate through available networks updating timeout counts & removing networks.
        Iterator<Map.Entry<String, AvailableNetworkFailureCount>> it =
                mRecentAvailableNetworks.entrySet().iterator();
        while (it.hasNext()) {
            Map.Entry<String, AvailableNetworkFailureCount> entry = it.next();
            if (entry.getValue().age < MAX_BSSID_AGE - 1) {
                entry.getValue().age++;
            } else {
                // Decrement this SSID : AP count
                String ssid = entry.getValue().ssid;
                Pair<AvailableNetworkFailureCount, Integer> ssidFails =
                            mSsidFailureCount.get(ssid);
                if (ssidFails != null) {
                    Integer apCount = ssidFails.second - 1;
                    if (apCount > 0) {
                        ssidFails = Pair.create(ssidFails.first, apCount);
                        mSsidFailureCount.put(ssid, ssidFails);
                    } else {
                        mSsidFailureCount.remove(ssid);
                    }
                } else {
                    Log.d(TAG, "updateAvailableNetworks: SSID to AP count mismatch for " + ssid);
                }
                it.remove();
            }
        }
        if (mVerboseLoggingEnabled) Log.v(TAG, toString());
    }

    /**
     * Increments the failure reason count for the given bssid. Performs a check to see if we have
     * exceeded a failure threshold for all available networks, and executes the last resort restart
     * @param bssid of the network that has failed connection, can be "any"
     * @param reason Message id from ClientModeImpl for this failure
     * @return true if watchdog triggers, returned for test visibility
     */
    public boolean noteConnectionFailureAndTriggerIfNeeded(String ssid, String bssid, int reason) {
        if (mVerboseLoggingEnabled) {
            Log.v(TAG, "noteConnectionFailureAndTriggerIfNeeded: [" + ssid + ", " + bssid + ", "
                    + reason + "]");
        }

        // Update failure count for the failing network
        updateFailureCountForNetwork(ssid, bssid, reason);

        // If watchdog is not allowed to trigger it means a wifi restart is already triggered
        if (!mWatchdogAllowedToTrigger) {
            mWifiMetrics.incrementWatchdogTotalConnectionFailureCountAfterTrigger();
            mWatchdogFixedWifi = false;
        }
        // Have we met conditions to trigger the Watchdog Wifi restart?
        boolean isRestartNeeded = checkTriggerCondition();
        if (mVerboseLoggingEnabled) {
            Log.v(TAG, "isRestartNeeded = " + isRestartNeeded);
        }
        if (isRestartNeeded) {
            // Stop the watchdog from triggering until re-enabled
            localLog("noteConnectionFailureAndTriggerIfNeeded: setWatchdogTriggerEnabled to false");
            setWatchdogTriggerEnabled(false);
            mWatchdogFixedWifi = true;
            loge("Watchdog triggering recovery");
            mSsidLastTrigger = ssid;
            mTimeLastTrigger = mClock.getElapsedSinceBootMillis();
            localLog(toString());
            mWifiInjector.getSelfRecovery().trigger(SelfRecovery.REASON_LAST_RESORT_WATCHDOG);
            incrementWifiMetricsTriggerCounts();
        }
        return isRestartNeeded;
    }

    /**
     * Handles transitions entering and exiting ClientModeImpl ConnectedState
     * Used to track wifistate, and perform watchdog count resetting
     * @param isEntering true if called from ConnectedState.enter(), false for exit()
     */
    public void connectedStateTransition(boolean isEntering) {
        logv("connectedStateTransition: isEntering = " + isEntering);

        mWifiIsConnected = isEntering;
        if (!isEntering) {
            return;
        }
        if (!mWatchdogAllowedToTrigger && mWatchdogFixedWifi
                && checkIfAtleastOneNetworkHasEverConnected()
<<<<<<< HEAD
                && checkIfConnectedBackToSameSsid()) {
=======
                && checkIfConnectedBackToSameSsid()
                && checkIfConnectedBssidHasEverFailed()) {
>>>>>>> af10c29a
            takeBugReportWithCurrentProbability("Wifi fixed after restart");
            // WiFi has connected after a Watchdog trigger, without any new networks becoming
            // available, log a Watchdog success in wifi metrics
            mWifiMetrics.incrementNumLastResortWatchdogSuccesses();
            long durationMs = mClock.getElapsedSinceBootMillis() - mTimeLastTrigger;
            mWifiMetrics.setWatchdogSuccessTimeDurationMs(durationMs);
        }
        // If the watchdog trigger was disabled (it triggered), connecting means we did
        // something right, re-enable it so it can fire again.
        localLog("connectedStateTransition: setWatchdogTriggerEnabled to true");
        setWatchdogTriggerEnabled(true);
    }

    /**
<<<<<<< HEAD
=======
     * Helper function to check if device connected to BSSID
     * which is in BSSID failure list after watchdog trigger.
     */
    private boolean checkIfConnectedBssidHasEverFailed() {
        return mBssidFailureList.contains(mClientModeImpl.getWifiInfo().getBSSID());
    }

    /**
>>>>>>> af10c29a
     * Helper function to check if device connect back to same
     * SSID after watchdog trigger
     */
    private boolean checkIfConnectedBackToSameSsid() {
        if (TextUtils.equals(mSsidLastTrigger, mClientModeImpl.getWifiInfo().getSSID())) {
            return true;
        }
        localLog("checkIfConnectedBackToSameSsid: different SSID be connected");
        return false;
    }

    /**
     * Triggers a wifi specific bugreport with a based on the current trigger probability.
     * @param bugDetail description of the bug
     */
    private void takeBugReportWithCurrentProbability(String bugDetail) {
        if (mBugReportProbability <= Math.random()) {
            return;
        }
        (new Handler(mClientModeImplLooper)).post(() -> {
            mClientModeImpl.takeBugReport(BUGREPORT_TITLE, bugDetail);
        });
    }

    /**
     * Increments the failure reason count for the given network, in 'mSsidFailureCount'
     * Failures are counted per SSID, either; by using the ssid string when the bssid is "any"
     * or by looking up the ssid attached to a specific bssid
     * An unused set of counts is also kept which is bssid specific, in 'mRecentAvailableNetworks'
     * @param ssid of the network that has failed connection
     * @param bssid of the network that has failed connection, can be "any"
     * @param reason Message id from ClientModeImpl for this failure
     */
    private void updateFailureCountForNetwork(String ssid, String bssid, int reason) {
        logv("updateFailureCountForNetwork: [" + ssid + ", " + bssid + ", "
                + reason + "]");
        if (BSSID_ANY.equals(bssid)) {
            incrementSsidFailureCount(ssid, reason);
        } else {
            // Bssid count is actually unused except for logging purposes
            // SSID count is incremented within the BSSID counting method
            incrementBssidFailureCount(ssid, bssid, reason);
            mBssidFailureList.add(bssid);
        }
    }

    /**
     * Update the per-SSID failure count
     * @param ssid the ssid to increment failure count for
     * @param reason the failure type to increment count for
     */
    private void incrementSsidFailureCount(String ssid, int reason) {
        Pair<AvailableNetworkFailureCount, Integer> ssidFails = mSsidFailureCount.get(ssid);
        if (ssidFails == null) {
            Log.d(TAG, "updateFailureCountForNetwork: No networks for ssid = " + ssid);
            return;
        }
        AvailableNetworkFailureCount failureCount = ssidFails.first;
        failureCount.incrementFailureCount(reason);
    }

    /**
     * Update the per-BSSID failure count
     * @param bssid the bssid to increment failure count for
     * @param reason the failure type to increment count for
     */
    private void incrementBssidFailureCount(String ssid, String bssid, int reason) {
        AvailableNetworkFailureCount availableNetworkFailureCount =
                mRecentAvailableNetworks.get(bssid);
        if (availableNetworkFailureCount == null) {
            Log.d(TAG, "updateFailureCountForNetwork: Unable to find Network [" + ssid
                    + ", " + bssid + "]");
            return;
        }
        if (!availableNetworkFailureCount.ssid.equals(ssid)) {
            Log.d(TAG, "updateFailureCountForNetwork: Failed connection attempt has"
                    + " wrong ssid. Failed [" + ssid + ", " + bssid + "], buffered ["
                    + availableNetworkFailureCount.ssid + ", " + bssid + "]");
            return;
        }
        if (availableNetworkFailureCount.config == null) {
            if (mVerboseLoggingEnabled) {
                Log.v(TAG, "updateFailureCountForNetwork: network has no config ["
                        + ssid + ", " + bssid + "]");
            }
        }
        availableNetworkFailureCount.incrementFailureCount(reason);
        incrementSsidFailureCount(ssid, reason);
    }

    /**
     * Helper function to check if we should ignore BSSID update.
     * @param bssid BSSID of the access point
     * @return true if we should ignore BSSID update
     */
    public boolean shouldIgnoreBssidUpdate(String bssid) {
        return mWatchdogAllowedToTrigger
                && isBssidOnlyApOfSsid(bssid)
                && isSingleSsidRecorded()
                && checkIfAtleastOneNetworkHasEverConnected();
    }

    /**
     * Helper function to check if we should ignore SSID update.
     * @return true if should ignore SSID update
     */
    public boolean shouldIgnoreSsidUpdate() {
        return mWatchdogAllowedToTrigger
                && isSingleSsidRecorded()
                && checkIfAtleastOneNetworkHasEverConnected();
    }

    /**
     * Check the specified BSSID is the only BSSID for its corresponding SSID.
     * @param bssid BSSID of the access point
     * @return true if only BSSID for its corresponding SSID be observed
     */
    private boolean isBssidOnlyApOfSsid(String bssid) {
        AvailableNetworkFailureCount availableNetworkFailureCount =
                mRecentAvailableNetworks.get(bssid);
        if (availableNetworkFailureCount == null) {
            return false;
        }
        String ssid = availableNetworkFailureCount.ssid;
        Pair<AvailableNetworkFailureCount, Integer> ssidFails = mSsidFailureCount.get(ssid);
        if (ssidFails == null) {
            Log.d(TAG, "isOnlyBssidAvailable: Could not find SSID count for " + ssid);
            return false;
        }
        if (ssidFails.second != 1) {
            return false;
        }
        return true;
    }

    /**
     * Check there is only single SSID be observed.
     * @return true if only single SSID be observed.
     */
    private boolean isSingleSsidRecorded() {
        return (mSsidFailureCount.size() == 1);
    }

    /**
     * Check trigger condition: For all available networks, have we met a failure threshold for each
     * of them, and have previously connected to at-least one of the available networks
     * @return is the trigger condition true
     */
    private boolean checkTriggerCondition() {
        if (mVerboseLoggingEnabled) Log.v(TAG, "checkTriggerCondition.");
        // Don't check Watchdog trigger if wifi is in a connected state
        // (This should not occur, but we want to protect against any race conditions)
        if (mWifiIsConnected) return false;
        // Don't check Watchdog trigger if trigger is not enabled
        if (!mWatchdogAllowedToTrigger) return false;

        for (Map.Entry<String, AvailableNetworkFailureCount> entry
                : mRecentAvailableNetworks.entrySet()) {
            if (!isOverFailureThreshold(entry.getKey())) {
                // This available network is not over failure threshold, meaning we still have a
                // network to try connecting to
                return false;
            }
        }
        // We have met the failure count for every available network.
        // Trigger restart if there exists at-least one network that we have previously connected.
        boolean atleastOneNetworkHasEverConnected = checkIfAtleastOneNetworkHasEverConnected();
        logv("checkTriggerCondition: return = " + atleastOneNetworkHasEverConnected);
        return checkIfAtleastOneNetworkHasEverConnected();
    }

    private boolean checkIfAtleastOneNetworkHasEverConnected() {
        for (Map.Entry<String, AvailableNetworkFailureCount> entry
                : mRecentAvailableNetworks.entrySet()) {
            if (entry.getValue().config != null
                    && entry.getValue().config.getNetworkSelectionStatus().getHasEverConnected()) {
                return true;
            }
        }
        return false;
    }

    /**
     * Update WifiMetrics with various Watchdog stats (trigger counts, failed network counts)
     */
    private void incrementWifiMetricsTriggerCounts() {
        if (mVerboseLoggingEnabled) Log.v(TAG, "incrementWifiMetricsTriggerCounts.");
        mWifiMetrics.incrementNumLastResortWatchdogTriggers();
        mWifiMetrics.addCountToNumLastResortWatchdogAvailableNetworksTotal(
                mSsidFailureCount.size());
        // Number of networks over each failure type threshold, present at trigger time
        int badAuth = 0;
        int badAssoc = 0;
        int badDhcp = 0;
        int badSum = 0;
        for (Map.Entry<String, Pair<AvailableNetworkFailureCount, Integer>> entry
                : mSsidFailureCount.entrySet()) {
            badSum = entry.getValue().first.associationRejection
                    + entry.getValue().first.authenticationFailure
                    + entry.getValue().first.dhcpFailure;
            // count as contributor if over half of badSum.
            if (badSum >= FAILURE_THRESHOLD) {
                badAssoc += (entry.getValue().first.associationRejection >= badSum / 2) ? 1 : 0;
                badAuth += (entry.getValue().first.authenticationFailure >= badSum / 2) ? 1 : 0;
                badDhcp += (entry.getValue().first.dhcpFailure >= badSum / 2) ? 1 : 0;
            }
        }
        if (badAuth > 0) {
            mWifiMetrics.addCountToNumLastResortWatchdogBadAuthenticationNetworksTotal(badAuth);
            mWifiMetrics.incrementNumLastResortWatchdogTriggersWithBadAuthentication();
        }
        if (badAssoc > 0) {
            mWifiMetrics.addCountToNumLastResortWatchdogBadAssociationNetworksTotal(badAssoc);
            mWifiMetrics.incrementNumLastResortWatchdogTriggersWithBadAssociation();
        }
        if (badDhcp > 0) {
            mWifiMetrics.addCountToNumLastResortWatchdogBadDhcpNetworksTotal(badDhcp);
            mWifiMetrics.incrementNumLastResortWatchdogTriggersWithBadDhcp();
        }
    }

    /**
     * Clear all failure counts
     */
    public void clearAllFailureCounts() {
        if (mVerboseLoggingEnabled) Log.v(TAG, "clearAllFailureCounts.");
        for (Map.Entry<String, AvailableNetworkFailureCount> entry
                : mRecentAvailableNetworks.entrySet()) {
            final AvailableNetworkFailureCount failureCount = entry.getValue();
            failureCount.resetCounts();
        }
        for (Map.Entry<String, Pair<AvailableNetworkFailureCount, Integer>> entry
                : mSsidFailureCount.entrySet()) {
            final AvailableNetworkFailureCount failureCount = entry.getValue().first;
            failureCount.resetCounts();
        }
        mBssidFailureList.clear();
    }
    /**
     * Gets the buffer of recently available networks
     */
    Map<String, AvailableNetworkFailureCount> getRecentAvailableNetworks() {
        return mRecentAvailableNetworks;
    }

    /**
     * Activates or deactivates the Watchdog trigger. Counting and network buffering still occurs
     * @param enable true to enable the Watchdog trigger, false to disable it
     */
    private void setWatchdogTriggerEnabled(boolean enable) {
        if (mVerboseLoggingEnabled) Log.v(TAG, "setWatchdogTriggerEnabled: enable = " + enable);
        // Reset failure counts before actives watchdog
        if (enable) {
            clearAllFailureCounts();
        }
        mWatchdogAllowedToTrigger = enable;
    }

    /**
     * Prints all networks & counts within mRecentAvailableNetworks to string
     */
    public String toString() {
        StringBuilder sb = new StringBuilder();
        sb.append("mWatchdogAllowedToTrigger: ").append(mWatchdogAllowedToTrigger);
        sb.append("\nmWifiIsConnected: ").append(mWifiIsConnected);
        sb.append("\nmRecentAvailableNetworks: ").append(mRecentAvailableNetworks.size());
        for (Map.Entry<String, AvailableNetworkFailureCount> entry
                : mRecentAvailableNetworks.entrySet()) {
            sb.append("\n ").append(entry.getKey()).append(": ").append(entry.getValue())
                .append(", Age: ").append(entry.getValue().age);
        }
        sb.append("\nmSsidFailureCount:");
        for (Map.Entry<String, Pair<AvailableNetworkFailureCount, Integer>> entry :
                mSsidFailureCount.entrySet()) {
            final AvailableNetworkFailureCount failureCount = entry.getValue().first;
            final Integer apCount = entry.getValue().second;
            sb.append("\n").append(entry.getKey()).append(": ").append(apCount).append(",")
                    .append(failureCount.toString());
        }
        return sb.toString();
    }

    /**
     * @param bssid bssid to check the failures for
     * @return true if sum of failure count is over FAILURE_THRESHOLD
     */
    public boolean isOverFailureThreshold(String bssid) {
        return (getFailureCount(bssid, FAILURE_CODE_ASSOCIATION)
                + getFailureCount(bssid, FAILURE_CODE_AUTHENTICATION)
                + getFailureCount(bssid, FAILURE_CODE_DHCP)) >= FAILURE_THRESHOLD;
    }

    /**
     * Get the failure count for a specific bssid. This actually checks the ssid attached to the
     * BSSID and returns the SSID count
     * @param reason failure reason to get count for
     */
    public int getFailureCount(String bssid, int reason) {
        AvailableNetworkFailureCount availableNetworkFailureCount =
                mRecentAvailableNetworks.get(bssid);
        if (availableNetworkFailureCount == null) {
            return 0;
        }
        String ssid = availableNetworkFailureCount.ssid;
        Pair<AvailableNetworkFailureCount, Integer> ssidFails = mSsidFailureCount.get(ssid);
        if (ssidFails == null) {
            Log.d(TAG, "getFailureCount: Could not find SSID count for " + ssid);
            return 0;
        }
        final AvailableNetworkFailureCount failCount = ssidFails.first;
        switch (reason) {
            case FAILURE_CODE_ASSOCIATION:
                return failCount.associationRejection;
            case FAILURE_CODE_AUTHENTICATION:
                return failCount.authenticationFailure;
            case FAILURE_CODE_DHCP:
                return failCount.dhcpFailure;
            default:
                return 0;
        }
    }

    protected void enableVerboseLogging(int verbose) {
        if (verbose > 0) {
            mVerboseLoggingEnabled = true;
        } else {
            mVerboseLoggingEnabled = false;
        }
    }

    @VisibleForTesting
    protected void setBugReportProbability(double newProbability) {
        mBugReportProbability = newProbability;
    }

    /**
     * This class holds the failure counts for an 'available network' (one of the potential
     * candidates for connection, as determined by framework).
     */
    public static class AvailableNetworkFailureCount {
        /**
         * WifiConfiguration associated with this network. Can be null for Ephemeral networks
         */
        public WifiConfiguration config;
        /**
        * SSID of the network (from ScanDetail)
        */
        public String ssid = "";
        /**
         * Number of times network has failed due to Association Rejection
         */
        public int associationRejection = 0;
        /**
         * Number of times network has failed due to Authentication Failure or SSID_TEMP_DISABLED
         */
        public int authenticationFailure = 0;
        /**
         * Number of times network has failed due to DHCP failure
         */
        public int dhcpFailure = 0;
        /**
         * Number of scanResults since this network was last seen
         */
        public int age = 0;

        AvailableNetworkFailureCount(WifiConfiguration configParam) {
            this.config = configParam;
        }

        /**
         * @param reason failure reason to increment count for
         */
        public void incrementFailureCount(int reason) {
            switch (reason) {
                case FAILURE_CODE_ASSOCIATION:
                    associationRejection++;
                    break;
                case FAILURE_CODE_AUTHENTICATION:
                    authenticationFailure++;
                    break;
                case FAILURE_CODE_DHCP:
                    dhcpFailure++;
                    break;
                default: //do nothing
            }
        }

        /**
         * Set all failure counts for this network to 0
         */
        void resetCounts() {
            associationRejection = 0;
            authenticationFailure = 0;
            dhcpFailure = 0;
        }

        public String toString() {
            return  ssid + " HasEverConnected: " + ((config != null)
                    ? config.getNetworkSelectionStatus().getHasEverConnected() : "null_config")
                    + ", Failures: {"
                    + "Assoc: " + associationRejection
                    + ", Auth: " + authenticationFailure
                    + ", Dhcp: " + dhcpFailure
                    + "}";
        }
    }

    /**
     * Helper function for logging into local log buffer.
     */
    private void localLog(String s) {
        mLocalLog.log(s);
    }

    private void logv(String s) {
        mLocalLog.log(s);
        if (mVerboseLoggingEnabled) {
            Log.v(TAG, s);
        }
    }

    private void loge(String s) {
        mLocalLog.log(s);
        Log.e(TAG, s);
    }

    /**
     * Dump the local log buffer and other internal state of WifiLastResortWatchdog.
     */
    public void dump(FileDescriptor fd, PrintWriter pw, String[] args) {
        pw.println("Dump of WifiLastResortWatchdog");
        pw.println("WifiLastResortWatchdog - Log Begin ----");
        mLocalLog.dump(fd, pw, args);
        pw.println("WifiLastResortWatchdog - Log End ----");
    }
}<|MERGE_RESOLUTION|>--- conflicted
+++ resolved
@@ -21,10 +21,7 @@
 import android.net.wifi.WifiConfiguration;
 import android.os.Handler;
 import android.os.Looper;
-<<<<<<< HEAD
-=======
 import android.os.Message;
->>>>>>> af10c29a
 import android.text.TextUtils;
 import android.util.LocalLog;
 import android.util.Log;
@@ -81,13 +78,10 @@
     // Number of milliseconds to wait before re-enable Watchdog triger
     @VisibleForTesting
     public static final long LAST_TRIGGER_TIMEOUT_MILLIS = 2 * 3600 * 1000; // 2 hours
-<<<<<<< HEAD
-=======
 
     private int mAbnormalConnectionDurationMs;
     private boolean mAbnormalConnectionBugreportEnabled;
 
->>>>>>> af10c29a
 
     /**
      * Cached WifiConfigurations of available networks seen within MAX_BSSID_AGE scan results
@@ -102,12 +96,9 @@
     private Map<String, Pair<AvailableNetworkFailureCount, Integer>> mSsidFailureCount =
             new HashMap<>();
 
-<<<<<<< HEAD
-=======
     /* List of failure BSSID */
     private Set<String> mBssidFailureList = new HashSet<>();
 
->>>>>>> af10c29a
     // Tracks: if ClientModeImpl is in ConnectedState
     private boolean mWifiIsConnected = false;
     // Is Watchdog allowed to trigger now? Set to false after triggering. Set to true after
@@ -135,26 +126,14 @@
      */
     private final LocalLog mLocalLog = new LocalLog(100);
 
-<<<<<<< HEAD
-    /**
-     * Local log used for debugging any WifiLastResortWatchdog issues.
-     */
-    private final LocalLog mLocalLog = new LocalLog(100);
-
-    WifiLastResortWatchdog(WifiInjector wifiInjector, Clock clock, WifiMetrics wifiMetrics,
-            ClientModeImpl clientModeImpl, Looper clientModeImplLooper) {
-=======
     WifiLastResortWatchdog(WifiInjector wifiInjector, Context context, Clock clock,
             WifiMetrics wifiMetrics, ClientModeImpl clientModeImpl, Looper clientModeImplLooper,
             DeviceConfigFacade deviceConfigFacade) {
->>>>>>> af10c29a
         mWifiInjector = wifiInjector;
         mClock = clock;
         mWifiMetrics = wifiMetrics;
         mClientModeImpl = clientModeImpl;
         mClientModeImplLooper = clientModeImplLooper;
-<<<<<<< HEAD
-=======
         mContext = context;
         mDeviceConfigFacade = deviceConfigFacade;
         updateDeviceConfigFlags();
@@ -223,7 +202,6 @@
             default:
                 return;
         }
->>>>>>> af10c29a
     }
 
     /**
@@ -267,15 +245,9 @@
                                 1);
                         // Do not re-enable Watchdog in LAST_TRIGGER_TIMEOUT_MILLIS
                         // after last time Watchdog be triggered
-<<<<<<< HEAD
-                        if (mTimeLastTrigger == 0
-                                || (mClock.getElapsedSinceBootMillis() - mTimeLastTrigger)
-                                    >= LAST_TRIGGER_TIMEOUT_MILLIS) {
-=======
                         if (!mWatchdogAllowedToTrigger && (mTimeLastTrigger == 0
                                 || (mClock.getElapsedSinceBootMillis() - mTimeLastTrigger)
                                     >= LAST_TRIGGER_TIMEOUT_MILLIS)) {
->>>>>>> af10c29a
                             localLog("updateAvailableNetworks: setWatchdogTriggerEnabled to true");
                             setWatchdogTriggerEnabled(true);
                         }
@@ -381,12 +353,8 @@
         }
         if (!mWatchdogAllowedToTrigger && mWatchdogFixedWifi
                 && checkIfAtleastOneNetworkHasEverConnected()
-<<<<<<< HEAD
-                && checkIfConnectedBackToSameSsid()) {
-=======
                 && checkIfConnectedBackToSameSsid()
                 && checkIfConnectedBssidHasEverFailed()) {
->>>>>>> af10c29a
             takeBugReportWithCurrentProbability("Wifi fixed after restart");
             // WiFi has connected after a Watchdog trigger, without any new networks becoming
             // available, log a Watchdog success in wifi metrics
@@ -401,8 +369,6 @@
     }
 
     /**
-<<<<<<< HEAD
-=======
      * Helper function to check if device connected to BSSID
      * which is in BSSID failure list after watchdog trigger.
      */
@@ -411,7 +377,6 @@
     }
 
     /**
->>>>>>> af10c29a
      * Helper function to check if device connect back to same
      * SSID after watchdog trigger
      */
