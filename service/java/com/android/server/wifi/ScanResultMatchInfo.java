--- conflicted
+++ resolved
@@ -34,13 +34,12 @@
     public static final int NETWORK_TYPE_WEP = 1;
     public static final int NETWORK_TYPE_PSK = 2;
     public static final int NETWORK_TYPE_EAP = 3;
-<<<<<<< HEAD
-    public static final int NETWORK_TYPE_FILS_SHA256 = 10;
-    public static final int NETWORK_TYPE_FILS_SHA384 = 11;
-=======
     public static final int NETWORK_TYPE_SAE = 4;
     public static final int NETWORK_TYPE_EAP_SUITE_B = 5;
     public static final int NETWORK_TYPE_OWE = 6;
+
+    public static final int NETWORK_TYPE_FILS_SHA256 = 10;
+    public static final int NETWORK_TYPE_FILS_SHA384 = 11;
 
     @Retention(SOURCE)
     @IntDef(prefix = { "NETWORK_TYPE_" }, value = {
@@ -53,7 +52,6 @@
             NETWORK_TYPE_OWE
     })
     public @interface NetworkType {}
->>>>>>> b1914eb4
 
     /**
      * SSID of the network.
@@ -92,20 +90,6 @@
     public static ScanResultMatchInfo fromWifiConfiguration(WifiConfiguration config) {
         ScanResultMatchInfo info = new ScanResultMatchInfo();
         info.networkSsid = config.SSID;
-<<<<<<< HEAD
-        if (WifiConfigurationUtil.isConfigForPskNetwork(config)) {
-            info.networkType = NETWORK_TYPE_PSK;
-        } else if (WifiConfigurationUtil.isConfigForEapNetwork(config)) {
-            info.networkType = NETWORK_TYPE_EAP;
-        } else if (WifiConfigurationUtil.isConfigForWepNetwork(config)) {
-            info.networkType = NETWORK_TYPE_WEP;
-        } else if (WifiConfigurationUtil.isConfigForOpenNetwork(config)) {
-            info.networkType = NETWORK_TYPE_OPEN;
-        } else if (WifiConfigurationUtil.isConfigForSha256Network(config)) {
-            info.networkType = NETWORK_TYPE_FILS_SHA256;
-        } else if (WifiConfigurationUtil.isConfigForSha384Network(config)) {
-            info.networkType = NETWORK_TYPE_FILS_SHA384;
-=======
         info.networkType = getNetworkType(config);
         return info;
     }
@@ -128,7 +112,10 @@
             return NETWORK_TYPE_OWE;
         } else if (ScanResultUtil.isScanResultForOpenNetwork(scanResult)) {
             return NETWORK_TYPE_OPEN;
->>>>>>> b1914eb4
+        } else if (WifiConfigurationUtil.isConfigForSha256Network(config)) {
+            info.networkType = NETWORK_TYPE_FILS_SHA256;
+        } else if (WifiConfigurationUtil.isConfigForSha384Network(config)) {
+            info.networkType = NETWORK_TYPE_FILS_SHA384;
         } else {
             throw new IllegalArgumentException("Invalid ScanResult: " + scanResult);
         }
@@ -144,25 +131,7 @@
         // However, according to our public documentation ths {@link WifiConfiguration#SSID} can
         // either have a hex string or quoted ASCII string SSID.
         info.networkSsid = ScanResultUtil.createQuotedSSID(scanResult.SSID);
-<<<<<<< HEAD
-        if (ScanResultUtil.isScanResultForPskNetwork(scanResult)) {
-            info.networkType = NETWORK_TYPE_PSK;
-        } else if (ScanResultUtil.isScanResultForEapNetwork(scanResult)) {
-            info.networkType = NETWORK_TYPE_EAP;
-        } else if (ScanResultUtil.isScanResultForWepNetwork(scanResult)) {
-            info.networkType = NETWORK_TYPE_WEP;
-        } else if (ScanResultUtil.isScanResultForOpenNetwork(scanResult)) {
-            info.networkType = NETWORK_TYPE_OPEN;
-        } else if (ScanResultUtil.isScanResultForFilsSha256Network(scanResult)) {
-            info.networkType = NETWORK_TYPE_FILS_SHA256;
-        } else if (ScanResultUtil.isScanResultForFilsSha384Network(scanResult)) {
-            info.networkType = NETWORK_TYPE_FILS_SHA384;
-        } else {
-            throw new IllegalArgumentException("Invalid ScanResult: " + scanResult);
-        }
-=======
         info.networkType = getNetworkType(scanResult);
->>>>>>> b1914eb4
         return info;
     }
 
