--- conflicted
+++ resolved
@@ -26,32 +26,6 @@
  * Class to store the info needed to match a scan result to the provided network configuration.
  */
 public class ScanResultMatchInfo {
-<<<<<<< HEAD
-    public static final int NETWORK_TYPE_OPEN = 0;
-    public static final int NETWORK_TYPE_WEP = 1;
-    public static final int NETWORK_TYPE_PSK = 2;
-    public static final int NETWORK_TYPE_EAP = 3;
-    public static final int NETWORK_TYPE_SAE = 4;
-    public static final int NETWORK_TYPE_EAP_SUITE_B = 5;
-    public static final int NETWORK_TYPE_OWE = 6;
-
-    public static final int NETWORK_TYPE_FILS_SHA256 = 10;
-    public static final int NETWORK_TYPE_FILS_SHA384 = 11;
-
-    @Retention(SOURCE)
-    @IntDef(prefix = { "NETWORK_TYPE_" }, value = {
-            NETWORK_TYPE_OPEN,
-            NETWORK_TYPE_WEP,
-            NETWORK_TYPE_PSK,
-            NETWORK_TYPE_EAP,
-            NETWORK_TYPE_SAE,
-            NETWORK_TYPE_EAP_SUITE_B,
-            NETWORK_TYPE_OWE
-    })
-    public @interface NetworkType {}
-
-=======
->>>>>>> 2d75d3e1
     /**
      * SSID of the network.
      */
