--- conflicted
+++ resolved
@@ -58,12 +58,8 @@
      */
     private static final int ENCLOSING_QUOTES_LEN = 2;
     private static final int SSID_UTF_8_MIN_LEN = 1 + ENCLOSING_QUOTES_LEN;
-<<<<<<< HEAD
     private static final int SSID_UTF_8_MAX_LEN = // wifigbk++
                         WifiGbk.MAX_SSID_UTF_LENGTH + ENCLOSING_QUOTES_LEN;
-=======
-    private static final int SSID_UTF_8_MAX_LEN = 32 + ENCLOSING_QUOTES_LEN;
->>>>>>> af10c29a
     private static final int SSID_HEX_MIN_LEN = 2;
     private static final int SSID_HEX_MAX_LEN = 64;
     private static final int PSK_ASCII_MIN_LEN = 8 + ENCLOSING_QUOTES_LEN;
@@ -173,7 +169,6 @@
         return (!(isConfigForWepNetwork(config) || isConfigForPskNetwork(config)
                 || isConfigForEapNetwork(config) || isConfigForSaeNetwork(config)
                 || isConfigForEapSuiteBNetwork(config)));
-<<<<<<< HEAD
     }
 
     public static boolean isConfigForSha256Network(WifiConfiguration config) {
@@ -182,8 +177,6 @@
 
     public static boolean isConfigForSha384Network(WifiConfiguration config) {
         return config.allowedKeyManagement.get(WifiConfiguration.KeyMgmt.FILS_SHA384);
-=======
->>>>>>> af10c29a
     }
 
     /**
@@ -542,13 +535,8 @@
 
     private static boolean validateKeyMgmt(BitSet keyMgmnt) {
         if (keyMgmnt.cardinality() > 1) {
-<<<<<<< HEAD
             if (keyMgmnt.cardinality() > 4) {
                 Log.e(TAG, "validateKeyMgmt failed: cardinality > 4");
-=======
-            if (keyMgmnt.cardinality() > 3) {
-                Log.e(TAG, "validateKeyMgmt failed: cardinality > 3");
->>>>>>> af10c29a
                 return false;
             }
             if (!keyMgmnt.get(WifiConfiguration.KeyMgmt.WPA_EAP)) {
@@ -561,15 +549,10 @@
                 return false;
             }
             if (keyMgmnt.cardinality() == 3
-<<<<<<< HEAD
                     && (!keyMgmnt.get(WifiConfiguration.KeyMgmt.SUITE_B_192) &&
                         !keyMgmnt.get(WifiConfiguration.KeyMgmt.FILS_SHA256) &&
                         !keyMgmnt.get(WifiConfiguration.KeyMgmt.FILS_SHA384))) {
                 Log.e(TAG, "validateKeyMgmt failed: not SUITE_B_192 or FILS");
-=======
-                    && !keyMgmnt.get(WifiConfiguration.KeyMgmt.SUITE_B_192)) {
-                Log.e(TAG, "validateKeyMgmt failed: not SUITE_B_192");
->>>>>>> af10c29a
                 return false;
             }
         }
@@ -642,20 +625,14 @@
         if (config.allowedKeyManagement.get(WifiConfiguration.KeyMgmt.OWE)) {
             // PMF mandatory for OWE networks
             if (!config.requirePMF) {
-<<<<<<< HEAD
-=======
                 Log.e(TAG, "PMF must be enabled for OWE networks");
->>>>>>> af10c29a
                 return false;
             }
         }
         if (config.allowedKeyManagement.get(WifiConfiguration.KeyMgmt.SAE)) {
             // PMF mandatory for WPA3-Personal networks
             if (!config.requirePMF) {
-<<<<<<< HEAD
-=======
                 Log.e(TAG, "PMF must be enabled for SAE networks");
->>>>>>> af10c29a
                 return false;
             }
             if (!validatePassword(config.preSharedKey, isAdd, true)) {
@@ -665,10 +642,7 @@
         if (config.allowedKeyManagement.get(WifiConfiguration.KeyMgmt.SUITE_B_192)) {
             // PMF mandatory for WPA3-Enterprise networks
             if (!config.requirePMF) {
-<<<<<<< HEAD
-=======
                 Log.e(TAG, "PMF must be enabled for Suite-B 192-bit networks");
->>>>>>> af10c29a
                 return false;
             }
         }
