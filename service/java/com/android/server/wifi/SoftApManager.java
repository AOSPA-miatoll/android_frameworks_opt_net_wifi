/*
 * Copyright (C) 2016 The Android Open Source Project
 *
 * Licensed under the Apache License, Version 2.0 (the "License");
 * you may not use this file except in compliance with the License.
 * You may obtain a copy of the License at
 *
 *      http://www.apache.org/licenses/LICENSE-2.0
 *
 * Unless required by applicable law or agreed to in writing, software
 * distributed under the License is distributed on an "AS IS" BASIS,
 * WITHOUT WARRANTIES OR CONDITIONS OF ANY KIND, either express or implied.
 * See the License for the specific language governing permissions and
 * limitations under the License.
 */

package com.android.server.wifi;

import static android.net.wifi.WifiManager.SAP_CLIENT_DISCONNECT_REASON_CODE_UNSPECIFIED;

import static com.android.server.wifi.util.ApConfigUtil.ERROR_GENERIC;
import static com.android.server.wifi.util.ApConfigUtil.ERROR_NO_CHANNEL;
import static com.android.server.wifi.util.ApConfigUtil.ERROR_UNSUPPORTED_CONFIGURATION;
import static com.android.server.wifi.util.ApConfigUtil.SUCCESS;

import android.annotation.NonNull;
import android.annotation.Nullable;
import android.content.Intent;
import android.net.MacAddress;
import android.net.wifi.ScanResult;
import android.net.wifi.SoftApCapability;
import android.net.wifi.SoftApConfiguration;
import android.net.wifi.SoftApInfo;
import android.net.wifi.WifiAnnotations;
import android.net.wifi.WifiClient;
import android.net.wifi.WifiManager;
import android.os.Handler;
import android.os.Looper;
import android.os.Message;
import android.os.SystemClock;
import android.os.UserHandle;
import android.os.WorkSource;
import android.text.TextUtils;
import android.util.Log;

import com.android.internal.annotations.VisibleForTesting;
import com.android.internal.util.IState;
import com.android.internal.util.Preconditions;
import com.android.internal.util.State;
import com.android.internal.util.StateMachine;
import com.android.internal.util.WakeupMessage;
import com.android.server.wifi.WifiNative.InterfaceCallback;
import com.android.server.wifi.WifiNative.SoftApListener;
import com.android.server.wifi.util.ApConfigUtil;
import com.android.wifi.resources.R;

import java.io.FileDescriptor;
import java.io.PrintWriter;
import java.text.SimpleDateFormat;
import java.util.ArrayList;
import java.util.Date;
import java.util.HashMap;
import java.util.HashSet;
import java.util.Iterator;
import java.util.List;
import java.util.Locale;
import java.util.Map;
import java.util.Set;

/**
 * Manage WiFi in AP mode.
 * The internal state machine runs under the ClientModeImpl handler thread context.
 */
public class SoftApManager implements ActiveModeManager {
    private static final String TAG = "SoftApManager";

    @VisibleForTesting
    public static final String SOFT_AP_SEND_MESSAGE_TIMEOUT_TAG = TAG
            + " Soft AP Send Message Timeout";

    private final WifiContext mContext;
    private final FrameworkFacade mFrameworkFacade;
    private final WifiNative mWifiNative;

    private final SoftApNotifier mSoftApNotifier;

    @VisibleForTesting
    static final long SOFT_AP_PENDING_DISCONNECTION_CHECK_DELAY_MS = 1000;

    private final String mCountryCode;

    private final SoftApStateMachine mStateMachine;

    private final Listener<SoftApManager> mModeListener;
    private final WifiManager.SoftApCallback mSoftApCallback;

    private String mApInterfaceName;
    private String mDataInterfaceName;
    private boolean mIfaceIsUp;
    private boolean mIfaceIsDestroyed;

    private final WifiApConfigStore mWifiApConfigStore;

    private final WifiMetrics mWifiMetrics;
    private final long mId;

    private boolean mIsUnsetBssid;

    private boolean mVerboseLoggingEnabled = false;

    @NonNull
    private SoftApModeConfiguration mApConfig;

    @NonNull
    private SoftApInfo mCurrentSoftApInfo = new SoftApInfo();

    @NonNull
    private SoftApCapability mCurrentSoftApCapability;

    private List<WifiClient> mConnectedClients = new ArrayList<>();
    @VisibleForTesting
    Map<WifiClient, Integer> mPendingDisconnectClients = new HashMap<>();
    private boolean mTimeoutEnabled = false;
    private String[] mdualApInterfaces;
    private boolean mDualSapIfacesDestroyed = false;

    private String mStartTimestamp;

    private long mDefaultShutDownTimeoutMills;

    private static final SimpleDateFormat FORMATTER = new SimpleDateFormat("MM-dd HH:mm:ss.SSS");

    private WifiDiagnostics mWifiDiagnostics;

    @Nullable
    private SoftApRole mRole = null;
    @Nullable
    private WorkSource mRequestorWs = null;

    private boolean mEverReportMetricsForMaxClient = false;

    @NonNull
    private Set<MacAddress> mBlockedClientList = new HashSet<>();

    @NonNull
    private Set<MacAddress> mAllowedClientList = new HashSet<>();

    /**
     * Listener for soft AP events.
     */
    private final SoftApListener mSoftApListener = new SoftApListener() {
        @Override
        public void onFailure() {
            mStateMachine.sendMessage(SoftApStateMachine.CMD_FAILURE);
        }

        @Override
        public void onInfoChanged(String apIfaceInstance, int frequency,
                @WifiAnnotations.Bandwidth int bandwidth,
                @WifiAnnotations.WifiStandard int generation,
                MacAddress apIfaceInstanceMacAddress) {
            SoftApInfo apInfo = new SoftApInfo();
            apInfo.setFrequency(frequency);
            apInfo.setBandwidth(bandwidth);
            apInfo.setWifiStandard(generation);
            if (apIfaceInstanceMacAddress != null) {
                apInfo.setBssid(apIfaceInstanceMacAddress);
            }
            mStateMachine.sendMessage(
                    SoftApStateMachine.CMD_AP_INFO_CHANGED, 0, 0, apInfo);
        }

        @Override
        public void onConnectedClientsChanged(String apIfaceInstance, MacAddress clientAddress,
                boolean isConnected) {
            if (clientAddress != null) {
                mStateMachine.sendMessage(SoftApStateMachine.CMD_ASSOCIATED_STATIONS_CHANGED,
                        isConnected ? 1 : 0, 0, clientAddress);
            } else {
                Log.e(getTag(), "onConnectedClientsChanged: Invalid type returned");
            }
        }
    };

    public SoftApManager(
            @NonNull WifiContext context,
            @NonNull Looper looper,
            @NonNull FrameworkFacade framework,
            @NonNull WifiNative wifiNative,
            String countryCode,
            @NonNull Listener<SoftApManager> listener,
            @NonNull WifiManager.SoftApCallback callback,
            @NonNull WifiApConfigStore wifiApConfigStore,
            @NonNull SoftApModeConfiguration apConfig,
            @NonNull WifiMetrics wifiMetrics,
            @NonNull WifiDiagnostics wifiDiagnostics,
            @NonNull SoftApNotifier softApNotifier,
            long id,
            @NonNull WorkSource requestorWs,
            @NonNull SoftApRole role,
            boolean verboseLoggingEnabled) {
        mContext = context;
        mFrameworkFacade = framework;
        mSoftApNotifier = softApNotifier;
        mWifiNative = wifiNative;
        mCountryCode = countryCode;
        mModeListener = listener;
        mSoftApCallback = callback;
        mWifiApConfigStore = wifiApConfigStore;
        SoftApConfiguration softApConfig = apConfig.getSoftApConfiguration();
        mCurrentSoftApCapability = apConfig.getCapability();
        // null is a valid input and means we use the user-configured tethering settings.
        if (softApConfig == null) {
            softApConfig = mWifiApConfigStore.getApConfiguration();
            // may still be null if we fail to load the default config
        }
        if (softApConfig != null) {
            mIsUnsetBssid = softApConfig.getBssid() == null;
            softApConfig = mWifiApConfigStore.randomizeBssidIfUnset(mContext, softApConfig);
        }
        mApConfig = new SoftApModeConfiguration(apConfig.getTargetMode(),
                softApConfig, mCurrentSoftApCapability);
        mWifiMetrics = wifiMetrics;
        mdualApInterfaces = new String[2];
        mWifiDiagnostics = wifiDiagnostics;
        mStateMachine = new SoftApStateMachine(looper);
        if (softApConfig != null) {
            mBlockedClientList = new HashSet<>(softApConfig.getBlockedClientList());
            mAllowedClientList = new HashSet<>(softApConfig.getAllowedClientList());
            mTimeoutEnabled = softApConfig.isAutoShutdownEnabled();
        }
        mDefaultShutDownTimeoutMills = mContext.getResources().getInteger(
                R.integer.config_wifiFrameworkSoftApShutDownTimeoutMilliseconds);
        mId = id;
        mRole = role;
        enableVerboseLogging(verboseLoggingEnabled);
        mStateMachine.sendMessage(SoftApStateMachine.CMD_START, requestorWs);
    }

    @Override
    public long getId() {
        return mId;
    }

    private String getTag() {
        return TAG + "[" + (mApInterfaceName == null ? "unknown" : mApInterfaceName) + "]";
    }

    /**
     * Stop soft AP.
     */
    @Override
    public void stop() {
        Log.d(getTag(), " currentstate: " + getCurrentStateName());
        mStateMachine.sendMessage(SoftApStateMachine.CMD_STOP);
    }

    @Override
    public SoftApRole getRole() {
        return mRole;
    }

    /** Set the role of this SoftApManager */
    public void setRole(SoftApRole role) {
        // softap does not allow in-place switching of roles.
        Preconditions.checkState(mRole == null);
        mRole = role;
    }

    @Override
    public String getInterfaceName() {
        return mApInterfaceName;
    }

    @Override
    public WorkSource getRequestorWs() {
        return mRequestorWs;
    }

    /**
     * Update AP capability. Called when carrier config or device resouce config changed.
     *
     * @param capability new AP capability.
     */
    public void updateCapability(@NonNull SoftApCapability capability) {
        mStateMachine.sendMessage(SoftApStateMachine.CMD_UPDATE_CAPABILITY, capability);
    }

    /**
     * Update AP configuration. Called when setting update config via
     * {@link WifiManager#setSoftApConfiguration(SoftApConfiguration)}
     *
     * @param config new AP config.
     */
    public void updateConfiguration(@NonNull SoftApConfiguration config) {
        mStateMachine.sendMessage(SoftApStateMachine.CMD_UPDATE_CONFIG, config);
    }

    /**
     * Retrieve the {@link SoftApModeConfiguration} instance associated with this mode manager.
     */
    public SoftApModeConfiguration getSoftApModeConfiguration() {
        return mApConfig;
    }

    /**
     * Dump info about this softap manager.
     */
    @Override
    public void dump(FileDescriptor fd, PrintWriter pw, String[] args) {
        pw.println("Dump of SoftApManager id=" + mId);

        pw.println("current StateMachine mode: " + getCurrentStateName());
        pw.println("mRole: " + mRole);
        pw.println("mApInterfaceName: " + mApInterfaceName);
        pw.println("mIfaceIsUp: " + mIfaceIsUp);
        pw.println("mSoftApCountryCode: " + mCountryCode);
        pw.println("mApConfig.targetMode: " + mApConfig.getTargetMode());
        SoftApConfiguration softApConfig = mApConfig.getSoftApConfiguration();
        pw.println("mApConfig.SoftApConfiguration.SSID: " + softApConfig.getSsid());
        pw.println("mApConfig.SoftApConfiguration.mBand: " + softApConfig.getBand());
        pw.println("mApConfig.SoftApConfiguration.hiddenSSID: " + softApConfig.isHiddenSsid());
        pw.println("mConnectedClients.size(): " + mConnectedClients.size());
        pw.println("mTimeoutEnabled: " + mTimeoutEnabled);
        pw.println("mCurrentSoftApInfo " + mCurrentSoftApInfo);
        pw.println("mStartTimestamp: " + mStartTimestamp);
        mStateMachine.dump(fd, pw, args);
    }

    @Override
    public void enableVerboseLogging(boolean verbose) {
        mVerboseLoggingEnabled = verbose;
    }

    @Override
    public String toString() {
        return "SoftApManager{id=" + getId()
                + " iface=" + getInterfaceName()
                + " role=" + getRole()
                + "}";
    }

    private String getCurrentStateName() {
        IState currentState = mStateMachine.getCurrentState();

        if (currentState != null) {
            return currentState.getName();
        }

        return "StateMachine not active";
    }

    /**
     * Update AP state.
     *
     * @param newState     new AP state
     * @param currentState current AP state
     * @param reason       Failure reason if the new AP state is in failure state
     */
    private void updateApState(int newState, int currentState, int reason) {
        mSoftApCallback.onStateChanged(newState, reason);

        //send the AP state change broadcast
        final Intent intent = new Intent(WifiManager.WIFI_AP_STATE_CHANGED_ACTION);
        intent.addFlags(Intent.FLAG_RECEIVER_REGISTERED_ONLY_BEFORE_BOOT);
        intent.putExtra(WifiManager.EXTRA_WIFI_AP_STATE, newState);
        intent.putExtra(WifiManager.EXTRA_PREVIOUS_WIFI_AP_STATE, currentState);
        if (newState == WifiManager.WIFI_AP_STATE_FAILED) {
            //only set reason number when softAP start failed
            intent.putExtra(WifiManager.EXTRA_WIFI_AP_FAILURE_REASON, reason);
        }

        intent.putExtra(WifiManager.EXTRA_WIFI_AP_INTERFACE_NAME, mDataInterfaceName);
        intent.putExtra(WifiManager.EXTRA_WIFI_AP_MODE, mApConfig.getTargetMode());
        mContext.sendStickyBroadcastAsUser(intent, UserHandle.ALL);
    }

    private int setMacAddress() {
        MacAddress mac = mApConfig.getSoftApConfiguration().getBssid();

        if (mac == null) {
            // If no BSSID is explicitly requested, (re-)configure the factory MAC address. Some
            // drivers may not support setting the MAC at all, so fail soft in this case.
            mac = mWifiNative.getApFactoryMacAddress(mApInterfaceName);
            if (mac == null) {
                Log.e(getTag(), "failed to get factory MAC address");
                return ERROR_GENERIC;
            }

            if (!mWifiNative.setApMacAddress(mApInterfaceName, mac)) {
                Log.w(getTag(), "failed to reset to factory MAC address; "
                        + "continuing with current MAC");
            }
        } else {
            if (mWifiNative.isApSetMacAddressSupported(mApInterfaceName)) {
                if (!mWifiNative.setApMacAddress(mApInterfaceName, mac)) {
                    Log.e(getTag(), "failed to set explicitly requested MAC address");
                    return ERROR_GENERIC;
                }
            } else if (!mIsUnsetBssid) {
                // If hardware does not support MAC address setter,
                // only report the error for non randomization.
                return ERROR_UNSUPPORTED_CONFIGURATION;
            }
        }

        mCurrentSoftApInfo.setBssid(mac);

        return SUCCESS;
    }

    private int setCountryCode() {
        int band = mApConfig.getSoftApConfiguration().getBand();
        if (TextUtils.isEmpty(mCountryCode)) {
            if (band == SoftApConfiguration.BAND_5GHZ || band == SoftApConfiguration.BAND_6GHZ) {
                // Country code is mandatory for 5GHz band.
                Log.e(getTag(), "Invalid country code, required for setting up soft ap in 5GHz");
                return ERROR_GENERIC;
            }
            // Absence of country code is not fatal for 2Ghz & Any band options.
            return SUCCESS;
        }

        if (!mWifiNative.setCountryCodeHal(
                mApInterfaceName, mCountryCode.toUpperCase(Locale.ROOT))) {
            if (band == SoftApConfiguration.BAND_5GHZ || band == SoftApConfiguration.BAND_6GHZ) {
                // Return an error if failed to set country code when AP is configured for
                // 5GHz band.
                Log.e(getTag(), "Failed to set country code, "
                        + "required for setting up soft ap in 5GHz");
                return ERROR_GENERIC;
            }
            // Failure to set country code is not fatal for other band options.
        }
        return SUCCESS;
    }

    /**
     * Start a soft AP instance as configured.
     *
     * @return integer result code
     */
    private int startSoftAp() {
        SoftApConfiguration config = mApConfig.getSoftApConfiguration();
        if (config == null || config.getSsid() == null) {
            Log.e(getTag(), "Unable to start soft AP without valid configuration");
            return ERROR_GENERIC;
        }

        Log.d(getTag(), "band " + config.getBand() + " iface "
                + mApInterfaceName + " country " + mCountryCode);

        int result = setMacAddress();
        if (result != SUCCESS) {
            return result;
        }

        result = setCountryCode();
        if (result != SUCCESS) {
            return result;
        }

        // Make a copy of configuration for updating AP band and channel.
        SoftApConfiguration.Builder localConfigBuilder = new SoftApConfiguration.Builder(config);

        boolean acsEnabled = mCurrentSoftApCapability.areFeaturesSupported(
                SoftApCapability.SOFTAP_FEATURE_ACS_OFFLOAD);
        result = ApConfigUtil.updateApChannelConfig(
                mWifiNative, mContext.getResources(), mCountryCode, localConfigBuilder, config,
                acsEnabled);

        if (result != SUCCESS) {
            Log.e(getTag(), "Failed to update AP band and channel");
            return result;
        }

        if (config.isHiddenSsid()) {
            Log.d(getTag(), "SoftAP is a hidden network");
        }

        if (!ApConfigUtil.checkSupportAllConfiguration(config, mCurrentSoftApCapability)) {
            Log.d(getTag(), "Unsupported Configuration detect! config = " + config);
            return ERROR_UNSUPPORTED_CONFIGURATION;
        }

        if (!mWifiNative.startSoftAp(mApInterfaceName,
                  localConfigBuilder.build(),
                  mApConfig.getTargetMode() ==  WifiManager.IFACE_IP_MODE_TETHERED,
                  mSoftApListener)) {
            Log.e(getTag(), "Soft AP start failed");
            return ERROR_GENERIC;
        }

        mWifiDiagnostics.startLogging(mApInterfaceName);
        mStartTimestamp = FORMATTER.format(new Date(System.currentTimeMillis()));
        Log.d(getTag(), "Soft AP is started ");

        return SUCCESS;
    }

    /**
     * Disconnect all connected clients on active softap interface(s).
     * This is usually done just before stopSoftAp().
     */
    private void disconnectAllClients() {
/*        for (WifiClient client : mConnectedClients) {
            if (mWifiApConfigStore.getDualSapStatus() && !mDualSapIfacesDestroyed) {
                if (! mWifiNative.forceClientDisconnect(mdualApInterfaces[0], client.getMacAddress(),
                            SAP_CLIENT_DISCONNECT_REASON_CODE_UNSPECIFIED))
                    mWifiNative.forceClientDisconnect(mdualApInterfaces[1], client.getMacAddress(),
                            SAP_CLIENT_DISCONNECT_REASON_CODE_UNSPECIFIED);
            } else {
                mWifiNative.forceClientDisconnect(mApInterfaceName, client.getMacAddress(),
                        SAP_CLIENT_DISCONNECT_REASON_CODE_UNSPECIFIED);
            }
        }
*/
        if (mWifiApConfigStore.getDualSapStatus() && !mDualSapIfacesDestroyed) {
            mWifiNative.forceClientDisconnect(mdualApInterfaces[0],
                    MacAddress.fromString("ff:ff:ff:ff:ff:ff"),
                    SAP_CLIENT_DISCONNECT_REASON_CODE_UNSPECIFIED);
            mWifiNative.forceClientDisconnect(mdualApInterfaces[1],
                    MacAddress.fromString("ff:ff:ff:ff:ff:ff"),
                    SAP_CLIENT_DISCONNECT_REASON_CODE_UNSPECIFIED);
        } else {
            mWifiNative.forceClientDisconnect(mApInterfaceName,
                    MacAddress.fromString("ff:ff:ff:ff:ff:ff"),
                    SAP_CLIENT_DISCONNECT_REASON_CODE_UNSPECIFIED);
        }
    }

    /**
     * Teardown soft AP and teardown the interface.
     */
    private void stopSoftAp() {
        disconnectAllClients();
        if (mWifiApConfigStore.getDualSapStatus() && !mDualSapIfacesDestroyed) {
            mDualSapIfacesDestroyed = true;
            mWifiNative.teardownInterface(mdualApInterfaces[0]);
            mWifiNative.teardownInterface(mdualApInterfaces[1]);
        }
        mWifiDiagnostics.stopLogging(mApInterfaceName);
        mWifiNative.teardownInterface(mApInterfaceName);
        Log.d(getTag(), "Soft AP is stopped");
    }

    private void addClientToPendingDisconnectionList(WifiClient client, int reason) {
        Log.d(getTag(), "Fail to disconnect client: " + client.getMacAddress()
                + ", add it into pending list");
        mPendingDisconnectClients.put(client, reason);
        mStateMachine.getHandler().removeMessages(
                SoftApStateMachine.CMD_FORCE_DISCONNECT_PENDING_CLIENTS);
        mStateMachine.sendMessageDelayed(
                SoftApStateMachine.CMD_FORCE_DISCONNECT_PENDING_CLIENTS,
                SOFT_AP_PENDING_DISCONNECTION_CHECK_DELAY_MS);
    }

    private boolean checkSoftApClient(SoftApConfiguration config, WifiClient newClient) {
        if (!mCurrentSoftApCapability.areFeaturesSupported(
                SoftApCapability.SOFTAP_FEATURE_CLIENT_FORCE_DISCONNECT)) {
            return true;
        }

        if (mBlockedClientList.contains(newClient.getMacAddress())) {
            Log.d(getTag(), "Force disconnect for client: " + newClient + "in blocked list");
            if (!mWifiNative.forceClientDisconnect(
                    mApInterfaceName, newClient.getMacAddress(),
                    WifiManager.SAP_CLIENT_BLOCK_REASON_CODE_BLOCKED_BY_USER)) {
                addClientToPendingDisconnectionList(newClient,
                        WifiManager.SAP_CLIENT_BLOCK_REASON_CODE_BLOCKED_BY_USER);
            }
            return false;
        }
        if (config.isClientControlByUserEnabled()
                && !mAllowedClientList.contains(newClient.getMacAddress())) {
            mSoftApCallback.onBlockedClientConnecting(newClient,
                    WifiManager.SAP_CLIENT_BLOCK_REASON_CODE_BLOCKED_BY_USER);
            Log.d(getTag(), "Force disconnect for unauthorized client: " + newClient);
            if (!mWifiNative.forceClientDisconnect(
                    mApInterfaceName, newClient.getMacAddress(),
                    WifiManager.SAP_CLIENT_BLOCK_REASON_CODE_BLOCKED_BY_USER)) {
                addClientToPendingDisconnectionList(newClient,
                        WifiManager.SAP_CLIENT_BLOCK_REASON_CODE_BLOCKED_BY_USER);
            }
            return false;
        }
        int maxConfig = mCurrentSoftApCapability.getMaxSupportedClients();
        if (config.getMaxNumberOfClients() > 0) {
            maxConfig = Math.min(maxConfig, config.getMaxNumberOfClients());
        }

        if (mConnectedClients.size() >= maxConfig) {
            Log.i(getTag(), "No more room for new client:" + newClient);
            if (!mWifiNative.forceClientDisconnect(
                    mApInterfaceName, newClient.getMacAddress(),
                    WifiManager.SAP_CLIENT_BLOCK_REASON_CODE_NO_MORE_STAS)) {
                addClientToPendingDisconnectionList(newClient,
                        WifiManager.SAP_CLIENT_BLOCK_REASON_CODE_NO_MORE_STAS);
            }
            mSoftApCallback.onBlockedClientConnecting(newClient,
                    WifiManager.SAP_CLIENT_BLOCK_REASON_CODE_NO_MORE_STAS);
            // Avoid report the max client blocked in the same settings.
            if (!mEverReportMetricsForMaxClient) {
                mWifiMetrics.noteSoftApClientBlocked(maxConfig);
                mEverReportMetricsForMaxClient = true;
            }
            return false;
        }
        return true;
    }

    private class SoftApStateMachine extends StateMachine {
        // Commands for the state machine.
        public static final int CMD_START = 0;
        public static final int CMD_STOP = 1;
        public static final int CMD_FAILURE = 2;
        public static final int CMD_INTERFACE_STATUS_CHANGED = 3;
        public static final int CMD_ASSOCIATED_STATIONS_CHANGED = 4;
        public static final int CMD_NO_ASSOCIATED_STATIONS_TIMEOUT = 5;
        public static final int CMD_INTERFACE_DESTROYED = 7;
        public static final int CMD_INTERFACE_DOWN = 8;
        public static final int CMD_AP_INFO_CHANGED = 9;
        public static final int CMD_UPDATE_CAPABILITY = 10;
        public static final int CMD_UPDATE_CONFIG = 11;
<<<<<<< HEAD
        public static final int CMD_DUAL_SAP_INTERFACE_DESTROYED = 50;
=======
        public static final int CMD_FORCE_DISCONNECT_PENDING_CLIENTS = 12;
>>>>>>> 2e52fd38

        private final State mIdleState = new IdleState();
        private final State mStartedState = new StartedState();

        private final InterfaceCallback mWifiNativeInterfaceCallback = new InterfaceCallback() {
            @Override
            public void onDestroyed(String ifaceName) {
                if (mDataInterfaceName != null && mDataInterfaceName.equals(ifaceName)) {
                    sendMessage(CMD_INTERFACE_DESTROYED);
                }
            }

            @Override
            public void onUp(String ifaceName) {
                if (mDataInterfaceName != null && mDataInterfaceName.equals(ifaceName)) {
                    sendMessage(CMD_INTERFACE_STATUS_CHANGED, 1);
                }
            }

            @Override
            public void onDown(String ifaceName) {
                if (mDataInterfaceName != null && mDataInterfaceName.equals(ifaceName)) {
                    sendMessage(CMD_INTERFACE_STATUS_CHANGED, 0);
                }
            }
        };

        private final InterfaceCallback mWifiNativeDualIfaceCallback = new InterfaceCallback() {
            @Override
            public void onDestroyed(String ifaceName) {
                sendMessage(CMD_DUAL_SAP_INTERFACE_DESTROYED, ifaceName);
            }

            @Override
            public void onUp(String ifaceName) { }

            @Override
            public void onDown(String ifaceName) { }
        };

        /* Utility API to generate a temporary MAC for 2nd interface when starting Softap on 2 interfaces.
         * This flips the last bit of MAC address which was assigned to 1st interface.
         */
        private SoftApConfiguration randomizeMacOnSecondInterface(SoftApConfiguration config) {
            if (config.getBssid() == null) return config;
            byte[] macBytes = config.getBssid().toByteArray();
            macBytes[5] ^= 1;
            MacAddress mac = MacAddress.fromBytes(macBytes);

            return new SoftApConfiguration.Builder(config).setBssid(mac).build();
        }

        private boolean validateDualSapSetupResult(int result) {
            if (result != SUCCESS) {
                int failureReason = WifiManager.SAP_START_FAILURE_GENERAL;
                if (result == ERROR_NO_CHANNEL) {
                    failureReason = WifiManager.SAP_START_FAILURE_NO_CHANNEL;
                }
                updateApState(WifiManager.WIFI_AP_STATE_FAILED,
                              WifiManager.WIFI_AP_STATE_ENABLING,
                              failureReason);
                stopSoftAp();
                mWifiMetrics.incrementSoftApStartResult(false, failureReason);
                mModeListener.onStartFailure();
                return false;
            }
            if (!mWifiNative.setInterfaceUp(mApInterfaceName)) {
               Log.e(TAG, "Failed to set interface up " +mApInterfaceName);
               return false;
            }

            return true;
        }

        private boolean setupInterfacesForDualSoftApMode(WorkSource requestorWs) {
            mdualApInterfaces[0] = mWifiNative.setupInterfaceForSoftApMode(
                    mWifiNativeDualIfaceCallback, requestorWs);
            mdualApInterfaces[1] = mWifiNative.setupInterfaceForSoftApMode(
                    mWifiNativeDualIfaceCallback, requestorWs);

            String bridgeIfacename = mWifiNative.setupInterfaceForBridgeMode(
                    mWifiNativeInterfaceCallback);

            mApInterfaceName = bridgeIfacename;
            if (TextUtils.isEmpty(mdualApInterfaces[0]) ||
                    TextUtils.isEmpty(mdualApInterfaces[1]) ||
                    TextUtils.isEmpty(mApInterfaceName)) {
                Log.e(TAG, "setup failure when creating dual ap interface(s).");
                stopSoftAp();
                updateApState(WifiManager.WIFI_AP_STATE_FAILED,
                        WifiManager.WIFI_AP_STATE_DISABLED,
                        WifiManager.SAP_START_FAILURE_GENERAL);
                mWifiMetrics.incrementSoftApStartResult(false,
                        WifiManager.SAP_START_FAILURE_GENERAL);
                mModeListener.onStartFailure();
                return false;
            }
            mDataInterfaceName = mWifiNative.getFstDataInterfaceName();
            if (TextUtils.isEmpty(mDataInterfaceName)) {
                mDataInterfaceName = mApInterfaceName;
            }
            updateApState(WifiManager.WIFI_AP_STATE_ENABLING,
                    WifiManager.WIFI_AP_STATE_DISABLED, 0);

            return true;
        }

        /**
         * Start Dual band soft AP.
         */
        private boolean setupForDualBandSoftApMode(SoftApConfiguration config, WorkSource requestorWs) {
            if (!setupInterfacesForDualSoftApMode(requestorWs))
                return false;

            SoftApConfiguration localConfig;
            SoftApConfiguration.Builder configBuilder = new SoftApConfiguration.Builder(config);
            String bridgeIfacename = mApInterfaceName;

            mApInterfaceName = mdualApInterfaces[0];
            localConfig = configBuilder.setBand(SoftApConfiguration.BAND_2GHZ).build();
            mApConfig = new SoftApModeConfiguration(mApConfig.getTargetMode(), localConfig,
                    mCurrentSoftApCapability);
            int result = startSoftAp();
            if (result == SUCCESS) {
                localConfig = configBuilder.setBand(SoftApConfiguration.BAND_5GHZ).build();
                localConfig = randomizeMacOnSecondInterface(localConfig);
                mApInterfaceName = mdualApInterfaces[1];
                mApConfig = new SoftApModeConfiguration(mApConfig.getTargetMode(), localConfig,
                        mCurrentSoftApCapability);
                result = startSoftAp();
            }

            mApInterfaceName = bridgeIfacename;

            return validateDualSapSetupResult(result);
        }

        /**
         * Start OWE transition soft AP.
         */
        private boolean setupForOweTransitionSoftApMode(SoftApConfiguration config, WorkSource requestorWs) {
            if (!setupInterfacesForDualSoftApMode(requestorWs))
                return false;

            SoftApConfiguration.Builder oweConfigBuilder = new SoftApConfiguration.Builder(config);
            SoftApConfiguration.Builder openConfigBuilder = new SoftApConfiguration.Builder(config);

            String bridgeIfacename = mApInterfaceName;

            mApInterfaceName = mdualApInterfaces[0];
            oweConfigBuilder.setOweTransIfaceName(mdualApInterfaces[1]);

            // hashCode() generates integer hash for given string
            // As maximum string size of a integer is 12 bytes SSID size never crosses 32 bytes
            oweConfigBuilder.setSsid("OWE_" + config.getSsid().hashCode());
            oweConfigBuilder.setHiddenSsid(true);
            SoftApConfiguration oweConfig = oweConfigBuilder.build();
            Log.i(TAG, "Generated OWE SSID: " + oweConfig.getSsid());
            mApConfig = new SoftApModeConfiguration(mApConfig.getTargetMode(), oweConfig,
                    mCurrentSoftApCapability);
            int result = startSoftAp();
            if (result == SUCCESS) {
                mApInterfaceName = mdualApInterfaces[1];
                openConfigBuilder.setOweTransIfaceName(mdualApInterfaces[0]);
                openConfigBuilder.setPassphrase(null, SoftApConfiguration.SECURITY_TYPE_OPEN);
                SoftApConfiguration openConfig = openConfigBuilder.build();
                openConfig = randomizeMacOnSecondInterface(openConfig);
                mApConfig = new SoftApModeConfiguration(mApConfig.getTargetMode(), openConfig,
                        mCurrentSoftApCapability);
                result = startSoftAp();
            }

            mApInterfaceName = bridgeIfacename;

            return validateDualSapSetupResult(result);
        }

        SoftApStateMachine(Looper looper) {
            super(TAG, looper);

            addState(mIdleState);
            addState(mStartedState);

            setInitialState(mIdleState);
            start();
        }

        private class IdleState extends State {
            @Override
            public void enter() {
                mApInterfaceName = null;
                mDataInterfaceName = null;
                mIfaceIsUp = false;
                mIfaceIsDestroyed = false;
            }

            @Override
            public boolean processMessage(Message message) {
                switch (message.what) {
                    case CMD_STOP:
                        mStateMachine.quitNow();
                        break;
                    case CMD_START:
<<<<<<< HEAD
                        SoftApConfiguration config = (SoftApConfiguration) message.obj;
                        if (config == null)
                            config = mApConfig.getSoftApConfiguration();
                        if (config != null && config.getBand() == SoftApConfiguration.BAND_DUAL) {
                            if (!setupForDualBandSoftApMode(config, (WorkSource) message.obj)) {
                                Log.d(TAG, "Dual band sap start failed");
                                break;
                            }
                            transitionTo(mStartedState);
                            break;
                        } else if (config != null && config.getSecurityType() == SoftApConfiguration.SECURITY_TYPE_OWE) {
                            if (!setupForOweTransitionSoftApMode(config, (WorkSource) message.obj)) {
                                Log.d(TAG, "OWE transition sap start failed");
                                break;
                            }
                            transitionTo(mStartedState);
                            break;
                        }

                        WorkSource requestorWs = (WorkSource) message.obj;
=======
                        mRequestorWs = (WorkSource) message.obj;
>>>>>>> 2e52fd38
                        mApInterfaceName = mWifiNative.setupInterfaceForSoftApMode(
                                mWifiNativeInterfaceCallback, mRequestorWs);
                        if (TextUtils.isEmpty(mApInterfaceName)) {
                            Log.e(getTag(), "setup failure when creating ap interface.");
                            updateApState(WifiManager.WIFI_AP_STATE_FAILED,
                                    WifiManager.WIFI_AP_STATE_DISABLED,
                                    WifiManager.SAP_START_FAILURE_GENERAL);
                            mWifiMetrics.incrementSoftApStartResult(
                                    false, WifiManager.SAP_START_FAILURE_GENERAL);
                            mModeListener.onStartFailure(SoftApManager.this);
                            break;
                        }
                        mDataInterfaceName = mWifiNative.getFstDataInterfaceName();
                        if (TextUtils.isEmpty(mDataInterfaceName)) {
                            mDataInterfaceName = mApInterfaceName;
                        }

                        mSoftApNotifier.dismissSoftApShutDownTimeoutExpiredNotification();
                        updateApState(WifiManager.WIFI_AP_STATE_ENABLING,
                                WifiManager.WIFI_AP_STATE_DISABLED, 0);
                        int result = startSoftAp();
                        if (result != SUCCESS) {
                            int failureReason = WifiManager.SAP_START_FAILURE_GENERAL;
                            if (result == ERROR_NO_CHANNEL) {
                                failureReason = WifiManager.SAP_START_FAILURE_NO_CHANNEL;
                            } else if (result == ERROR_UNSUPPORTED_CONFIGURATION) {
                                failureReason = WifiManager
                                        .SAP_START_FAILURE_UNSUPPORTED_CONFIGURATION;
                            }
                            updateApState(WifiManager.WIFI_AP_STATE_FAILED,
                                    WifiManager.WIFI_AP_STATE_ENABLING,
                                    failureReason);
                            stopSoftAp();
                            mWifiMetrics.incrementSoftApStartResult(false, failureReason);
                            mModeListener.onStartFailure(SoftApManager.this);
                            break;
                        }
                        transitionTo(mStartedState);
                        break;
                    case CMD_UPDATE_CAPABILITY:
                        // Capability should only changed by carrier requirement. Only apply to
                        // Tether Mode
                        if (mApConfig.getTargetMode() ==  WifiManager.IFACE_IP_MODE_TETHERED) {
                            SoftApCapability capability = (SoftApCapability) message.obj;
                            mCurrentSoftApCapability = new SoftApCapability(capability);
                        }
                        break;
                    case CMD_UPDATE_CONFIG:
                        SoftApConfiguration newConfig = (SoftApConfiguration) message.obj;
                        Log.d(getTag(), "Configuration changed to " + newConfig);
                        mApConfig = new SoftApModeConfiguration(mApConfig.getTargetMode(),
                                newConfig, mCurrentSoftApCapability);
                        mBlockedClientList = new HashSet<>(newConfig.getBlockedClientList());
                        mAllowedClientList = new HashSet<>(newConfig.getAllowedClientList());
                        mTimeoutEnabled = newConfig.isAutoShutdownEnabled();
                        break;
                    default:
                        // Ignore all other commands.
                        break;
                }

                return HANDLED;
            }
        }

        private class StartedState extends State {
            private WakeupMessage mSoftApTimeoutMessage;

            private void scheduleTimeoutMessage() {
                if (!mTimeoutEnabled) {
                    cancelTimeoutMessage();
                    return;
                }
                long timeout = mApConfig.getSoftApConfiguration().getShutdownTimeoutMillis();
                if (timeout == 0) {
                    timeout =  mDefaultShutDownTimeoutMills;
                }
                mSoftApTimeoutMessage.schedule(SystemClock.elapsedRealtime()
                        + timeout);
                Log.d(getTag(), "Timeout message scheduled, delay = "
                        + timeout);
            }

            private void cancelTimeoutMessage() {
                mSoftApTimeoutMessage.cancel();
                Log.d(getTag(), "Timeout message canceled");
            }

            /**
             * When configuration changed, it need to force some clients disconnect to match the
             * configuration.
             */
            private void updateClientConnection() {
                if (!mCurrentSoftApCapability.areFeaturesSupported(
                        SoftApCapability.SOFTAP_FEATURE_CLIENT_FORCE_DISCONNECT)) {
                    return;
                }
                final int maxAllowedClientsByHardwareAndCarrier =
                        mCurrentSoftApCapability.getMaxSupportedClients();
                final int userApConfigMaxClientCount =
                        mApConfig.getSoftApConfiguration().getMaxNumberOfClients();
                int finalMaxClientCount = maxAllowedClientsByHardwareAndCarrier;
                if (userApConfigMaxClientCount > 0) {
                    finalMaxClientCount = Math.min(userApConfigMaxClientCount,
                            maxAllowedClientsByHardwareAndCarrier);
                }
                int targetDisconnectClientNumber = mConnectedClients.size() - finalMaxClientCount;
                List<WifiClient> allowedConnectedList = new ArrayList<>();
                Iterator<WifiClient> iterator = mConnectedClients.iterator();
                while (iterator.hasNext()) {
                    WifiClient client = iterator.next();
                    if (mBlockedClientList.contains(client.getMacAddress())
                              || (mApConfig.getSoftApConfiguration().isClientControlByUserEnabled()
                              && !mAllowedClientList.contains(client.getMacAddress()))) {
                        Log.d(getTag(), "Force disconnect for not allowed client: " + client);
                        if (!mWifiNative.forceClientDisconnect(
                                mApInterfaceName, client.getMacAddress(),
                                WifiManager.SAP_CLIENT_BLOCK_REASON_CODE_BLOCKED_BY_USER)) {
                            addClientToPendingDisconnectionList(client,
                                    WifiManager.SAP_CLIENT_BLOCK_REASON_CODE_BLOCKED_BY_USER);
                        }
                        targetDisconnectClientNumber--;
                    } else {
                        allowedConnectedList.add(client);
                    }
                }

                if (targetDisconnectClientNumber > 0) {
                    Iterator<WifiClient> allowedClientIterator = allowedConnectedList.iterator();
                    while (allowedClientIterator.hasNext()) {
                        if (targetDisconnectClientNumber == 0) break;
                        WifiClient allowedClient = allowedClientIterator.next();
                        Log.d(getTag(), "Force disconnect for client due to no more room: "
                                + allowedClient);
                        if (!mWifiNative.forceClientDisconnect(
                                mApInterfaceName, allowedClient.getMacAddress(),
                                WifiManager.SAP_CLIENT_BLOCK_REASON_CODE_NO_MORE_STAS)) {
                            addClientToPendingDisconnectionList(allowedClient,
                                    WifiManager.SAP_CLIENT_BLOCK_REASON_CODE_NO_MORE_STAS);
                        }
                        targetDisconnectClientNumber--;
                    }
                }
            }

            /**
             * Set stations associated with this soft AP
             * @param client The station for which connection state changed.
             * @param isConnected True for the connection changed to connect, otherwise false.
             */
            private void updateConnectedClients(WifiClient client, boolean isConnected) {
                if (client == null) {
                    return;
                }

                if (null != mPendingDisconnectClients.remove(client)) {
                    Log.d(getTag(), "Remove client: " + client.getMacAddress()
                            + "from pending disconnectionlist");
                }

                int index = mConnectedClients.indexOf(client);
                if ((index != -1) == isConnected) {
                    Log.e(getTag(), "Drop client connection event, client "
                            + client + "isConnected: " + isConnected
                            + " , duplicate event or client is blocked");
                    return;
                }
                if (isConnected) {
                    boolean isAllow = checkSoftApClient(
                            mApConfig.getSoftApConfiguration(), client);
                    if (isAllow) {
                        mConnectedClients.add(client);
                    } else {
                        return;
                    }
                } else {
                    mConnectedClients.remove(index);
                }

                Log.d(getTag(), "The connected wifi stations have changed with count: "
                        + mConnectedClients.size() + ": " + mConnectedClients);

                if (mSoftApCallback != null) {
                    mSoftApCallback.onConnectedClientsChanged(mConnectedClients);
                } else {
                    Log.e(getTag(),
                            "SoftApCallback is null. Dropping ConnectedClientsChanged event."
                    );
                }

                mWifiMetrics.addSoftApNumAssociatedStationsChangedEvent(
                        mConnectedClients.size(), mApConfig.getTargetMode());

                scheduleTimeoutMessage();
            }

            private void updateSoftApInfo(SoftApInfo apInfo) {
                Log.d(getTag(), "SoftApInfo update " + apInfo);

                if (apInfo.equals(mCurrentSoftApInfo)) {
                    return; // no change
                }

                mCurrentSoftApInfo = new SoftApInfo(apInfo);
                if (apInfo.getFrequency() == 0) { // reset bssid to null when freq is 0 (disable)
                    mCurrentSoftApInfo.setBssid(null);
                }
                mSoftApCallback.onInfoChanged(mCurrentSoftApInfo);
                // ignore invalid freq and softap disable case for metrics
                if (apInfo.getFrequency() > 0
                        && apInfo.getBandwidth() != SoftApInfo.CHANNEL_WIDTH_INVALID) {
                    mWifiMetrics.addSoftApChannelSwitchedEvent(mCurrentSoftApInfo,
                            mApConfig.getTargetMode());
                    updateUserBandPreferenceViolationMetricsIfNeeded();
                }
            }

            private void onUpChanged(boolean isUp) {
                if (isUp == mIfaceIsUp) {
                    return;  // no change
                }

                mIfaceIsUp = isUp;
                if (isUp) {
                    Log.d(getTag(), "SoftAp is ready for use");
                    updateApState(WifiManager.WIFI_AP_STATE_ENABLED,
                            WifiManager.WIFI_AP_STATE_ENABLING, 0);
                    mModeListener.onStarted(SoftApManager.this);
                    mWifiMetrics.incrementSoftApStartResult(true, 0);
                    if (mSoftApCallback != null) {
                        mSoftApCallback.onConnectedClientsChanged(mConnectedClients);
                    }
                } else {
                    // the interface was up, but goes down
                    sendMessage(CMD_INTERFACE_DOWN);
                }
                mWifiMetrics.addSoftApUpChangedEvent(isUp, mApConfig.getTargetMode(),
                        mDefaultShutDownTimeoutMills);
                if (isUp) {
                    mWifiMetrics.updateSoftApConfiguration(mApConfig.getSoftApConfiguration(),
                            mApConfig.getTargetMode());
                    mWifiMetrics.updateSoftApCapability(mCurrentSoftApCapability,
                            mApConfig.getTargetMode());
                }
            }

            @Override
            public void enter() {
                mIfaceIsUp = false;
                mIfaceIsDestroyed = false;
                onUpChanged(mWifiNative.isInterfaceUp(mApInterfaceName));
                onUpChanged(mWifiNative.isInterfaceUp(mDataInterfaceName));

                Handler handler = mStateMachine.getHandler();
                mSoftApTimeoutMessage = new WakeupMessage(mContext, handler,
                        SOFT_AP_SEND_MESSAGE_TIMEOUT_TAG,
                        SoftApStateMachine.CMD_NO_ASSOCIATED_STATIONS_TIMEOUT);

                Log.d(getTag(), "Resetting connected clients on start");
                mConnectedClients.clear();
                mPendingDisconnectClients.clear();
                mEverReportMetricsForMaxClient = false;
                scheduleTimeoutMessage();
            }

            @Override
            public void exit() {
                if (!mIfaceIsDestroyed) {
                    stopSoftAp();
                }

                Log.d(getTag(), "Resetting num stations on stop");
                if (mConnectedClients.size() != 0) {
                    mConnectedClients.clear();
                    if (mSoftApCallback != null) {
                        mSoftApCallback.onConnectedClientsChanged(mConnectedClients);
                    }
                    mWifiMetrics.addSoftApNumAssociatedStationsChangedEvent(
                            0, mApConfig.getTargetMode());
                }
                mPendingDisconnectClients.clear();
                cancelTimeoutMessage();

                // Need this here since we are exiting |Started| state and won't handle any
                // future CMD_INTERFACE_STATUS_CHANGED events after this point
                mWifiMetrics.addSoftApUpChangedEvent(false, mApConfig.getTargetMode(),
                        mDefaultShutDownTimeoutMills);
                updateApState(WifiManager.WIFI_AP_STATE_DISABLED,
                        WifiManager.WIFI_AP_STATE_DISABLING, 0);

                mApInterfaceName = null;
                mDataInterfaceName = null;
                mIfaceIsUp = false;
                mIfaceIsDestroyed = false;
                mRole = null;
                mStateMachine.quitNow();
                mModeListener.onStopped(SoftApManager.this);
                updateSoftApInfo(new SoftApInfo());
            }

            private void updateUserBandPreferenceViolationMetricsIfNeeded() {
                int band = mApConfig.getSoftApConfiguration().getBand();
                boolean bandPreferenceViolated =
                        (ScanResult.is24GHz(mCurrentSoftApInfo.getFrequency())
                            && !ApConfigUtil.containsBand(band,
                                    SoftApConfiguration.BAND_2GHZ))
                        || (ScanResult.is5GHz(mCurrentSoftApInfo.getFrequency())
                            && !ApConfigUtil.containsBand(band,
                                    SoftApConfiguration.BAND_5GHZ))
                        || (ScanResult.is6GHz(mCurrentSoftApInfo.getFrequency())
                            && !ApConfigUtil.containsBand(band,
                                    SoftApConfiguration.BAND_6GHZ));

                if (bandPreferenceViolated) {
                    Log.e(getTag(), "Channel does not satisfy user band preference: "
                            + mCurrentSoftApInfo.getFrequency());
                    mWifiMetrics.incrementNumSoftApUserBandPreferenceUnsatisfied();
                }
            }

            @Override
            public boolean processMessage(Message message) {
                switch (message.what) {
                    case CMD_ASSOCIATED_STATIONS_CHANGED:
                        if (!(message.obj instanceof MacAddress)) {
                            Log.e(getTag(), "Invalid type returned for"
                                    + " CMD_ASSOCIATED_STATIONS_CHANGED");
                            break;
                        }
                        MacAddress madAddress = (MacAddress) message.obj;
                        boolean isConnected = (message.arg1 == 1);
                        WifiClient client = new WifiClient(madAddress);
                        Log.d(getTag(), "CMD_ASSOCIATED_STATIONS_CHANGED, Client: "
                                + madAddress.toString() + " isConnected: "
                                + isConnected);
                        updateConnectedClients(client, isConnected);
                        break;
                    case CMD_AP_INFO_CHANGED:
                        if (!(message.obj instanceof SoftApInfo)) {
                            Log.e(getTag(), "Invalid type returned for"
                                    + " CMD_AP_INFO_CHANGED");
                            break;
                        }
                        SoftApInfo apInfo = (SoftApInfo) message.obj;
                        if (apInfo.getFrequency() < 0) {
                            Log.e(getTag(), "Invalid ap channel frequency: "
                                    + apInfo.getFrequency());
                            break;
                        }
                        updateSoftApInfo(apInfo);
                        break;
                    case CMD_INTERFACE_STATUS_CHANGED:
                        boolean isUp = message.arg1 == 1;
                        onUpChanged(isUp);
                        break;
                    case CMD_STOP:
                        if (mIfaceIsUp) {
                            updateApState(WifiManager.WIFI_AP_STATE_DISABLING,
                                    WifiManager.WIFI_AP_STATE_ENABLED, 0);
                        } else {
                            updateApState(WifiManager.WIFI_AP_STATE_DISABLING,
                                    WifiManager.WIFI_AP_STATE_ENABLING, 0);
                        }
                        transitionTo(mIdleState);
                        break;
                    case CMD_START:
                        // Already started, ignore this command.
                        break;
                    case CMD_NO_ASSOCIATED_STATIONS_TIMEOUT:
                        if (!mTimeoutEnabled) {
                            Log.wtf(getTag(), "Timeout message received while timeout is disabled."
                                    + " Dropping.");
                            break;
                        }
                        if (mConnectedClients.size() != 0) {
                            Log.wtf(getTag(), "Timeout message received but has clients. "
                                    + "Dropping.");
                            break;
                        }
                        mSoftApNotifier.showSoftApShutDownTimeoutExpiredNotification();
                        Log.i(getTag(), "Timeout message received. Stopping soft AP.");
                        updateApState(WifiManager.WIFI_AP_STATE_DISABLING,
                                WifiManager.WIFI_AP_STATE_ENABLED, 0);
                        transitionTo(mIdleState);
                        break;
                    case CMD_INTERFACE_DESTROYED:
                        //teardown Dual SAP interfaces if required
                        if (mWifiApConfigStore.getDualSapStatus() && !mDualSapIfacesDestroyed) {
                            Log.d(TAG, "Bridge inteface destroyed, Teardown dual intefaces");
                            mDualSapIfacesDestroyed = true;
                            mWifiNative.teardownInterface(mdualApInterfaces[0]);
                            mWifiNative.teardownInterface(mdualApInterfaces[1]);
                        }
                        Log.d(getTag(), "Interface(s) was cleanly destroyed.");
                        updateApState(WifiManager.WIFI_AP_STATE_DISABLING,
                                WifiManager.WIFI_AP_STATE_ENABLED, 0);
                        mIfaceIsDestroyed = true;
                        transitionTo(mIdleState);
                        break;
                    case CMD_DUAL_SAP_INTERFACE_DESTROYED:
                        // one of the dual interface is destroyed by native layers. trigger full cleanup.
                        if (!mDualSapIfacesDestroyed) {
                            String ifaceName = (String) message.obj;
                            Log.d(TAG, "One of Dual interface ("+ifaceName+") destroyed. trigger cleanup");
                            // teardown other dual interface and bridge interface.
                            mDualSapIfacesDestroyed = true;
                            if (ifaceName.equals(mdualApInterfaces[0])) {
                               mWifiNative.teardownInterface(mdualApInterfaces[1]);
                            } else if (ifaceName.equals(mdualApInterfaces[1])) {
                               mWifiNative.teardownInterface(mdualApInterfaces[0]);
                            }
                            mWifiNative.teardownInterface(mApInterfaceName);
                        }
                        break;
                    case CMD_FAILURE:
                        Log.w(getTag(), "hostapd failure, stop and report failure");
                        /* fall through */
                    case CMD_INTERFACE_DOWN:
                        Log.w(getTag(), "interface error, stop and report failure");
                        updateApState(WifiManager.WIFI_AP_STATE_FAILED,
                                WifiManager.WIFI_AP_STATE_ENABLED,
                                WifiManager.SAP_START_FAILURE_GENERAL);
                        updateApState(WifiManager.WIFI_AP_STATE_DISABLING,
                                WifiManager.WIFI_AP_STATE_FAILED, 0);
                        transitionTo(mIdleState);
                        break;
                    case CMD_UPDATE_CAPABILITY:
                        // Capability should only changed by carrier requirement. Only apply to
                        // Tether Mode
                        if (mApConfig.getTargetMode() ==  WifiManager.IFACE_IP_MODE_TETHERED) {
                            SoftApCapability capability = (SoftApCapability) message.obj;
                            mCurrentSoftApCapability = new SoftApCapability(capability);
                            mWifiMetrics.updateSoftApCapability(mCurrentSoftApCapability,
                                    mApConfig.getTargetMode());
                            updateClientConnection();
                        }
                        break;
                    case CMD_UPDATE_CONFIG:
                        SoftApConfiguration newConfig = (SoftApConfiguration) message.obj;
                        SoftApConfiguration currentConfig = mApConfig.getSoftApConfiguration();
                        if (mIsUnsetBssid) {
                            // Current bssid is ramdonized because unset. Set back to null.
                            currentConfig = new SoftApConfiguration.Builder(currentConfig)
                                    .setBssid(null)
                                    .build();
                        }
                        if (!ApConfigUtil.checkConfigurationChangeNeedToRestart(
                                currentConfig, newConfig)) {
                            Log.d(getTag(), "Configuration changed to " + newConfig);
                            if (mApConfig.getSoftApConfiguration().getMaxNumberOfClients()
                                    != newConfig.getMaxNumberOfClients()) {
                                Log.d(getTag(), "Max Client changed, reset to record the metrics");
                                mEverReportMetricsForMaxClient = false;
                            }
                            boolean needRescheduleTimer =
                                    mApConfig.getSoftApConfiguration().getShutdownTimeoutMillis()
                                    != newConfig.getShutdownTimeoutMillis()
                                    || mTimeoutEnabled != newConfig.isAutoShutdownEnabled();
                            mBlockedClientList = new HashSet<>(newConfig.getBlockedClientList());
                            mAllowedClientList = new HashSet<>(newConfig.getAllowedClientList());
                            mTimeoutEnabled = newConfig.isAutoShutdownEnabled();
                            mApConfig = new SoftApModeConfiguration(mApConfig.getTargetMode(),
                                    newConfig, mCurrentSoftApCapability);
                            updateClientConnection();
                            if (needRescheduleTimer) {
                                cancelTimeoutMessage();
                                scheduleTimeoutMessage();
                            }
                            mWifiMetrics.updateSoftApConfiguration(
                                    mApConfig.getSoftApConfiguration(),
                                    mApConfig.getTargetMode());
                        } else {
                            Log.d(getTag(), "Ignore the config: " + newConfig
                                    + " update since it requires restart");
                        }
                        break;
                    case CMD_FORCE_DISCONNECT_PENDING_CLIENTS:
                        if (mPendingDisconnectClients.size() != 0) {
                            Log.d(getTag(), "Disconnect pending list is NOT empty");
                            mPendingDisconnectClients.forEach((pendingClient, reason)->
                                    mWifiNative.forceClientDisconnect(mApInterfaceName,
                                    pendingClient.getMacAddress(), reason));
                            sendMessageDelayed(
                                    SoftApStateMachine.CMD_FORCE_DISCONNECT_PENDING_CLIENTS,
                                    SOFT_AP_PENDING_DISCONNECTION_CHECK_DELAY_MS);
                        }
                        break;
                    default:
                        return NOT_HANDLED;
                }
                return HANDLED;
            }
        }
    }
}<|MERGE_RESOLUTION|>--- conflicted
+++ resolved
@@ -622,11 +622,8 @@
         public static final int CMD_AP_INFO_CHANGED = 9;
         public static final int CMD_UPDATE_CAPABILITY = 10;
         public static final int CMD_UPDATE_CONFIG = 11;
-<<<<<<< HEAD
+        public static final int CMD_FORCE_DISCONNECT_PENDING_CLIENTS = 12;
         public static final int CMD_DUAL_SAP_INTERFACE_DESTROYED = 50;
-=======
-        public static final int CMD_FORCE_DISCONNECT_PENDING_CLIENTS = 12;
->>>>>>> 2e52fd38
 
         private final State mIdleState = new IdleState();
         private final State mStartedState = new StartedState();
@@ -690,7 +687,7 @@
                               failureReason);
                 stopSoftAp();
                 mWifiMetrics.incrementSoftApStartResult(false, failureReason);
-                mModeListener.onStartFailure();
+                mModeListener.onStartFailure(SoftApManager.this);
                 return false;
             }
             if (!mWifiNative.setInterfaceUp(mApInterfaceName)) {
@@ -721,7 +718,7 @@
                         WifiManager.SAP_START_FAILURE_GENERAL);
                 mWifiMetrics.incrementSoftApStartResult(false,
                         WifiManager.SAP_START_FAILURE_GENERAL);
-                mModeListener.onStartFailure();
+                mModeListener.onStartFailure(SoftApManager.this);
                 return false;
             }
             mDataInterfaceName = mWifiNative.getFstDataInterfaceName();
@@ -830,7 +827,6 @@
                         mStateMachine.quitNow();
                         break;
                     case CMD_START:
-<<<<<<< HEAD
                         SoftApConfiguration config = (SoftApConfiguration) message.obj;
                         if (config == null)
                             config = mApConfig.getSoftApConfiguration();
@@ -850,10 +846,7 @@
                             break;
                         }
 
-                        WorkSource requestorWs = (WorkSource) message.obj;
-=======
                         mRequestorWs = (WorkSource) message.obj;
->>>>>>> 2e52fd38
                         mApInterfaceName = mWifiNative.setupInterfaceForSoftApMode(
                                 mWifiNativeInterfaceCallback, mRequestorWs);
                         if (TextUtils.isEmpty(mApInterfaceName)) {
