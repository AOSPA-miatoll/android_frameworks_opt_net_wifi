--- conflicted
+++ resolved
@@ -112,11 +112,8 @@
 
     private List<WifiClient> mConnectedClients = new ArrayList<>();
     private boolean mTimeoutEnabled = false;
-<<<<<<< HEAD
     private String[] mdualApInterfaces;
     private boolean mDualSapIfacesDestroyed = false;
-=======
->>>>>>> 4419e593
 
     private String mStartTimestamp;
 
@@ -147,14 +144,6 @@
         }
 
         @Override
-<<<<<<< HEAD
-        public void onConnectedClientsChanged(NativeWifiClient client, boolean isConnected) {
-            if (client != null) {
-                mStateMachine.sendMessage(SoftApStateMachine.CMD_ASSOCIATED_STATIONS_CHANGED,
-                        isConnected ? 1 : 0, 0, client);
-            } else {
-                Log.e(getTag(), "onConnectedClientsChanged: Invalid type returned");
-=======
         public void onInfoChanged(String apIfaceInstance, int frequency,
                 @WifiAnnotations.Bandwidth int bandwidth,
                 @WifiAnnotations.WifiStandard int generation,
@@ -165,7 +154,6 @@
             apInfo.setWifiStandard(generation);
             if (apIfaceInstanceMacAddress != null) {
                 apInfo.setBssid(apIfaceInstanceMacAddress);
->>>>>>> 4419e593
             }
             mStateMachine.sendMessage(
                     SoftApStateMachine.CMD_AP_INFO_CHANGED, 0, 0, apInfo);
@@ -193,11 +181,7 @@
                          @NonNull WifiApConfigStore wifiApConfigStore,
                          @NonNull SoftApModeConfiguration apConfig,
                          @NonNull WifiMetrics wifiMetrics,
-<<<<<<< HEAD
-                         @NonNull BaseWifiDiagnostics wifiDiagnostics) {
-=======
                          @NonNull WifiDiagnostics wifiDiagnostics) {
->>>>>>> 4419e593
         mContext = context;
         mFrameworkFacade = framework;
         mSoftApNotifier = new SoftApNotifier(mContext, mFrameworkFacade);
@@ -220,10 +204,7 @@
         mApConfig = new SoftApModeConfiguration(apConfig.getTargetMode(),
                 softApConfig, mCurrentSoftApCapability);
         mWifiMetrics = wifiMetrics;
-<<<<<<< HEAD
         mdualApInterfaces = new String[2];
-=======
->>>>>>> 4419e593
         mWifiDiagnostics = wifiDiagnostics;
         mStateMachine = new SoftApStateMachine(looper);
         if (softApConfig != null) {
@@ -253,20 +234,7 @@
     @Override
     public void stop() {
         Log.d(getTag(), " currentstate: " + getCurrentStateName());
-<<<<<<< HEAD
-        if (mApInterfaceName != null) {
-            if (mIfaceIsUp) {
-                updateApState(WifiManager.WIFI_AP_STATE_DISABLING,
-                        WifiManager.WIFI_AP_STATE_ENABLED, 0);
-            } else {
-                updateApState(WifiManager.WIFI_AP_STATE_DISABLING,
-                        WifiManager.WIFI_AP_STATE_ENABLING, 0);
-            }
-        }
-        mStateMachine.quitNow();
-=======
         mStateMachine.sendMessage(SoftApStateMachine.CMD_STOP);
->>>>>>> 4419e593
     }
 
     @Override
@@ -379,22 +347,13 @@
                 return ERROR_GENERIC;
             }
 
-<<<<<<< HEAD
-            if (!mWifiNative.setMacAddress(mApInterfaceName, mac)) {
-=======
             if (!mWifiNative.setApMacAddress(mApInterfaceName, mac)) {
->>>>>>> 4419e593
                 Log.w(getTag(), "failed to reset to factory MAC address; "
                         + "continuing with current MAC");
             }
         } else {
-<<<<<<< HEAD
-            if (mWifiNative.isSetMacAddressSupported(mApInterfaceName)) {
-                if (!mWifiNative.setMacAddress(mApInterfaceName, mac)) {
-=======
             if (mWifiNative.isApSetMacAddressSupported(mApInterfaceName)) {
                 if (!mWifiNative.setApMacAddress(mApInterfaceName, mac)) {
->>>>>>> 4419e593
                     Log.e(getTag(), "failed to set explicitly requested MAC address");
                     return ERROR_GENERIC;
                 }
@@ -405,10 +364,8 @@
             }
         }
 
-<<<<<<< HEAD
         mCurrentSoftApInfo.setBssid(mac);
-=======
->>>>>>> 4419e593
+
         return SUCCESS;
     }
 
@@ -417,11 +374,7 @@
         if (TextUtils.isEmpty(mCountryCode)) {
             if (band == SoftApConfiguration.BAND_5GHZ || band == SoftApConfiguration.BAND_6GHZ) {
                 // Country code is mandatory for 5GHz band.
-<<<<<<< HEAD
-                Log.e(getTag(), "Invalid country code, required for setting up soft ap in 5GHz/6GHz");
-=======
                 Log.e(getTag(), "Invalid country code, required for setting up soft ap in 5GHz");
->>>>>>> 4419e593
                 return ERROR_GENERIC;
             }
             // Absence of country code is not fatal for 2Ghz & Any band options.
@@ -434,11 +387,7 @@
                 // Return an error if failed to set country code when AP is configured for
                 // 5GHz band.
                 Log.e(getTag(), "Failed to set country code, "
-<<<<<<< HEAD
-                        + "required for setting up soft ap in 5GHz/6GHz");
-=======
                         + "required for setting up soft ap in 5GHz");
->>>>>>> 4419e593
                 return ERROR_GENERIC;
             }
             // Failure to set country code is not fatal for other band options.
@@ -673,11 +622,11 @@
             return true;
         }
 
-        private boolean setupInterfacesForDualSoftApMode() {
+        private boolean setupInterfacesForDualSoftApMode(WorkSource requestorWs) {
             mdualApInterfaces[0] = mWifiNative.setupInterfaceForSoftApMode(
-                    mWifiNativeDualIfaceCallback);
+                    mWifiNativeDualIfaceCallback, requestorWs);
             mdualApInterfaces[1] = mWifiNative.setupInterfaceForSoftApMode(
-                    mWifiNativeDualIfaceCallback);
+                    mWifiNativeDualIfaceCallback, requestorWs);
 
             String bridgeIfacename = mWifiNative.setupInterfaceForBridgeMode(
                     mWifiNativeInterfaceCallback);
@@ -709,8 +658,8 @@
         /**
          * Start Dual band soft AP.
          */
-        private boolean setupForDualBandSoftApMode(SoftApConfiguration config) {
-            if (!setupInterfacesForDualSoftApMode())
+        private boolean setupForDualBandSoftApMode(SoftApConfiguration config, WorkSource requestorWs) {
+            if (!setupInterfacesForDualSoftApMode(requestorWs))
                 return false;
 
             SoftApConfiguration localConfig;
@@ -739,8 +688,8 @@
         /**
          * Start OWE transition soft AP.
          */
-        private boolean setupForOweTransitionSoftApMode(SoftApConfiguration config) {
-            if (!setupInterfacesForDualSoftApMode())
+        private boolean setupForOweTransitionSoftApMode(SoftApConfiguration config, WorkSource requestorWs) {
+            if (!setupInterfacesForDualSoftApMode(requestorWs))
                 return false;
 
             SoftApConfiguration.Builder oweConfigBuilder = new SoftApConfiguration.Builder(config);
@@ -802,19 +751,18 @@
                         mStateMachine.quitNow();
                         break;
                     case CMD_START:
-<<<<<<< HEAD
                         SoftApConfiguration config = (SoftApConfiguration) message.obj;
                         if (config == null)
                             config = mApConfig.getSoftApConfiguration();
                         if (config != null && config.getBand() == SoftApConfiguration.BAND_DUAL) {
-                            if (!setupForDualBandSoftApMode(config)) {
+                            if (!setupForDualBandSoftApMode(config, (WorkSource) message.obj)) {
                                 Log.d(TAG, "Dual band sap start failed");
                                 break;
                             }
                             transitionTo(mStartedState);
                             break;
                         } else if (config != null && config.getSecurityType() == SoftApConfiguration.SECURITY_TYPE_OWE) {
-                            if (!setupForOweTransitionSoftApMode(config)) {
+                            if (!setupForOweTransitionSoftApMode(config, (WorkSource) message.obj)) {
                                 Log.d(TAG, "OWE transition sap start failed");
                                 break;
                             }
@@ -822,9 +770,7 @@
                             break;
                         }
 
-=======
                         WorkSource requestorWs = (WorkSource) message.obj;
->>>>>>> 4419e593
                         mApInterfaceName = mWifiNative.setupInterfaceForSoftApMode(
                                 mWifiNativeInterfaceCallback, requestorWs);
                         if (TextUtils.isEmpty(mApInterfaceName)) {
@@ -1010,28 +956,17 @@
                 scheduleTimeoutMessage();
             }
 
-<<<<<<< HEAD
-            private void setSoftApChannel(int freq, @WifiAnnotations.Bandwidth int apBandwidth) {
-                Log.d(getTag(), "Channel switched. Frequency: " + freq
-                        + " Bandwidth: " + apBandwidth);
-=======
             private void updateSoftApInfo(SoftApInfo apInfo) {
                 Log.d(getTag(), "SoftApInfo update " + apInfo);
->>>>>>> 4419e593
 
                 if (apInfo.equals(mCurrentSoftApInfo)) {
                     return; // no change
                 }
 
-<<<<<<< HEAD
-                mCurrentSoftApInfo.setFrequency(freq);
-                mCurrentSoftApInfo.setBandwidth(apBandwidth);
-                if (freq == 0) { // reset bssid to null when freq is 0 (disable)
+                mCurrentSoftApInfo = new SoftApInfo(apInfo);
+                if (apInfo.getFrequency() == 0) { // reset bssid to null when freq is 0 (disable)
                     mCurrentSoftApInfo.setBssid(null);
                 }
-=======
-                mCurrentSoftApInfo = new SoftApInfo(apInfo);
->>>>>>> 4419e593
                 mSoftApCallback.onInfoChanged(mCurrentSoftApInfo);
                 // ignore invalid freq and softap disable case for metrics
                 if (apInfo.getFrequency() > 0
@@ -1147,30 +1082,13 @@
             public boolean processMessage(Message message) {
                 switch (message.what) {
                     case CMD_ASSOCIATED_STATIONS_CHANGED:
-<<<<<<< HEAD
-                        if (!(message.obj instanceof NativeWifiClient)) {
-=======
                         if (!(message.obj instanceof MacAddress)) {
->>>>>>> 4419e593
                             Log.e(getTag(), "Invalid type returned for"
                                     + " CMD_ASSOCIATED_STATIONS_CHANGED");
                             break;
                         }
                         MacAddress madAddress = (MacAddress) message.obj;
                         boolean isConnected = (message.arg1 == 1);
-<<<<<<< HEAD
-                        if (nativeClient != null && nativeClient.getMacAddress() != null) {
-                            WifiClient client = new WifiClient(nativeClient.getMacAddress());
-                            Log.d(getTag(), "CMD_ASSOCIATED_STATIONS_CHANGED, Client: "
-                                    + nativeClient.getMacAddress().toString() + " isConnected: "
-                                    + isConnected);
-                            updateConnectedClients(client, isConnected);
-                        }
-                        break;
-                    case CMD_SOFT_AP_CHANNEL_SWITCHED:
-                        if (message.arg1 < 0) {
-                            Log.e(getTag(), "Invalid ap channel frequency: " + message.arg1);
-=======
                         WifiClient client = new WifiClient(madAddress);
                         Log.d(getTag(), "CMD_ASSOCIATED_STATIONS_CHANGED, Client: "
                                 + madAddress.toString() + " isConnected: "
@@ -1187,7 +1105,6 @@
                         if (apInfo.getFrequency() < 0) {
                             Log.e(getTag(), "Invalid ap channel frequency: "
                                     + apInfo.getFrequency());
->>>>>>> 4419e593
                             break;
                         }
                         updateSoftApInfo(apInfo);
@@ -1227,7 +1144,6 @@
                         transitionTo(mIdleState);
                         break;
                     case CMD_INTERFACE_DESTROYED:
-<<<<<<< HEAD
                         //teardown Dual SAP interfaces if required
                         if (mWifiApConfigStore.getDualSapStatus() && !mDualSapIfacesDestroyed) {
                             Log.d(TAG, "Bridge inteface destroyed, Teardown dual intefaces");
@@ -1236,9 +1152,6 @@
                             mWifiNative.teardownInterface(mdualApInterfaces[1]);
                         }
                         Log.d(getTag(), "Interface(s) was cleanly destroyed.");
-=======
-                        Log.d(getTag(), "Interface was cleanly destroyed.");
->>>>>>> 4419e593
                         updateApState(WifiManager.WIFI_AP_STATE_DISABLING,
                                 WifiManager.WIFI_AP_STATE_ENABLED, 0);
                         mIfaceIsDestroyed = true;
