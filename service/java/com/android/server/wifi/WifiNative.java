/*
 * Copyright (C) 2008 The Android Open Source Project
 *
 * Licensed under the Apache License, Version 2.0 (the "License");
 * you may not use this file except in compliance with the License.
 * You may obtain a copy of the License at
 *
 *      http://www.apache.org/licenses/LICENSE-2.0
 *
 * Unless required by applicable law or agreed to in writing, software
 * distributed under the License is distributed on an "AS IS" BASIS,
 * WITHOUT WARRANTIES OR CONDITIONS OF ANY KIND, either express or implied.
 * See the License for the specific language governing permissions and
 * limitations under the License.
 */

package com.android.server.wifi;

import static android.net.wifi.WifiManager.WIFI_FEATURE_OWE;

import android.annotation.IntDef;
import android.annotation.NonNull;
import android.hardware.wifi.V1_0.IfaceType;
import android.net.MacAddress;
import android.net.TrafficStats;
import android.net.apf.ApfCapabilities;
import android.net.wifi.ScanResult;
import android.net.wifi.SoftApConfiguration;
import android.net.wifi.WifiAnnotations;
import android.net.wifi.WifiConfiguration;
import android.net.wifi.WifiScanner;
import android.net.wifi.WifiSsid;
import android.net.wifi.nl80211.DeviceWiphyCapabilities;
import android.net.wifi.nl80211.NativeScanResult;
import android.net.wifi.nl80211.NativeWifiClient;
import android.net.wifi.nl80211.RadioChainInfo;
import android.net.wifi.nl80211.WifiNl80211Manager;
import android.os.Handler;
import android.net.wifi.WifiDppConfig;
import android.os.SystemClock;
import android.os.SystemProperties;
import android.os.WorkSource;
import android.text.TextUtils;
import android.util.ArraySet;
import android.util.Log;

import com.android.internal.annotations.Immutable;
import com.android.internal.util.HexDump;
import com.android.server.wifi.hotspot2.NetworkDetail;
import com.android.server.wifi.util.FrameParser;
import com.android.server.wifi.util.InformationElementUtil;
import com.android.server.wifi.util.NativeUtil;
import com.android.server.wifi.util.NetdWrapper;
import com.android.server.wifi.util.NetdWrapper.NetdEventObserver;

import java.io.PrintWriter;
import java.io.StringWriter;
import java.lang.annotation.Retention;
import java.lang.annotation.RetentionPolicy;
import java.nio.ByteBuffer;
import java.nio.ByteOrder;
import java.text.SimpleDateFormat;
import java.util.ArrayList;
import java.util.Arrays;
import java.util.Date;
import java.util.HashMap;
import java.util.HashSet;
import java.util.Iterator;
import java.util.List;
import java.util.Map;
import java.util.Objects;
import java.util.Random;
import java.util.Set;
import java.util.TimeZone;

/**
 * Native calls for bring up/shut down of the supplicant daemon and for
 * sending requests to the supplicant daemon
 *
 * {@hide}
 */
public class WifiNative {
    private static final String TAG = "WifiNative";

    private final SupplicantStaIfaceHal mSupplicantStaIfaceHal;
    private final HostapdHal mHostapdHal;
    private final WifiVendorHal mWifiVendorHal;
    private final WifiNl80211Manager mWifiCondManager;
    private final WifiMonitor mWifiMonitor;
    private final PropertyService mPropertyService;
    private final WifiMetrics mWifiMetrics;
    private final Handler mHandler;
    private final Random mRandom;
    private final WifiInjector mWifiInjector;
    private NetdWrapper mNetdWrapper;
    private boolean mVerboseLoggingEnabled = false;
    private boolean mIsEnhancedOpenSupported = false;

    public WifiNative(WifiVendorHal vendorHal,
                      SupplicantStaIfaceHal staIfaceHal, HostapdHal hostapdHal,
                      WifiNl80211Manager condManager, WifiMonitor wifiMonitor,
                      PropertyService propertyService, WifiMetrics wifiMetrics,
                      Handler handler, Random random,
                      WifiInjector wifiInjector) {
        mWifiVendorHal = vendorHal;
        mSupplicantStaIfaceHal = staIfaceHal;
        mHostapdHal = hostapdHal;
        mWifiCondManager = condManager;
        mWifiMonitor = wifiMonitor;
        mPropertyService = propertyService;
        mWifiMetrics = wifiMetrics;
        mHandler = handler;
        mRandom = random;
        mWifiInjector = wifiInjector;
    }

    /**
     * Enable verbose logging for all sub modules.
     */
    public void enableVerboseLogging(boolean verbose) {
        mVerboseLoggingEnabled = verbose;
        setSupplicantLogLevel(mVerboseLoggingEnabled);
        mWifiCondManager.enableVerboseLogging(mVerboseLoggingEnabled);
        mSupplicantStaIfaceHal.enableVerboseLogging(mVerboseLoggingEnabled);
        mHostapdHal.enableVerboseLogging(mVerboseLoggingEnabled);
        mWifiVendorHal.enableVerboseLogging(mVerboseLoggingEnabled);
        mHostapdHal.enableVerboseLogging(mVerboseLoggingEnabled);
    }

    public static class WifiGenerationStatus {

        public int generation;
        public boolean vhtMax8SpatialStreamsSupport;
        public boolean twtSupport;

        public WifiGenerationStatus() {
            generation = -1;
            vhtMax8SpatialStreamsSupport = false;
            twtSupport = false;
        }

        public WifiGenerationStatus(int generation, boolean vhtMax8SpatialStreamsSupport, boolean twtSupport) {
            this.generation = generation;
            this.vhtMax8SpatialStreamsSupport = vhtMax8SpatialStreamsSupport;
            this.twtSupport = twtSupport;
        }

    }

    /**
     * Callbacks for SoftAp interface.
     */
    public class SoftApListenerFromWificond implements WifiNl80211Manager.SoftApCallback {
        // placeholder for now - provide a shell so that clients don't use a
        // WifiNl80211Manager-specific API.
        private String mIfaceName;
        private SoftApListener mSoftApListener;

        SoftApListenerFromWificond(String ifaceName,
                SoftApListener softApListener) {
            mIfaceName = ifaceName;
            mSoftApListener = softApListener;
        }

        @Override
        public void onFailure() {
            mSoftApListener.onFailure();
        }

        @Override
        public void onSoftApChannelSwitched(int frequency, int bandwidth) {
            mSoftApListener.onInfoChanged(mIfaceName, frequency, bandwidth,
                    ScanResult.WIFI_STANDARD_UNKNOWN, null);
        }

        @Override
        public void onConnectedClientsChanged(NativeWifiClient client, boolean isConnected) {
            mSoftApListener.onConnectedClientsChanged(mIfaceName,
                    client.getMacAddress(), isConnected);
        }
    }

    /**
     * Callbacks for SoftAp instance.
     */
    public interface SoftApListener {
        /**
         * Invoked when there is a fatal failure and the SoftAp is shutdown.
         */
        void onFailure();

        /**
         * Invoked when a channel switch event happens - i.e. the SoftAp is moved to a different
         * channel. Also called on initial registration.
         *
         * @param apIfaceInstance The identity of the ap instance.
         * @param frequency The new frequency of the SoftAp. A value of 0 is invalid and is an
         *                     indication that the SoftAp is not enabled.
         * @param bandwidth The new bandwidth of the SoftAp.
         * @param generation The new generation of the SoftAp.
         */
        void onInfoChanged(String apIfaceInstance, int frequency, int bandwidth,
                int generation, MacAddress apIfaceInstanceMacAddress);
        /**
         * Invoked when there is a change in the associated station (STA).
         *
         * @param apIfaceInstance The identity of the ap instance.
         * @param clientAddress Macaddress of the client.
         * @param isConnected Indication as to whether the client is connected (true), or
         *                    disconnected (false).
         */
        void onConnectedClientsChanged(String apIfaceInstance, MacAddress clientAddress,
                boolean isConnected);
    }

    /********************************************************
     * Interface management related methods.
     ********************************************************/
    /**
     * Meta-info about every iface that is active.
     */
    private static class Iface {
        /** Type of ifaces possible */
        public static final int IFACE_TYPE_AP = 0;
        public static final int IFACE_TYPE_STA_FOR_CONNECTIVITY = 1;
        public static final int IFACE_TYPE_STA_FOR_SCAN = 2;
        public static final int IFACE_TYPE_FST = 3;
        public static final int IFACE_TYPE_BRIDGE = 4;

       @IntDef({IFACE_TYPE_AP, IFACE_TYPE_STA_FOR_CONNECTIVITY, IFACE_TYPE_STA_FOR_SCAN, IFACE_TYPE_FST,
                IFACE_TYPE_BRIDGE})
        @Retention(RetentionPolicy.SOURCE)
        public @interface IfaceType{}

        /** Identifier allocated for the interface */
        public final int id;
        /** Type of the iface: STA (for Connectivity or Scan) or AP */
        public @IfaceType int type;
        /** Name of the interface */
        public String name;
        /** Is the interface up? This is used to mask up/down notifications to external clients. */
        public boolean isUp;
        /** External iface destroyed listener for the iface */
        public InterfaceCallback externalListener;
        /** Network observer registered for this interface */
        public NetworkObserverInternal networkObserver;
        /** Interface feature set / capabilities */
        public long featureSet;
        public DeviceWiphyCapabilities phyCapabilities;

        Iface(int id, @Iface.IfaceType int type) {
            this.id = id;
            this.type = type;
        }

        @Override
        public String toString() {
            StringBuffer sb = new StringBuffer();
            String typeString;
            switch(type) {
                case IFACE_TYPE_STA_FOR_CONNECTIVITY:
                    typeString = "STA_CONNECTIVITY";
                    break;
                case IFACE_TYPE_STA_FOR_SCAN:
                    typeString = "STA_SCAN";
                    break;
                case IFACE_TYPE_AP:
                    typeString = "AP";
                    break;
                case IFACE_TYPE_FST:
                    typeString = "FST";
                    break;
                case IFACE_TYPE_BRIDGE:
                    typeString = "BRIDGE";
                    break;
                default:
                    typeString = "<UNKNOWN>";
                    break;
            }
            sb.append("Iface:")
                .append("{")
                .append("Name=").append(name)
                .append(",")
                .append("Id=").append(id)
                .append(",")
                .append("Type=").append(typeString)
                .append("}");
            return sb.toString();
        }
    }

    /**
     * Iface Management entity. This class maintains list of all the active ifaces.
     */
    private static class IfaceManager {
        /** Integer to allocate for the next iface being created */
        private int mNextId;
        /** Map of the id to the iface structure */
        private HashMap<Integer, Iface> mIfaces = new HashMap<>();

        /** Allocate a new iface for the given type */
        private Iface allocateIface(@Iface.IfaceType  int type) {
            Iface iface = new Iface(mNextId, type);
            mIfaces.put(mNextId, iface);
            mNextId++;
            return iface;
        }

        /** Remove the iface using the provided id */
        private Iface removeIface(int id) {
            return mIfaces.remove(id);
        }

        /** Lookup the iface using the provided id */
        private Iface getIface(int id) {
            return mIfaces.get(id);
        }

        /** Lookup the iface using the provided name */
        private Iface getIface(@NonNull String ifaceName) {
            for (Iface iface : mIfaces.values()) {
                if (TextUtils.equals(iface.name, ifaceName)) {
                    return iface;
                }
            }
            return null;
        }

        /** Iterator to use for deleting all the ifaces while performing teardown on each of them */
        private Iterator<Integer> getIfaceIdIter() {
            return mIfaces.keySet().iterator();
        }

        /** Checks if there are any iface active. */
        private boolean hasAnyIface() {
            return !mIfaces.isEmpty();
        }

        /** Checks if there are any iface of the given type active. */
        private boolean hasAnyIfaceOfType(@Iface.IfaceType int type) {
            for (Iface iface : mIfaces.values()) {
                if (iface.type == type) {
                    return true;
                }
            }
            return false;
        }

        /** Checks if there are any iface of the given type active. */
        private Iface findAnyIfaceOfType(@Iface.IfaceType int type) {
            for (Iface iface : mIfaces.values()) {
                if (iface.type == type) {
                    return iface;
                }
            }
            return null;
        }

        /** Checks if there are any STA (for connectivity) iface active. */
        private boolean hasAnyStaIfaceForConnectivity() {
            return hasAnyIfaceOfType(Iface.IFACE_TYPE_STA_FOR_CONNECTIVITY);
        }

        /** Checks if there are any STA (for scan) iface active. */
        private boolean hasAnyStaIfaceForScan() {
            return hasAnyIfaceOfType(Iface.IFACE_TYPE_STA_FOR_SCAN);
        }

        /** Checks if there are any AP iface active. */
        private boolean hasAnyApIface() {
            return hasAnyIfaceOfType(Iface.IFACE_TYPE_AP);
        }

        /** Finds the name of any STA iface active. */
        private String findAnyStaIfaceName() {
            Iface iface = findAnyIfaceOfType(Iface.IFACE_TYPE_STA_FOR_CONNECTIVITY);
            if (iface == null) {
                iface = findAnyIfaceOfType(Iface.IFACE_TYPE_STA_FOR_SCAN);
            }
            if (iface == null) {
                return null;
            }
            return iface.name;
        }

        /** Finds the name of any AP iface active. */
        private String findAnyApIfaceName() {
            Iface iface = findAnyIfaceOfType(Iface.IFACE_TYPE_AP);
            if (iface == null) {
                return null;
            }
            return iface.name;
        }

        private @NonNull Set<String> findAllStaIfaceNames() {
            Set<String> ifaceNames = new ArraySet<>();
            for (Iface iface : mIfaces.values()) {
                if (iface.type == Iface.IFACE_TYPE_STA_FOR_CONNECTIVITY
                        || iface.type == Iface.IFACE_TYPE_STA_FOR_SCAN) {
                    ifaceNames.add(iface.name);
                }
            }
            return ifaceNames;
        }

        /** Removes the existing iface that does not match the provided id. */
        public Iface removeExistingIface(int newIfaceId) {
            Iface removedIface = null;
            // The number of ifaces in the database could be 1 existing & 1 new at the max.
            if (mIfaces.size() > 2) {
                Log.wtf(TAG, "More than 1 existing interface found");
            }
            Iterator<Map.Entry<Integer, Iface>> iter = mIfaces.entrySet().iterator();
            while (iter.hasNext()) {
                Map.Entry<Integer, Iface> entry = iter.next();
                if (entry.getKey() != newIfaceId) {
                    removedIface = entry.getValue();
                    iter.remove();
                }
            }
            return removedIface;
        }
    }

    private class NormalScanEventCallback implements WifiNl80211Manager.ScanEventCallback {
        private String mIfaceName;

        NormalScanEventCallback(String ifaceName) {
            mIfaceName = ifaceName;
        }

        @Override
        public void onScanResultReady() {
            Log.d(TAG, "Scan result ready event");
            mWifiMonitor.broadcastScanResultEvent(mIfaceName);
        }

        @Override
        public void onScanFailed() {
            Log.d(TAG, "Scan failed event");
            mWifiMonitor.broadcastScanFailedEvent(mIfaceName);
        }
    }

    private class PnoScanEventCallback implements WifiNl80211Manager.ScanEventCallback {
        private String mIfaceName;

        PnoScanEventCallback(String ifaceName) {
            mIfaceName = ifaceName;
        }

        @Override
        public void onScanResultReady() {
            Log.d(TAG, "Pno scan result event");
            mWifiMonitor.broadcastPnoScanResultEvent(mIfaceName);
            mWifiMetrics.incrementPnoFoundNetworkEventCount();
        }

        @Override
        public void onScanFailed() {
            Log.d(TAG, "Pno Scan failed event");
            mWifiMetrics.incrementPnoScanFailedCount();
        }
    }

    private final Object mLock = new Object();
    private final IfaceManager mIfaceMgr = new IfaceManager();
    private HashSet<StatusListener> mStatusListeners = new HashSet<>();

    /** Helper method invoked to start supplicant if there were no ifaces */
    private boolean startHal() {
        synchronized (mLock) {
            if (!mIfaceMgr.hasAnyIface()) {
                if (mWifiVendorHal.isVendorHalSupported()) {
                    if (!mWifiVendorHal.startVendorHal()) {
                        Log.e(TAG, "Failed to start vendor HAL");
                        return false;
                    }
                } else {
                    Log.i(TAG, "Vendor Hal not supported, ignoring start.");
                }
            }
            return true;
        }
    }

    /** Helper method invoked to stop HAL if there are no more ifaces */
    private void stopHalAndWificondIfNecessary() {
        synchronized (mLock) {
            if (!mIfaceMgr.hasAnyIface()) {
                if (!mWifiCondManager.tearDownInterfaces()) {
                    Log.e(TAG, "Failed to teardown ifaces from wificond");
                }
                if (mWifiVendorHal.isVendorHalSupported()) {
                    mWifiVendorHal.stopVendorHal();
                } else {
                    Log.i(TAG, "Vendor Hal not supported, ignoring stop.");
                }
            }
        }
    }

    private static final int CONNECT_TO_SUPPLICANT_RETRY_INTERVAL_MS = 100;
    private static final int CONNECT_TO_SUPPLICANT_RETRY_TIMES = 50;
    /**
     * This method is called to wait for establishing connection to wpa_supplicant.
     *
     * @return true if connection is established, false otherwise.
     */
    private boolean startAndWaitForSupplicantConnection() {
        // Start initialization if not already started.
        if (!mSupplicantStaIfaceHal.isInitializationStarted()
                && !mSupplicantStaIfaceHal.initialize()) {
            return false;
        }
        if (!mSupplicantStaIfaceHal.startDaemon()) {
            Log.e(TAG, "Failed to startup supplicant");
            return false;
        }
        boolean connected = false;
        int connectTries = 0;
        while (!connected && connectTries++ < CONNECT_TO_SUPPLICANT_RETRY_TIMES) {
            // Check if the initialization is complete.
            connected = mSupplicantStaIfaceHal.isInitializationComplete();
            if (connected) {
                break;
            }
            try {
                Thread.sleep(CONNECT_TO_SUPPLICANT_RETRY_INTERVAL_MS);
            } catch (InterruptedException ignore) {
            }
        }
        return connected;
    }

    /** Helper method invoked to start supplicant if there were no STA ifaces */
    private boolean startSupplicant() {
        synchronized (mLock) {
            if (!mIfaceMgr.hasAnyStaIfaceForConnectivity()) {
                if (!startAndWaitForSupplicantConnection()) {
                    Log.e(TAG, "Failed to connect to supplicant");
                    return false;
                }
                if (!mSupplicantStaIfaceHal.registerDeathHandler(
                        new SupplicantDeathHandlerInternal())) {
                    Log.e(TAG, "Failed to register supplicant death handler");
                    return false;
                }
            }
            return true;
        }
    }

    /** Helper method invoked to stop supplicant if there are no more STA ifaces */
    private void stopSupplicantIfNecessary() {
        synchronized (mLock) {
            if (!mIfaceMgr.hasAnyStaIfaceForConnectivity()) {
                if (!mSupplicantStaIfaceHal.deregisterDeathHandler()) {
                    Log.e(TAG, "Failed to deregister supplicant death handler");
                }
                mSupplicantStaIfaceHal.terminate();
            }
        }
    }

    /** Helper method invoked to start hostapd if there were no AP ifaces */
    private boolean startHostapd() {
        synchronized (mLock) {
            if (!mIfaceMgr.hasAnyApIface()) {
                if (!startAndWaitForHostapdConnection()) {
                    Log.e(TAG, "Failed to connect to hostapd");
                    return false;
                }
                if (!mHostapdHal.registerDeathHandler(
                        new HostapdDeathHandlerInternal())) {
                    Log.e(TAG, "Failed to register hostapd death handler");
                    return false;
                }
            }
            return true;
        }
    }

    /** Helper method invoked to stop hostapd if there are no more AP ifaces */
    private void stopHostapdIfNecessary() {
        synchronized (mLock) {
            if (!mIfaceMgr.hasAnyApIface()) {
                if (!mHostapdHal.deregisterDeathHandler()) {
                    Log.e(TAG, "Failed to deregister hostapd death handler");
                }
                mHostapdHal.terminate();
            }
        }
    }

    /** Helper method to register a network observer and return it */
    private boolean registerNetworkObserver(NetworkObserverInternal observer) {
        if (observer == null) return false;
        mNetdWrapper.registerObserver(observer);
        return true;
    }

    /** Helper method to unregister a network observer */
    private boolean unregisterNetworkObserver(NetworkObserverInternal observer) {
        if (observer == null) return false;
        mNetdWrapper.unregisterObserver(observer);
        return true;
    }

    /**
     * Helper method invoked to teardown client iface (for connectivity) and perform
     * necessary cleanup
     */
    private void onClientInterfaceForConnectivityDestroyed(@NonNull Iface iface) {
        synchronized (mLock) {
            mWifiMonitor.stopMonitoring(iface.name);
            if (!unregisterNetworkObserver(iface.networkObserver)) {
                Log.e(TAG, "Failed to unregister network observer on " + iface);
            }
            if (!mSupplicantStaIfaceHal.teardownIface(iface.name)) {
                Log.e(TAG, "Failed to teardown iface in supplicant on " + iface);
            }
            if (!mWifiCondManager.tearDownClientInterface(iface.name)) {
                Log.e(TAG, "Failed to teardown iface in wificond on " + iface);
            }
            stopSupplicantIfNecessary();
            stopHalAndWificondIfNecessary();
            removeFstInterface();
        }
    }

    /** Helper method invoked to teardown client iface (for scan) and perform necessary cleanup */
    private void onClientInterfaceForScanDestroyed(@NonNull Iface iface) {
        synchronized (mLock) {
            mWifiMonitor.stopMonitoring(iface.name);
            if (!unregisterNetworkObserver(iface.networkObserver)) {
                Log.e(TAG, "Failed to unregister network observer on " + iface);
            }
            if (!mWifiCondManager.tearDownClientInterface(iface.name)) {
                Log.e(TAG, "Failed to teardown iface in wificond on " + iface);
            }
            stopHalAndWificondIfNecessary();
            removeFstInterface();
        }
    }

    /** Helper method invoked to teardown softAp iface and perform necessary cleanup */
    private void onSoftApInterfaceDestroyed(@NonNull Iface iface) {
        synchronized (mLock) {
            if (!unregisterNetworkObserver(iface.networkObserver)) {
                Log.e(TAG, "Failed to unregister network observer on " + iface);
            }
            if (!mHostapdHal.removeAccessPoint(iface.name)) {
                Log.e(TAG, "Failed to remove access point on " + iface);
            }
            if (!mWifiCondManager.tearDownSoftApInterface(iface.name)) {
                Log.e(TAG, "Failed to teardown iface in wificond on " + iface);
            }
            stopHostapdIfNecessary();
            stopHalAndWificondIfNecessary();
            removeFstInterface();
        }
    }

    /** Helper method invoked to teardown softAp iface and perform necessary cleanup */
    private void onBridgeInterfaceDestroyed(@NonNull Iface iface) {
        synchronized (mLock) {
            if (!unregisterNetworkObserver(iface.networkObserver)) {
                Log.e(TAG, "Failed to unregister network observer on " + iface);
            }
            stopHalAndWificondIfNecessary();
        }
    }

    /** Helper method invoked to teardown iface and perform necessary cleanup */
    private void onInterfaceDestroyed(@NonNull Iface iface) {
        synchronized (mLock) {
            if (iface.type == Iface.IFACE_TYPE_STA_FOR_CONNECTIVITY) {
                onClientInterfaceForConnectivityDestroyed(iface);
            } else if (iface.type == Iface.IFACE_TYPE_STA_FOR_SCAN) {
                onClientInterfaceForScanDestroyed(iface);
            } else if (iface.type == Iface.IFACE_TYPE_AP) {
                onSoftApInterfaceDestroyed(iface);
            } else if (iface.type == Iface.IFACE_TYPE_BRIDGE) {
                onBridgeInterfaceDestroyed(iface);
            }
            // Invoke the external callback only if the iface was not destroyed because of vendor
            // HAL crash. In case of vendor HAL crash, let the crash recovery destroy the mode
            // managers.
            if (mWifiVendorHal.isVendorHalReady()) {
                iface.externalListener.onDestroyed(iface.name);
            }
        }
    }

    /**
     * Callback to be invoked by HalDeviceManager when an interface is destroyed.
     */
    private class InterfaceDestoyedListenerInternal
            implements HalDeviceManager.InterfaceDestroyedListener {
        /** Identifier allocated for the interface */
        private final int mInterfaceId;

        InterfaceDestoyedListenerInternal(int ifaceId) {
            mInterfaceId = ifaceId;
        }

        @Override
        public void onDestroyed(@NonNull String ifaceName) {
            synchronized (mLock) {
                final Iface iface = mIfaceMgr.removeIface(mInterfaceId);
                if (iface == null) {
                    if (mVerboseLoggingEnabled) {
                        Log.v(TAG, "Received iface destroyed notification on an invalid iface="
                                + ifaceName);
                    }
                    return;
                }
                onInterfaceDestroyed(iface);
                Log.i(TAG, "Successfully torn down " + iface);
            }
        }
    }

    /**
     * Helper method invoked to trigger the status changed callback after one of the native
     * daemon's death.
     */
    private void onNativeDaemonDeath() {
            for (StatusListener listener : mStatusListeners) {
                listener.onStatusChanged(false);
            }
            for (StatusListener listener : mStatusListeners) {
                listener.onStatusChanged(true);
            }
    }

    /**
     * Death handler for the Vendor HAL daemon.
     */
    private class VendorHalDeathHandlerInternal implements VendorHalDeathEventHandler {
        @Override
        public void onDeath() {
                Log.i(TAG, "Vendor HAL died. Cleaning up internal state.");
                onNativeDaemonDeath();
                mWifiMetrics.incrementNumHalCrashes();
        }
    }

    /**
     * Death handler for the wificond daemon.
     */
    private class WificondDeathHandlerInternal implements Runnable {
        @Override
        public void run() {
            synchronized (mLock) {
                Log.i(TAG, "wificond died. Cleaning up internal state.");
                onNativeDaemonDeath();
                mWifiMetrics.incrementNumWificondCrashes();
            }
        }
    }

    /**
     * Death handler for the supplicant daemon.
     */
    private class SupplicantDeathHandlerInternal implements SupplicantDeathEventHandler {
        @Override
        public void onDeath() {
                Log.i(TAG, "wpa_supplicant died. Cleaning up internal state.");
                onNativeDaemonDeath();
                mWifiMetrics.incrementNumSupplicantCrashes();
        }
    }

    /**
     * Death handler for the hostapd daemon.
     */
    private class HostapdDeathHandlerInternal implements HostapdDeathEventHandler {
        @Override
        public void onDeath() {
                Log.i(TAG, "hostapd died. Cleaning up internal state.");
                onNativeDaemonDeath();
                mWifiMetrics.incrementNumHostapdCrashes();
        }
    }

    /** Helper method invoked to handle interface change. */
    private void onInterfaceStateChanged(Iface iface, boolean isUp) {
        synchronized (mLock) {
            // Mask multiple notifications with the same state.
            if (isUp == iface.isUp) {
                if (mVerboseLoggingEnabled) {
                    Log.v(TAG, "Interface status unchanged on " + iface + " from " + isUp
                            + ", Ignoring...");
                }
                return;
            }
            Log.i(TAG, "Interface state changed on " + iface + ", isUp=" + isUp);
            if (isUp) {
                iface.externalListener.onUp(iface.name);
            } else {
                iface.externalListener.onDown(iface.name);
                if (iface.type == Iface.IFACE_TYPE_STA_FOR_CONNECTIVITY
                        || iface.type == Iface.IFACE_TYPE_STA_FOR_SCAN) {
                    mWifiMetrics.incrementNumClientInterfaceDown();
                } else if (iface.type == Iface.IFACE_TYPE_AP
                        || iface.type == Iface.IFACE_TYPE_BRIDGE) {
                    mWifiMetrics.incrementNumSoftApInterfaceDown();
                }
            }
            iface.isUp = isUp;
        }
    }

    /**
     * Network observer to use for all interface up/down notifications.
     */
    private class NetworkObserverInternal implements NetdEventObserver {
        /** Identifier allocated for the interface */
        private final int mInterfaceId;

        NetworkObserverInternal(int id) {
            mInterfaceId = id;
        }

        /**
         * Note: We should ideally listen to
         * {@link NetdEventObserver#interfaceStatusChanged(String, boolean)} here. But, that
         * callback is not working currently (broken in netd). So, instead listen to link state
         * change callbacks as triggers to query the real interface state. We should get rid of
         * this workaround if we get the |interfaceStatusChanged| callback to work in netd.
         * Also, this workaround will not detect an interface up event, if the link state is
         * still down.
         */
        @Override
        public void interfaceLinkStateChanged(String ifaceName, boolean unusedIsLinkUp) {
            // This is invoked from the main system_server thread. Post to our handler.
            mHandler.post(() -> {
                synchronized (mLock) {
                    final Iface ifaceWithId = mIfaceMgr.getIface(mInterfaceId);
                    if (ifaceWithId == null) {
                        if (mVerboseLoggingEnabled) {
                            Log.v(TAG, "Received iface link up/down notification on an invalid"
                                    + " iface=" + mInterfaceId);
                        }
                        return;
                    }
                    final Iface ifaceWithName = mIfaceMgr.getIface(ifaceName);
                    if (ifaceWithName == null || ifaceWithName != ifaceWithId) {
                        if (mVerboseLoggingEnabled) {
                            Log.v(TAG, "Received iface link up/down notification on an invalid"
                                    + " iface=" + ifaceName);
                        }
                        return;
                    }
                    onInterfaceStateChanged(ifaceWithName, isInterfaceUp(ifaceName));
                }
            });
        }

        @Override
        public void interfaceStatusChanged(String ifaceName, boolean unusedIsLinkUp) {
            // unused currently. Look at note above.
        }
    }

    /**
     * Radio mode change handler for the Vendor HAL daemon.
     */
    private class VendorHalRadioModeChangeHandlerInternal
            implements VendorHalRadioModeChangeEventHandler {
        @Override
        public void onMcc(int band) {
            synchronized (mLock) {
                Log.i(TAG, "Device is in MCC mode now");
                mWifiMetrics.incrementNumRadioModeChangeToMcc();
            }
        }
        @Override
        public void onScc(int band) {
            synchronized (mLock) {
                Log.i(TAG, "Device is in SCC mode now");
                mWifiMetrics.incrementNumRadioModeChangeToScc();
            }
        }
        @Override
        public void onSbs(int band) {
            synchronized (mLock) {
                Log.i(TAG, "Device is in SBS mode now");
                mWifiMetrics.incrementNumRadioModeChangeToSbs();
            }
        }
        @Override
        public void onDbs() {
            synchronized (mLock) {
                Log.i(TAG, "Device is in DBS mode now");
                mWifiMetrics.incrementNumRadioModeChangeToDbs();
            }
        }
    }

    // For devices that don't support the vendor HAL, we will not support any concurrency.
    // So simulate the HalDeviceManager behavior by triggering the destroy listener for
    // any active interface.
    private String handleIfaceCreationWhenVendorHalNotSupported(@NonNull Iface newIface) {
        synchronized (mLock) {
            Iface existingIface = mIfaceMgr.removeExistingIface(newIface.id);
            if (existingIface != null) {
                onInterfaceDestroyed(existingIface);
                Log.i(TAG, "Successfully torn down " + existingIface);
            }
            // Return the interface name directly from the system property.
            return mPropertyService.getString("wifi.interface", "wlan0");
        }
    }

    /**
     * Helper function to handle creation of STA iface.
     * For devices which do not the support the HAL, this will bypass HalDeviceManager &
     * teardown any existing iface.
     */
    private String createStaIface(@NonNull Iface iface, @NonNull WorkSource requestorWs) {
        synchronized (mLock) {
            if (mWifiVendorHal.isVendorHalSupported()) {
                return mWifiVendorHal.createStaIface(
                        new InterfaceDestoyedListenerInternal(iface.id), requestorWs);
            } else {
                Log.i(TAG, "Vendor Hal not supported, ignoring createStaIface.");
                return handleIfaceCreationWhenVendorHalNotSupported(iface);
            }
        }
    }

    /**
     * Helper function to handle creation of AP iface.
     * For devices which do not the support the HAL, this will bypass HalDeviceManager &
     * teardown any existing iface.
     */
    private String createApIface(@NonNull Iface iface, @NonNull WorkSource requestorWs) {
        synchronized (mLock) {
            if (mWifiVendorHal.isVendorHalSupported()) {
                return mWifiVendorHal.createApIface(
                        new InterfaceDestoyedListenerInternal(iface.id), requestorWs);
            } else {
                Log.i(TAG, "Vendor Hal not supported, ignoring createApIface.");
                return handleIfaceCreationWhenVendorHalNotSupported(iface);
            }
        }
    }

    // For devices that don't support the vendor HAL, we will not support any concurrency.
    // So simulate the HalDeviceManager behavior by triggering the destroy listener for
    // the interface.
    private boolean handleIfaceRemovalWhenVendorHalNotSupported(@NonNull Iface iface) {
        synchronized (mLock) {
            mIfaceMgr.removeIface(iface.id);
            onInterfaceDestroyed(iface);
            Log.i(TAG, "Successfully torn down " + iface);
            return true;
        }
    }

    /**
     * Helper function to handle removal of STA iface.
     * For devices which do not the support the HAL, this will bypass HalDeviceManager &
     * teardown any existing iface.
     */
    private boolean removeStaIface(@NonNull Iface iface) {
        synchronized (mLock) {

            if (mWifiVendorHal.isVendorHalSupported()) {
                return mWifiVendorHal.removeStaIface(iface.name);
            } else {
                Log.i(TAG, "Vendor Hal not supported, ignoring removeStaIface.");
                return handleIfaceRemovalWhenVendorHalNotSupported(iface);
            }
        }
    }

    /**
     * Helper function to handle removal of STA iface.
     */
    private boolean removeApIface(@NonNull Iface iface) {
        synchronized (mLock) {
            if (mWifiVendorHal.isVendorHalSupported()) {
                return mWifiVendorHal.removeApIface(iface.name);
            } else {
                Log.i(TAG, "Vendor Hal not supported, ignoring removeApIface.");
                return handleIfaceRemovalWhenVendorHalNotSupported(iface);
            }
        }
    }

    /**
     * Initialize the native modules.
     *
     * @return true on success, false otherwise.
     */
    public boolean initialize() {
        synchronized (mLock) {
            if (!mWifiVendorHal.initialize(new VendorHalDeathHandlerInternal())) {
                Log.e(TAG, "Failed to initialize vendor HAL");
                return false;
            }
            mWifiCondManager.setOnServiceDeadCallback(new WificondDeathHandlerInternal());
            mWifiCondManager.tearDownInterfaces();
            mWifiVendorHal.registerRadioModeChangeHandler(
                    new VendorHalRadioModeChangeHandlerInternal());
            mNetdWrapper = mWifiInjector.makeNetdWrapper();
            mHostapdHal.terminateIfRunning();
            return true;
        }
    }

    /**
     * Callback to notify when the status of one of the native daemons
     * (wificond, wpa_supplicant & vendor HAL) changes.
     */
    public interface StatusListener {
        /**
         * @param allReady Indicates if all the native daemons are ready for operation or not.
         */
        void onStatusChanged(boolean allReady);
    }

    /**
     * Register a StatusListener to get notified about any status changes from the native daemons.
     *
     * It is safe to re-register the same callback object - duplicates are detected and only a
     * single copy kept.
     *
     * @param listener StatusListener listener object.
     */
    public void registerStatusListener(@NonNull StatusListener listener) {
        mStatusListeners.add(listener);
    }

    /**
     * Callback to notify when the associated interface is destroyed, up or down.
     */
    public interface InterfaceCallback {
        /**
         * Interface destroyed by HalDeviceManager.
         *
         * @param ifaceName Name of the iface.
         */
        void onDestroyed(String ifaceName);

        /**
         * Interface is up.
         *
         * @param ifaceName Name of the iface.
         */
        void onUp(String ifaceName);

        /**
         * Interface is down.
         *
         * @param ifaceName Name of the iface.
         */
        void onDown(String ifaceName);
    }

    private void initializeNwParamsForClientInterface(@NonNull String ifaceName) {
        try {
            // A runtime crash or shutting down AP mode can leave
            // IP addresses configured, and this affects
            // connectivity when supplicant starts up.
            // Ensure we have no IP addresses before a supplicant start.
            mNetdWrapper.clearInterfaceAddresses(ifaceName);

            // Set privacy extensions
            mNetdWrapper.setInterfaceIpv6PrivacyExtensions(ifaceName, true);

            // IPv6 is enabled only as long as access point is connected since:
            // - IPv6 addresses and routes stick around after disconnection
            // - kernel is unaware when connected and fails to start IPv6 negotiation
            // - kernel can start autoconfiguration when 802.1x is not complete
            mNetdWrapper.disableIpv6(ifaceName);
        } catch (IllegalStateException e) {
            Log.e(TAG, "Unable to change interface settings", e);
        }
    }

    private boolean setupFstInterface(@NonNull Iface iface)
    {
        int fstEnabled = SystemProperties.getInt("persist.vendor.fst.rate.upgrade.en", 0);
        Log.d(TAG, "fst " + ((fstEnabled == 1) ? "enabled" : "disabled"));
        if (fstEnabled != 1) {
            Log.d(TAG, "FST disabled, not creating FST interface");
            return true;
        }
        boolean hasOther = mIfaceMgr.hasAnyIfaceOfType(iface.type == Iface.IFACE_TYPE_STA_FOR_CONNECTIVITY ?
                                                       Iface.IFACE_TYPE_AP : Iface.IFACE_TYPE_STA_FOR_CONNECTIVITY);
        if (hasOther) {
            Log.e(TAG, "FST not supported in STA/SAP concurrency");
            return false;
        }
        Iface fstIface = mIfaceMgr.findAnyIfaceOfType(iface.IFACE_TYPE_FST);
        if (fstIface != null) {
            Log.e(TAG, "FST interface already added");
            return false;
        }

        fstIface = mIfaceMgr.allocateIface(Iface.IFACE_TYPE_FST);
        if (fstIface == null) {
            Log.e(TAG, "Failed to allocate FST interface");
            return false;
        }
        // TODO(b/145993198): TetheringConfiguration.getFstInterfaceName() replaced with "bond0"
        fstIface.name = "bond0";
        fstIface.externalListener = iface.externalListener;
        iface.externalListener = new InterfaceCallback() {
            public void onDestroyed(String ifaceName) {
                /* nothing */
            }
            public void onDown(String ifaceName) {
                /* nothing */
            }
            public void onUp(String ifaceName) {
                /* nothing */
            }
        };
        iface.networkObserver = new NetworkObserverInternal(iface.id);
        if (!registerNetworkObserver(iface.networkObserver)) {
            Log.e(TAG, "Failed to register network observer on " + fstIface);
            iface.externalListener = fstIface.externalListener;
            teardownInterface(fstIface.name);
            return false;
        }
        return true;
    }

    private void removeFstInterface() {
        Iface iface = mIfaceMgr.findAnyIfaceOfType(Iface.IFACE_TYPE_FST);
        if (iface == null) {
            return;
        }
        mIfaceMgr.removeIface(iface.id);
        // the FST bonding interface is never destroyed
        // make sure it is just brought down
        mNetdWrapper.setInterfaceDown(iface.name);
        mNetdWrapper.clearInterfaceAddresses(iface.name);
    }

    public String getFstDataInterfaceName() {
        synchronized(mLock) {
            Iface iface = mIfaceMgr.findAnyIfaceOfType(Iface.IFACE_TYPE_FST);
            if (iface != null) {
                return iface.name;
            }
            return null;
        }
    }

    /**
     * Setup an interface for client mode (for connectivity) operations.
     *
     * This method configures an interface in STA mode in all the native daemons
     * (wificond, wpa_supplicant & vendor HAL).
     *
     * @param interfaceCallback Associated callback for notifying status changes for the iface.
     * @param requestorWs Requestor worksource.
     * @return Returns the name of the allocated interface, will be null on failure.
     */
    public String setupInterfaceForClientInConnectivityMode(
            @NonNull InterfaceCallback interfaceCallback, @NonNull WorkSource requestorWs) {
        synchronized (mLock) {
            if (!startHal()) {
                Log.e(TAG, "Failed to start Hal");
                mWifiMetrics.incrementNumSetupClientInterfaceFailureDueToHal();
                return null;
            }
            if (!startSupplicant()) {
                Log.e(TAG, "Failed to start supplicant");
                mWifiMetrics.incrementNumSetupClientInterfaceFailureDueToSupplicant();
                return null;
            }
            Iface iface = mIfaceMgr.allocateIface(Iface.IFACE_TYPE_STA_FOR_CONNECTIVITY);
            if (iface == null) {
                Log.e(TAG, "Failed to allocate new STA iface");
                return null;
            }
            iface.externalListener = interfaceCallback;
            iface.name = createStaIface(iface, requestorWs);
            if (TextUtils.isEmpty(iface.name)) {
                Log.e(TAG, "Failed to create STA iface in vendor HAL");
                mIfaceMgr.removeIface(iface.id);
                mWifiMetrics.incrementNumSetupClientInterfaceFailureDueToHal();
                return null;
            }
            if (!setupFstInterface(iface)) {
                Log.e(TAG, "Failed to setup fst interface from: " + iface);
                teardownInterface(iface.name);
                mWifiMetrics.incrementNumSetupClientInterfaceFailureDueToWificond();
                return null;
            }
            if (!mWifiCondManager.setupInterfaceForClientMode(iface.name, Runnable::run,
                    new NormalScanEventCallback(iface.name),
                    new PnoScanEventCallback(iface.name))) {
                Log.e(TAG, "Failed to setup iface in wificond on " + iface);
                teardownInterface(iface.name);
                mWifiMetrics.incrementNumSetupClientInterfaceFailureDueToWificond();
                return null;
            }
            if (!mSupplicantStaIfaceHal.setupIface(iface.name)) {
                Log.e(TAG, "Failed to setup iface in supplicant on " + iface);
                teardownInterface(iface.name);
                mWifiMetrics.incrementNumSetupClientInterfaceFailureDueToSupplicant();
                return null;
            }
            iface.networkObserver = new NetworkObserverInternal(iface.id);
            if (!registerNetworkObserver(iface.networkObserver)) {
                Log.e(TAG, "Failed to register network observer on " + iface);
                teardownInterface(iface.name);
                return null;
            }
            mWifiMonitor.startMonitoring(iface.name);
            // Just to avoid any race conditions with interface state change callbacks,
            // update the interface state before we exit.
            onInterfaceStateChanged(iface, isInterfaceUp(iface.name));
            initializeNwParamsForClientInterface(iface.name);
            Log.i(TAG, "Successfully setup " + iface);

            iface.featureSet = getSupportedFeatureSetInternal(iface.name);
            mIsEnhancedOpenSupported = (iface.featureSet & WIFI_FEATURE_OWE) != 0;
            return iface.name;
        }
    }

    /**
     * Setup an interface for client mode (for scan) operations.
     *
     * This method configures an interface in STA mode in the native daemons
     * (wificond, vendor HAL).
     *
     * @param interfaceCallback Associated callback for notifying status changes for the iface.
     * @param requestorWs Requestor worksource.
     * @return Returns the name of the allocated interface, will be null on failure.
     */
    public String setupInterfaceForClientInScanMode(
            @NonNull InterfaceCallback interfaceCallback, @NonNull WorkSource requestorWs) {
        synchronized (mLock) {
            if (!startHal()) {
                Log.e(TAG, "Failed to start Hal");
                mWifiMetrics.incrementNumSetupClientInterfaceFailureDueToHal();
                return null;
            }
            Iface iface = mIfaceMgr.allocateIface(Iface.IFACE_TYPE_STA_FOR_SCAN);
            if (iface == null) {
                Log.e(TAG, "Failed to allocate new STA iface");
                return null;
            }
            iface.externalListener = interfaceCallback;
            iface.name = createStaIface(iface, requestorWs);
            if (TextUtils.isEmpty(iface.name)) {
                Log.e(TAG, "Failed to create iface in vendor HAL");
                mIfaceMgr.removeIface(iface.id);
                mWifiMetrics.incrementNumSetupClientInterfaceFailureDueToHal();
                return null;
            }
            if (!mWifiCondManager.setupInterfaceForClientMode(iface.name, Runnable::run,
                    new NormalScanEventCallback(iface.name),
                    new PnoScanEventCallback(iface.name))) {
                Log.e(TAG, "Failed to setup iface in wificond=" + iface.name);
                teardownInterface(iface.name);
                mWifiMetrics.incrementNumSetupClientInterfaceFailureDueToWificond();
                return null;
            }
            iface.networkObserver = new NetworkObserverInternal(iface.id);
            if (!registerNetworkObserver(iface.networkObserver)) {
                Log.e(TAG, "Failed to register network observer for iface=" + iface.name);
                teardownInterface(iface.name);
                return null;
            }
            mWifiMonitor.startMonitoring(iface.name);
            // Just to avoid any race conditions with interface state change callbacks,
            // update the interface state before we exit.
            onInterfaceStateChanged(iface, isInterfaceUp(iface.name));
            Log.i(TAG, "Successfully setup " + iface);

            iface.featureSet = getSupportedFeatureSetInternal(iface.name);
            return iface.name;
        }
    }

    /**
     * Setup an interface for Soft AP mode operations.
     *
     * This method configures an interface in AP mode in all the native daemons
     * (wificond, wpa_supplicant & vendor HAL).
     *
     * @param interfaceCallback Associated callback for notifying status changes for the iface.
     * @param requestorWs Requestor worksource.
     * @return Returns the name of the allocated interface, will be null on failure.
     */
    public String setupInterfaceForSoftApMode(
            @NonNull InterfaceCallback interfaceCallback, @NonNull WorkSource requestorWs) {
        synchronized (mLock) {
            if (!startHal()) {
                Log.e(TAG, "Failed to start Hal");
                mWifiMetrics.incrementNumSetupSoftApInterfaceFailureDueToHal();
                return null;
            }
            if (!startHostapd()) {
                Log.e(TAG, "Failed to start hostapd");
                mWifiMetrics.incrementNumSetupSoftApInterfaceFailureDueToHostapd();
                return null;
            }
            Iface iface = mIfaceMgr.allocateIface(Iface.IFACE_TYPE_AP);
            if (iface == null) {
                Log.e(TAG, "Failed to allocate new AP iface");
                return null;
            }
            iface.externalListener = interfaceCallback;
            iface.name = createApIface(iface, requestorWs);
            if (TextUtils.isEmpty(iface.name)) {
                Log.e(TAG, "Failed to create AP iface in vendor HAL");
                mIfaceMgr.removeIface(iface.id);
                mWifiMetrics.incrementNumSetupSoftApInterfaceFailureDueToHal();
                return null;
            }
            if (!setupFstInterface(iface)) {
                Log.e(TAG, "Failed to setup fst interface from: " + iface);
                teardownInterface(iface.name);
                mWifiMetrics.incrementNumSetupSoftApInterfaceFailureDueToWificond();
                return null;
            }
            if (!mWifiCondManager.setupInterfaceForSoftApMode(iface.name)) {
                Log.e(TAG, "Failed to setup iface in wificond on " + iface);
                teardownInterface(iface.name);
                mWifiMetrics.incrementNumSetupSoftApInterfaceFailureDueToWificond();
                return null;
            }
            iface.networkObserver = new NetworkObserverInternal(iface.id);
            if (!registerNetworkObserver(iface.networkObserver)) {
                Log.e(TAG, "Failed to register network observer on " + iface);
                teardownInterface(iface.name);
                return null;
            }
            // Just to avoid any race conditions with interface state change callbacks,
            // update the interface state before we exit.
            onInterfaceStateChanged(iface, isInterfaceUp(iface.name));
            Log.i(TAG, "Successfully setup " + iface);

            iface.featureSet = getSupportedFeatureSetInternal(iface.name);
            return iface.name;
        }
    }

    /* Set interface UP. */
    public boolean setInterfaceUp(String ifname) {
        if (TextUtils.isEmpty(ifname))
            return false;

        mNetdWrapper.setInterfaceUp(ifname);

        return isInterfaceUp(ifname);
    }

    /**
     * Setup an interface for Bridge mode operations.
     *
     * This method configures an interface in Bridge mode. This is used only to register
     * for interface callbacks (up/down/enable/disabled)
     *
     * @param interfaceCallback Associated callback for notifying status changes for the iface.
     * @return Returns the name of the allocated interface, will be null on failure.
     */
    public String setupInterfaceForBridgeMode(@NonNull InterfaceCallback interfaceCallback) {
        synchronized (mLock) {
            if (!startHal()) {
                Log.e(TAG, "Failed to start Hal");
                mWifiMetrics.incrementNumSetupSoftApInterfaceFailureDueToHal();
                return null;
            }
            Iface iface = mIfaceMgr.allocateIface(Iface.IFACE_TYPE_BRIDGE);
            if (iface == null) {
                Log.e(TAG, "Failed to allocate new bridge iface");
                return null;
            }
            iface.externalListener = interfaceCallback;
            iface.name = WifiInjector.getInstance().getWifiApConfigStore().getBridgeInterface();
            if (TextUtils.isEmpty(iface.name)) {
                Log.e(TAG, "Failed to create Bridge iface in wifinative");
                mIfaceMgr.removeIface(iface.id);
                mWifiMetrics.incrementNumSetupSoftApInterfaceFailureDueToHal();
                return null;
            }
            iface.networkObserver = new NetworkObserverInternal(iface.id);
            if (!registerNetworkObserver(iface.networkObserver)) {
                Log.e(TAG, "Failed to register network observer on " + iface);
                teardownInterface(iface.name);
                return null;
            }
            // Just to avoid any race conditions with interface state change callbacks,
            // update the interface state before we exit.
            onInterfaceStateChanged(iface, isInterfaceUp(iface.name));
            Log.i(TAG, "Successfully setup bridge " + iface);
            return iface.name;
        }
    }

    /**
     * Switches an existing Client mode interface from connectivity
     * {@link Iface#IFACE_TYPE_STA_FOR_CONNECTIVITY} to scan mode
     * {@link Iface#IFACE_TYPE_STA_FOR_SCAN}.
     *
     * @param ifaceName Name of the interface.
     * @return true if the operation succeeded, false if there is an error or the iface is already
     * in scan mode.
     */
    public boolean switchClientInterfaceToScanMode(@NonNull String ifaceName) {
        synchronized (mLock) {
            final Iface iface = mIfaceMgr.getIface(ifaceName);
            if (iface == null) {
                Log.e(TAG, "Trying to switch to scan mode on an invalid iface=" + ifaceName);
                return false;
            }
            if (iface.type == Iface.IFACE_TYPE_STA_FOR_SCAN) {
                Log.e(TAG, "Already in scan mode on iface=" + ifaceName);
                return true;
            }
            if (!mSupplicantStaIfaceHal.teardownIface(iface.name)) {
                Log.e(TAG, "Failed to teardown iface in supplicant on " + iface);
                teardownInterface(iface.name);
                return false;
            }
            iface.type = Iface.IFACE_TYPE_STA_FOR_SCAN;
            stopSupplicantIfNecessary();
            iface.featureSet = getSupportedFeatureSetInternal(iface.name);
            iface.phyCapabilities = null;
            Log.i(TAG, "Successfully switched to scan mode on iface=" + iface);
            return true;
        }
    }

    /**
     * Switches an existing Client mode interface from scan mode
     * {@link Iface#IFACE_TYPE_STA_FOR_SCAN} to connectivity mode
     * {@link Iface#IFACE_TYPE_STA_FOR_CONNECTIVITY}.
     *
     * @param ifaceName Name of the interface.
     * @return true if the operation succeeded, false if there is an error or the iface is already
     * in scan mode.
     */
    public boolean switchClientInterfaceToConnectivityMode(@NonNull String ifaceName) {
        synchronized (mLock) {
            final Iface iface = mIfaceMgr.getIface(ifaceName);
            if (iface == null) {
                Log.e(TAG, "Trying to switch to connectivity mode on an invalid iface="
                        + ifaceName);
                return false;
            }
            if (iface.type == Iface.IFACE_TYPE_STA_FOR_CONNECTIVITY) {
                Log.e(TAG, "Already in connectivity mode on iface=" + ifaceName);
                return true;
            }
            if (!startSupplicant()) {
                Log.e(TAG, "Failed to start supplicant");
                teardownInterface(iface.name);
                mWifiMetrics.incrementNumSetupClientInterfaceFailureDueToSupplicant();
                return false;
            }
            if (!mSupplicantStaIfaceHal.setupIface(iface.name)) {
                Log.e(TAG, "Failed to setup iface in supplicant on " + iface);
                teardownInterface(iface.name);
                mWifiMetrics.incrementNumSetupClientInterfaceFailureDueToSupplicant();
                return false;
            }
            iface.type = Iface.IFACE_TYPE_STA_FOR_CONNECTIVITY;
            iface.featureSet = getSupportedFeatureSetInternal(iface.name);
            mIsEnhancedOpenSupported = (iface.featureSet & WIFI_FEATURE_OWE) != 0;
            Log.i(TAG, "Successfully switched to connectivity mode on iface=" + iface);
            return true;
        }
    }

    /**
     *
     * Check if the interface is up or down.
     *
     * @param ifaceName Name of the interface.
     * @return true if iface is up, false if it's down or on error.
     */
    public boolean isInterfaceUp(@NonNull String ifaceName) {
        synchronized (mLock) {
            final Iface iface = mIfaceMgr.getIface(ifaceName);
            if (iface == null) {
                Log.e(TAG, "Trying to get iface state on invalid iface=" + ifaceName);
                return false;
            }
            try {
                return mNetdWrapper.isInterfaceUp(ifaceName);
            } catch (IllegalStateException e) {
                Log.e(TAG, "Unable to get interface config", e);
                return false;
            }
        }
    }

    /**
     * Teardown an interface in Client/AP mode.
     *
     * This method tears down the associated interface from all the native daemons
     * (wificond, wpa_supplicant & vendor HAL).
     * Also, brings down the HAL, supplicant or hostapd as necessary.
     *
     * @param ifaceName Name of the interface.
     */
    public void teardownInterface(@NonNull String ifaceName) {
        synchronized (mLock) {
            final Iface iface = mIfaceMgr.getIface(ifaceName);
            if (iface == null) {
                Log.e(TAG, "Trying to teardown an invalid iface=" + ifaceName);
                return;
            }
            // Trigger the iface removal from HAL. The rest of the cleanup will be triggered
            // from the interface destroyed callback.
            if (iface.type == Iface.IFACE_TYPE_STA_FOR_CONNECTIVITY
                    || iface.type == Iface.IFACE_TYPE_STA_FOR_SCAN) {
                if (!removeStaIface(iface)) {
                    Log.e(TAG, "Failed to remove iface in vendor HAL=" + ifaceName);
                    return;
                }
            } else if (iface.type == Iface.IFACE_TYPE_AP) {
                if (!removeApIface(iface)) {
                    Log.e(TAG, "Failed to remove iface in vendor HAL=" + ifaceName);
                    return;
                }
            } else if (iface.type == Iface.IFACE_TYPE_BRIDGE) {
                 mIfaceMgr.removeIface(iface.id);
                 onInterfaceDestroyed(iface);
            }
            Log.i(TAG, "Successfully initiated teardown for iface=" + ifaceName);
        }
    }

    /**
     * Teardown all the active interfaces.
     *
     * This method tears down the associated interfaces from all the native daemons
     * (wificond, wpa_supplicant & vendor HAL).
     * Also, brings down the HAL, supplicant or hostapd as necessary.
     */
    public void teardownAllInterfaces() {
        synchronized (mLock) {
            Iterator<Integer> ifaceIdIter = mIfaceMgr.getIfaceIdIter();
            while (ifaceIdIter.hasNext()) {
                Iface iface = mIfaceMgr.getIface(ifaceIdIter.next());
                ifaceIdIter.remove();
                onInterfaceDestroyed(iface);
                Log.i(TAG, "Successfully torn down " + iface);
            }
            Log.i(TAG, "Successfully torn down all ifaces");
        }
    }

    /**
     * Get name of the client interface.
     *
     * This is mainly used by external modules that needs to perform some
     * client operations on the STA interface.
     *
     * TODO(b/70932231): This may need to be reworked once we start supporting STA + STA.
     *
     * @return Interface name of any active client interface, null if no active client interface
     * exist.
     * Return Values for the different scenarios are listed below:
     * a) When there are no client interfaces, returns null.
     * b) when there is 1 client interface, returns the name of that interface.
     * c) When there are 2 or more client interface, returns the name of any client interface.
     */
    public String getClientInterfaceName() {
        synchronized (mLock) {
            return mIfaceMgr.findAnyStaIfaceName();
        }
    }

    /**
     * Get names of all the client interfaces.
     *
     * @return List of interface name of all active client interfaces.
     */
    public Set<String> getClientInterfaceNames() {
        synchronized (mLock) {
            return mIfaceMgr.findAllStaIfaceNames();
        }
    }

    /**
     * Get name of the softap interface.
     *
     * This is mainly used by external modules that needs to perform some
     * operations on the AP interface.
     *
     * TODO(b/70932231): This may need to be reworked once we start supporting AP + AP.
     *
     * @return Interface name of any active softap interface, null if no active softap interface
     * exist.
     * Return Values for the different scenarios are listed below:
     * a) When there are no softap interfaces, returns null.
     * b) when there is 1 softap interface, returns the name of that interface.
     * c) When there are 2 or more softap interface, returns the name of any softap interface.
     */
    public String getSoftApInterfaceName() {
        synchronized (mLock) {
            return mIfaceMgr.findAnyApIfaceName();
        }
    }

    /********************************************************
     * Wificond operations
     ********************************************************/

    /**
     * Request signal polling to wificond.
     *
     * @param ifaceName Name of the interface.
     * Returns an SignalPollResult object.
     * Returns null on failure.
     */
    public WifiNl80211Manager.SignalPollResult signalPoll(@NonNull String ifaceName) {
        return mWifiCondManager.signalPoll(ifaceName);
    }

    /**
     * Query the list of valid frequencies for the provided band.
     * The result depends on the on the country code that has been set.
     *
     * @param band as specified by one of the WifiScanner.WIFI_BAND_* constants.
     * The following bands are supported {@link WifiAnnotations.WifiBandBasic}:
     * WifiScanner.WIFI_BAND_24_GHZ
     * WifiScanner.WIFI_BAND_5_GHZ
     * WifiScanner.WIFI_BAND_5_GHZ_DFS_ONLY
     * WifiScanner.WIFI_BAND_6_GHZ
     * WifiScanner.WIFI_BAND_60_GHZ
     * @return frequencies vector of valid frequencies (MHz), or null for error.
     * @throws IllegalArgumentException if band is not recognized.
     */
    public int [] getChannelsForBand(@WifiAnnotations.WifiBandBasic int band) {
        return mWifiCondManager.getChannelsMhzForBand(band);
    }

    /**
     * Start a scan using wificond for the given parameters.
     * @param ifaceName Name of the interface.
     * @param scanType Type of scan to perform. One of {@link WifiScanner#SCAN_TYPE_LOW_LATENCY},
     * {@link WifiScanner#SCAN_TYPE_LOW_POWER} or {@link WifiScanner#SCAN_TYPE_HIGH_ACCURACY}.
     * @param freqs list of frequencies to scan for, if null scan all supported channels.
     * @param hiddenNetworkSSIDs List of hidden networks to be scanned for.
     * @return Returns true on success.
     */
    public boolean scan(
            @NonNull String ifaceName, @WifiAnnotations.ScanType int scanType, Set<Integer> freqs,
            List<String> hiddenNetworkSSIDs) {
        List<byte[]> hiddenNetworkSsidsArrays = new ArrayList<>();
        for (String hiddenNetworkSsid : hiddenNetworkSSIDs) {
            try {
                hiddenNetworkSsidsArrays.add(
                        NativeUtil.byteArrayFromArrayList(
                                NativeUtil.decodeSsid(hiddenNetworkSsid)));
            } catch (IllegalArgumentException e) {
                Log.e(TAG, "Illegal argument " + hiddenNetworkSsid, e);
                continue;
            }
        }
        return mWifiCondManager.startScan(ifaceName, scanType, freqs, hiddenNetworkSsidsArrays);
    }

    /**
     * Fetch the latest scan result from kernel via wificond.
     * @param ifaceName Name of the interface.
     * @return Returns an ArrayList of ScanDetail.
     * Returns an empty ArrayList on failure.
     */
    public ArrayList<ScanDetail> getScanResults(@NonNull String ifaceName) {
        return convertNativeScanResults(ifaceName, mWifiCondManager.getScanResults(
                ifaceName, WifiNl80211Manager.SCAN_TYPE_SINGLE_SCAN));
    }

    /**
     * Fetch the latest scan result from kernel via wificond.
     * @param ifaceName Name of the interface.
     * @return Returns an ArrayList of ScanDetail.
     * Returns an empty ArrayList on failure.
     */
    public ArrayList<ScanDetail> getPnoScanResults(@NonNull String ifaceName) {
        return convertNativeScanResults(ifaceName, mWifiCondManager.getScanResults(ifaceName,
                WifiNl80211Manager.SCAN_TYPE_PNO_SCAN));
    }

    private ArrayList<ScanDetail> convertNativeScanResults(@NonNull String ifaceName,
            List<NativeScanResult> nativeResults) {
        ArrayList<ScanDetail> results = new ArrayList<>();
        for (NativeScanResult result : nativeResults) {
            WifiSsid wifiSsid = WifiSsid.createFromByteArray(result.getSsid());
            MacAddress bssidMac = result.getBssid();
            if (bssidMac == null) {
                Log.e(TAG, "Invalid MAC (BSSID) for SSID " + wifiSsid);
                continue;
            }
            String bssid = bssidMac.toString();
            ScanResult.InformationElement[] ies =
                    InformationElementUtil.parseInformationElements(result.getInformationElements());
            InformationElementUtil.Capabilities capabilities =
                    new InformationElementUtil.Capabilities();
            capabilities.from(ies, result.getCapabilities(), mIsEnhancedOpenSupported,
                              result.getFrequencyMhz());
            String flags = capabilities.generateCapabilitiesString();
            NetworkDetail networkDetail;
            try {
                networkDetail = new NetworkDetail(bssid, ies, null, result.getFrequencyMhz());
            } catch (IllegalArgumentException e) {
                Log.e(TAG, "Illegal argument for scan result with bssid: " + bssid, e);
                continue;
            }

            ScanDetail scanDetail = new ScanDetail(networkDetail, wifiSsid, bssid, flags,
                    result.getSignalMbm() / 100, result.getFrequencyMhz(), result.getTsf(), ies,
                    null, result.getInformationElements());
            ScanResult scanResult = scanDetail.getScanResult();
            scanResult.setWifiStandard(wifiModeToWifiStandard(networkDetail.getWifiMode()));
            scanResult.ifaceName = ifaceName;

            // Fill up the radio chain info.
            scanResult.radioChainInfos =
                    new ScanResult.RadioChainInfo[result.getRadioChainInfos().size()];
            int idx = 0;
            for (RadioChainInfo nativeRadioChainInfo : result.getRadioChainInfos()) {
                scanResult.radioChainInfos[idx] = new ScanResult.RadioChainInfo();
                scanResult.radioChainInfos[idx].id = nativeRadioChainInfo.getChainId();
                scanResult.radioChainInfos[idx].level = nativeRadioChainInfo.getLevelDbm();
                idx++;
            }
            results.add(scanDetail);
        }
        if (mVerboseLoggingEnabled) {
            Log.d(TAG, "get " + results.size() + " scan results from wificond");
        }

        return results;
    }

    @WifiAnnotations.WifiStandard
    private static int wifiModeToWifiStandard(int wifiMode) {
        switch (wifiMode) {
            case InformationElementUtil.WifiMode.MODE_11A:
            case InformationElementUtil.WifiMode.MODE_11B:
            case InformationElementUtil.WifiMode.MODE_11G:
                return ScanResult.WIFI_STANDARD_LEGACY;
            case InformationElementUtil.WifiMode.MODE_11N:
                return ScanResult.WIFI_STANDARD_11N;
            case InformationElementUtil.WifiMode.MODE_11AC:
                return ScanResult.WIFI_STANDARD_11AC;
            case InformationElementUtil.WifiMode.MODE_11AX:
                return ScanResult.WIFI_STANDARD_11AX;
            case InformationElementUtil.WifiMode.MODE_UNDEFINED:
            default:
                return ScanResult.WIFI_STANDARD_UNKNOWN;
        }
    }

    /**
     * Start PNO scan.
     * @param ifaceName Name of the interface.
     * @param pnoSettings Pno scan configuration.
     * @return true on success.
     */
    public boolean startPnoScan(@NonNull String ifaceName, PnoSettings pnoSettings) {
        return mWifiCondManager.startPnoScan(ifaceName, pnoSettings.toNativePnoSettings(),
                Runnable::run,
                new WifiNl80211Manager.PnoScanRequestCallback() {
                    @Override
                    public void onPnoRequestSucceeded() {
                        mWifiMetrics.incrementPnoScanStartAttemptCount();
                    }

                    @Override
                    public void onPnoRequestFailed() {
                        mWifiMetrics.incrementPnoScanStartAttemptCount();
                        mWifiMetrics.incrementPnoScanFailedCount();
                    }
                });
    }

    /**
     * Stop PNO scan.
     * @param ifaceName Name of the interface.
     * @return true on success.
     */
    public boolean stopPnoScan(@NonNull String ifaceName) {
        return mWifiCondManager.stopPnoScan(ifaceName);
    }

    /**
     * Sends an arbitrary 802.11 management frame on the current channel.
     *
     * @param ifaceName Name of the interface.
     * @param frame Bytes of the 802.11 management frame to be sent, including the header, but not
     *              including the frame check sequence (FCS).
     * @param callback A callback triggered when the transmitted frame is ACKed or the transmission
     *                 fails.
     * @param mcs The MCS index that the frame will be sent at. If mcs < 0, the driver will select
     *            the rate automatically. If the device does not support sending the frame at a
     *            specified MCS rate, the transmission will be aborted and
     *            {@link WifiNl80211Manager.SendMgmtFrameCallback#onFailure(int)} will be called
     *            with reason {@link WifiNl80211Manager#SEND_MGMT_FRAME_ERROR_MCS_UNSUPPORTED}.
     */
    public void sendMgmtFrame(@NonNull String ifaceName, @NonNull byte[] frame,
            @NonNull WifiNl80211Manager.SendMgmtFrameCallback callback, int mcs) {
        mWifiCondManager.sendMgmtFrame(ifaceName, frame, mcs, Runnable::run, callback);
    }

    /**
     * Sends a probe request to the AP and waits for a response in order to determine whether
     * there is connectivity between the device and AP.
     *
     * @param ifaceName Name of the interface.
     * @param receiverMac the MAC address of the AP that the probe request will be sent to.
     * @param callback callback triggered when the probe was ACKed by the AP, or when
     *                an error occurs after the link probe was started.
     * @param mcs The MCS index that this probe will be sent at. If mcs < 0, the driver will select
     *            the rate automatically. If the device does not support sending the frame at a
     *            specified MCS rate, the transmission will be aborted and
     *            {@link WifiNl80211Manager.SendMgmtFrameCallback#onFailure(int)} will be called
     *            with reason {@link WifiNl80211Manager#SEND_MGMT_FRAME_ERROR_MCS_UNSUPPORTED}.
     */
    public void probeLink(@NonNull String ifaceName, @NonNull MacAddress receiverMac,
            @NonNull WifiNl80211Manager.SendMgmtFrameCallback callback, int mcs) {
        if (callback == null) {
            Log.e(TAG, "callback cannot be null!");
            return;
        }

        if (receiverMac == null) {
            Log.e(TAG, "Receiver MAC address cannot be null!");
            callback.onFailure(WifiNl80211Manager.SEND_MGMT_FRAME_ERROR_UNKNOWN);
            return;
        }

        String senderMacStr = getMacAddress(ifaceName);
        if (senderMacStr == null) {
            Log.e(TAG, "Failed to get this device's MAC Address");
            callback.onFailure(WifiNl80211Manager.SEND_MGMT_FRAME_ERROR_UNKNOWN);
            return;
        }

        byte[] frame = buildProbeRequestFrame(
                receiverMac.toByteArray(),
                NativeUtil.macAddressToByteArray(senderMacStr));
        sendMgmtFrame(ifaceName, frame, callback, mcs);
    }

    // header = 24 bytes, minimal body = 2 bytes, no FCS (will be added by driver)
    private static final int BASIC_PROBE_REQUEST_FRAME_SIZE = 24 + 2;

    private byte[] buildProbeRequestFrame(byte[] receiverMac, byte[] transmitterMac) {
        ByteBuffer frame = ByteBuffer.allocate(BASIC_PROBE_REQUEST_FRAME_SIZE);
        // ByteBuffer is big endian by default, switch to little endian
        frame.order(ByteOrder.LITTLE_ENDIAN);

        // Protocol version = 0, Type = management, Subtype = Probe Request
        frame.put((byte) 0x40);

        // no flags set
        frame.put((byte) 0x00);

        // duration = 60 microseconds. Note: this is little endian
        // Note: driver should calculate the duration and replace it before sending, putting a
        // reasonable default value here just in case.
        frame.putShort((short) 0x3c);

        // receiver/destination MAC address byte array
        frame.put(receiverMac);
        // sender MAC address byte array
        frame.put(transmitterMac);
        // BSSID (same as receiver address since we are sending to the AP)
        frame.put(receiverMac);

        // Generate random sequence number, fragment number = 0
        // Note: driver should replace the sequence number with the correct number that is
        // incremented from the last used sequence number. Putting a random sequence number as a
        // default here just in case.
        // bit 0 is least significant bit, bit 15 is most significant bit
        // bits [0, 7] go in byte 0
        // bits [8, 15] go in byte 1
        // bits [0, 3] represent the fragment number (which is 0)
        // bits [4, 15] represent the sequence number (which is random)
        // clear bits [0, 3] to set fragment number = 0
        short sequenceAndFragmentNumber = (short) (mRandom.nextInt() & 0xfff0);
        frame.putShort(sequenceAndFragmentNumber);

        // NL80211 rejects frames with an empty body, so we just need to put a placeholder
        // information element.
        // Tag for SSID
        frame.put((byte) 0x00);
        // Represents broadcast SSID. Not accurate, but works as placeholder.
        frame.put((byte) 0x00);

        return frame.array();
    }

    private static final int CONNECT_TO_HOSTAPD_RETRY_INTERVAL_MS = 100;
    private static final int CONNECT_TO_HOSTAPD_RETRY_TIMES = 50;
    /**
     * This method is called to wait for establishing connection to hostapd.
     *
     * @return true if connection is established, false otherwise.
     */
    private boolean startAndWaitForHostapdConnection() {
        // Start initialization if not already started.
        if (!mHostapdHal.isInitializationStarted()
                && !mHostapdHal.initialize()) {
            return false;
        }
        if (!mHostapdHal.startDaemon()) {
            Log.e(TAG, "Failed to startup hostapd");
            return false;
        }
        boolean connected = false;
        int connectTries = 0;
        while (!connected && connectTries++ < CONNECT_TO_HOSTAPD_RETRY_TIMES) {
            // Check if the initialization is complete.
            connected = mHostapdHal.isInitializationComplete();
            if (connected) {
                break;
            }
            try {
                Thread.sleep(CONNECT_TO_HOSTAPD_RETRY_INTERVAL_MS);
            } catch (InterruptedException ignore) {
            }
        }
        return connected;
    }

    /**
     * Start Soft AP operation using the provided configuration.
     *
     * @param ifaceName Name of the interface.
     * @param config Configuration to use for the soft ap created.
     * @param isMetered Indicates the network is metered or not.
     * @param listener Callback for AP events.
     * @return true on success, false otherwise.
     */
    public boolean startSoftAp(
            @NonNull String ifaceName, SoftApConfiguration config, boolean isMetered,
            SoftApListener listener) {
        if (!mHostapdHal.registerApCallback(ifaceName, listener)) {
            SoftApListenerFromWificond softApListenerFromWificond =
                    new SoftApListenerFromWificond(ifaceName, listener);
            Log.i(TAG, "Register ap listener from wificond");
            if (!mWifiCondManager.registerApCallback(ifaceName,
                    Runnable::run, softApListenerFromWificond)) {
                Log.e(TAG, "Failed to register ap listener");
                return false;
            }
        }

<<<<<<< HEAD
        if (mHostapdHal.isVendorHostapdHal()) {
            if (!mHostapdHal.addVendorAccessPoint(ifaceName, config, listener)) {
                Log.e(TAG, "Failed to add Vendor acccess point");
                mWifiMetrics.incrementNumSetupSoftApInterfaceFailureDueToHostapd();
                return false;
            }
        } else if (!mHostapdHal.addAccessPoint(ifaceName, config, listener::onFailure)) {
=======
        if (!mHostapdHal.addAccessPoint(ifaceName, config, isMetered, listener::onFailure)) {
>>>>>>> 2e52fd38
            Log.e(TAG, "Failed to add acccess point");
            mWifiMetrics.incrementNumSetupSoftApInterfaceFailureDueToHostapd();
            return false;
        }

        int wifiStandard = getDeviceWifiStandard(ifaceName);

        if (config.getBand() == SoftApConfiguration.BAND_2GHZ &&
                wifiStandard == ScanResult.WIFI_STANDARD_11AC) {
            Log.i(TAG, ifaceName + ": Do not consider vendor extensions of VHT on 2.4 GHz as 11AC");
            wifiStandard = ScanResult.WIFI_STANDARD_11N;
        }

        Log.i(TAG, ifaceName + ": SoftAp Wifi Standard: " + wifiStandard);
        mWifiInjector.getWifiApConfigStore().setWifiStandard(wifiStandard);

        return true;
    }

    /**
     * Force a softap client disconnect with specific reason code.
     *
     * @param ifaceName Name of the interface.
     * @param client Mac address to force disconnect in clients of the SoftAp.
     * @param reasonCode One of disconnect reason code which defined in {@link ApConfigUtil}.
     * @return true on success, false otherwise.
     */
    public boolean forceClientDisconnect(@NonNull String ifaceName,
            @NonNull MacAddress client, int reasonCode) {
        return mHostapdHal.forceClientDisconnect(ifaceName, client, reasonCode);
    }

    /**
     * Set MAC address of the given interface
     * @param interfaceName Name of the interface
     * @param mac Mac address to change into
     * @return true on success
     */
    public boolean setStaMacAddress(String interfaceName, MacAddress mac) {
        // TODO(b/72459123): Suppress interface down/up events from this call
        // Trigger an explicit disconnect to avoid losing the disconnect event reason (if currently
        // connected) from supplicant if the interface is brought down for MAC address change.
        disconnect(interfaceName);
        return mWifiVendorHal.setStaMacAddress(interfaceName, mac);
    }

    /**
     * Set MAC address of the given interface
     * @param interfaceName Name of the interface
     * @param mac Mac address to change into
     * @return true on success
     */
    public boolean setApMacAddress(String interfaceName, MacAddress mac) {
        return mWifiVendorHal.setApMacAddress(interfaceName, mac);
    }

    /**
     * Returns true if Hal version supports setMacAddress, otherwise false.
     *
     * @param interfaceName Name of the interface
     */
    public boolean isStaSetMacAddressSupported(@NonNull String interfaceName) {
        return mWifiVendorHal.isStaSetMacAddressSupported(interfaceName);
    }

    /**
     * Returns true if Hal version supports setMacAddress, otherwise false.
     *
     * @param interfaceName Name of the interface
     */
    public boolean isApSetMacAddressSupported(@NonNull String interfaceName) {
        return mWifiVendorHal.isApSetMacAddressSupported(interfaceName);
    }

    /**
     * Get the factory MAC address of the given interface
     * @param interfaceName Name of the interface.
     * @return factory MAC address, or null on a failed call or if feature is unavailable.
     */
    public MacAddress getStaFactoryMacAddress(@NonNull String interfaceName) {
        return mWifiVendorHal.getStaFactoryMacAddress(interfaceName);
    }


    /**
     * Get the factory MAC address of the given interface
     * @param interfaceName Name of the interface.
     * @return factory MAC address, or null on a failed call or if feature is unavailable.
     */
    public MacAddress getApFactoryMacAddress(@NonNull String interfaceName) {
        return mWifiVendorHal.getApFactoryMacAddress(interfaceName);
    }

    /********************************************************
     * Hostapd operations
     ********************************************************/

    /**
     * Callback to notify hostapd death.
     */
    public interface HostapdDeathEventHandler {
        /**
         * Invoked when the supplicant dies.
         */
        void onDeath();
    }

    /********************************************************
     * Supplicant operations
     ********************************************************/

    /**
     * Callback to notify supplicant death.
     */
    public interface SupplicantDeathEventHandler {
        /**
         * Invoked when the supplicant dies.
         */
        void onDeath();
    }

    /**
     * Set supplicant log level
     *
     * @param turnOnVerbose Whether to turn on verbose logging or not.
     */
    public void setSupplicantLogLevel(boolean turnOnVerbose) {
        mSupplicantStaIfaceHal.setLogLevel(turnOnVerbose);
    }

    /**
     * Trigger a reconnection if the iface is disconnected.
     *
     * @param ifaceName Name of the interface.
     * @return true if request is sent successfully, false otherwise.
     */
    public boolean reconnect(@NonNull String ifaceName) {
        return mSupplicantStaIfaceHal.reconnect(ifaceName);
    }

    /**
     * Trigger a reassociation even if the iface is currently connected.
     *
     * @param ifaceName Name of the interface.
     * @return true if request is sent successfully, false otherwise.
     */
    public boolean reassociate(@NonNull String ifaceName) {
        return mSupplicantStaIfaceHal.reassociate(ifaceName);
    }

    /**
     * Trigger a disconnection from the currently connected network.
     *
     * @param ifaceName Name of the interface.
     * @return true if request is sent successfully, false otherwise.
     */
    public boolean disconnect(@NonNull String ifaceName) {
        return mSupplicantStaIfaceHal.disconnect(ifaceName);
    }

    /**
     * Makes a callback to HIDL to getMacAddress from supplicant
     *
     * @param ifaceName Name of the interface.
     * @return string containing the MAC address, or null on a failed call
     */
    public String getMacAddress(@NonNull String ifaceName) {
        return mSupplicantStaIfaceHal.getMacAddress(ifaceName);
    }

    public static final int RX_FILTER_TYPE_V4_MULTICAST = 0;
    public static final int RX_FILTER_TYPE_V6_MULTICAST = 1;
    /**
     * Start filtering out Multicast V4 packets
     * @param ifaceName Name of the interface.
     * @return {@code true} if the operation succeeded, {@code false} otherwise
     *
     * Multicast filtering rules work as follows:
     *
     * The driver can filter multicast (v4 and/or v6) and broadcast packets when in
     * a power optimized mode (typically when screen goes off).
     *
     * In order to prevent the driver from filtering the multicast/broadcast packets, we have to
     * add a DRIVER RXFILTER-ADD rule followed by DRIVER RXFILTER-START to make the rule effective
     *
     * DRIVER RXFILTER-ADD Num
     *   where Num = 0 - Unicast, 1 - Broadcast, 2 - Mutil4 or 3 - Multi6
     *
     * and DRIVER RXFILTER-START
     * In order to stop the usage of these rules, we do
     *
     * DRIVER RXFILTER-STOP
     * DRIVER RXFILTER-REMOVE Num
     *   where Num is as described for RXFILTER-ADD
     *
     * The  SETSUSPENDOPT driver command overrides the filtering rules
     */
    public boolean startFilteringMulticastV4Packets(@NonNull String ifaceName) {
        return mSupplicantStaIfaceHal.stopRxFilter(ifaceName)
                && mSupplicantStaIfaceHal.removeRxFilter(
                        ifaceName, RX_FILTER_TYPE_V4_MULTICAST)
                && mSupplicantStaIfaceHal.startRxFilter(ifaceName);
    }

    /**
     * Stop filtering out Multicast V4 packets.
     * @param ifaceName Name of the interface.
     * @return {@code true} if the operation succeeded, {@code false} otherwise
     */
    public boolean stopFilteringMulticastV4Packets(@NonNull String ifaceName) {
        return mSupplicantStaIfaceHal.stopRxFilter(ifaceName)
                && mSupplicantStaIfaceHal.addRxFilter(
                        ifaceName, RX_FILTER_TYPE_V4_MULTICAST)
                && mSupplicantStaIfaceHal.startRxFilter(ifaceName);
    }

    /**
     * Start filtering out Multicast V6 packets
     * @param ifaceName Name of the interface.
     * @return {@code true} if the operation succeeded, {@code false} otherwise
     */
    public boolean startFilteringMulticastV6Packets(@NonNull String ifaceName) {
        return mSupplicantStaIfaceHal.stopRxFilter(ifaceName)
                && mSupplicantStaIfaceHal.removeRxFilter(
                        ifaceName, RX_FILTER_TYPE_V6_MULTICAST)
                && mSupplicantStaIfaceHal.startRxFilter(ifaceName);
    }

    /**
     * Stop filtering out Multicast V6 packets.
     * @param ifaceName Name of the interface.
     * @return {@code true} if the operation succeeded, {@code false} otherwise
     */
    public boolean stopFilteringMulticastV6Packets(@NonNull String ifaceName) {
        return mSupplicantStaIfaceHal.stopRxFilter(ifaceName)
                && mSupplicantStaIfaceHal.addRxFilter(
                        ifaceName, RX_FILTER_TYPE_V6_MULTICAST)
                && mSupplicantStaIfaceHal.startRxFilter(ifaceName);
    }

    public static final int BLUETOOTH_COEXISTENCE_MODE_ENABLED  = 0;
    public static final int BLUETOOTH_COEXISTENCE_MODE_DISABLED = 1;
    public static final int BLUETOOTH_COEXISTENCE_MODE_SENSE    = 2;
    /**
     * Sets the bluetooth coexistence mode.
     *
     * @param ifaceName Name of the interface.
     * @param mode One of {@link #BLUETOOTH_COEXISTENCE_MODE_DISABLED},
     *            {@link #BLUETOOTH_COEXISTENCE_MODE_ENABLED}, or
     *            {@link #BLUETOOTH_COEXISTENCE_MODE_SENSE}.
     * @return Whether the mode was successfully set.
     */
    public boolean setBluetoothCoexistenceMode(@NonNull String ifaceName, int mode) {
        return mSupplicantStaIfaceHal.setBtCoexistenceMode(ifaceName, mode);
    }

    /**
     * Enable or disable Bluetooth coexistence scan mode. When this mode is on,
     * some of the low-level scan parameters used by the driver are changed to
     * reduce interference with A2DP streaming.
     *
     * @param ifaceName Name of the interface.
     * @param setCoexScanMode whether to enable or disable this mode
     * @return {@code true} if the command succeeded, {@code false} otherwise.
     */
    public boolean setBluetoothCoexistenceScanMode(
            @NonNull String ifaceName, boolean setCoexScanMode) {
        return mSupplicantStaIfaceHal.setBtCoexistenceScanModeEnabled(
                ifaceName, setCoexScanMode);
    }

    /**
     * Enable or disable suspend mode optimizations.
     *
     * @param ifaceName Name of the interface.
     * @param enabled true to enable, false otherwise.
     * @return true if request is sent successfully, false otherwise.
     */
    public boolean setSuspendOptimizations(@NonNull String ifaceName, boolean enabled) {
        return mSupplicantStaIfaceHal.setSuspendModeEnabled(ifaceName, enabled);
    }

    /**
     * Get capabilities from driver
     *
     * @param ifaceName Name of the interface.
     * @param capaType which driver capability to get, ex. key_mgmt
     * @return String of capabilities fetched from driver.
     */
     public String getCapabilities(@NonNull String ifaceName, String capaType) {
         return mSupplicantStaIfaceHal.getCapabilities(ifaceName, capaType);
    }

    /**
     * Get wifi generation status from supplicant
     *
     * @param ifaceName Name of the interface.
     * @return WifiGenerationStatus Wifi generation status fetched from supplicant.
     */
     public WifiGenerationStatus getWifiGenerationStatus(@NonNull String ifaceName) {
         return mSupplicantStaIfaceHal.getWifiGenerationStatus(ifaceName);
    }

    /**
     * Set country code.
     *
     * @param ifaceName Name of the interface.
     * @param countryCode 2 byte ASCII string. For ex: US, CA.
     * @return true if request is sent successfully, false otherwise.
     */
    public boolean setCountryCode(@NonNull String ifaceName, String countryCode) {
        return mSupplicantStaIfaceHal.setCountryCode(ifaceName, countryCode);
    }

    /**
     * Flush all previously configured HLPs.
     *
     * @return true if request is sent successfully, false otherwise.
     */
    public boolean flushAllHlp(@NonNull String ifaceName) {
        return mSupplicantStaIfaceHal.flushAllHlp(ifaceName);
    }

    /**
     * Set FILS HLP packet.
     *
     * @param dst Destination MAC address.
     * @param hlpPacket Hlp Packet data in hex.
     * @return true if request is sent successfully, false otherwise.
     */
    public boolean addHlpReq(@NonNull String ifaceName, MacAddress dst, byte [] hlpPacket) {
        return mSupplicantStaIfaceHal.addHlpReq(ifaceName, dst.toByteArray(), hlpPacket);
    }

    /**
     * Initiate TDLS discover and setup or teardown with the specified peer.
     *
     * @param ifaceName Name of the interface.
     * @param macAddr MAC Address of the peer.
     * @param enable true to start discovery and setup, false to teardown.
     */
    public void startTdls(@NonNull String ifaceName, String macAddr, boolean enable) {
        if (enable) {
            mSupplicantStaIfaceHal.initiateTdlsDiscover(ifaceName, macAddr);
            mSupplicantStaIfaceHal.initiateTdlsSetup(ifaceName, macAddr);
        } else {
            mSupplicantStaIfaceHal.initiateTdlsTeardown(ifaceName, macAddr);
        }
    }

    /**
     * Start WPS pin display operation with the specified peer.
     *
     * @param ifaceName Name of the interface.
     * @param bssid BSSID of the peer.
     * @return true if request is sent successfully, false otherwise.
     */
    public boolean startWpsPbc(@NonNull String ifaceName, String bssid) {
        return mSupplicantStaIfaceHal.startWpsPbc(ifaceName, bssid);
    }

    /**
     * Start WPS pin keypad operation with the specified pin.
     *
     * @param ifaceName Name of the interface.
     * @param pin Pin to be used.
     * @return true if request is sent successfully, false otherwise.
     */
    public boolean startWpsPinKeypad(@NonNull String ifaceName, String pin) {
        return mSupplicantStaIfaceHal.startWpsPinKeypad(ifaceName, pin);
    }

    /**
     * Start WPS pin display operation with the specified peer.
     *
     * @param ifaceName Name of the interface.
     * @param bssid BSSID of the peer.
     * @return new pin generated on success, null otherwise.
     */
    public String startWpsPinDisplay(@NonNull String ifaceName, String bssid) {
        return mSupplicantStaIfaceHal.startWpsPinDisplay(ifaceName, bssid);
    }

    /**
     * Sets whether to use external sim for SIM/USIM processing.
     *
     * @param ifaceName Name of the interface.
     * @param external true to enable, false otherwise.
     * @return true if request is sent successfully, false otherwise.
     */
    public boolean setExternalSim(@NonNull String ifaceName, boolean external) {
        return mSupplicantStaIfaceHal.setExternalSim(ifaceName, external);
    }

    /**
     * Sim auth response types.
     */
    public static final String SIM_AUTH_RESP_TYPE_GSM_AUTH = "GSM-AUTH";
    public static final String SIM_AUTH_RESP_TYPE_UMTS_AUTH = "UMTS-AUTH";
    public static final String SIM_AUTH_RESP_TYPE_UMTS_AUTS = "UMTS-AUTS";

    /**
     * EAP-SIM Error Codes
     */
    public static final int EAP_SIM_NOT_SUBSCRIBED = 1031;
    public static final int EAP_SIM_VENDOR_SPECIFIC_CERT_EXPIRED = 16385;

    /**
     * Send the sim auth response for the currently configured network.
     *
     * @param ifaceName Name of the interface.
     * @param type |GSM-AUTH|, |UMTS-AUTH| or |UMTS-AUTS|.
     * @param response Response params.
     * @return true if succeeds, false otherwise.
     */
    public boolean simAuthResponse(
            @NonNull String ifaceName, String type, String response) {
        if (SIM_AUTH_RESP_TYPE_GSM_AUTH.equals(type)) {
            return mSupplicantStaIfaceHal.sendCurrentNetworkEapSimGsmAuthResponse(
                    ifaceName, response);
        } else if (SIM_AUTH_RESP_TYPE_UMTS_AUTH.equals(type)) {
            return mSupplicantStaIfaceHal.sendCurrentNetworkEapSimUmtsAuthResponse(
                    ifaceName, response);
        } else if (SIM_AUTH_RESP_TYPE_UMTS_AUTS.equals(type)) {
            return mSupplicantStaIfaceHal.sendCurrentNetworkEapSimUmtsAutsResponse(
                    ifaceName, response);
        } else {
            return false;
        }
    }

    /**
     * Send the eap sim gsm auth failure for the currently configured network.
     *
     * @param ifaceName Name of the interface.
     * @return true if succeeds, false otherwise.
     */
    public boolean simAuthFailedResponse(@NonNull String ifaceName) {
        return mSupplicantStaIfaceHal.sendCurrentNetworkEapSimGsmAuthFailure(ifaceName);
    }

    /**
     * Send the eap sim umts auth failure for the currently configured network.
     *
     * @param ifaceName Name of the interface.
     * @return true if succeeds, false otherwise.
     */
    public boolean umtsAuthFailedResponse(@NonNull String ifaceName) {
        return mSupplicantStaIfaceHal.sendCurrentNetworkEapSimUmtsAuthFailure(ifaceName);
    }

    /**
     * Send the eap identity response for the currently configured network.
     *
     * @param ifaceName Name of the interface.
     * @param unencryptedResponse String to send.
     * @param encryptedResponse String to send.
     * @return true if succeeds, false otherwise.
     */
    public boolean simIdentityResponse(@NonNull String ifaceName, String unencryptedResponse,
                                       String encryptedResponse) {
        return mSupplicantStaIfaceHal.sendCurrentNetworkEapIdentityResponse(ifaceName,
                unencryptedResponse, encryptedResponse);
    }

    /**
     * This get anonymous identity from supplicant and returns it as a string.
     *
     * @param ifaceName Name of the interface.
     * @return anonymous identity string if succeeds, null otherwise.
     */
    public String getEapAnonymousIdentity(@NonNull String ifaceName) {
        return mSupplicantStaIfaceHal.getCurrentNetworkEapAnonymousIdentity(ifaceName);
    }

    /**
     * Start WPS pin registrar operation with the specified peer and pin.
     *
     * @param ifaceName Name of the interface.
     * @param bssid BSSID of the peer.
     * @param pin Pin to be used.
     * @return true if request is sent successfully, false otherwise.
     */
    public boolean startWpsRegistrar(@NonNull String ifaceName, String bssid, String pin) {
        return mSupplicantStaIfaceHal.startWpsRegistrar(ifaceName, bssid, pin);
    }

    /**
     * Cancels any ongoing WPS requests.
     *
     * @param ifaceName Name of the interface.
     * @return true if request is sent successfully, false otherwise.
     */
    public boolean cancelWps(@NonNull String ifaceName) {
        return mSupplicantStaIfaceHal.cancelWps(ifaceName);
    }

    /**
     * Set WPS device name.
     *
     * @param ifaceName Name of the interface.
     * @param name String to be set.
     * @return true if request is sent successfully, false otherwise.
     */
    public boolean setDeviceName(@NonNull String ifaceName, String name) {
        return mSupplicantStaIfaceHal.setWpsDeviceName(ifaceName, name);
    }

    /**
     * Set WPS device type.
     *
     * @param ifaceName Name of the interface.
     * @param type Type specified as a string. Used format: <categ>-<OUI>-<subcateg>
     * @return true if request is sent successfully, false otherwise.
     */
    public boolean setDeviceType(@NonNull String ifaceName, String type) {
        return mSupplicantStaIfaceHal.setWpsDeviceType(ifaceName, type);
    }

    /**
     * Set WPS config methods
     *
     * @param cfg List of config methods.
     * @return true if request is sent successfully, false otherwise.
     */
    public boolean setConfigMethods(@NonNull String ifaceName, String cfg) {
        return mSupplicantStaIfaceHal.setWpsConfigMethods(ifaceName, cfg);
    }

    /**
     * Set WPS manufacturer.
     *
     * @param ifaceName Name of the interface.
     * @param value String to be set.
     * @return true if request is sent successfully, false otherwise.
     */
    public boolean setManufacturer(@NonNull String ifaceName, String value) {
        return mSupplicantStaIfaceHal.setWpsManufacturer(ifaceName, value);
    }

    /**
     * Set WPS model name.
     *
     * @param ifaceName Name of the interface.
     * @param value String to be set.
     * @return true if request is sent successfully, false otherwise.
     */
    public boolean setModelName(@NonNull String ifaceName, String value) {
        return mSupplicantStaIfaceHal.setWpsModelName(ifaceName, value);
    }

    /**
     * Set WPS model number.
     *
     * @param ifaceName Name of the interface.
     * @param value String to be set.
     * @return true if request is sent successfully, false otherwise.
     */
    public boolean setModelNumber(@NonNull String ifaceName, String value) {
        return mSupplicantStaIfaceHal.setWpsModelNumber(ifaceName, value);
    }

    /**
     * Set WPS serial number.
     *
     * @param ifaceName Name of the interface.
     * @param value String to be set.
     * @return true if request is sent successfully, false otherwise.
     */
    public boolean setSerialNumber(@NonNull String ifaceName, String value) {
        return mSupplicantStaIfaceHal.setWpsSerialNumber(ifaceName, value);
    }

    /**
     * Enable or disable power save mode.
     *
     * @param ifaceName Name of the interface.
     * @param enabled true to enable, false to disable.
     */
    public void setPowerSave(@NonNull String ifaceName, boolean enabled) {
        mSupplicantStaIfaceHal.setPowerSave(ifaceName, enabled);
    }

    /**
     * Enable or disable low latency mode.
     *
     * @param enabled true to enable, false to disable.
     * @return true on success, false on failure
     */
    public boolean setLowLatencyMode(boolean enabled) {
        return mWifiVendorHal.setLowLatencyMode(enabled);
    }

    /**
     * Set concurrency priority between P2P & STA operations.
     *
     * @param isStaHigherPriority Set to true to prefer STA over P2P during concurrency operations,
     *                            false otherwise.
     * @return true if request is sent successfully, false otherwise.
     */
    public boolean setConcurrencyPriority(boolean isStaHigherPriority) {
        return mSupplicantStaIfaceHal.setConcurrencyPriority(isStaHigherPriority);
    }

    /**
     * Enable/Disable auto reconnect functionality in wpa_supplicant.
     *
     * @param ifaceName Name of the interface.
     * @param enable true to enable auto reconnecting, false to disable.
     * @return true if request is sent successfully, false otherwise.
     */
    public boolean enableStaAutoReconnect(@NonNull String ifaceName, boolean enable) {
        return mSupplicantStaIfaceHal.enableAutoReconnect(ifaceName, enable);
    }

    /**
     * Add the provided network configuration to wpa_supplicant and initiate connection to it.
     * This method does the following:
     * 1. Abort any ongoing scan to unblock the connection request.
     * 2. Remove any existing network in wpa_supplicant(This implicitly triggers disconnect).
     * 3. Add a new network to wpa_supplicant.
     * 4. Save the provided configuration to wpa_supplicant.
     * 5. Select the new network in wpa_supplicant.
     * 6. Triggers reconnect command to wpa_supplicant.
     *
     * @param ifaceName Name of the interface.
     * @param configuration WifiConfiguration parameters for the provided network.
     * @return {@code true} if it succeeds, {@code false} otherwise
     */
    public boolean connectToNetwork(@NonNull String ifaceName, WifiConfiguration configuration) {
        // Abort ongoing scan before connect() to unblock connection request.
        mWifiCondManager.abortScan(ifaceName);
        return mSupplicantStaIfaceHal.connectToNetwork(ifaceName, configuration);
    }

    /**
     * Initiates roaming to the already configured network in wpa_supplicant. If the network
     * configuration provided does not match the already configured network, then this triggers
     * a new connection attempt (instead of roam).
     * 1. Abort any ongoing scan to unblock the roam request.
     * 2. First check if we're attempting to connect to the same network as we currently have
     * configured.
     * 3. Set the new bssid for the network in wpa_supplicant.
     * 4. Triggers reassociate command to wpa_supplicant.
     *
     * @param ifaceName Name of the interface.
     * @param configuration WifiConfiguration parameters for the provided network.
     * @return {@code true} if it succeeds, {@code false} otherwise
     */
    public boolean roamToNetwork(@NonNull String ifaceName, WifiConfiguration configuration) {
        // Abort ongoing scan before connect() to unblock roaming request.
        mWifiCondManager.abortScan(ifaceName);
        return mSupplicantStaIfaceHal.roamToNetwork(ifaceName, configuration);
    }

    /**
     * Remove all the networks.
     *
     * @param ifaceName Name of the interface.
     * @return {@code true} if it succeeds, {@code false} otherwise
     */
    public boolean removeAllNetworks(@NonNull String ifaceName) {
        return mSupplicantStaIfaceHal.removeAllNetworks(ifaceName);
    }

    /**
     * Disable the currently configured network in supplicant
     *
     * @param ifaceName Name of the interface.
     */
    public boolean disableNetwork(@NonNull String ifaceName) {
        return mSupplicantStaIfaceHal.disableCurrentNetwork(ifaceName);
    }

    /**
     * Set the BSSID for the currently configured network in wpa_supplicant.
     *
     * @param ifaceName Name of the interface.
     * @return true if successful, false otherwise.
     */
    public boolean setNetworkBSSID(@NonNull String ifaceName, String bssid) {
        return mSupplicantStaIfaceHal.setCurrentNetworkBssid(ifaceName, bssid);
    }

    /**
     * Initiate ANQP query.
     *
     * @param ifaceName Name of the interface.
     * @param bssid BSSID of the AP to be queried
     * @param anqpIds Set of anqp IDs.
     * @param hs20Subtypes Set of HS20 subtypes.
     * @return true on success, false otherwise.
     */
    public boolean requestAnqp(
            @NonNull String ifaceName, String bssid, Set<Integer> anqpIds,
            Set<Integer> hs20Subtypes) {
        if (bssid == null || ((anqpIds == null || anqpIds.isEmpty())
                && (hs20Subtypes == null || hs20Subtypes.isEmpty()))) {
            Log.e(TAG, "Invalid arguments for ANQP request.");
            return false;
        }
        ArrayList<Short> anqpIdList = new ArrayList<>();
        for (Integer anqpId : anqpIds) {
            anqpIdList.add(anqpId.shortValue());
        }
        ArrayList<Integer> hs20SubtypeList = new ArrayList<>();
        hs20SubtypeList.addAll(hs20Subtypes);
        return mSupplicantStaIfaceHal.initiateAnqpQuery(
                ifaceName, bssid, anqpIdList, hs20SubtypeList);
    }

    /**
     * Request a passpoint icon file |filename| from the specified AP |bssid|.
     *
     * @param ifaceName Name of the interface.
     * @param bssid BSSID of the AP
     * @param fileName name of the icon file
     * @return true if request is sent successfully, false otherwise
     */
    public boolean requestIcon(@NonNull String ifaceName, String  bssid, String fileName) {
        if (bssid == null || fileName == null) {
            Log.e(TAG, "Invalid arguments for Icon request.");
            return false;
        }
        return mSupplicantStaIfaceHal.initiateHs20IconQuery(ifaceName, bssid, fileName);
    }

    /**
     * Get the currently configured network's WPS NFC token.
     *
     * @param ifaceName Name of the interface.
     * @return Hex string corresponding to the WPS NFC token.
     */
    public String getCurrentNetworkWpsNfcConfigurationToken(@NonNull String ifaceName) {
        return mSupplicantStaIfaceHal.getCurrentNetworkWpsNfcConfigurationToken(ifaceName);
    }

    /**
     * Clean HAL cached data for |networkId|.
     *
     * @param networkId network id of the network to be removed from supplicant.
     */
    public void removeNetworkCachedData(int networkId) {
        mSupplicantStaIfaceHal.removeNetworkCachedData(networkId);
    }

    /** Clear HAL cached data for |networkId| if MAC address is changed.
     *
     * @param networkId network id of the network to be checked.
     * @param curMacAddress current MAC address
     */
    public void removeNetworkCachedDataIfNeeded(int networkId, MacAddress curMacAddress) {
        mSupplicantStaIfaceHal.removeNetworkCachedDataIfNeeded(networkId, curMacAddress);
    }

    /*
     * DPP
     */

    /**
     * Adds a DPP peer URI to the URI list.
     *
     * @param ifaceName Interface name
     * @param uri Bootstrap (URI) string (e.g. DPP:....)
     * @return ID, or -1 for failure
     */
    public int addDppPeerUri(@NonNull String ifaceName, @NonNull String uri) {
        return mSupplicantStaIfaceHal.addDppPeerUri(ifaceName, uri);
    }

    /**
     * Removes a DPP URI to the URI list given an ID.
     *
     * @param ifaceName Interface name
     * @param bootstrapId Bootstrap (URI) ID
     * @return true when operation is successful, or false for failure
     */
    public boolean removeDppUri(@NonNull String ifaceName, int bootstrapId)  {
        return mSupplicantStaIfaceHal.removeDppUri(ifaceName, bootstrapId);
    }

    /**
     * Stops/aborts DPP Initiator request
     *
     * @param ifaceName Interface name
     * @return true when operation is successful, or false for failure
     */
    public boolean stopDppInitiator(@NonNull String ifaceName)  {
        return mSupplicantStaIfaceHal.stopDppInitiator(ifaceName);
    }

    /**
     * Starts DPP Configurator-Initiator request
     *
     * @param ifaceName Interface name
     * @param peerBootstrapId Peer's bootstrap (URI) ID
     * @param ownBootstrapId Own bootstrap (URI) ID - Optional, 0 for none
     * @param ssid SSID of the selected network
     * @param password Password of the selected network, or
     * @param psk PSK of the selected network in hexadecimal representation
     * @param netRole The network role of the enrollee (STA or AP)
     * @param securityAkm Security AKM to use: PSK, SAE
     * @return true when operation is successful, or false for failure
     */
    public boolean startDppConfiguratorInitiator(@NonNull String ifaceName, int peerBootstrapId,
            int ownBootstrapId, @NonNull String ssid, String password, String psk,
            int netRole, int securityAkm)  {
        return mSupplicantStaIfaceHal.startDppConfiguratorInitiator(ifaceName, peerBootstrapId,
                ownBootstrapId, ssid, password, psk, netRole, securityAkm);
    }

    /**
     * Starts DPP Enrollee-Initiator request
     *
     * @param ifaceName Interface name
     * @param peerBootstrapId Peer's bootstrap (URI) ID
     * @param ownBootstrapId Own bootstrap (URI) ID - Optional, 0 for none
     * @return true when operation is successful, or false for failure
     */
    public boolean startDppEnrolleeInitiator(@NonNull String ifaceName, int peerBootstrapId,
            int ownBootstrapId)  {
        return mSupplicantStaIfaceHal.startDppEnrolleeInitiator(ifaceName, peerBootstrapId,
                ownBootstrapId);
    }

    /**
     * Callback to notify about DPP success, failure and progress events.
     */
    public interface DppEventCallback {
        /**
         * Called when local DPP Enrollee successfully receives a new Wi-Fi configuration from the
         * peer DPP configurator.
         *
         * @param newWifiConfiguration New Wi-Fi configuration received from the configurator
         */
        void onSuccessConfigReceived(WifiConfiguration newWifiConfiguration);

        /**
         * DPP Success event.
         *
         * @param dppStatusCode Status code of the success event.
         */
        void onSuccess(int dppStatusCode);

        /**
         * DPP Progress event.
         *
         * @param dppStatusCode Status code of the progress event.
         */
        void onProgress(int dppStatusCode);

        /**
         * DPP Failure event.
         *
         * @param dppStatusCode Status code of the failure event.
         * @param ssid SSID of the network the Enrollee tried to connect to.
         * @param channelList List of channels the Enrollee scanned for the network.
         * @param bandList List of bands the Enrollee supports.
         */
        void onFailure(int dppStatusCode, String ssid, String channelList, int[] bandList);
    }

    /**
     * Registers DPP event callbacks.
     *
     * @param dppEventCallback Callback object.
     */
    public void registerDppEventCallback(DppEventCallback dppEventCallback) {
        mSupplicantStaIfaceHal.registerDppCallback(dppEventCallback);
    }

    /********************************************************
     * Vendor HAL operations
     ********************************************************/
    /**
     * Callback to notify vendor HAL death.
     */
    public interface VendorHalDeathEventHandler {
        /**
         * Invoked when the vendor HAL dies.
         */
        void onDeath();
    }

    /**
     * Callback to notify when vendor HAL detects that a change in radio mode.
     */
    public interface VendorHalRadioModeChangeEventHandler {
        /**
         * Invoked when the vendor HAL detects a change to MCC mode.
         * MCC (Multi channel concurrency) = Multiple interfaces are active on the same band,
         * different channels, same radios.
         *
         * @param band Band on which MCC is detected (specified by one of the
         *             WifiScanner.WIFI_BAND_* constants)
         */
        void onMcc(int band);
        /**
         * Invoked when the vendor HAL detects a change to SCC mode.
         * SCC (Single channel concurrency) = Multiple interfaces are active on the same band, same
         * channels, same radios.
         *
         * @param band Band on which SCC is detected (specified by one of the
         *             WifiScanner.WIFI_BAND_* constants)
         */
        void onScc(int band);
        /**
         * Invoked when the vendor HAL detects a change to SBS mode.
         * SBS (Single Band Simultaneous) = Multiple interfaces are active on the same band,
         * different channels, different radios.
         *
         * @param band Band on which SBS is detected (specified by one of the
         *             WifiScanner.WIFI_BAND_* constants)
         */
        void onSbs(int band);
        /**
         * Invoked when the vendor HAL detects a change to DBS mode.
         * DBS (Dual Band Simultaneous) = Multiple interfaces are active on the different bands,
         * different channels, different radios.
         */
        void onDbs();
    }

    /**
     * Tests whether the HAL is running or not
     */
    public boolean isHalStarted() {
        return mWifiVendorHal.isHalStarted();
    }

    // TODO: Change variable names to camel style.
    public static class ScanCapabilities {
        public int  max_scan_cache_size;
        public int  max_scan_buckets;
        public int  max_ap_cache_per_scan;
        public int  max_rssi_sample_size;
        public int  max_scan_reporting_threshold;
    }

    /**
     * Gets the scan capabilities
     *
     * @param ifaceName Name of the interface.
     * @param capabilities object to be filled in
     * @return true for success. false for failure
     */
    public boolean getBgScanCapabilities(
            @NonNull String ifaceName, ScanCapabilities capabilities) {
        return mWifiVendorHal.getBgScanCapabilities(ifaceName, capabilities);
    }

    public static class ChannelSettings {
        public int frequency;
        public int dwell_time_ms;
        public boolean passive;
    }

    public static class BucketSettings {
        public int bucket;
        public int band;
        public int period_ms;
        public int max_period_ms;
        public int step_count;
        public int report_events;
        public int num_channels;
        public ChannelSettings[] channels;
    }

    /**
     * Network parameters for hidden networks to be scanned for.
     */
    public static class HiddenNetwork {
        public String ssid;

        @Override
        public boolean equals(Object otherObj) {
            if (this == otherObj) {
                return true;
            } else if (otherObj == null || getClass() != otherObj.getClass()) {
                return false;
            }
            HiddenNetwork other = (HiddenNetwork) otherObj;
            return Objects.equals(ssid, other.ssid);
        }

        @Override
        public int hashCode() {
            return Objects.hash(ssid);
        }
    }

    public static class ScanSettings {
        /**
         * Type of scan to perform. One of {@link WifiScanner#SCAN_TYPE_LOW_LATENCY},
         * {@link WifiScanner#SCAN_TYPE_LOW_POWER} or {@link WifiScanner#SCAN_TYPE_HIGH_ACCURACY}.
         */
        @WifiAnnotations.ScanType
        public int scanType;
        public int base_period_ms;
        public int max_ap_per_scan;
        public int report_threshold_percent;
        public int report_threshold_num_scans;
        public int num_buckets;
        /* Not used for bg scans. Only works for single scans. */
        public HiddenNetwork[] hiddenNetworks;
        public BucketSettings[] buckets;
    }

    /**
     * Network parameters to start PNO scan.
     */
    public static class PnoNetwork {
        public String ssid;
        public byte flags;
        public byte auth_bit_field;
        public int[] frequencies;

        @Override
        public boolean equals(Object otherObj) {
            if (this == otherObj) {
                return true;
            } else if (otherObj == null || getClass() != otherObj.getClass()) {
                return false;
            }
            PnoNetwork other = (PnoNetwork) otherObj;
            return ((Objects.equals(ssid, other.ssid)) && (flags == other.flags)
                    && (auth_bit_field == other.auth_bit_field))
                    && Arrays.equals(frequencies, other.frequencies);
        }

        @Override
        public int hashCode() {
            return Objects.hash(ssid, flags, auth_bit_field, frequencies);
        }

        android.net.wifi.nl80211.PnoNetwork toNativePnoNetwork() {
            android.net.wifi.nl80211.PnoNetwork nativePnoNetwork =
                    new android.net.wifi.nl80211.PnoNetwork();
            nativePnoNetwork.setHidden(
                    (flags & WifiScanner.PnoSettings.PnoNetwork.FLAG_DIRECTED_SCAN) != 0);
            try {
                nativePnoNetwork.setSsid(
                        NativeUtil.byteArrayFromArrayList(NativeUtil.decodeSsid(ssid)));
            } catch (IllegalArgumentException e) {
                Log.e(TAG, "Illegal argument " + ssid, e);
                return null;
            }
            nativePnoNetwork.setFrequenciesMhz(frequencies);
            return nativePnoNetwork;
        }
    }

    /**
     * Parameters to start PNO scan. This holds the list of networks which are going to used for
     * PNO scan.
     */
    public static class PnoSettings {
        public int min5GHzRssi;
        public int min24GHzRssi;
        public int min6GHzRssi;
        public int periodInMs;
        public boolean isConnected;
        public PnoNetwork[] networkList;

        android.net.wifi.nl80211.PnoSettings toNativePnoSettings() {
            android.net.wifi.nl80211.PnoSettings nativePnoSettings =
                    new android.net.wifi.nl80211.PnoSettings();
            nativePnoSettings.setIntervalMillis(periodInMs);
            nativePnoSettings.setMin2gRssiDbm(min24GHzRssi);
            nativePnoSettings.setMin5gRssiDbm(min5GHzRssi);
            nativePnoSettings.setMin6gRssiDbm(min6GHzRssi);

            List<android.net.wifi.nl80211.PnoNetwork> pnoNetworks = new ArrayList<>();
            if (networkList != null) {
                for (PnoNetwork network : networkList) {
                    android.net.wifi.nl80211.PnoNetwork nativeNetwork =
                            network.toNativePnoNetwork();
                    if (nativeNetwork != null) {
                        if (nativeNetwork.getSsid().length <= WifiGbk.MAX_SSID_LENGTH) { //wifigbk++
                            pnoNetworks.add(nativeNetwork);
                        }
                        //wifigbk++
                        if (!WifiGbk.isAllAscii(nativeNetwork.getSsid())) {
                            android.net.wifi.nl80211.PnoNetwork nativeNetwork2 =
                                new android.net.wifi.nl80211.PnoNetwork();
                            nativeNetwork2.setHidden(nativeNetwork.isHidden());
                            nativeNetwork2.setSsid(WifiGbk.toGbk(nativeNetwork.getSsid()));
                            nativeNetwork2.setFrequenciesMhz(nativeNetwork.getFrequenciesMhz());
                            if (nativeNetwork2.getSsid() != null) {
                                pnoNetworks.add(nativeNetwork2);
                                Log.i(TAG, "WifiGbk fixed - pnoScan add extra Gbk ssid for " + nativeNetwork.getSsid());
                            }
                        }
                        //wifigbk--
                    }
                }
            }
            nativePnoSettings.setPnoNetworks(pnoNetworks);
            return nativePnoSettings;
        }
    }

    public static interface ScanEventHandler {
        /**
         * Called for each AP as it is found with the entire contents of the beacon/probe response.
         * Only called when WifiScanner.REPORT_EVENT_FULL_SCAN_RESULT is specified.
         */
        void onFullScanResult(ScanResult fullScanResult, int bucketsScanned);
        /**
         * Callback on an event during a gscan scan.
         * See WifiNative.WIFI_SCAN_* for possible values.
         */
        void onScanStatus(int event);
        /**
         * Called with the current cached scan results when gscan is paused.
         */
        void onScanPaused(WifiScanner.ScanData[] data);
        /**
         * Called with the current cached scan results when gscan is resumed.
         */
        void onScanRestarted();
    }

    /**
     * Handler to notify the occurrence of various events during PNO scan.
     */
    public interface PnoEventHandler {
        /**
         * Callback to notify when one of the shortlisted networks is found during PNO scan.
         * @param results List of Scan results received.
         */
        void onPnoNetworkFound(ScanResult[] results);

        /**
         * Callback to notify when the PNO scan schedule fails.
         */
        void onPnoScanFailed();
    }

    public static final int WIFI_SCAN_RESULTS_AVAILABLE = 0;
    public static final int WIFI_SCAN_THRESHOLD_NUM_SCANS = 1;
    public static final int WIFI_SCAN_THRESHOLD_PERCENT = 2;
    public static final int WIFI_SCAN_FAILED = 3;

    /**
     * Starts a background scan.
     * Any ongoing scan will be stopped first
     *
     * @param ifaceName Name of the interface.
     * @param settings     to control the scan
     * @param eventHandler to call with the results
     * @return true for success
     */
    public boolean startBgScan(
            @NonNull String ifaceName, ScanSettings settings, ScanEventHandler eventHandler) {
        return mWifiVendorHal.startBgScan(ifaceName, settings, eventHandler);
    }

    /**
     * Stops any ongoing backgound scan
     * @param ifaceName Name of the interface.
     */
    public void stopBgScan(@NonNull String ifaceName) {
        mWifiVendorHal.stopBgScan(ifaceName);
    }

    /**
     * Pauses an ongoing backgound scan
     * @param ifaceName Name of the interface.
     */
    public void pauseBgScan(@NonNull String ifaceName) {
        mWifiVendorHal.pauseBgScan(ifaceName);
    }

    /**
     * Restarts a paused scan
     * @param ifaceName Name of the interface.
     */
    public void restartBgScan(@NonNull String ifaceName) {
        mWifiVendorHal.restartBgScan(ifaceName);
    }

    /**
     * Gets the latest scan results received.
     * @param ifaceName Name of the interface.
     */
    public WifiScanner.ScanData[] getBgScanResults(@NonNull String ifaceName) {
        return mWifiVendorHal.getBgScanResults(ifaceName);
    }

    /**
     * Gets the latest link layer stats
     * @param ifaceName Name of the interface.
     */
    public WifiLinkLayerStats getWifiLinkLayerStats(@NonNull String ifaceName) {
        return mWifiVendorHal.getWifiLinkLayerStats(ifaceName);
    }

    /**
     * Returns whether STA + AP concurrency is supported or not.
     */
    public boolean isStaApConcurrencySupported() {
        synchronized (mLock) {
            return mWifiVendorHal.isStaApConcurrencySupported();
        }
    }

    /**
     * Returns whether STA + STA concurrency is supported or not.
     */
    public boolean isStaStaConcurrencySupported() {
        synchronized (mLock) {
            return mWifiVendorHal.isStaStaConcurrencySupported();
        }
    }

    /**
     * Returns whether a new AP iface can be created or not.
     */
    public boolean isItPossibleToCreateApIface(@NonNull WorkSource requestorWs) {
        synchronized (mLock) {
            return mWifiVendorHal.isItPossibleToCreateApIface(requestorWs);
        }
    }

    /**
     * Returns whether a new STA iface can be created or not.
     */
    public boolean isItPossibleToCreateStaIface(@NonNull WorkSource requestorWs) {
        synchronized (mLock) {
            return mWifiVendorHal.isItPossibleToCreateStaIface(requestorWs);
        }
    }

    /**
     * Get the supported features
     *
     * @param ifaceName Name of the interface.
     * @return bitmask defined by WifiManager.WIFI_FEATURE_*
     */
    public long getSupportedFeatureSet(@NonNull String ifaceName) {
        synchronized (mLock) {
            Iface iface = mIfaceMgr.getIface(ifaceName);
            if (iface == null) {
                Log.e(TAG, "Could not get Iface object for interface " + ifaceName);
                return 0;
            }

            return iface.featureSet;
        }
    }

    /**
     * Get the supported features
     *
     * @param ifaceName Name of the interface.
     * @return bitmask defined by WifiManager.WIFI_FEATURE_*
     */
    private long getSupportedFeatureSetInternal(@NonNull String ifaceName) {
        return mSupplicantStaIfaceHal.getAdvancedKeyMgmtCapabilities(ifaceName)
                | mWifiVendorHal.getSupportedFeatureSet(ifaceName)
                | mSupplicantStaIfaceHal.getWpaDriverFeatureSet(ifaceName);
    }

    /**
     * Class to retrieve connection capability parameters after association
     */
    public static class ConnectionCapabilities {
        public @WifiAnnotations.WifiStandard int wifiStandard;
        public int channelBandwidth;
        public int maxNumberTxSpatialStreams;
        public int maxNumberRxSpatialStreams;
        public boolean is11bMode;
        ConnectionCapabilities() {
            wifiStandard = ScanResult.WIFI_STANDARD_UNKNOWN;
            channelBandwidth = ScanResult.CHANNEL_WIDTH_20MHZ;
            maxNumberTxSpatialStreams = 1;
            maxNumberRxSpatialStreams = 1;
            is11bMode = false;
        }
    }

    /**
     * Returns connection capabilities of the current network
     *
     * @param ifaceName Name of the interface.
     * @return connection capabilities of the current network
     */
    public ConnectionCapabilities getConnectionCapabilities(@NonNull String ifaceName) {
        return mSupplicantStaIfaceHal.getConnectionCapabilities(ifaceName);
    }

    /**
     * Get the APF (Android Packet Filter) capabilities of the device
     * @param ifaceName Name of the interface.
     */
    public ApfCapabilities getApfCapabilities(@NonNull String ifaceName) {
        return mWifiVendorHal.getApfCapabilities(ifaceName);
    }

    /**
     * Installs an APF program on this iface, replacing any existing program.
     *
     * @param ifaceName Name of the interface
     * @param filter is the android packet filter program
     * @return true for success
     */
    public boolean installPacketFilter(@NonNull String ifaceName, byte[] filter) {
        return mWifiVendorHal.installPacketFilter(ifaceName, filter);
    }

    /**
     * Reads the APF program and data buffer for this iface.
     *
     * @param ifaceName Name of the interface
     * @return the buffer returned by the driver, or null in case of an error
     */
    public byte[] readPacketFilter(@NonNull String ifaceName) {
        return mWifiVendorHal.readPacketFilter(ifaceName);
    }

    /**
     * Set country code for this AP iface.
     * @param ifaceName Name of the interface.
     * @param countryCode - two-letter country code (as ISO 3166)
     * @return true for success
     */
    public boolean setCountryCodeHal(@NonNull String ifaceName, String countryCode) {
        mHostapdHal.setCountryCode(countryCode);
        return mWifiVendorHal.setCountryCodeHal(ifaceName, countryCode);
    }

    //---------------------------------------------------------------------------------
    /* Wifi Logger commands/events */
    public static interface WifiLoggerEventHandler {
        void onRingBufferData(RingBufferStatus status, byte[] buffer);
        void onWifiAlert(int errorCode, byte[] buffer);
    }

    /**
     * Registers the logger callback and enables alerts.
     * Ring buffer data collection is only triggered when |startLoggingRingBuffer| is invoked.
     *
     * @param handler Callback to be invoked.
     * @return true on success, false otherwise.
     */
    public boolean setLoggingEventHandler(WifiLoggerEventHandler handler) {
        return mWifiVendorHal.setLoggingEventHandler(handler);
    }

    /**
     * Control debug data collection
     *
     * @param verboseLevel 0 to 3, inclusive. 0 stops logging.
     * @param flags        Ignored.
     * @param maxInterval  Maximum interval between reports; ignore if 0.
     * @param minDataSize  Minimum data size in buffer for report; ignore if 0.
     * @param ringName     Name of the ring for which data collection is to start.
     * @return true for success, false otherwise.
     */
    public boolean startLoggingRingBuffer(int verboseLevel, int flags, int maxInterval,
            int minDataSize, String ringName){
        return mWifiVendorHal.startLoggingRingBuffer(
                verboseLevel, flags, maxInterval, minDataSize, ringName);
    }

    /**
     * Logger features exposed.
     * This is a no-op now, will always return -1.
     *
     * @return true on success, false otherwise.
     */
    public int getSupportedLoggerFeatureSet() {
        return mWifiVendorHal.getSupportedLoggerFeatureSet();
    }

    /**
     * Stops all logging and resets the logger callback.
     * This stops both the alerts and ring buffer data collection.
     * @return true on success, false otherwise.
     */
    public boolean resetLogHandler() {
        return mWifiVendorHal.resetLogHandler();
    }

    /**
     * Vendor-provided wifi driver version string
     *
     * @return String returned from the HAL.
     */
    public String getDriverVersion() {
        return mWifiVendorHal.getDriverVersion();
    }

    /**
     * Vendor-provided wifi firmware version string
     *
     * @return String returned from the HAL.
     */
    public String getFirmwareVersion() {
        return mWifiVendorHal.getFirmwareVersion();
    }

    public static class RingBufferStatus{
        String name;
        int flag;
        int ringBufferId;
        int ringBufferByteSize;
        int verboseLevel;
        int writtenBytes;
        int readBytes;
        int writtenRecords;

        // Bit masks for interpreting |flag|
        public static final int HAS_BINARY_ENTRIES = (1 << 0);
        public static final int HAS_ASCII_ENTRIES = (1 << 1);
        public static final int HAS_PER_PACKET_ENTRIES = (1 << 2);

        @Override
        public String toString() {
            return "name: " + name + " flag: " + flag + " ringBufferId: " + ringBufferId +
                    " ringBufferByteSize: " +ringBufferByteSize + " verboseLevel: " +verboseLevel +
                    " writtenBytes: " + writtenBytes + " readBytes: " + readBytes +
                    " writtenRecords: " + writtenRecords;
        }
    }

    /**
     * API to get the status of all ring buffers supported by driver
     */
    public RingBufferStatus[] getRingBufferStatus() {
        return mWifiVendorHal.getRingBufferStatus();
    }

    /**
     * Indicates to driver that all the data has to be uploaded urgently
     *
     * @param ringName Name of the ring buffer requested.
     * @return true on success, false otherwise.
     */
    public boolean getRingBufferData(String ringName) {
        return mWifiVendorHal.getRingBufferData(ringName);
    }

    /**
     * Request hal to flush ring buffers to files
     *
     * @return true on success, false otherwise.
     */
    public boolean flushRingBufferData() {
        return mWifiVendorHal.flushRingBufferData();
    }

    /**
     * Request vendor debug info from the firmware
     *
     * @return Raw data obtained from the HAL.
     */
    public byte[] getFwMemoryDump() {
        return mWifiVendorHal.getFwMemoryDump();
    }

    /**
     * Request vendor debug info from the driver
     *
     * @return Raw data obtained from the HAL.
     */
    public byte[] getDriverStateDump() {
        return mWifiVendorHal.getDriverStateDump();
    }

    //---------------------------------------------------------------------------------
    /* Packet fate API */

    @Immutable
    abstract static class FateReport {
        final static int USEC_PER_MSEC = 1000;
        // The driver timestamp is a 32-bit counter, in microseconds. This field holds the
        // maximal value of a driver timestamp in milliseconds.
        final static int MAX_DRIVER_TIMESTAMP_MSEC = (int) (0xffffffffL / 1000);
        final static SimpleDateFormat dateFormatter = new SimpleDateFormat("HH:mm:ss.SSS");

        final byte mFate;
        final long mDriverTimestampUSec;
        final byte mFrameType;
        final byte[] mFrameBytes;
        final long mEstimatedWallclockMSec;

        FateReport(byte fate, long driverTimestampUSec, byte frameType, byte[] frameBytes) {
            mFate = fate;
            mDriverTimestampUSec = driverTimestampUSec;
            mEstimatedWallclockMSec =
                    convertDriverTimestampUSecToWallclockMSec(mDriverTimestampUSec);
            mFrameType = frameType;
            mFrameBytes = frameBytes;
        }

        public String toTableRowString() {
            StringWriter sw = new StringWriter();
            PrintWriter pw = new PrintWriter(sw);
            FrameParser parser = new FrameParser(mFrameType, mFrameBytes);
            dateFormatter.setTimeZone(TimeZone.getDefault());
            pw.format("%-15s  %12s  %-9s  %-32s  %-12s  %-23s  %s\n",
                    mDriverTimestampUSec,
                    dateFormatter.format(new Date(mEstimatedWallclockMSec)),
                    directionToString(), fateToString(), parser.mMostSpecificProtocolString,
                    parser.mTypeString, parser.mResultString);
            return sw.toString();
        }

        public String toVerboseStringWithPiiAllowed() {
            StringWriter sw = new StringWriter();
            PrintWriter pw = new PrintWriter(sw);
            FrameParser parser = new FrameParser(mFrameType, mFrameBytes);
            pw.format("Frame direction: %s\n", directionToString());
            pw.format("Frame timestamp: %d\n", mDriverTimestampUSec);
            pw.format("Frame fate: %s\n", fateToString());
            pw.format("Frame type: %s\n", frameTypeToString(mFrameType));
            pw.format("Frame protocol: %s\n", parser.mMostSpecificProtocolString);
            pw.format("Frame protocol type: %s\n", parser.mTypeString);
            pw.format("Frame length: %d\n", mFrameBytes.length);
            pw.append("Frame bytes");
            pw.append(HexDump.dumpHexString(mFrameBytes));  // potentially contains PII
            pw.append("\n");
            return sw.toString();
        }

        /* Returns a header to match the output of toTableRowString(). */
        public static String getTableHeader() {
            StringWriter sw = new StringWriter();
            PrintWriter pw = new PrintWriter(sw);
            pw.format("\n%-15s  %-12s  %-9s  %-32s  %-12s  %-23s  %s\n",
                    "Time usec", "Walltime", "Direction", "Fate", "Protocol", "Type", "Result");
            pw.format("%-15s  %-12s  %-9s  %-32s  %-12s  %-23s  %s\n",
                    "---------", "--------", "---------", "----", "--------", "----", "------");
            return sw.toString();
        }

        protected abstract String directionToString();

        protected abstract String fateToString();

        private static String frameTypeToString(byte frameType) {
            switch (frameType) {
                case WifiLoggerHal.FRAME_TYPE_UNKNOWN:
                    return "unknown";
                case WifiLoggerHal.FRAME_TYPE_ETHERNET_II:
                    return "data";
                case WifiLoggerHal.FRAME_TYPE_80211_MGMT:
                    return "802.11 management";
                default:
                    return Byte.toString(frameType);
            }
        }

        /**
         * Converts a driver timestamp to a wallclock time, based on the current
         * BOOTTIME to wallclock mapping. The driver timestamp is a 32-bit counter of
         * microseconds, with the same base as BOOTTIME.
         */
        private static long convertDriverTimestampUSecToWallclockMSec(long driverTimestampUSec) {
            final long wallclockMillisNow = System.currentTimeMillis();
            final long boottimeMillisNow = SystemClock.elapsedRealtime();
            final long driverTimestampMillis = driverTimestampUSec / USEC_PER_MSEC;

            long boottimeTimestampMillis = boottimeMillisNow % MAX_DRIVER_TIMESTAMP_MSEC;
            if (boottimeTimestampMillis < driverTimestampMillis) {
                // The 32-bit microsecond count has wrapped between the time that the driver
                // recorded the packet, and the call to this function. Adjust the BOOTTIME
                // timestamp, to compensate.
                //
                // Note that overflow is not a concern here, since the result is less than
                // 2 * MAX_DRIVER_TIMESTAMP_MSEC. (Given the modulus operation above,
                // boottimeTimestampMillis must be less than MAX_DRIVER_TIMESTAMP_MSEC.) And, since
                // MAX_DRIVER_TIMESTAMP_MSEC is an int, 2 * MAX_DRIVER_TIMESTAMP_MSEC must fit
                // within a long.
                boottimeTimestampMillis += MAX_DRIVER_TIMESTAMP_MSEC;
            }

            final long millisSincePacketTimestamp = boottimeTimestampMillis - driverTimestampMillis;
            return wallclockMillisNow - millisSincePacketTimestamp;
        }
    }

    /**
     * Represents the fate information for one outbound packet.
     */
    @Immutable
    public static final class TxFateReport extends FateReport {
        TxFateReport(byte fate, long driverTimestampUSec, byte frameType, byte[] frameBytes) {
            super(fate, driverTimestampUSec, frameType, frameBytes);
        }

        @Override
        protected String directionToString() {
            return "TX";
        }

        @Override
        protected String fateToString() {
            switch (mFate) {
                case WifiLoggerHal.TX_PKT_FATE_ACKED:
                    return "acked";
                case WifiLoggerHal.TX_PKT_FATE_SENT:
                    return "sent";
                case WifiLoggerHal.TX_PKT_FATE_FW_QUEUED:
                    return "firmware queued";
                case WifiLoggerHal.TX_PKT_FATE_FW_DROP_INVALID:
                    return "firmware dropped (invalid frame)";
                case WifiLoggerHal.TX_PKT_FATE_FW_DROP_NOBUFS:
                    return "firmware dropped (no bufs)";
                case WifiLoggerHal.TX_PKT_FATE_FW_DROP_OTHER:
                    return "firmware dropped (other)";
                case WifiLoggerHal.TX_PKT_FATE_DRV_QUEUED:
                    return "driver queued";
                case WifiLoggerHal.TX_PKT_FATE_DRV_DROP_INVALID:
                    return "driver dropped (invalid frame)";
                case WifiLoggerHal.TX_PKT_FATE_DRV_DROP_NOBUFS:
                    return "driver dropped (no bufs)";
                case WifiLoggerHal.TX_PKT_FATE_DRV_DROP_OTHER:
                    return "driver dropped (other)";
                default:
                    return Byte.toString(mFate);
            }
        }
    }

    /**
     * Represents the fate information for one inbound packet.
     */
    @Immutable
    public static final class RxFateReport extends FateReport {
        RxFateReport(byte fate, long driverTimestampUSec, byte frameType, byte[] frameBytes) {
            super(fate, driverTimestampUSec, frameType, frameBytes);
        }

        @Override
        protected String directionToString() {
            return "RX";
        }

        @Override
        protected String fateToString() {
            switch (mFate) {
                case WifiLoggerHal.RX_PKT_FATE_SUCCESS:
                    return "success";
                case WifiLoggerHal.RX_PKT_FATE_FW_QUEUED:
                    return "firmware queued";
                case WifiLoggerHal.RX_PKT_FATE_FW_DROP_FILTER:
                    return "firmware dropped (filter)";
                case WifiLoggerHal.RX_PKT_FATE_FW_DROP_INVALID:
                    return "firmware dropped (invalid frame)";
                case WifiLoggerHal.RX_PKT_FATE_FW_DROP_NOBUFS:
                    return "firmware dropped (no bufs)";
                case WifiLoggerHal.RX_PKT_FATE_FW_DROP_OTHER:
                    return "firmware dropped (other)";
                case WifiLoggerHal.RX_PKT_FATE_DRV_QUEUED:
                    return "driver queued";
                case WifiLoggerHal.RX_PKT_FATE_DRV_DROP_FILTER:
                    return "driver dropped (filter)";
                case WifiLoggerHal.RX_PKT_FATE_DRV_DROP_INVALID:
                    return "driver dropped (invalid frame)";
                case WifiLoggerHal.RX_PKT_FATE_DRV_DROP_NOBUFS:
                    return "driver dropped (no bufs)";
                case WifiLoggerHal.RX_PKT_FATE_DRV_DROP_OTHER:
                    return "driver dropped (other)";
                default:
                    return Byte.toString(mFate);
            }
        }
    }

    /**
     * Ask the HAL to enable packet fate monitoring. Fails unless HAL is started.
     *
     * @param ifaceName Name of the interface.
     * @return true for success, false otherwise.
     */
    public boolean startPktFateMonitoring(@NonNull String ifaceName) {
        return mWifiVendorHal.startPktFateMonitoring(ifaceName);
    }

    /**
     * Fetch the most recent TX packet fates from the HAL. Fails unless HAL is started.
     *
     * @param ifaceName Name of the interface.
     * @return true for success, false otherwise.
     */
    public boolean getTxPktFates(@NonNull String ifaceName, TxFateReport[] reportBufs) {
        return mWifiVendorHal.getTxPktFates(ifaceName, reportBufs);
    }

    /**
     * Fetch the most recent RX packet fates from the HAL. Fails unless HAL is started.
     * @param ifaceName Name of the interface.
     */
    public boolean getRxPktFates(@NonNull String ifaceName, RxFateReport[] reportBufs) {
        return mWifiVendorHal.getRxPktFates(ifaceName, reportBufs);
    }

    /**
     * Get the tx packet counts for the interface.
     *
     * @param ifaceName Name of the interface.
     * @return tx packet counts
     */
    public long getTxPackets(@NonNull String ifaceName) {
        return TrafficStats.getTxPackets(ifaceName);
    }

    /**
     * Get the rx packet counts for the interface.
     *
     * @param ifaceName Name of the interface
     * @return rx packet counts
     */
    public long getRxPackets(@NonNull String ifaceName) {
        return TrafficStats.getRxPackets(ifaceName);
    }

    /**
     * Start sending the specified keep alive packets periodically.
     *
     * @param ifaceName Name of the interface.
     * @param slot Integer used to identify each request.
     * @param dstMac Destination MAC Address
     * @param packet Raw packet contents to send.
     * @param protocol The ethernet protocol type
     * @param period Period to use for sending these packets.
     * @return 0 for success, -1 for error
     */
    public int startSendingOffloadedPacket(@NonNull String ifaceName, int slot,
            byte[] dstMac, byte[] packet, int protocol, int period) {
        byte[] srcMac = NativeUtil.macAddressToByteArray(getMacAddress(ifaceName));
        return mWifiVendorHal.startSendingOffloadedPacket(
                ifaceName, slot, srcMac, dstMac, packet, protocol, period);
    }

    /**
     * Stop sending the specified keep alive packets.
     *
     * @param ifaceName Name of the interface.
     * @param slot id - same as startSendingOffloadedPacket call.
     * @return 0 for success, -1 for error
     */
    public int stopSendingOffloadedPacket(@NonNull String ifaceName, int slot) {
        return mWifiVendorHal.stopSendingOffloadedPacket(ifaceName, slot);
    }

    public static interface WifiRssiEventHandler {
        void onRssiThresholdBreached(byte curRssi);
    }

    /**
     * Start RSSI monitoring on the currently connected access point.
     *
     * @param ifaceName        Name of the interface.
     * @param maxRssi          Maximum RSSI threshold.
     * @param minRssi          Minimum RSSI threshold.
     * @param rssiEventHandler Called when RSSI goes above maxRssi or below minRssi
     * @return 0 for success, -1 for failure
     */
    public int startRssiMonitoring(
            @NonNull String ifaceName, byte maxRssi, byte minRssi,
            WifiRssiEventHandler rssiEventHandler) {
        return mWifiVendorHal.startRssiMonitoring(
                ifaceName, maxRssi, minRssi, rssiEventHandler);
    }

    /**
     * Stop RSSI monitoring on the currently connected access point.
     *
     * @param ifaceName Name of the interface.
     * @return 0 for success, -1 for failure
     */
    public int stopRssiMonitoring(@NonNull String ifaceName) {
        return mWifiVendorHal.stopRssiMonitoring(ifaceName);
    }

    /**
     * Fetch the host wakeup reasons stats from wlan driver.
     *
     * @return the |WlanWakeReasonAndCounts| object retrieved from the wlan driver.
     */
    public WlanWakeReasonAndCounts getWlanWakeReasonCount() {
        return mWifiVendorHal.getWlanWakeReasonCount();
    }

    /**
     * Enable/Disable Neighbour discovery offload functionality in the firmware.
     *
     * @param ifaceName Name of the interface.
     * @param enabled true to enable, false to disable.
     * @return true for success, false otherwise.
     */
    public boolean configureNeighborDiscoveryOffload(@NonNull String ifaceName, boolean enabled) {
        return mWifiVendorHal.configureNeighborDiscoveryOffload(ifaceName, enabled);
    }

    // Firmware roaming control.

    /**
     * Class to retrieve firmware roaming capability parameters.
     */
    public static class RoamingCapabilities {
        public int maxBlocklistSize;
        public int maxAllowlistSize;
    }

    /**
     * Query the firmware roaming capabilities.
     * @param ifaceName Name of the interface.
     * @return true for success, false otherwise.
     */
    public boolean getRoamingCapabilities(
            @NonNull String ifaceName, RoamingCapabilities capabilities) {
        return mWifiVendorHal.getRoamingCapabilities(ifaceName, capabilities);
    }

    /**
     * Macros for controlling firmware roaming.
     */
    public static final int DISABLE_FIRMWARE_ROAMING = 0;
    public static final int ENABLE_FIRMWARE_ROAMING = 1;

    /**
     * Indicates success for enableFirmwareRoaming
     */
    public static final int SET_FIRMWARE_ROAMING_SUCCESS = 0;

    /**
     * Indicates failure for enableFirmwareRoaming
     */
    public static final int SET_FIRMWARE_ROAMING_FAILURE = 1;

    /**
     * Indicates temporary failure for enableFirmwareRoaming - try again later
     */
    public static final int SET_FIRMWARE_ROAMING_BUSY = 2;

    /**
     * Enable/disable firmware roaming.
     *
     * @param ifaceName Name of the interface.
     * @return SET_FIRMWARE_ROAMING_SUCCESS, SET_FIRMWARE_ROAMING_FAILURE,
     *         or SET_FIRMWARE_ROAMING_BUSY
     */
    public int enableFirmwareRoaming(@NonNull String ifaceName, int state) {
        return mWifiVendorHal.enableFirmwareRoaming(ifaceName, state);
    }

    /**
     * Class for specifying the roaming configurations.
     */
    public static class RoamingConfig {
        public ArrayList<String> blocklistBssids;
        public ArrayList<String> allowlistSsids;
    }

    /**
     * Set firmware roaming configurations.
     * @param ifaceName Name of the interface.
     */
    public boolean configureRoaming(@NonNull String ifaceName, RoamingConfig config) {
        return mWifiVendorHal.configureRoaming(ifaceName, config);
    }

    /**
     * Reset firmware roaming configuration.
     * @param ifaceName Name of the interface.
     */
    public boolean resetRoamingConfiguration(@NonNull String ifaceName) {
        // Pass in an empty RoamingConfig object which translates to zero size
        // blacklist and whitelist to reset the firmware roaming configuration.
        return mWifiVendorHal.configureRoaming(ifaceName, new RoamingConfig());
    }

    /**
     * Set MBO cellular data status
     *
     * @param ifaceName Name of the interface.
     * @param available cellular data status,
     *        true means cellular data available, false otherwise.
     */
    public void setMboCellularDataStatus(@NonNull String ifaceName, boolean available) {
        mSupplicantStaIfaceHal.setMboCellularDataStatus(ifaceName, available);
        return;
    }

    /**
     * Query of support of Wi-Fi standard
     *
     * @param ifaceName name of the interface to check support on
     * @param standard the wifi standard to check on
     * @return true if the wifi standard is supported on this interface, false otherwise.
     */
    public boolean isWifiStandardSupported(@NonNull String ifaceName,
            @WifiAnnotations.WifiStandard int standard) {
        synchronized (mLock) {
            Iface iface = mIfaceMgr.getIface(ifaceName);
            if (iface == null || iface.phyCapabilities == null) {
                return false;
            }
            return iface.phyCapabilities.isWifiStandardSupported(standard);
        }
    }

    /**
     * Get the Wiphy capabilities of a device for a given interface
     * If the interface is not associated with one,
     * it will be read from the device through wificond
     *
     * @param ifaceName name of the interface
     * @return the device capabilities for this interface
     */
    public DeviceWiphyCapabilities getDeviceWiphyCapabilities(@NonNull String ifaceName) {
        synchronized (mLock) {
            Iface iface = mIfaceMgr.getIface(ifaceName);
            if (iface == null) {
                Log.e(TAG, "Failed to get device capabilities, interface not found: " + ifaceName);
                return null;
            }
            if (iface.phyCapabilities == null) {
                iface.phyCapabilities = mWifiCondManager.getDeviceWiphyCapabilities(ifaceName);
            }
            return iface.phyCapabilities;
        }
    }

    /**
     * Set the Wiphy capabilities of a device for a given interface
     *
     * @param ifaceName name of the interface
     * @param capabilities the wiphy capabilities to set for this interface
     */
    public void setDeviceWiphyCapabilities(@NonNull String ifaceName,
            DeviceWiphyCapabilities capabilities) {
        synchronized (mLock) {
            Iface iface = mIfaceMgr.getIface(ifaceName);
            if (iface == null) {
                Log.e(TAG, "Failed to set device capabilities, interface not found: " + ifaceName);
                return;
            }
            iface.phyCapabilities = capabilities;
        }
    }

    /**
     * Add the DPP bootstrap info obtained from QR code.
     *
     * @param ifaceName Name of the interface.
     * @param channel Channel for communicating with the state machine
     * @param uri:The URI obtained from the QR code.
     *
     * @return: Handle to strored info else -1 on failure
     */
    public int dppAddBootstrapQrCode(@NonNull String ifaceName, String uri) {
        return mSupplicantStaIfaceHal.dppAddBootstrapQrCode(ifaceName, uri);
    }

    /**
     * Generate bootstrap URI based on the passed arguments
     *
     * @param ifaceName Name of the interface.
     * @param config – bootstrap generate config
     *
     * @return: Handle to strored URI info else -1 on failure
     */
    public int dppBootstrapGenerate(@NonNull String ifaceName, WifiDppConfig config) {
        return mSupplicantStaIfaceHal.dppBootstrapGenerate(ifaceName, config);
    }

    /**
     * Get bootstrap URI based on bootstrap ID
     *
     * @param ifaceName Name of the interface.
     * @param bootstrap_id: Stored bootstrap ID
     *
     * @return: URI string else -1 on failure
     */
    public String dppGetUri(@NonNull String ifaceName, int bootstrap_id) {
        return mSupplicantStaIfaceHal.dppGetUri(ifaceName, bootstrap_id);
    }

    /**
     * Remove bootstrap URI based on bootstrap ID.
     *
     * @param ifaceName Name of the interface.
     * @param bootstrap_id: Stored bootstrap ID
     *
     * @return: 0 – Success or -1 on failure
     */
    public int dppBootstrapRemove(@NonNull String ifaceName, int bootstrap_id) {
        return mSupplicantStaIfaceHal.dppBootstrapRemove(ifaceName, bootstrap_id);
    }

    /**
     * start listen on the channel specified waiting to receive
     * the DPP Authentication request.
     *
     * @param ifaceName Name of the interface.
     * @param frequency: DPP listen frequency
     * @param dpp_role: Configurator/Enrollee role
     * @param qr_mutual: Mutual authentication required
     * @param netrole_ap: network role
     *
     * @return: Returns 0 if a DPP-listen work is successfully
     *  queued and -1 on failure.
     */
    public int dppListen(@NonNull String ifaceName, String frequency, int dpp_role,
                         boolean qr_mutual, boolean netrole_ap) {
        return mSupplicantStaIfaceHal.dppListen(ifaceName, frequency, dpp_role, qr_mutual, netrole_ap);
    }

    /**
     * stop ongoing dpp listen.
     *
     * @param ifaceName Name of the interface.
     */
    public boolean dppStopListen(@NonNull String ifaceName) {
        return mSupplicantStaIfaceHal.dppStopListen(ifaceName);
    }

    /**
     * Adds the DPP configurator
     *
     * @param ifaceName Name of the interface.
     * @param curve curve used for dpp encryption
     * @param key private key
     * @param expiry timeout in seconds
     *
     * @return: Identifier of the added configurator or -1 on failure
     */
    public int dppConfiguratorAdd(@NonNull String ifaceName, String curve, String key, int expiry) {
        return mSupplicantStaIfaceHal.dppConfiguratorAdd(ifaceName, curve, key, expiry);
    }

    /**
     * Remove the added configurator through dppConfiguratorAdd.
     *
     * @param ifaceName Name of the interface.
     * @param config_id: DPP Configurator ID
     *
     * @return: Handle to strored info else -1 on failure
     */
    public int dppConfiguratorRemove(@NonNull String ifaceName, int config_id) {
        return mSupplicantStaIfaceHal.dppConfiguratorRemove(ifaceName, config_id);
    }

    /**
     * Start DPP authentication and provisioning with the specified peer
     *
     * @param ifaceName Name of the interface.
     * @param config – dpp auth init config
     *
     * @return: 0 if DPP Authentication request was transmitted and -1 on failure
     */
    public int  dppStartAuth(@NonNull String ifaceName, WifiDppConfig config) {
        return mSupplicantStaIfaceHal.dppStartAuth(ifaceName, config);
    }

    /**
     * Retrieve Private key to be used for configurator
     *
     * @param ifaceName Name of the interface.
     * @param id: id of configurator object
     *
     * @return: Key string else -1 on failure
     */
    public String dppConfiguratorGetKey(@NonNull String ifaceName, int id) {
        return mSupplicantStaIfaceHal.dppConfiguratorGetKey(ifaceName, id);
    }

    public int getDeviceWifiStandard(@NonNull String ifaceName) {
        DeviceWiphyCapabilities deviceCapabilities = getDeviceWiphyCapabilities(ifaceName);

        if (deviceCapabilities == null)
            return ScanResult.WIFI_STANDARD_LEGACY;
        if (deviceCapabilities.isWifiStandardSupported(ScanResult.WIFI_STANDARD_11AX)
                && mHostapdHal.is11axSupportEnabled())
            return ScanResult.WIFI_STANDARD_11AX;
        if (deviceCapabilities.isWifiStandardSupported(ScanResult.WIFI_STANDARD_11AC)
                && mHostapdHal.is11acSupportEnabled())
            return ScanResult.WIFI_STANDARD_11AC;
        if (deviceCapabilities.isWifiStandardSupported(ScanResult.WIFI_STANDARD_11N))
            return ScanResult.WIFI_STANDARD_11N;

        return ScanResult.WIFI_STANDARD_LEGACY;
    }

    /**
     * Run driver command
     *
     * @param ifaceName String representing iface name
     * @param command to pass to driver
     * returns String of command reply.
     */
    String doDriverCmd(String ifaceName, String command)
    {
        return mSupplicantStaIfaceHal.doDriverCmd(ifaceName, command);
    }
}<|MERGE_RESOLUTION|>--- conflicted
+++ resolved
@@ -1958,17 +1958,13 @@
             }
         }
 
-<<<<<<< HEAD
         if (mHostapdHal.isVendorHostapdHal()) {
             if (!mHostapdHal.addVendorAccessPoint(ifaceName, config, listener)) {
                 Log.e(TAG, "Failed to add Vendor acccess point");
                 mWifiMetrics.incrementNumSetupSoftApInterfaceFailureDueToHostapd();
                 return false;
             }
-        } else if (!mHostapdHal.addAccessPoint(ifaceName, config, listener::onFailure)) {
-=======
-        if (!mHostapdHal.addAccessPoint(ifaceName, config, isMetered, listener::onFailure)) {
->>>>>>> 2e52fd38
+        } else if (!mHostapdHal.addAccessPoint(ifaceName, config, isMetered, listener::onFailure)) {
             Log.e(TAG, "Failed to add acccess point");
             mWifiMetrics.incrementNumSetupSoftApInterfaceFailureDueToHostapd();
             return false;
