/*
 * Copyright (C) 2008 The Android Open Source Project
 *
 * Licensed under the Apache License, Version 2.0 (the "License");
 * you may not use this file except in compliance with the License.
 * You may obtain a copy of the License at
 *
 *      http://www.apache.org/licenses/LICENSE-2.0
 *
 * Unless required by applicable law or agreed to in writing, software
 * distributed under the License is distributed on an "AS IS" BASIS,
 * WITHOUT WARRANTIES OR CONDITIONS OF ANY KIND, either express or implied.
 * See the License for the specific language governing permissions and
 * limitations under the License.
 */

package com.android.server.wifi;

import android.net.wifi.RttManager;
import android.net.wifi.ScanResult;
import android.net.wifi.WifiConfiguration;
import android.net.wifi.WifiEnterpriseConfig;
import android.net.wifi.WifiLinkLayerStats;
import android.net.wifi.WifiManager;
import android.net.wifi.WifiScanner;
import android.net.wifi.WifiSsid;
import android.net.wifi.WpsInfo;
import android.net.wifi.p2p.WifiP2pConfig;
import android.net.wifi.p2p.WifiP2pGroup;
import android.net.wifi.p2p.nsd.WifiP2pServiceInfo;
import android.os.SystemClock;
import android.os.SystemProperties;
import android.text.TextUtils;
import android.util.LocalLog;
import android.util.Log;
import android.content.Context;
import android.content.Intent;
import android.app.AlarmManager;
import android.app.PendingIntent;
import android.content.IntentFilter;
import android.content.BroadcastReceiver;
import com.android.server.connectivity.KeepalivePacketData;
import com.android.server.wifi.hotspot2.NetworkDetail;
import com.android.server.wifi.hotspot2.SupplicantBridge;
import com.android.server.wifi.hotspot2.Utils;
import com.android.server.wifi.util.InformationElementUtil;

import libcore.util.HexEncoding;

import java.nio.ByteBuffer;
import java.nio.CharBuffer;
import java.nio.charset.CharacterCodingException;
import java.nio.charset.CharsetDecoder;
import java.nio.charset.StandardCharsets;
import java.util.ArrayList;
import java.util.List;
import java.util.Locale;
import java.util.Set;

/**
 * Native calls for bring up/shut down of the supplicant daemon and for
 * sending requests to the supplicant daemon
 *
 * waitForEvent() is called on the monitor thread for events. All other methods
 * must be serialized from the framework.
 *
 * {@hide}
 */
public class WifiNative {
    private static boolean DBG = false;

    /**
     * Hold this lock before calling supplicant or HAL methods
     * it is required to mutually exclude access to the driver
     */
    public static final Object sLock = new Object();

    private static final LocalLog sLocalLog = new LocalLog(16384);

    public static LocalLog getLocalLog() {
        return sLocalLog;
    }

    /* Register native functions */
    static {
        /* Native functions are defined in libwifi-service.so */
        System.loadLibrary("wifi-service");
        registerNatives();
    }

    private static native int registerNatives();

    /*
     * Singleton WifiNative instances
     */
    private static WifiNative wlanNativeInterface =
            new WifiNative(SystemProperties.get("wifi.interface", "wlan0"));
    public static WifiNative getWlanNativeInterface() {
        return wlanNativeInterface;
    }

    //STOPSHIP: get interface name from native side
    private static WifiNative p2pNativeInterface = new WifiNative("p2p0");
    public static WifiNative getP2pNativeInterface() {
        return p2pNativeInterface;
    }


    private final String mTAG;
    private final String mInterfaceName;
    private final String mInterfacePrefix;

    private Context mContext = null;
    private PnoMonitor mPnoMonitor = null;
    public void initContext(Context context) {
        if (mContext == null && context != null) {
            mContext = context;
            mPnoMonitor = new PnoMonitor();
        }
    }

    private WifiNative(String interfaceName) {
        mInterfaceName = interfaceName;
        mTAG = "WifiNative-" + interfaceName;

        if (!interfaceName.equals("p2p0")) {
            mInterfacePrefix = "IFNAME=" + interfaceName + " ";
        } else {
            // commands for p2p0 interface don't need prefix
            mInterfacePrefix = "";
        }
    }

    public String getInterfaceName() {
        return mInterfaceName;
    }

    // Note this affects logging on for all interfaces
    void enableVerboseLogging(int verbose) {
        if (verbose > 0) {
            DBG = true;
        } else {
            DBG = false;
        }
    }

    private void localLog(String s) {
        if (sLocalLog != null) sLocalLog.log(mInterfaceName + ": " + s);
    }



    /*
     * Driver and Supplicant management
     */
    private native static boolean loadDriverNative();
    public boolean loadDriver() {
        synchronized (sLock) {
            return loadDriverNative();
        }
    }

    private native static boolean isDriverLoadedNative();
    public boolean isDriverLoaded() {
        synchronized (sLock) {
            return isDriverLoadedNative();
        }
    }

    private native static boolean unloadDriverNative();
    public boolean unloadDriver() {
        synchronized (sLock) {
            return unloadDriverNative();
        }
    }

    private native static boolean startSupplicantNative(boolean p2pSupported);
    public boolean startSupplicant(boolean p2pSupported) {
        synchronized (sLock) {
            return startSupplicantNative(p2pSupported);
        }
    }

    /* Sends a kill signal to supplicant. To be used when we have lost connection
       or when the supplicant is hung */
    private native static boolean killSupplicantNative(boolean p2pSupported);
    public boolean killSupplicant(boolean p2pSupported) {
        synchronized (sLock) {
            return killSupplicantNative(p2pSupported);
        }
    }

    private native static boolean connectToSupplicantNative();
    public boolean connectToSupplicant() {
        synchronized (sLock) {
            localLog(mInterfacePrefix + "connectToSupplicant");
            return connectToSupplicantNative();
        }
    }

    private native static void closeSupplicantConnectionNative();
    public void closeSupplicantConnection() {
        synchronized (sLock) {
            localLog(mInterfacePrefix + "closeSupplicantConnection");
            closeSupplicantConnectionNative();
        }
    }

    /**
     * Wait for the supplicant to send an event, returning the event string.
     * @return the event string sent by the supplicant.
     */
    private native static String waitForEventNative();
    public String waitForEvent() {
        // No synchronization necessary .. it is implemented in WifiMonitor
        return waitForEventNative();
    }


    /*
     * Supplicant Command Primitives
     */
    private native boolean doBooleanCommandNative(String command);

    private native int doIntCommandNative(String command);

    private native String doStringCommandNative(String command);

    private boolean doBooleanCommand(String command) {
        if (DBG) Log.d(mTAG, "doBoolean: " + command);
        synchronized (sLock) {
            String toLog = mInterfacePrefix + command;
            boolean result = doBooleanCommandNative(mInterfacePrefix + command);
            localLog(toLog + " -> " + result);
            if (DBG) Log.d(mTAG, command + ": returned " + result);
            return result;
        }
    }

    private boolean doBooleanCommandWithoutLogging(String command) {
        if (DBG) Log.d(mTAG, "doBooleanCommandWithoutLogging: " + command);
        synchronized (sLock) {
            boolean result = doBooleanCommandNative(mInterfacePrefix + command);
            if (DBG) Log.d(mTAG, command + ": returned " + result);
            return result;
        }
    }

    private int doIntCommand(String command) {
        if (DBG) Log.d(mTAG, "doInt: " + command);
        synchronized (sLock) {
            String toLog = mInterfacePrefix + command;
            int result = doIntCommandNative(mInterfacePrefix + command);
            localLog(toLog + " -> " + result);
            if (DBG) Log.d(mTAG, "   returned " + result);
            return result;
        }
    }

    private String doStringCommand(String command) {
        if (DBG) {
            //GET_NETWORK commands flood the logs
            if (!command.startsWith("GET_NETWORK")) {
                Log.d(mTAG, "doString: [" + command + "]");
            }
        }
        synchronized (sLock) {
            String toLog = mInterfacePrefix + command;
            String result = doStringCommandNative(mInterfacePrefix + command);
            if (result == null) {
                if (DBG) Log.d(mTAG, "doStringCommandNative no result");
            } else {
                if (!command.startsWith("STATUS-")) {
                    localLog(toLog + " -> " + result);
                }
                if (DBG) Log.d(mTAG, "   returned " + result.replace("\n", " "));
            }
            return result;
        }
    }

    private String doStringCommandWithoutLogging(String command) {
        if (DBG) {
            //GET_NETWORK commands flood the logs
            if (!command.startsWith("GET_NETWORK")) {
                Log.d(mTAG, "doString: [" + command + "]");
            }
        }
        synchronized (sLock) {
            return doStringCommandNative(mInterfacePrefix + command);
        }
    }

    public String doCustomSupplicantCommand(String command) {
        return doStringCommand(command);
    }

    /*
     * Wrappers for supplicant commands
     */
    public boolean ping() {
        String pong = doStringCommand("PING");
        return (pong != null && pong.equals("PONG"));
    }

    public void setSupplicantLogLevel(String level) {
        doStringCommand("LOG_LEVEL " + level);
    }

    public String getFreqCapability() {
        return doStringCommand("GET_CAPABILITY freq");
    }


    public static final int SCAN_WITHOUT_CONNECTION_SETUP          = 1;
    public static final int SCAN_WITH_CONNECTION_SETUP             = 2;

    public boolean scan(int type, Set<Integer> freqs) {
        if(freqs == null) {
            return scan(type, (String)null);
        }
        else if (freqs.size() != 0) {
            StringBuilder freqList = new StringBuilder();
            boolean first = true;
            for (Integer freq : freqs) {
                if (!first)
                    freqList.append(",");
                freqList.append(freq.toString());
                first = false;
            }
            return scan(type, freqList.toString());
        }
        else {
            return false;
        }
    }

    private boolean scan(int type, String freqList) {
        if (type == SCAN_WITHOUT_CONNECTION_SETUP) {
            if (freqList == null) return doBooleanCommand("SCAN TYPE=ONLY");
            else return doBooleanCommand("SCAN TYPE=ONLY freq=" + freqList);
        } else if (type == SCAN_WITH_CONNECTION_SETUP) {
            if (freqList == null) return doBooleanCommand("SCAN");
            else return doBooleanCommand("SCAN freq=" + freqList);
        } else {
            throw new IllegalArgumentException("Invalid scan type");
        }
    }

    /* Does a graceful shutdown of supplicant. Is a common stop function for both p2p and sta.
     *
     * Note that underneath we use a harsh-sounding "terminate" supplicant command
     * for a graceful stop and a mild-sounding "stop" interface
     * to kill the process
     */
    public boolean stopSupplicant() {
        return doBooleanCommand("TERMINATE");
    }

    public String listNetworks() {
        return doStringCommand("LIST_NETWORKS");
    }

    public String listNetworks(int last_id) {
        return doStringCommand("LIST_NETWORKS LAST_ID=" + last_id);
    }

    public int addNetwork() {
        return doIntCommand("ADD_NETWORK");
    }

    public boolean setNetworkVariable(int netId, String name, String value) {
        if (TextUtils.isEmpty(name) || TextUtils.isEmpty(value)) return false;
        if (name.equals(WifiConfiguration.pskVarName)
                || name.equals(WifiEnterpriseConfig.PASSWORD_KEY)) {
            return doBooleanCommandWithoutLogging("SET_NETWORK " + netId + " " + name + " " + value);
        } else {
            return doBooleanCommand("SET_NETWORK " + netId + " " + name + " " + value);
        }
    }

    public String getNetworkVariable(int netId, String name) {
        if (TextUtils.isEmpty(name)) return null;

        // GET_NETWORK will likely flood the logs ...
        return doStringCommandWithoutLogging("GET_NETWORK " + netId + " " + name);
    }

    public boolean removeNetwork(int netId) {
        return doBooleanCommand("REMOVE_NETWORK " + netId);
    }


    private void logDbg(String debug) {
        long now = SystemClock.elapsedRealtimeNanos();
        String ts = String.format("[%,d us] ", now/1000);
        Log.e("WifiNative: ", ts+debug+ " stack:"
                + Thread.currentThread().getStackTrace()[2].getMethodName() +" - "
                + Thread.currentThread().getStackTrace()[3].getMethodName() +" - "
                + Thread.currentThread().getStackTrace()[4].getMethodName() +" - "
                + Thread.currentThread().getStackTrace()[5].getMethodName()+" - "
                + Thread.currentThread().getStackTrace()[6].getMethodName());

    }
    public boolean enableNetwork(int netId, boolean disableOthers) {
        if (DBG) logDbg("enableNetwork nid=" + Integer.toString(netId)
                + " disableOthers=" + disableOthers);
        if (disableOthers) {
            return doBooleanCommand("SELECT_NETWORK " + netId);
        } else {
            return doBooleanCommand("ENABLE_NETWORK " + netId);
        }
    }

    public boolean disableNetwork(int netId) {
        if (DBG) logDbg("disableNetwork nid=" + Integer.toString(netId));
        return doBooleanCommand("DISABLE_NETWORK " + netId);
    }

    public boolean selectNetwork(int netId) {
        if (DBG) logDbg("selectNetwork nid=" + Integer.toString(netId));
        return doBooleanCommand("SELECT_NETWORK " + netId);
    }

    public boolean reconnect() {
        if (DBG) logDbg("RECONNECT ");
        return doBooleanCommand("RECONNECT");
    }

    public boolean reassociate() {
        if (DBG) logDbg("REASSOCIATE ");
        return doBooleanCommand("REASSOCIATE");
    }

    public boolean disconnect() {
        if (DBG) logDbg("DISCONNECT ");
        return doBooleanCommand("DISCONNECT");
    }

    public String status() {
        return status(false);
    }

    public String status(boolean noEvents) {
        if (noEvents) {
            return doStringCommand("STATUS-NO_EVENTS");
        } else {
            return doStringCommand("STATUS");
        }
    }

    public String getMacAddress() {
        //Macaddr = XX.XX.XX.XX.XX.XX
        String ret = doStringCommand("DRIVER MACADDR");
        if (!TextUtils.isEmpty(ret)) {
            String[] tokens = ret.split(" = ");
            if (tokens.length == 2) return tokens[1];
        }
        return null;
    }



    /**
     * Format of results:
     * =================
     * id=1
     * bssid=68:7f:76:d7:1a:6e
     * freq=2412
     * level=-44
     * tsf=1344626243700342
     * flags=[WPA2-PSK-CCMP][WPS][ESS]
     * ssid=zfdy
     * ====
     * id=2
     * bssid=68:5f:74:d7:1a:6f
     * freq=5180
     * level=-73
     * tsf=1344626243700373
     * flags=[WPA2-PSK-CCMP][WPS][ESS]
     * ssid=zuby
     * ====
     *
     * RANGE=ALL gets all scan results
     * RANGE=ID- gets results from ID
     * MASK=<N> see wpa_supplicant/src/common/wpa_ctrl.h for details
     * 0                         0                        1                       0     2
     *                           WPA_BSS_MASK_MESH_SCAN | WPA_BSS_MASK_DELIM    | WPA_BSS_MASK_WIFI_DISPLAY
     * 0                         0                        0                       1     1   -> 9
     * WPA_BSS_MASK_INTERNETW  | WPA_BSS_MASK_P2P_SCAN  | WPA_BSS_MASK_WPS_SCAN | WPA_BSS_MASK_SSID
     * 1                         0                        0                       1     9   -> d
     * WPA_BSS_MASK_FLAGS      | WPA_BSS_MASK_IE        | WPA_BSS_MASK_AGE      | WPA_BSS_MASK_TSF
     * 1                         0                        0                       0     8
     * WPA_BSS_MASK_LEVEL      | WPA_BSS_MASK_NOISE     | WPA_BSS_MASK_QUAL     | WPA_BSS_MASK_CAPABILITIES
     * 0                         1                        1                       1     7
     * WPA_BSS_MASK_BEACON_INT | WPA_BSS_MASK_FREQ      | WPA_BSS_MASK_BSSID    | WPA_BSS_MASK_ID
     *
     * WPA_BSS_MASK_INTERNETW adds ANQP info (ctrl_iface:4151-4176)
     *
     * ctrl_iface.c:wpa_supplicant_ctrl_iface_process:7884
     *  wpa_supplicant_ctrl_iface_bss:4315
     *  print_bss_info
     */
    private String getRawScanResults(String range) {
        return doStringCommandWithoutLogging("BSS RANGE=" + range + " MASK=0x29d87");
    }

    private static final String BSS_IE_STR = "ie=";
    private static final String BSS_ID_STR = "id=";
    private static final String BSS_BSSID_STR = "bssid=";
    private static final String BSS_FREQ_STR = "freq=";
    private static final String BSS_LEVEL_STR = "level=";
    private static final String BSS_TSF_STR = "tsf=";
    private static final String BSS_FLAGS_STR = "flags=";
    private static final String BSS_SSID_STR = "ssid=";
    private static final String BSS_DELIMITER_STR = "====";
    private static final String BSS_END_STR = "####";

    public ArrayList<ScanDetail> getScanResults() {
        int next_sid = 0;
        ArrayList<ScanDetail> results = new ArrayList<>();
        while(next_sid >= 0) {
            String rawResult = getRawScanResults(next_sid+"-");
            next_sid = -1;

            if (TextUtils.isEmpty(rawResult))
                break;

            String[] lines = rawResult.split("\n");


            // note that all these splits and substrings keep references to the original
            // huge string buffer while the amount we really want is generally pretty small
            // so make copies instead (one example b/11087956 wasted 400k of heap here).
            final int bssidStrLen = BSS_BSSID_STR.length();
            final int flagLen = BSS_FLAGS_STR.length();

            String bssid = "";
            int level = 0;
            int freq = 0;
            long tsf = 0;
            String flags = "";
            WifiSsid wifiSsid = null;
            String infoElementsStr = null;
            List<String> anqpLines = null;

            for (String line : lines) {
                if (line.startsWith(BSS_ID_STR)) { // Will find the last id line
                    try {
                        next_sid = Integer.parseInt(line.substring(BSS_ID_STR.length())) + 1;
                    } catch (NumberFormatException e) {
                        // Nothing to do
                    }
                } else if (line.startsWith(BSS_BSSID_STR)) {
                    bssid = new String(line.getBytes(), bssidStrLen, line.length() - bssidStrLen);
                } else if (line.startsWith(BSS_FREQ_STR)) {
                    try {
                        freq = Integer.parseInt(line.substring(BSS_FREQ_STR.length()));
                    } catch (NumberFormatException e) {
                        freq = 0;
                    }
                } else if (line.startsWith(BSS_LEVEL_STR)) {
                    try {
                        level = Integer.parseInt(line.substring(BSS_LEVEL_STR.length()));
                        /* some implementations avoid negative values by adding 256
                         * so we need to adjust for that here.
                         */
                        if (level > 0) level -= 256;
                    } catch (NumberFormatException e) {
                        level = 0;
                    }
                } else if (line.startsWith(BSS_TSF_STR)) {
                    try {
                        tsf = Long.parseLong(line.substring(BSS_TSF_STR.length()));
                    } catch (NumberFormatException e) {
                        tsf = 0;
                    }
                } else if (line.startsWith(BSS_FLAGS_STR)) {
                    flags = new String(line.getBytes(), flagLen, line.length() - flagLen);
                } else if (line.startsWith(BSS_SSID_STR)) {
                    wifiSsid = WifiSsid.createFromAsciiEncoded(
                            line.substring(BSS_SSID_STR.length()));
                } else if (line.startsWith(BSS_IE_STR)) {
                    infoElementsStr = line;
                } else if (SupplicantBridge.isAnqpAttribute(line)) {
                    if (anqpLines == null) {
                        anqpLines = new ArrayList<>();
                    }
                    anqpLines.add(line);
                } else if (line.startsWith(BSS_DELIMITER_STR) || line.startsWith(BSS_END_STR)) {
                    if (bssid != null) {
                        try {
                            if (infoElementsStr == null) {
                                throw new IllegalArgumentException("Null information element data");
                            }
                            int seperator = infoElementsStr.indexOf('=');
                            if (seperator < 0) {
                                throw new IllegalArgumentException("No element separator");
                            }

                            ScanResult.InformationElement[] infoElements =
                                        InformationElementUtil.parseInformationElements(
                                        Utils.hexToBytes(infoElementsStr.substring(seperator + 1)));

                            NetworkDetail networkDetail = new NetworkDetail(bssid,
                                    infoElements, anqpLines, freq);

                            String xssid = (wifiSsid != null) ? wifiSsid.toString() : WifiSsid.NONE;
                            if (!xssid.equals(networkDetail.getTrimmedSSID())) {
                                Log.d(TAG, String.format(
                                        "Inconsistent SSID on BSSID '%s': '%s' vs '%s': %s",
                                        bssid, xssid, networkDetail.getSSID(), infoElementsStr));
                            }

                            if (networkDetail.hasInterworking()) {
                                Log.d(TAG, "HSNwk: '" + networkDetail);
                            }
                            ScanDetail scan = new ScanDetail(networkDetail, wifiSsid, bssid, flags,
                                    level, freq, tsf);
                            scan.getScanResult().informationElements = infoElements;
                            results.add(scan);
                        } catch (IllegalArgumentException iae) {
                            Log.d(TAG, "Failed to parse information elements: " + iae);
                        }
                    }
                    bssid = null;
                    level = 0;
                    freq = 0;
                    tsf = 0;
                    flags = "";
                    wifiSsid = null;
                    infoElementsStr = null;
                    anqpLines = null;
                }
            }
        }
        return results;
    }

    /**
     * Format of result:
     * id=1016
     * bssid=00:03:7f:40:84:10
     * freq=2462
     * beacon_int=200
     * capabilities=0x0431
     * qual=0
     * noise=0
     * level=-46
     * tsf=0000002669008476
     * age=5
     * ie=00105143412d485332302d52322d54455354010882848b960c12182403010b0706555...
     * flags=[WPA2-EAP-CCMP][ESS][P2P][HS20]
     * ssid=QCA-HS20-R2-TEST
     * p2p_device_name=
     * p2p_config_methods=0x0SET_NE
     * anqp_venue_name=02083d656e6757692d466920416c6c69616e63650a3239383920436f...
     * anqp_network_auth_type=010000
     * anqp_roaming_consortium=03506f9a05001bc504bd
     * anqp_ip_addr_type_availability=0c
     * anqp_nai_realm=0200300000246d61696c2e6578616d706c652e636f6d3b636973636f2...
     * anqp_3gpp=000600040132f465
     * anqp_domain_name=0b65786d61706c652e636f6d
     * hs20_operator_friendly_name=11656e6757692d466920416c6c69616e63650e636869...
     * hs20_wan_metrics=01c40900008001000000000a00
     * hs20_connection_capability=0100000006140001061600000650000106bb010106bb0...
     * hs20_osu_providers_list=0b5143412d4f53552d425353010901310015656e6757692d...
     */
    public String scanResult(String bssid) {
        return doStringCommand("BSS " + bssid);
    }

    public boolean startDriver() {
        return doBooleanCommand("DRIVER START");
    }

    public boolean stopDriver() {
        return doBooleanCommand("DRIVER STOP");
    }


    /**
     * Start filtering out Multicast V4 packets
     * @return {@code true} if the operation succeeded, {@code false} otherwise
     *
     * Multicast filtering rules work as follows:
     *
     * The driver can filter multicast (v4 and/or v6) and broadcast packets when in
     * a power optimized mode (typically when screen goes off).
     *
     * In order to prevent the driver from filtering the multicast/broadcast packets, we have to
     * add a DRIVER RXFILTER-ADD rule followed by DRIVER RXFILTER-START to make the rule effective
     *
     * DRIVER RXFILTER-ADD Num
     *   where Num = 0 - Unicast, 1 - Broadcast, 2 - Mutil4 or 3 - Multi6
     *
     * and DRIVER RXFILTER-START
     * In order to stop the usage of these rules, we do
     *
     * DRIVER RXFILTER-STOP
     * DRIVER RXFILTER-REMOVE Num
     *   where Num is as described for RXFILTER-ADD
     *
     * The  SETSUSPENDOPT driver command overrides the filtering rules
     */
    public boolean startFilteringMulticastV4Packets() {
        return doBooleanCommand("DRIVER RXFILTER-STOP")
            && doBooleanCommand("DRIVER RXFILTER-REMOVE 2")
            && doBooleanCommand("DRIVER RXFILTER-START");
    }

    /**
     * Stop filtering out Multicast V4 packets.
     * @return {@code true} if the operation succeeded, {@code false} otherwise
     */
    public boolean stopFilteringMulticastV4Packets() {
        return doBooleanCommand("DRIVER RXFILTER-STOP")
            && doBooleanCommand("DRIVER RXFILTER-ADD 2")
            && doBooleanCommand("DRIVER RXFILTER-START");
    }

    /**
     * Start filtering out Multicast V6 packets
     * @return {@code true} if the operation succeeded, {@code false} otherwise
     */
    public boolean startFilteringMulticastV6Packets() {
        return doBooleanCommand("DRIVER RXFILTER-STOP")
            && doBooleanCommand("DRIVER RXFILTER-REMOVE 3")
            && doBooleanCommand("DRIVER RXFILTER-START");
    }

    /**
     * Stop filtering out Multicast V6 packets.
     * @return {@code true} if the operation succeeded, {@code false} otherwise
     */
    public boolean stopFilteringMulticastV6Packets() {
        return doBooleanCommand("DRIVER RXFILTER-STOP")
            && doBooleanCommand("DRIVER RXFILTER-ADD 3")
            && doBooleanCommand("DRIVER RXFILTER-START");
    }

    /**
     * Set the operational frequency band
     * @param band One of
     *     {@link WifiManager#WIFI_FREQUENCY_BAND_AUTO},
     *     {@link WifiManager#WIFI_FREQUENCY_BAND_5GHZ},
     *     {@link WifiManager#WIFI_FREQUENCY_BAND_2GHZ},
     * @return {@code true} if the operation succeeded, {@code false} otherwise
     */
    public boolean setBand(int band) {
        String bandstr;

        if (band == WifiManager.WIFI_FREQUENCY_BAND_5GHZ)
            bandstr = "5G";
        else if (band == WifiManager.WIFI_FREQUENCY_BAND_2GHZ)
            bandstr = "2G";
        else
            bandstr = "AUTO";
        return doBooleanCommand("SET SETBAND " + bandstr);
    }

    public static final int BLUETOOTH_COEXISTENCE_MODE_ENABLED     = 0;
    public static final int BLUETOOTH_COEXISTENCE_MODE_DISABLED    = 1;
    public static final int BLUETOOTH_COEXISTENCE_MODE_SENSE       = 2;
    /**
      * Sets the bluetooth coexistence mode.
      *
      * @param mode One of {@link #BLUETOOTH_COEXISTENCE_MODE_DISABLED},
      *            {@link #BLUETOOTH_COEXISTENCE_MODE_ENABLED}, or
      *            {@link #BLUETOOTH_COEXISTENCE_MODE_SENSE}.
      * @return Whether the mode was successfully set.
      */
    public boolean setBluetoothCoexistenceMode(int mode) {
        return doBooleanCommand("DRIVER BTCOEXMODE " + mode);
    }

    /**
     * Enable or disable Bluetooth coexistence scan mode. When this mode is on,
     * some of the low-level scan parameters used by the driver are changed to
     * reduce interference with A2DP streaming.
     *
     * @param isSet whether to enable or disable this mode
     * @return {@code true} if the command succeeded, {@code false} otherwise.
     */
    public boolean setBluetoothCoexistenceScanMode(boolean setCoexScanMode) {
        if (setCoexScanMode) {
            return doBooleanCommand("DRIVER BTCOEXSCAN-START");
        } else {
            return doBooleanCommand("DRIVER BTCOEXSCAN-STOP");
        }
    }

    public void enableSaveConfig() {
        doBooleanCommand("SET update_config 1");
    }

    public boolean saveConfig() {
        return doBooleanCommand("SAVE_CONFIG");
    }

    public boolean addToBlacklist(String bssid) {
        if (TextUtils.isEmpty(bssid)) return false;
        return doBooleanCommand("BLACKLIST " + bssid);
    }

    public boolean clearBlacklist() {
        return doBooleanCommand("BLACKLIST clear");
    }

    public boolean setSuspendOptimizations(boolean enabled) {
        if (enabled) {
            return doBooleanCommand("DRIVER SETSUSPENDMODE 1");
        } else {
            return doBooleanCommand("DRIVER SETSUSPENDMODE 0");
        }
    }

    public boolean setCountryCode(String countryCode) {
        if (countryCode != null)
            return doBooleanCommand("DRIVER COUNTRY " + countryCode.toUpperCase(Locale.ROOT));
        else
            return doBooleanCommand("DRIVER COUNTRY");
    }

    //PNO Monitor
    private class PnoMonitor {
        private static final int MINIMUM_PNO_GAP = 5 * 1000;
        private static final String ACTION_TOGGLE_PNO =
            "com.android.server.Wifi.action.TOGGLE_PNO";
        long mLastPnoChangeTimeStamp = -1L;
        boolean mExpectedPnoState = false;
        boolean mCurrentPnoState = false;;
        boolean mWaitForTimer = false;
        final Object mPnoLock = new Object();
        private final AlarmManager mAlarmManager =
                (AlarmManager) mContext.getSystemService(Context.ALARM_SERVICE);
        private final PendingIntent mPnoIntent;

        public PnoMonitor() {
            Intent intent = new Intent(ACTION_TOGGLE_PNO, null);
            intent.setPackage("android");
            mPnoIntent = PendingIntent.getBroadcast(mContext, 0, intent, 0);

            mContext.registerReceiver(
                new BroadcastReceiver() {
                    @Override
                    public void onReceive(Context context, Intent intent) {
                        synchronized(mPnoLock) {
                            if (DBG) Log.d(mTAG, "PNO timer expire, PNO should change to " +
                                    mExpectedPnoState);
                            if (mCurrentPnoState != mExpectedPnoState) {
                                if (DBG) Log.d(mTAG, "change PNO from " + mCurrentPnoState + " to "
                                        + mExpectedPnoState);
                                boolean ret = setPno(mExpectedPnoState);
                                if (!ret) {
                                    Log.e(mTAG, "set PNO failure");
                                }
                            } else {
                                if (DBG) Log.d(mTAG, "Do not change PNO since current is expected");
                            }
                            mWaitForTimer = false;
                        }
                    }
                },
                new IntentFilter(ACTION_TOGGLE_PNO));
        }

        private boolean setPno(boolean enable) {
            String cmd = enable ? "SET pno 1" : "SET pno 0";
            boolean ret = doBooleanCommand(cmd);
            mLastPnoChangeTimeStamp = System.currentTimeMillis();
            if (ret) {
                mCurrentPnoState = enable;
            }
            return ret;
        }

        public boolean enableBackgroundScan(boolean enable) {
            synchronized(mPnoLock) {
                if (mWaitForTimer) {
                    //already has a timer
                    mExpectedPnoState = enable;
                    if (DBG) Log.d(mTAG, "update expected PNO to " +  mExpectedPnoState);
                } else {
                    if (mCurrentPnoState == enable) {
                        return true;
                    }
                    long timeDifference = System.currentTimeMillis() - mLastPnoChangeTimeStamp;
                    if (timeDifference >= MINIMUM_PNO_GAP) {
                        return setPno(enable);
                    } else {
                        mExpectedPnoState = enable;
                        mWaitForTimer = true;
                        if (DBG) Log.d(mTAG, "start PNO timer with delay:" + timeDifference);
                        mAlarmManager.set(AlarmManager.RTC_WAKEUP,
                                System.currentTimeMillis() + timeDifference, mPnoIntent);
                    }
                }
                return true;
            }
        }
    }

    public boolean enableBackgroundScan(boolean enable) {
        if (mPnoMonitor != null) {
            return mPnoMonitor.enableBackgroundScan(enable);
        } else {
            return false;
        }
    }

    public void enableAutoConnect(boolean enable) {
        if (enable) {
            doBooleanCommand("STA_AUTOCONNECT 1");
        } else {
            doBooleanCommand("STA_AUTOCONNECT 0");
        }
    }

    public void setScanInterval(int scanInterval) {
        doBooleanCommand("SCAN_INTERVAL " + scanInterval);
    }

    public void setHs20(boolean hs20) {
        if (hs20) {
            doBooleanCommand("SET HS20 1");
        } else {
            doBooleanCommand("SET HS20 0");
        }
    }

    public void startTdls(String macAddr, boolean enable) {
        if (enable) {
            synchronized (sLock) {
                doBooleanCommand("TDLS_DISCOVER " + macAddr);
                doBooleanCommand("TDLS_SETUP " + macAddr);
            }
        } else {
            doBooleanCommand("TDLS_TEARDOWN " + macAddr);
        }
    }

    /** Example output:
     * RSSI=-65
     * LINKSPEED=48
     * NOISE=9999
     * FREQUENCY=0
     */
    public String signalPoll() {
        return doStringCommandWithoutLogging("SIGNAL_POLL");
    }

    /** Example outout:
     * TXGOOD=396
     * TXBAD=1
     */
    public String pktcntPoll() {
        return doStringCommand("PKTCNT_POLL");
    }

    public void bssFlush() {
        doBooleanCommand("BSS_FLUSH 0");
    }

    public boolean startWpsPbc(String bssid) {
        if (TextUtils.isEmpty(bssid)) {
            return doBooleanCommand("WPS_PBC");
        } else {
            return doBooleanCommand("WPS_PBC " + bssid);
        }
    }

    public boolean startWpsPbc(String iface, String bssid) {
        synchronized (sLock) {
            if (TextUtils.isEmpty(bssid)) {
                return doBooleanCommandNative("IFNAME=" + iface + " WPS_PBC");
            } else {
                return doBooleanCommandNative("IFNAME=" + iface + " WPS_PBC " + bssid);
            }
        }
    }

    public boolean startWpsPinKeypad(String pin) {
        if (TextUtils.isEmpty(pin)) return false;
        return doBooleanCommand("WPS_PIN any " + pin);
    }

    public boolean startWpsPinKeypad(String iface, String pin) {
        if (TextUtils.isEmpty(pin)) return false;
        synchronized (sLock) {
            return doBooleanCommandNative("IFNAME=" + iface + " WPS_PIN any " + pin);
        }
    }


    public String startWpsPinDisplay(String bssid) {
        if (TextUtils.isEmpty(bssid)) {
            return doStringCommand("WPS_PIN any");
        } else {
            return doStringCommand("WPS_PIN " + bssid);
        }
    }

    public String startWpsPinDisplay(String iface, String bssid) {
        synchronized (sLock) {
            if (TextUtils.isEmpty(bssid)) {
                return doStringCommandNative("IFNAME=" + iface + " WPS_PIN any");
            } else {
                return doStringCommandNative("IFNAME=" + iface + " WPS_PIN " + bssid);
            }
        }
    }

    public boolean setExternalSim(boolean external) {
        String value = external ? "1" : "0";
        Log.d(TAG, "Setting external_sim to " + value);
        return doBooleanCommand("SET external_sim " + value);
    }

    public boolean simAuthResponse(int id, String type, String response) {
        // with type = GSM-AUTH, UMTS-AUTH or UMTS-AUTS
        return doBooleanCommand("CTRL-RSP-SIM-" + id + ":" + type + response);
    }

    public boolean simAuthFailedResponse(int id) {
        // should be used with type GSM-AUTH
        return doBooleanCommand("CTRL-RSP-SIM-" + id + ":GSM-FAIL");
    }

    public boolean umtsAuthFailedResponse(int id) {
        // should be used with type UMTS-AUTH
        return doBooleanCommand("CTRL-RSP-SIM-" + id + ":UMTS-FAIL");
    }

    public boolean simIdentityResponse(int id, String response) {
        return doBooleanCommand("CTRL-RSP-IDENTITY-" + id + ":" + response);
    }

    /* Configures an access point connection */
    public boolean startWpsRegistrar(String bssid, String pin) {
        if (TextUtils.isEmpty(bssid) || TextUtils.isEmpty(pin)) return false;
        return doBooleanCommand("WPS_REG " + bssid + " " + pin);
    }

    public boolean cancelWps() {
        return doBooleanCommand("WPS_CANCEL");
    }

    public boolean setPersistentReconnect(boolean enabled) {
        int value = (enabled == true) ? 1 : 0;
        return doBooleanCommand("SET persistent_reconnect " + value);
    }

    public boolean setDeviceName(String name) {
        return doBooleanCommand("SET device_name " + name);
    }

    public boolean setDeviceType(String type) {
        return doBooleanCommand("SET device_type " + type);
    }

    public boolean setConfigMethods(String cfg) {
        return doBooleanCommand("SET config_methods " + cfg);
    }

    public boolean setManufacturer(String value) {
        return doBooleanCommand("SET manufacturer " + value);
    }

    public boolean setModelName(String value) {
        return doBooleanCommand("SET model_name " + value);
    }

    public boolean setModelNumber(String value) {
        return doBooleanCommand("SET model_number " + value);
    }

    public boolean setSerialNumber(String value) {
        return doBooleanCommand("SET serial_number " + value);
    }

    public boolean setP2pSsidPostfix(String postfix) {
        return doBooleanCommand("SET p2p_ssid_postfix " + postfix);
    }

    public boolean setP2pGroupIdle(String iface, int time) {
        synchronized (sLock) {
            return doBooleanCommandNative("IFNAME=" + iface + " SET p2p_group_idle " + time);
        }
    }

    public void setPowerSave(boolean enabled) {
        if (enabled) {
            doBooleanCommand("SET ps 1");
        } else {
            doBooleanCommand("SET ps 0");
        }
    }

    public boolean setP2pPowerSave(String iface, boolean enabled) {
        synchronized (sLock) {
            if (enabled) {
                return doBooleanCommandNative("IFNAME=" + iface + " P2P_SET ps 1");
            } else {
                return doBooleanCommandNative("IFNAME=" + iface + " P2P_SET ps 0");
            }
        }
    }

    public boolean setWfdEnable(boolean enable) {
        return doBooleanCommand("SET wifi_display " + (enable ? "1" : "0"));
    }

    public boolean setWfdDeviceInfo(String hex) {
        return doBooleanCommand("WFD_SUBELEM_SET 0 " + hex);
    }

    /**
     * "sta" prioritizes STA connection over P2P and "p2p" prioritizes
     * P2P connection over STA
     */
    public boolean setConcurrencyPriority(String s) {
        return doBooleanCommand("P2P_SET conc_pref " + s);
    }

    public boolean p2pFind() {
        return doBooleanCommand("P2P_FIND");
    }

    public boolean p2pFind(int timeout) {
        if (timeout <= 0) {
            return p2pFind();
        }
        return doBooleanCommand("P2P_FIND " + timeout);
    }

    public boolean p2pStopFind() {
       return doBooleanCommand("P2P_STOP_FIND");
    }

    public boolean p2pListen() {
        return doBooleanCommand("P2P_LISTEN");
    }

    public boolean p2pListen(int timeout) {
        if (timeout <= 0) {
            return p2pListen();
        }
        return doBooleanCommand("P2P_LISTEN " + timeout);
    }

    public boolean p2pExtListen(boolean enable, int period, int interval) {
        if (enable && interval < period) {
            return false;
        }
        return doBooleanCommand("P2P_EXT_LISTEN"
                    + (enable ? (" " + period + " " + interval) : ""));
    }

    public boolean p2pSetChannel(int lc, int oc) {
        if (DBG) Log.d(mTAG, "p2pSetChannel: lc="+lc+", oc="+oc);

        synchronized (sLock) {
            if (lc >=1 && lc <= 11) {
                if (!doBooleanCommand("P2P_SET listen_channel " + lc)) {
                    return false;
                }
            } else if (lc != 0) {
                return false;
            }

            if (oc >= 1 && oc <= 165 ) {
                int freq = (oc <= 14 ? 2407 : 5000) + oc * 5;
                return doBooleanCommand("P2P_SET disallow_freq 1000-"
                        + (freq - 5) + "," + (freq + 5) + "-6000");
            } else if (oc == 0) {
                /* oc==0 disables "P2P_SET disallow_freq" (enables all freqs) */
                return doBooleanCommand("P2P_SET disallow_freq \"\"");
            }
        }
        return false;
    }

    public boolean p2pFlush() {
        return doBooleanCommand("P2P_FLUSH");
    }

    private static final int DEFAULT_GROUP_OWNER_INTENT     = 6;
    /* p2p_connect <peer device address> <pbc|pin|PIN#> [label|display|keypad]
        [persistent] [join|auth] [go_intent=<0..15>] [freq=<in MHz>] */
    public String p2pConnect(WifiP2pConfig config, boolean joinExistingGroup) {
        if (config == null) return null;
        List<String> args = new ArrayList<String>();
        WpsInfo wps = config.wps;
        args.add(config.deviceAddress);

        switch (wps.setup) {
            case WpsInfo.PBC:
                args.add("pbc");
                break;
            case WpsInfo.DISPLAY:
                if (TextUtils.isEmpty(wps.pin)) {
                    args.add("pin");
                } else {
                    args.add(wps.pin);
                }
                args.add("display");
                break;
            case WpsInfo.KEYPAD:
                args.add(wps.pin);
                args.add("keypad");
                break;
            case WpsInfo.LABEL:
                args.add(wps.pin);
                args.add("label");
            default:
                break;
        }

        if (config.netId == WifiP2pGroup.PERSISTENT_NET_ID) {
            args.add("persistent");
        }

        if (joinExistingGroup) {
            args.add("join");
        } else {
            //TODO: This can be adapted based on device plugged in state and
            //device battery state
            int groupOwnerIntent = config.groupOwnerIntent;
            if (groupOwnerIntent < 0 || groupOwnerIntent > 15) {
                groupOwnerIntent = DEFAULT_GROUP_OWNER_INTENT;
            }
            args.add("go_intent=" + groupOwnerIntent);
        }

        String command = "P2P_CONNECT ";
        for (String s : args) command += s + " ";

        return doStringCommand(command);
    }

    public boolean p2pCancelConnect() {
        return doBooleanCommand("P2P_CANCEL");
    }

    public boolean p2pProvisionDiscovery(WifiP2pConfig config) {
        if (config == null) return false;

        switch (config.wps.setup) {
            case WpsInfo.PBC:
                return doBooleanCommand("P2P_PROV_DISC " + config.deviceAddress + " pbc");
            case WpsInfo.DISPLAY:
                //We are doing display, so provision discovery is keypad
                return doBooleanCommand("P2P_PROV_DISC " + config.deviceAddress + " keypad");
            case WpsInfo.KEYPAD:
                //We are doing keypad, so provision discovery is display
                return doBooleanCommand("P2P_PROV_DISC " + config.deviceAddress + " display");
            default:
                break;
        }
        return false;
    }

    public boolean p2pGroupAdd(boolean persistent) {
        if (persistent) {
            return doBooleanCommand("P2P_GROUP_ADD persistent");
        }
        return doBooleanCommand("P2P_GROUP_ADD");
    }

    public boolean p2pGroupAdd(int netId) {
        return doBooleanCommand("P2P_GROUP_ADD persistent=" + netId);
    }

    public boolean p2pGroupRemove(String iface) {
        if (TextUtils.isEmpty(iface)) return false;
        synchronized (sLock) {
            return doBooleanCommandNative("IFNAME=" + iface + " P2P_GROUP_REMOVE " + iface);
        }
    }

    public boolean p2pReject(String deviceAddress) {
        return doBooleanCommand("P2P_REJECT " + deviceAddress);
    }

    /* Invite a peer to a group */
    public boolean p2pInvite(WifiP2pGroup group, String deviceAddress) {
        if (TextUtils.isEmpty(deviceAddress)) return false;

        if (group == null) {
            return doBooleanCommand("P2P_INVITE peer=" + deviceAddress);
        } else {
            return doBooleanCommand("P2P_INVITE group=" + group.getInterface()
                    + " peer=" + deviceAddress + " go_dev_addr=" + group.getOwner().deviceAddress);
        }
    }

    /* Reinvoke a persistent connection */
    public boolean p2pReinvoke(int netId, String deviceAddress) {
        if (TextUtils.isEmpty(deviceAddress) || netId < 0) return false;

        return doBooleanCommand("P2P_INVITE persistent=" + netId + " peer=" + deviceAddress);
    }

    public String p2pGetSsid(String deviceAddress) {
        return p2pGetParam(deviceAddress, "oper_ssid");
    }

    public String p2pGetDeviceAddress() {
        Log.d(TAG, "p2pGetDeviceAddress");

        String status = null;

        /* Explicitly calling the API without IFNAME= prefix to take care of the devices that
        don't have p2p0 interface. Supplicant seems to be returning the correct address anyway. */

        synchronized (sLock) {
            status = doStringCommandNative("STATUS");
        }

        String result = "";
        if (status != null) {
            String[] tokens = status.split("\n");
            for (String token : tokens) {
                if (token.startsWith("p2p_device_address=")) {
                    String[] nameValue = token.split("=");
                    if (nameValue.length != 2)
                        break;
                    result = nameValue[1];
                }
            }
        }

        Log.d(TAG, "p2pGetDeviceAddress returning " + result);
        return result;
    }

    public int getGroupCapability(String deviceAddress) {
        int gc = 0;
        if (TextUtils.isEmpty(deviceAddress)) return gc;
        String peerInfo = p2pPeer(deviceAddress);
        if (TextUtils.isEmpty(peerInfo)) return gc;

        String[] tokens = peerInfo.split("\n");
        for (String token : tokens) {
            if (token.startsWith("group_capab=")) {
                String[] nameValue = token.split("=");
                if (nameValue.length != 2) break;
                try {
                    return Integer.decode(nameValue[1]);
                } catch(NumberFormatException e) {
                    return gc;
                }
            }
        }
        return gc;
    }

    public String p2pPeer(String deviceAddress) {
        return doStringCommand("P2P_PEER " + deviceAddress);
    }

    private String p2pGetParam(String deviceAddress, String key) {
        if (deviceAddress == null) return null;

        String peerInfo = p2pPeer(deviceAddress);
        if (peerInfo == null) return null;
        String[] tokens= peerInfo.split("\n");

        key += "=";
        for (String token : tokens) {
            if (token.startsWith(key)) {
                String[] nameValue = token.split("=");
                if (nameValue.length != 2) break;
                return nameValue[1];
            }
        }
        return null;
    }

    public boolean p2pServiceAdd(WifiP2pServiceInfo servInfo) {
        /*
         * P2P_SERVICE_ADD bonjour <query hexdump> <RDATA hexdump>
         * P2P_SERVICE_ADD upnp <version hex> <service>
         *
         * e.g)
         * [Bonjour]
         * # IP Printing over TCP (PTR) (RDATA=MyPrinter._ipp._tcp.local.)
         * P2P_SERVICE_ADD bonjour 045f697070c00c000c01 094d795072696e746572c027
         * # IP Printing over TCP (TXT) (RDATA=txtvers=1,pdl=application/postscript)
         * P2P_SERVICE_ADD bonjour 096d797072696e746572045f697070c00c001001
         *  09747874766572733d311a70646c3d6170706c69636174696f6e2f706f7374736372797074
         *
         * [UPnP]
         * P2P_SERVICE_ADD upnp 10 uuid:6859dede-8574-59ab-9332-123456789012
         * P2P_SERVICE_ADD upnp 10 uuid:6859dede-8574-59ab-9332-123456789012::upnp:rootdevice
         * P2P_SERVICE_ADD upnp 10 uuid:6859dede-8574-59ab-9332-123456789012::urn:schemas-upnp
         * -org:device:InternetGatewayDevice:1
         * P2P_SERVICE_ADD upnp 10 uuid:6859dede-8574-59ab-9322-123456789012::urn:schemas-upnp
         * -org:service:ContentDirectory:2
         */
        synchronized (sLock) {
            for (String s : servInfo.getSupplicantQueryList()) {
                String command = "P2P_SERVICE_ADD";
                command += (" " + s);
                if (!doBooleanCommand(command)) {
                    return false;
                }
            }
        }
        return true;
    }

    public boolean p2pServiceDel(WifiP2pServiceInfo servInfo) {
        /*
         * P2P_SERVICE_DEL bonjour <query hexdump>
         * P2P_SERVICE_DEL upnp <version hex> <service>
         */
        synchronized (sLock) {
            for (String s : servInfo.getSupplicantQueryList()) {
                String command = "P2P_SERVICE_DEL ";

                String[] data = s.split(" ");
                if (data.length < 2) {
                    return false;
                }
                if ("upnp".equals(data[0])) {
                    command += s;
                } else if ("bonjour".equals(data[0])) {
                    command += data[0];
                    command += (" " + data[1]);
                } else {
                    return false;
                }
                if (!doBooleanCommand(command)) {
                    return false;
                }
            }
        }
        return true;
    }

    public boolean p2pServiceFlush() {
        return doBooleanCommand("P2P_SERVICE_FLUSH");
    }

    public String p2pServDiscReq(String addr, String query) {
        String command = "P2P_SERV_DISC_REQ";
        command += (" " + addr);
        command += (" " + query);

        return doStringCommand(command);
    }

    public boolean p2pServDiscCancelReq(String id) {
        return doBooleanCommand("P2P_SERV_DISC_CANCEL_REQ " + id);
    }

    /* Set the current mode of miracast operation.
     *  0 = disabled
     *  1 = operating as source
     *  2 = operating as sink
     */
    public void setMiracastMode(int mode) {
        // Note: optional feature on the driver. It is ok for this to fail.
        doBooleanCommand("DRIVER MIRACAST " + mode);
    }

    public boolean fetchAnqp(String bssid, String subtypes) {
        return doBooleanCommand("ANQP_GET " + bssid + " " + subtypes);
    }

    /*
     * NFC-related calls
     */
    public String getNfcWpsConfigurationToken(int netId) {
        return doStringCommand("WPS_NFC_CONFIG_TOKEN WPS " + netId);
    }

    public String getNfcHandoverRequest() {
        return doStringCommand("NFC_GET_HANDOVER_REQ NDEF P2P-CR");
    }

    public String getNfcHandoverSelect() {
        return doStringCommand("NFC_GET_HANDOVER_SEL NDEF P2P-CR");
    }

    public boolean initiatorReportNfcHandover(String selectMessage) {
        return doBooleanCommand("NFC_REPORT_HANDOVER INIT P2P 00 " + selectMessage);
    }

    public boolean responderReportNfcHandover(String requestMessage) {
        return doBooleanCommand("NFC_REPORT_HANDOVER RESP P2P " + requestMessage + " 00");
    }

    /* WIFI HAL support */

    // HAL command ids
    private static int sCmdId = 1;
    private static int getNewCmdIdLocked() {
        return sCmdId++;
    }

    private static final String TAG = "WifiNative-HAL";
    private static long sWifiHalHandle = 0;             /* used by JNI to save wifi_handle */
    private static long[] sWifiIfaceHandles = null;     /* used by JNI to save interface handles */
    public static int sWlan0Index = -1;
    private static int sP2p0Index = -1;
    private static MonitorThread sThread;
    private static final int STOP_HAL_TIMEOUT_MS = 1000;

    private static native boolean startHalNative();
    private static native void stopHalNative();
    private static native void waitForHalEventNative();

    private static class MonitorThread extends Thread {
        public void run() {
            Log.i(TAG, "Waiting for HAL events mWifiHalHandle=" + Long.toString(sWifiHalHandle));
            waitForHalEventNative();
        }
    }

    public boolean startHal() {
        String debugLog = "startHal stack: ";
        java.lang.StackTraceElement[] elements = Thread.currentThread().getStackTrace();
        for (int i = 2; i < elements.length && i <= 7; i++ ) {
            debugLog = debugLog + " - " + elements[i].getMethodName();
        }

        sLocalLog.log(debugLog);

        synchronized (sLock) {
            if (startHalNative() && (getInterfaces() != 0) && (sWlan0Index != -1)) {
                sThread = new MonitorThread();
                sThread.start();
                return true;
            } else {
                if (DBG) sLocalLog.log("Could not start hal");
                Log.e(TAG, "Could not start hal");
                return false;
            }
        }
    }

    public void stopHal() {
        synchronized (sLock) {
            if (isHalStarted()) {
                stopHalNative();
                try {
                    sThread.join(STOP_HAL_TIMEOUT_MS);
                    Log.d(TAG, "HAL event thread stopped successfully");
                } catch (InterruptedException e) {
                    Log.e(TAG, "Could not stop HAL cleanly");
                }
                sThread = null;
                sWifiHalHandle = 0;
                sWifiIfaceHandles = null;
                sWlan0Index = -1;
                sP2p0Index = -1;
            }
        }
    }

    public boolean isHalStarted() {
        return (sWifiHalHandle != 0);
    }
    private static native int getInterfacesNative();

    public int getInterfaces() {
        synchronized (sLock) {
            if (isHalStarted()) {
                if (sWifiIfaceHandles == null) {
                    int num = getInterfacesNative();
                    int wifi_num = 0;
                    for (int i = 0; i < num; i++) {
                        String name = getInterfaceNameNative(i);
                        Log.i(TAG, "interface[" + i + "] = " + name);
                        if (name.equals("wlan0")) {
                            sWlan0Index = i;
                            wifi_num++;
                        } else if (name.equals("p2p0")) {
                            sP2p0Index = i;
                            wifi_num++;
                        }
                    }
                    return wifi_num;
                } else {
                    return sWifiIfaceHandles.length;
                }
            } else {
                return 0;
            }
        }
    }

    private static native String getInterfaceNameNative(int index);
    public String getInterfaceName(int index) {
        synchronized (sLock) {
            return getInterfaceNameNative(index);
        }
    }

    // TODO: Change variable names to camel style.
    public static class ScanCapabilities {
        public int  max_scan_cache_size;
        public int  max_scan_buckets;
        public int  max_ap_cache_per_scan;
        public int  max_rssi_sample_size;
        public int  max_scan_reporting_threshold;
        public int  max_hotlist_bssids;
        public int  max_significant_wifi_change_aps;
    }

    public boolean getScanCapabilities(ScanCapabilities capabilities) {
        synchronized (sLock) {
            return isHalStarted() && getScanCapabilitiesNative(sWlan0Index, capabilities);
        }
    }

    private static native boolean getScanCapabilitiesNative(
            int iface, ScanCapabilities capabilities);

    private static native boolean startScanNative(int iface, int id, ScanSettings settings);
    private static native boolean stopScanNative(int iface, int id);
    private static native WifiScanner.ScanData[] getScanResultsNative(int iface, boolean flush);
    private static native WifiLinkLayerStats getWifiLinkLayerStatsNative(int iface);
    private static native void setWifiLinkLayerStatsNative(int iface, int enable);

    public static class ChannelSettings {
        int frequency;
        int dwell_time_ms;
        boolean passive;
    }

    public static class BucketSettings {
        int bucket;
        int band;
        int period_ms;
        int max_period_ms;
        int step_count;
        int report_events;
        int num_channels;
        ChannelSettings channels[];
    }

    public static class ScanSettings {
        int base_period_ms;
        int max_ap_per_scan;
        int report_threshold_percent;
        int report_threshold_num_scans;
        int num_buckets;
        BucketSettings buckets[];
    }

    public static interface ScanEventHandler {
        void onScanResultsAvailable();
        void onFullScanResult(ScanResult fullScanResult);
        void onScanStatus();
        void onScanPaused(WifiScanner.ScanData[] data);
        void onScanRestarted();
    }

    // Callback from native
    private static void onScanResultsAvailable(int id) {
        ScanEventHandler handler = sScanEventHandler;
        if (handler != null) {
            handler.onScanResultsAvailable();
        }
    }

    /* scan status, keep these values in sync with gscan.h */
    private static int WIFI_SCAN_BUFFER_FULL = 0;
    private static int WIFI_SCAN_COMPLETE = 1;

    // Callback from native
    private static void onScanStatus(int status) {
        ScanEventHandler handler = sScanEventHandler;
        if (status == WIFI_SCAN_BUFFER_FULL) {
            /* we have a separate event to take care of this */
        } else if (status == WIFI_SCAN_COMPLETE) {
            if (handler != null) {
                handler.onScanStatus();
            }
        }
    }

    public static  WifiSsid createWifiSsid(byte[] rawSsid) {
        String ssidHexString = String.valueOf(HexEncoding.encode(rawSsid));

        if (ssidHexString == null) {
            return null;
        }

        WifiSsid wifiSsid = WifiSsid.createFromHex(ssidHexString);

        return wifiSsid;
    }

    public static String ssidConvert(byte[] rawSsid) {
        String ssid;

        CharsetDecoder decoder = StandardCharsets.UTF_8.newDecoder();
        try {
            CharBuffer decoded = decoder.decode(ByteBuffer.wrap(rawSsid));
            ssid = decoded.toString();
        } catch (CharacterCodingException cce) {
            ssid = null;
        }

        if (ssid == null) {
            ssid = new String(rawSsid, StandardCharsets.ISO_8859_1);
        }

        return ssid;
    }

    // Called from native
    public static boolean setSsid(byte[] rawSsid, ScanResult result) {
        if (rawSsid == null || rawSsid.length == 0 || result == null) {
            return false;
        }

        result.SSID = ssidConvert(rawSsid);
        result.wifiSsid = createWifiSsid(rawSsid);
        return true;
    }

    private static void populateScanResult(ScanResult result, byte bytes[], String dbg) {
        if (bytes == null) return;
        if (dbg == null) dbg = "";

        InformationElementUtil.HtOperation htOperation = new InformationElementUtil.HtOperation();
        InformationElementUtil.VhtOperation vhtOperation =
                new InformationElementUtil.VhtOperation();
        InformationElementUtil.ExtendedCapabilities extendedCaps =
                new InformationElementUtil.ExtendedCapabilities();

        ScanResult.InformationElement elements[] =
                InformationElementUtil.parseInformationElements(bytes);
        for (ScanResult.InformationElement ie : elements) {
            if(ie.id == ScanResult.InformationElement.EID_HT_OPERATION) {
                htOperation.from(ie);
            } else if(ie.id == ScanResult.InformationElement.EID_VHT_OPERATION) {
                vhtOperation.from(ie);
            } else if (ie.id == ScanResult.InformationElement.EID_EXTENDED_CAPS) {
                extendedCaps.from(ie);
            }
        }

        if (extendedCaps.is80211McRTTResponder) {
            result.setFlag(ScanResult.FLAG_80211mc_RESPONDER);
        } else {
            result.clearFlag(ScanResult.FLAG_80211mc_RESPONDER);
        }

        //handle RTT related information
        if (vhtOperation.isValid()) {
            result.channelWidth = vhtOperation.getChannelWidth();
            result.centerFreq0 = vhtOperation.getCenterFreq0();
            result.centerFreq1 = vhtOperation.getCenterFreq1();
        } else {
            result.channelWidth = htOperation.getChannelWidth();
            result.centerFreq0 = htOperation.getCenterFreq0(result.frequency);
            result.centerFreq1  = 0;
        }
        if(DBG) {
            Log.d(TAG, dbg + "SSID: " + result.SSID + " ChannelWidth is: " + result.channelWidth +
                    " PrimaryFreq: " + result.frequency +" mCenterfreq0: " + result.centerFreq0 +
                    " mCenterfreq1: " + result.centerFreq1 + (extendedCaps.is80211McRTTResponder ?
                    "Support RTT reponder: " : "Do not support RTT responder"));
        }

        result.informationElements = elements;
    }

    // Callback from native
    private static void onFullScanResult(int id, ScanResult result, byte bytes[]) {
        if (DBG) Log.i(TAG, "Got a full scan results event, ssid = " + result.SSID + ", " +
                "num = " + bytes.length);

        ScanEventHandler handler = sScanEventHandler;
        if (handler != null) {
            populateScanResult(result, bytes, " onFullScanResult ");
            handler.onFullScanResult(result);
        }
    }

    private static int sScanCmdId = 0;
    private static ScanEventHandler sScanEventHandler;
    private static ScanSettings sScanSettings;

    public boolean startScan(ScanSettings settings, ScanEventHandler eventHandler) {
        synchronized (sLock) {
            if (isHalStarted()) {
                if (sScanCmdId != 0) {
                    stopScan();
                } else if (sScanSettings != null || sScanEventHandler != null) {
                /* current scan is paused; no need to stop it */
                }

                sScanCmdId = getNewCmdIdLocked();

                sScanSettings = settings;
                sScanEventHandler = eventHandler;

                if (startScanNative(sWlan0Index, sScanCmdId, settings) == false) {
                    sScanEventHandler = null;
                    sScanSettings = null;
                    sScanCmdId = 0;
                    return false;
                }

                return true;
            } else {
                return false;
            }
        }
    }

    public void stopScan() {
        synchronized (sLock) {
            if (isHalStarted()) {
                if (sScanCmdId != 0) {
                    stopScanNative(sWlan0Index, sScanCmdId);
                }
                sScanSettings = null;
                sScanEventHandler = null;
                sScanCmdId = 0;
            }
        }
    }

    public void pauseScan() {
        synchronized (sLock) {
            if (isHalStarted()) {
                if (sScanCmdId != 0 && sScanSettings != null && sScanEventHandler != null) {
                    Log.d(TAG, "Pausing scan");
                    WifiScanner.ScanData scanData[] = getScanResultsNative(sWlan0Index, true);
                    stopScanNative(sWlan0Index, sScanCmdId);
                    sScanCmdId = 0;
                    sScanEventHandler.onScanPaused(scanData);
                }
            }
        }
    }

    public void restartScan() {
        synchronized (sLock) {
            if (isHalStarted()) {
                if (sScanCmdId == 0 && sScanSettings != null && sScanEventHandler != null) {
                    Log.d(TAG, "Restarting scan");
                    ScanEventHandler handler = sScanEventHandler;
                    ScanSettings settings = sScanSettings;
                    if (startScan(sScanSettings, sScanEventHandler)) {
                        sScanEventHandler.onScanRestarted();
                    } else {
                    /* we are still paused; don't change state */
                        sScanEventHandler = handler;
                        sScanSettings = settings;
                    }
                }
            }
        }
    }

    public WifiScanner.ScanData[] getScanResults(boolean flush) {
<<<<<<< HEAD
        synchronized (mLock) {
            WifiScanner.ScanData[] sd = null;
=======
        synchronized (sLock) {
>>>>>>> 17b7a795
            if (isHalStarted()) {
                sd = getScanResultsNative(sWlan0Index, flush);
            }

            if (sd != null) {
                return sd;
            } else {
                return new WifiScanner.ScanData[0];
            }
        }
    }

    public static interface HotlistEventHandler {
        void onHotlistApFound (ScanResult[] result);
        void onHotlistApLost  (ScanResult[] result);
    }

    private static int sHotlistCmdId = 0;
    private static HotlistEventHandler sHotlistEventHandler;

    private native static boolean setHotlistNative(int iface, int id,
            WifiScanner.HotlistSettings settings);
    private native static boolean resetHotlistNative(int iface, int id);

    public boolean setHotlist(WifiScanner.HotlistSettings settings,
            HotlistEventHandler eventHandler) {
        synchronized (sLock) {
            if (isHalStarted()) {
                if (sHotlistCmdId != 0) {
                    return false;
                } else {
                    sHotlistCmdId = getNewCmdIdLocked();
                }

                sHotlistEventHandler = eventHandler;
                if (setHotlistNative(sWlan0Index, sHotlistCmdId, settings) == false) {
                    sHotlistEventHandler = null;
                    return false;
                }

                return true;
            } else {
                return false;
            }
        }
    }

    public void resetHotlist() {
        synchronized (sLock) {
            if (isHalStarted()) {
                if (sHotlistCmdId != 0) {
                    resetHotlistNative(sWlan0Index, sHotlistCmdId);
                    sHotlistCmdId = 0;
                    sHotlistEventHandler = null;
                }
            }
        }
    }

    // Callback from native
    private static void onHotlistApFound(int id, ScanResult[] results) {
        HotlistEventHandler handler = sHotlistEventHandler;
        if (handler != null) {
            handler.onHotlistApFound(results);
        } else {
            /* this can happen because of race conditions */
            Log.d(TAG, "Ignoring hotlist AP found event");
        }
    }

    // Callback from native
    private static void onHotlistApLost(int id, ScanResult[] results) {
        HotlistEventHandler handler = sHotlistEventHandler;
        if (handler != null) {
            handler.onHotlistApLost(results);
        } else {
            /* this can happen because of race conditions */
            Log.d(TAG, "Ignoring hotlist AP lost event");
        }
    }

    public static interface SignificantWifiChangeEventHandler {
        void onChangesFound(ScanResult[] result);
    }

    private static SignificantWifiChangeEventHandler sSignificantWifiChangeHandler;
    private static int sSignificantWifiChangeCmdId;

    private static native boolean trackSignificantWifiChangeNative(
            int iface, int id, WifiScanner.WifiChangeSettings settings);
    private static native boolean untrackSignificantWifiChangeNative(int iface, int id);

    public boolean trackSignificantWifiChange(
            WifiScanner.WifiChangeSettings settings, SignificantWifiChangeEventHandler handler) {
        synchronized (sLock) {
            if (isHalStarted()) {
                if (sSignificantWifiChangeCmdId != 0) {
                    return false;
                } else {
                    sSignificantWifiChangeCmdId = getNewCmdIdLocked();
                }

                sSignificantWifiChangeHandler = handler;
                if (trackSignificantWifiChangeNative(sWlan0Index, sSignificantWifiChangeCmdId,
                        settings) == false) {
                    sSignificantWifiChangeHandler = null;
                    return false;
                }

                return true;
            } else {
                return false;
            }

        }
    }

    public void untrackSignificantWifiChange() {
        synchronized (sLock) {
            if (isHalStarted()) {
                if (sSignificantWifiChangeCmdId != 0) {
                    untrackSignificantWifiChangeNative(sWlan0Index, sSignificantWifiChangeCmdId);
                    sSignificantWifiChangeCmdId = 0;
                    sSignificantWifiChangeHandler = null;
                }
            }
        }
    }

    // Callback from native
    private static void onSignificantWifiChange(int id, ScanResult[] results) {
        SignificantWifiChangeEventHandler handler = sSignificantWifiChangeHandler;
        if (handler != null) {
            handler.onChangesFound(results);
        } else {
            /* this can happen because of race conditions */
            Log.d(TAG, "Ignoring significant wifi change");
        }
    }

    public WifiLinkLayerStats getWifiLinkLayerStats(String iface) {
        // TODO: use correct iface name to Index translation
        if (iface == null) return null;
        synchronized (sLock) {
            if (isHalStarted()) {
                return getWifiLinkLayerStatsNative(sWlan0Index);
            } else {
                return null;
            }
        }
    }

    public void setWifiLinkLayerStats(String iface, int enable) {
        if (iface == null) return;
        synchronized (sLock) {
            if (isHalStarted()) {
                setWifiLinkLayerStatsNative(sWlan0Index, enable);
            }
        }
    }

    public static native int getSupportedFeatureSetNative(int iface);
    public int getSupportedFeatureSet() {
        synchronized (sLock) {
            if (isHalStarted()) {
                return getSupportedFeatureSetNative(sWlan0Index);
            } else {
                Log.d(TAG, "Failing getSupportedFeatureset because HAL isn't started");
                return 0;
            }
        }
    }

    /* Rtt related commands/events */
    public static interface RttEventHandler {
        void onRttResults(RttManager.RttResult[] result);
    }

    private static RttEventHandler sRttEventHandler;
    private static int sRttCmdId;

    // Callback from native
    private static void onRttResults(int id, RttManager.RttResult[] results) {
        RttEventHandler handler = sRttEventHandler;
        if (handler != null && id == sRttCmdId) {
            Log.d(TAG, "Received " + results.length + " rtt results");
            handler.onRttResults(results);
            sRttCmdId = 0;
        } else {
            Log.d(TAG, "RTT Received event for unknown cmd = " + id +
                    ", current id = " + sRttCmdId);
        }
    }

    private static native boolean requestRangeNative(
            int iface, int id, RttManager.RttParams[] params);
    private static native boolean cancelRangeRequestNative(
            int iface, int id, RttManager.RttParams[] params);

    public boolean requestRtt(
            RttManager.RttParams[] params, RttEventHandler handler) {
        synchronized (sLock) {
            if (isHalStarted()) {
                if (sRttCmdId != 0) {
                    Log.v("TAG", "Last one is still under measurement!");
                    return false;
                } else {
                    sRttCmdId = getNewCmdIdLocked();
                }
                sRttEventHandler = handler;
                Log.v(TAG, "native issue RTT request");
                return requestRangeNative(sWlan0Index, sRttCmdId, params);
            } else {
                return false;
            }
        }
    }

    public boolean cancelRtt(RttManager.RttParams[] params) {
        synchronized (sLock) {
            if (isHalStarted()) {
                if (sRttCmdId == 0) {
                    return false;
                }

                sRttCmdId = 0;

                if (cancelRangeRequestNative(sWlan0Index, sRttCmdId, params)) {
                    sRttEventHandler = null;
                    Log.v(TAG, "RTT cancel Request Successfully");
                    return true;
                } else {
                    Log.e(TAG, "RTT cancel Request failed");
                    return false;
                }
            } else {
                return false;
            }
        }
    }

    private static native boolean setScanningMacOuiNative(int iface, byte[] oui);

    public boolean setScanningMacOui(byte[] oui) {
        synchronized (sLock) {
            if (isHalStarted()) {
                return setScanningMacOuiNative(sWlan0Index, oui);
            } else {
                return false;
            }
        }
    }

    private static native int[] getChannelsForBandNative(
            int iface, int band);

    public int [] getChannelsForBand(int band) {
        synchronized (sLock) {
            if (isHalStarted()) {
                return getChannelsForBandNative(sWlan0Index, band);
            } else {
                return null;
            }
        }
    }

    private static native boolean isGetChannelsForBandSupportedNative();
    public boolean isGetChannelsForBandSupported(){
        synchronized (sLock) {
            if (isHalStarted()) {
                return isGetChannelsForBandSupportedNative();
            } else {
                return false;
            }
        }
    }

    private static native boolean setDfsFlagNative(int iface, boolean dfsOn);
    public boolean setDfsFlag(boolean dfsOn) {
        synchronized (sLock) {
            if (isHalStarted()) {
                return setDfsFlagNative(sWlan0Index, dfsOn);
            } else {
                return false;
            }
        }
    }

    private static native boolean toggleInterfaceNative(int on);
    public boolean toggleInterface(int on) {
        synchronized (sLock) {
            if (isHalStarted()) {
                return toggleInterfaceNative(on);
            } else {
                return false;
            }
        }
    }

    private static native RttManager.RttCapabilities getRttCapabilitiesNative(int iface);
    public RttManager.RttCapabilities getRttCapabilities() {
        synchronized (sLock) {
            if (isHalStarted()) {
                return getRttCapabilitiesNative(sWlan0Index);
            } else {
                return null;
            }
        }
    }

    private static native boolean setCountryCodeHalNative(int iface, String CountryCode);
    public boolean setCountryCodeHal(String CountryCode) {
        synchronized (sLock) {
            if (isHalStarted()) {
                return setCountryCodeHalNative(sWlan0Index, CountryCode);
            } else {
                return false;
            }
        }
    }

    /* Rtt related commands/events */
    public abstract class TdlsEventHandler {
        abstract public void onTdlsStatus(String macAddr, int status, int reason);
    }

    private static TdlsEventHandler sTdlsEventHandler;

    private static native boolean enableDisableTdlsNative(int iface, boolean enable,
            String macAddr);
    public boolean enableDisableTdls(boolean enable, String macAdd, TdlsEventHandler tdlsCallBack) {
        synchronized (sLock) {
            sTdlsEventHandler = tdlsCallBack;
            return enableDisableTdlsNative(sWlan0Index, enable, macAdd);
        }
    }

    // Once TDLS per mac and event feature is implemented, this class definition should be
    // moved to the right place, like WifiManager etc
    public static class TdlsStatus {
        int channel;
        int global_operating_class;
        int state;
        int reason;
    }
    private static native TdlsStatus getTdlsStatusNative(int iface, String macAddr);
    public TdlsStatus getTdlsStatus(String macAdd) {
        synchronized (sLock) {
            if (isHalStarted()) {
                return getTdlsStatusNative(sWlan0Index, macAdd);
            } else {
                return null;
            }
        }
    }

    //ToFix: Once TDLS per mac and event feature is implemented, this class definition should be
    // moved to the right place, like WifiStateMachine etc
    public static class TdlsCapabilities {
        /* Maximum TDLS session number can be supported by the Firmware and hardware */
        int maxConcurrentTdlsSessionNumber;
        boolean isGlobalTdlsSupported;
        boolean isPerMacTdlsSupported;
        boolean isOffChannelTdlsSupported;
    }



    private static native TdlsCapabilities getTdlsCapabilitiesNative(int iface);
    public TdlsCapabilities getTdlsCapabilities () {
        synchronized (sLock) {
            if (isHalStarted()) {
                return getTdlsCapabilitiesNative(sWlan0Index);
            } else {
                return null;
            }
        }
    }

    private static boolean onTdlsStatus(String macAddr, int status, int reason) {
        TdlsEventHandler handler = sTdlsEventHandler;
        if (handler == null) {
            return false;
        } else {
            handler.onTdlsStatus(macAddr, status, reason);
            return true;
        }
    }

    //---------------------------------------------------------------------------------

    /* Wifi Logger commands/events */

    public static interface WifiLoggerEventHandler {
        void onRingBufferData(RingBufferStatus status, byte[] buffer);
        void onWifiAlert(int errorCode, byte[] buffer);
    }

    private static WifiLoggerEventHandler sWifiLoggerEventHandler = null;

    // Callback from native
    private static void onRingBufferData(RingBufferStatus status, byte[] buffer) {
        WifiLoggerEventHandler handler = sWifiLoggerEventHandler;
        if (handler != null)
            handler.onRingBufferData(status, buffer);
    }

    // Callback from native
    private static void onWifiAlert(byte[] buffer, int errorCode) {
        WifiLoggerEventHandler handler = sWifiLoggerEventHandler;
        if (handler != null)
            handler.onWifiAlert(errorCode, buffer);
    }

    private static int sLogCmdId = -1;
    private static native boolean setLoggingEventHandlerNative(int iface, int id);
    public boolean setLoggingEventHandler(WifiLoggerEventHandler handler) {
        synchronized (sLock) {
            if (isHalStarted()) {
                int oldId =  sLogCmdId;
                sLogCmdId = getNewCmdIdLocked();
                if (!setLoggingEventHandlerNative(sWlan0Index, sLogCmdId)) {
                    sLogCmdId = oldId;
                    return false;
                }
                sWifiLoggerEventHandler = handler;
                return true;
            } else {
                return false;
            }
        }
    }

    private static native boolean startLoggingRingBufferNative(int iface, int verboseLevel,
            int flags, int minIntervalSec ,int minDataSize, String ringName);
    public boolean startLoggingRingBuffer(int verboseLevel, int flags, int maxInterval,
            int minDataSize, String ringName){
        synchronized (sLock) {
            if (isHalStarted()) {
                return startLoggingRingBufferNative(sWlan0Index, verboseLevel, flags, maxInterval,
                        minDataSize, ringName);
            } else {
                return false;
            }
        }
    }

    private static native int getSupportedLoggerFeatureSetNative(int iface);
    public int getSupportedLoggerFeatureSet() {
        synchronized (sLock) {
            if (isHalStarted()) {
                return getSupportedLoggerFeatureSetNative(sWlan0Index);
            } else {
                return 0;
            }
        }
    }

    private static native boolean resetLogHandlerNative(int iface, int id);
    public boolean resetLogHandler() {
        synchronized (sLock) {
            if (isHalStarted()) {
                if (sLogCmdId == -1) {
                    Log.e(TAG,"Can not reset handler Before set any handler");
                    return false;
                }
                sWifiLoggerEventHandler = null;
                if (resetLogHandlerNative(sWlan0Index, sLogCmdId)) {
                    sLogCmdId = -1;
                    return true;
                } else {
                    return false;
                }
            } else {
                return false;
            }
        }
    }

    private static native String getDriverVersionNative(int iface);
    public String getDriverVersion() {
        synchronized (sLock) {
            if (isHalStarted()) {
                return getDriverVersionNative(sWlan0Index);
            } else {
                return "";
            }
        }
    }


    private static native String getFirmwareVersionNative(int iface);
    public String getFirmwareVersion() {
        synchronized (sLock) {
            if (isHalStarted()) {
                return getFirmwareVersionNative(sWlan0Index);
            } else {
                return "";
            }
        }
    }

    public static class RingBufferStatus{
        String name;
        int flag;
        int ringBufferId;
        int ringBufferByteSize;
        int verboseLevel;
        int writtenBytes;
        int readBytes;
        int writtenRecords;

        @Override
        public String toString() {
            return "name: " + name + " flag: " + flag + " ringBufferId: " + ringBufferId +
                    " ringBufferByteSize: " +ringBufferByteSize + " verboseLevel: " +verboseLevel +
                    " writtenBytes: " + writtenBytes + " readBytes: " + readBytes +
                    " writtenRecords: " + writtenRecords;
        }
    }

    private static native RingBufferStatus[] getRingBufferStatusNative(int iface);
    public RingBufferStatus[] getRingBufferStatus() {
        synchronized (sLock) {
            if (isHalStarted()) {
                return getRingBufferStatusNative(sWlan0Index);
            } else {
                return null;
            }
        }
    }

    private static native boolean getRingBufferDataNative(int iface, String ringName);
    public boolean getRingBufferData(String ringName) {
        synchronized (sLock) {
            if (isHalStarted()) {
                return getRingBufferDataNative(sWlan0Index, ringName);
            } else {
                return false;
            }
        }
    }

    private static byte[] mFwMemoryDump;
    // Callback from native
    private static void onWifiFwMemoryAvailable(byte[] buffer) {
        mFwMemoryDump = buffer;
        if (DBG) {
            Log.d(TAG, "onWifiFwMemoryAvailable is called and buffer length is: " +
                    (buffer == null ? 0 :  buffer.length));
        }
    }

    private static native boolean getFwMemoryDumpNative(int iface);
    public byte[] getFwMemoryDump() {
        synchronized (sLock) {
            if (isHalStarted()) {
                if(getFwMemoryDumpNative(sWlan0Index)) {
                    byte[] fwMemoryDump = mFwMemoryDump;
                    mFwMemoryDump = null;
                    return fwMemoryDump;
                } else {
                    return null;
                }
            }
            return null;
        }
    }

    //---------------------------------------------------------------------------------
    /* Configure ePNO */

    /* pno flags, keep these values in sync with gscan.h */
    private static int WIFI_PNO_AUTH_CODE_OPEN  = 1; // open
    private static int WIFI_PNO_AUTH_CODE_PSK   = 2; // WPA_PSK or WPA2PSK
    private static int WIFI_PNO_AUTH_CODE_EAPOL = 4; // any EAPOL

    // Whether directed scan needs to be performed (for hidden SSIDs)
    private static int WIFI_PNO_FLAG_DIRECTED_SCAN = 1;
    // Whether PNO event shall be triggered if the network is found on A band
    private static int WIFI_PNO_FLAG_A_BAND = 2;
    // Whether PNO event shall be triggered if the network is found on G band
    private static int WIFI_PNO_FLAG_G_BAND = 4;
    // Whether strict matching is required (i.e. firmware shall not match on the entire SSID)
    private static int WIFI_PNO_FLAG_STRICT_MATCH = 8;

    public static class WifiPnoNetwork {
        String SSID;
        int rssi_threshold;
        int flags;
        int auth;
        String configKey; // kept for reference

        WifiPnoNetwork(WifiConfiguration config, int threshold) {
            if (config.SSID == null) {
                this.SSID = "";
                this.flags = WIFI_PNO_FLAG_DIRECTED_SCAN;
            } else {
                this.SSID = config.SSID;
            }
            this.rssi_threshold = threshold;
            if (config.allowedKeyManagement.get(WifiConfiguration.KeyMgmt.WPA_PSK)) {
                auth |= WIFI_PNO_AUTH_CODE_PSK;
            } else if (config.allowedKeyManagement.get(WifiConfiguration.KeyMgmt.WPA_EAP) ||
                    config.allowedKeyManagement.get(WifiConfiguration.KeyMgmt.IEEE8021X)) {
                auth |= WIFI_PNO_AUTH_CODE_EAPOL;
            } else if (config.wepKeys[0] != null) {
                auth |= WIFI_PNO_AUTH_CODE_OPEN;
            } else {
                auth |= WIFI_PNO_AUTH_CODE_OPEN;
            }

            flags |= WIFI_PNO_FLAG_A_BAND | WIFI_PNO_FLAG_G_BAND;
            configKey = config.configKey();
        }

        @Override
        public String toString() {
            StringBuilder sbuf = new StringBuilder();
            sbuf.append(this.SSID);
            sbuf.append(" flags=").append(this.flags);
            sbuf.append(" rssi=").append(this.rssi_threshold);
            sbuf.append(" auth=").append(this.auth);
            return sbuf.toString();
        }
    }

    public static interface WifiPnoEventHandler {
        void onPnoNetworkFound(ScanResult results[]);
    }

    private static WifiPnoEventHandler sWifiPnoEventHandler;

    private static int sPnoCmdId = 0;

    private native static boolean setPnoListNative(int iface, int id, WifiPnoNetwork list[]);

    public boolean setPnoList(WifiPnoNetwork list[],
                                                  WifiPnoEventHandler eventHandler) {
        Log.e(TAG, "setPnoList cmd " + sPnoCmdId);

        synchronized (sLock) {
            if (isHalStarted()) {

                sPnoCmdId = getNewCmdIdLocked();

                sWifiPnoEventHandler = eventHandler;
                if (setPnoListNative(sWlan0Index, sPnoCmdId, list)) {
                    return true;
                }
            }

            sWifiPnoEventHandler = null;
            return false;
        }
    }

    // Callback from native
    private static void onPnoNetworkFound(int id, ScanResult[] results) {
        if (results == null) {
            Log.e(TAG, "onPnoNetworkFound null results");
            return;

        }
        Log.d(TAG, "WifiNative.onPnoNetworkFound result " + results.length);

        WifiPnoEventHandler handler = sWifiPnoEventHandler;
        if (sPnoCmdId != 0 && handler != null) {
            for (int i=0; i<results.length; i++) {
                Log.e(TAG, "onPnoNetworkFound SSID " + results[i].SSID
                        + " " + results[i].level + " " + results[i].frequency);

                populateScanResult(results[i], results[i].bytes, "onPnoNetworkFound ");
                results[i].wifiSsid = WifiSsid.createFromAsciiEncoded(results[i].SSID);
            }

            handler.onPnoNetworkFound(results);
        } else {
            /* this can happen because of race conditions */
            Log.d(TAG, "Ignoring Pno Network found event");
        }
    }

    public static class WifiLazyRoamParams {
        int A_band_boost_threshold;
        int A_band_penalty_threshold;
        int A_band_boost_factor;
        int A_band_penalty_factor;
        int A_band_max_boost;
        int lazy_roam_hysteresis;
        int alert_roam_rssi_trigger;

        WifiLazyRoamParams() {
        }

        @Override
        public String toString() {
            StringBuilder sbuf = new StringBuilder();
            sbuf.append(" A_band_boost_threshold=").append(this.A_band_boost_threshold);
            sbuf.append(" A_band_penalty_threshold=").append(this.A_band_penalty_threshold);
            sbuf.append(" A_band_boost_factor=").append(this.A_band_boost_factor);
            sbuf.append(" A_band_penalty_factor=").append(this.A_band_penalty_factor);
            sbuf.append(" A_band_max_boost=").append(this.A_band_max_boost);
            sbuf.append(" lazy_roam_hysteresis=").append(this.lazy_roam_hysteresis);
            sbuf.append(" alert_roam_rssi_trigger=").append(this.alert_roam_rssi_trigger);
            return sbuf.toString();
        }
    }

    private native static boolean setLazyRoamNative(int iface, int id,
                                              boolean enabled, WifiLazyRoamParams param);

    public boolean setLazyRoam(boolean enabled, WifiLazyRoamParams params) {
        synchronized (sLock) {
            if (isHalStarted()) {
                sPnoCmdId = getNewCmdIdLocked();
                return setLazyRoamNative(sWlan0Index, sPnoCmdId, enabled, params);
            } else {
                return false;
            }
        }
    }

    private native static boolean setBssidBlacklistNative(int iface, int id,
                                              String list[]);

    public boolean setBssidBlacklist(String list[]) {
        int size = 0;
        if (list != null) {
            size = list.length;
        }
        Log.e(TAG, "setBssidBlacklist cmd " + sPnoCmdId + " size " + size);

        synchronized (sLock) {
            if (isHalStarted()) {
                sPnoCmdId = getNewCmdIdLocked();
                return setBssidBlacklistNative(sWlan0Index, sPnoCmdId, list);
            } else {
                return false;
            }
        }
    }

    private native static boolean setSsidWhitelistNative(int iface, int id, String list[]);

    public boolean setSsidWhitelist(String list[]) {
        int size = 0;
        if (list != null) {
            size = list.length;
        }
        Log.e(TAG, "setSsidWhitelist cmd " + sPnoCmdId + " size " + size);

        synchronized (sLock) {
            if (isHalStarted()) {
                sPnoCmdId = getNewCmdIdLocked();

                return setSsidWhitelistNative(sWlan0Index, sPnoCmdId, list);
            } else {
                return false;
            }
        }
    }

    private native static int startSendingOffloadedPacketNative(int iface, int idx,
                                    byte[] srcMac, byte[] dstMac, byte[] pktData, int period);

    public int
    startSendingOffloadedPacket(int slot, KeepalivePacketData keepAlivePacket, int period) {
        Log.d(TAG, "startSendingOffloadedPacket slot=" + slot + " period=" + period);

        String[] macAddrStr = getMacAddress().split(":");
        byte[] srcMac = new byte[6];
        for(int i = 0; i < 6; i++) {
            Integer hexVal = Integer.parseInt(macAddrStr[i], 16);
            srcMac[i] = hexVal.byteValue();
        }
        synchronized (sLock) {
            if (isHalStarted()) {
                return startSendingOffloadedPacketNative(sWlan0Index, slot, srcMac,
                        keepAlivePacket.dstMac, keepAlivePacket.data, period);
            } else {
                return -1;
            }
        }
    }

    private native static int stopSendingOffloadedPacketNative(int iface, int idx);

    public int
    stopSendingOffloadedPacket(int slot) {
        Log.d(TAG, "stopSendingOffloadedPacket " + slot);
        synchronized (sLock) {
            if (isHalStarted()) {
                return stopSendingOffloadedPacketNative(sWlan0Index, slot);
            } else {
                return -1;
            }
        }
    }

    public static interface WifiRssiEventHandler {
        void onRssiThresholdBreached(byte curRssi);
    }

    private static WifiRssiEventHandler sWifiRssiEventHandler;

    // Callback from native
    private static void onRssiThresholdBreached(int id, byte curRssi) {
        WifiRssiEventHandler handler = sWifiRssiEventHandler;
        if (handler != null) {
            handler.onRssiThresholdBreached(curRssi);
        }
    }

    private native static int startRssiMonitoringNative(int iface, int id,
                                        byte maxRssi, byte minRssi);

    private static int sRssiMonitorCmdId = 0;

    public int startRssiMonitoring(byte maxRssi, byte minRssi,
                                                WifiRssiEventHandler rssiEventHandler) {
        Log.d(TAG, "startRssiMonitoring: maxRssi=" + maxRssi + " minRssi=" + minRssi);
        synchronized (sLock) {
            sWifiRssiEventHandler = rssiEventHandler;
            if (isHalStarted()) {
                if (sRssiMonitorCmdId != 0) {
                    stopRssiMonitoring();
                }

                sRssiMonitorCmdId = getNewCmdIdLocked();
                Log.d(TAG, "sRssiMonitorCmdId = " + sRssiMonitorCmdId);
                int ret = startRssiMonitoringNative(sWlan0Index, sRssiMonitorCmdId,
                        maxRssi, minRssi);
                if (ret != 0) { // if not success
                    sRssiMonitorCmdId = 0;
                }
                return ret;
            } else {
                return -1;
            }
        }
    }

    private native static int stopRssiMonitoringNative(int iface, int idx);

    public int stopRssiMonitoring() {
        Log.d(TAG, "stopRssiMonitoring, cmdId " + sRssiMonitorCmdId);
        synchronized (sLock) {
            if (isHalStarted()) {
                int ret = 0;
                if (sRssiMonitorCmdId != 0) {
                    ret = stopRssiMonitoringNative(sWlan0Index, sRssiMonitorCmdId);
                }
                sRssiMonitorCmdId = 0;
                return ret;
            } else {
                return -1;
            }
        }
    }
}<|MERGE_RESOLUTION|>--- conflicted
+++ resolved
@@ -1864,12 +1864,8 @@
     }
 
     public WifiScanner.ScanData[] getScanResults(boolean flush) {
-<<<<<<< HEAD
-        synchronized (mLock) {
+        synchronized (sLock) {
             WifiScanner.ScanData[] sd = null;
-=======
-        synchronized (sLock) {
->>>>>>> 17b7a795
             if (isHalStarted()) {
                 sd = getScanResultsNative(sWlan0Index, flush);
             }
