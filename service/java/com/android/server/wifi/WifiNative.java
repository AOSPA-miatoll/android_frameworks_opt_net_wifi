--- conflicted
+++ resolved
@@ -97,11 +97,8 @@
     private String mFstSlaveIface;
     private String mFstGroupName;
     private String mFstMuxInterface;
-<<<<<<< HEAD
-=======
     private boolean mIs6GhzBandSupportedInitialized = false;
     private boolean mIs6GhzBandSupported = true;
->>>>>>> 1f5beb3b
 
     public WifiNative(WifiVendorHal vendorHal,
                       SupplicantStaIfaceHal staIfaceHal, HostapdHal hostapdHal,
@@ -2068,8 +2065,6 @@
     }
 
     /**
-<<<<<<< HEAD
-=======
      * Get 6Ghz band supported info from driver
      *
      * @return true if 6Ghz band supported, otherwise false.
@@ -2088,7 +2083,6 @@
     }
 
     /**
->>>>>>> 1f5beb3b
      * Get wifi generation status from supplicant
      *
      * @param ifaceName Name of the interface.
