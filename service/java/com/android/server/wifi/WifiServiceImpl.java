/*
 * Copyright (C) 2010 The Android Open Source Project
 *
 * Licensed under the Apache License, Version 2.0 (the "License");
 * you may not use this file except in compliance with the License.
 * You may obtain a copy of the License at
 *
 *      http://www.apache.org/licenses/LICENSE-2.0
 *
 * Unless required by applicable law or agreed to in writing, software
 * distributed under the License is distributed on an "AS IS" BASIS,
 * WITHOUT WARRANTIES OR CONDITIONS OF ANY KIND, either express or implied.
 * See the License for the specific language governing permissions and
 * limitations under the License.
 */

package com.android.server.wifi;

import static android.app.AppOpsManager.MODE_ALLOWED;
import static android.content.pm.PackageManager.PERMISSION_GRANTED;
import static android.net.wifi.WifiManager.LocalOnlyHotspotCallback.ERROR_GENERIC;
import static android.net.wifi.WifiManager.LocalOnlyHotspotCallback.ERROR_NO_CHANNEL;
import static android.net.wifi.WifiManager.SAP_START_FAILURE_NO_CHANNEL;
import static android.net.wifi.WifiManager.WIFI_AP_STATE_DISABLED;
import static android.net.wifi.WifiManager.WIFI_AP_STATE_DISABLING;
import static android.net.wifi.WifiManager.WIFI_AP_STATE_ENABLED;
import static android.net.wifi.WifiManager.WIFI_AP_STATE_ENABLING;
import static android.net.wifi.WifiManager.WIFI_AP_STATE_FAILED;
import static android.net.wifi.WifiManager.WIFI_FEATURE_INFRA_5G;

import android.annotation.CheckResult;
import android.annotation.NonNull;
import android.annotation.Nullable;
import android.app.AppOpsManager;
import android.bluetooth.BluetoothAdapter;
import android.content.BroadcastReceiver;
import android.content.Context;
import android.content.Intent;
import android.content.IntentFilter;
import android.content.pm.ApplicationInfo;
import android.content.pm.PackageManager;
import android.content.pm.ParceledListSlice;
import android.database.ContentObserver;
import android.net.DhcpInfo;
import android.net.DhcpResults;
import android.net.Network;
import android.net.NetworkStack;
import android.net.NetworkUtils;
import android.net.Uri;
import android.net.ip.IpClientUtil;
import android.net.wifi.IActionListener;
import android.net.wifi.IDppCallback;
import android.net.wifi.ILocalOnlyHotspotCallback;
import android.net.wifi.INetworkRequestMatchCallback;
import android.net.wifi.IOnWifiUsabilityStatsListener;
import android.net.wifi.IScanResultsListener;
import android.net.wifi.ISoftApCallback;
import android.net.wifi.ITrafficStateCallback;
import android.net.wifi.ITxPacketCountListener;
import android.net.wifi.ScanResult;
import android.net.wifi.WifiActivityEnergyInfo;
import android.net.wifi.WifiConfiguration;
import android.net.wifi.WifiInfo;
import android.net.wifi.WifiManager;
import android.net.wifi.WifiManager.DeviceMobilityState;
import android.net.wifi.WifiManager.LocalOnlyHotspotCallback;
import android.net.wifi.WifiNetworkSuggestion;
import android.net.wifi.WifiScanner;
import android.net.wifi.WifiSsid;
import android.net.wifi.WifiStackClient;
import android.net.wifi.hotspot2.IProvisioningCallback;
import android.net.wifi.hotspot2.OsuProvider;
import android.net.wifi.hotspot2.PasspointConfiguration;
import android.net.wifi.WifiDppConfig;
import android.net.wifi.SupplicantState;
import android.os.AsyncTask;
import android.os.BatteryStats;
import android.os.Binder;
import android.os.Build;
import android.os.Bundle;
import android.os.Handler;
import android.os.IBinder;
import android.os.Looper;
import android.os.Message;
import android.os.PowerManager;
import android.os.Process;
import android.os.RemoteException;
import android.os.ResultReceiver;
import android.os.ShellCallback;
import android.os.UserHandle;
import android.os.UserManager;
import android.os.WorkSource;
import android.os.SystemProperties;
import android.provider.Settings;
import android.telephony.TelephonyManager;
import android.text.TextUtils;
import android.util.Log;
import android.util.MutableBoolean;

import com.android.internal.annotations.GuardedBy;
import com.android.internal.annotations.VisibleForTesting;
import com.android.internal.os.PowerProfile;
import com.android.internal.telephony.IccCardConstants;
import com.android.internal.telephony.PhoneConstants;
import com.android.internal.telephony.TelephonyIntents;
import com.android.internal.util.AsyncChannel;
import com.android.server.wifi.hotspot2.PasspointManager;
import com.android.server.wifi.hotspot2.PasspointProvider;
import com.android.server.wifi.util.ExternalCallbackTracker;
import com.android.server.wifi.util.WifiHandler;
import com.android.server.wifi.util.WifiPermissionsUtil;
import com.android.server.wifi.util.ApConfigUtil;

import java.io.BufferedReader;
import java.io.FileDescriptor;
import java.io.FileNotFoundException;
import java.io.FileReader;
import java.io.IOException;
import java.io.PrintWriter;
import java.net.Inet4Address;
import java.net.InetAddress;
import java.security.GeneralSecurityException;
import java.security.KeyStore;
import java.security.cert.CertPath;
import java.security.cert.CertPathValidator;
import java.security.cert.CertificateFactory;
import java.security.cert.PKIXParameters;
import java.security.cert.X509Certificate;
import java.util.ArrayList;
import java.util.Arrays;
import java.util.Collections;
import java.util.HashMap;
import java.util.Iterator;
import java.util.List;
import java.util.Map;
import java.util.concurrent.CountDownLatch;
import java.util.concurrent.Executor;
import java.util.concurrent.TimeUnit;

/**
 * WifiService handles remote WiFi operation requests by implementing
 * the IWifiManager interface.
 */
public class WifiServiceImpl extends BaseWifiService {
    private static final String TAG = "WifiService";
    private static final int APP_INFO_FLAGS_SYSTEM_APP =
            ApplicationInfo.FLAG_SYSTEM | ApplicationInfo.FLAG_UPDATED_SYSTEM_APP;
    private static final boolean VDBG = false;

    /** Max wait time for posting blocking runnables */
    private static final int RUN_WITH_SCISSORS_TIMEOUT_MILLIS = 4000;

    private final ClientModeImpl mClientModeImpl;
    private final ActiveModeWarden mActiveModeWarden;
    private final ScanRequestProxy mScanRequestProxy;

    private final Context mContext;
    private final FrameworkFacade mFacade;
    private final Clock mClock;

    private final PowerManager mPowerManager;
    private final AppOpsManager mAppOps;
    private final UserManager mUserManager;
    private final WifiCountryCode mCountryCode;

    /** Polls traffic stats and notifies clients */
    private final WifiTrafficPoller mWifiTrafficPoller;
    /** Tracks the persisted states for wi-fi & airplane mode */
    private final WifiSettingsStore mSettingsStore;

    private boolean mIsControllerStarted = false;
    /** Logs connection events and some general router and scan stats */
    private final WifiMetrics mWifiMetrics;

    private final WifiInjector mWifiInjector;
    /** Backup/Restore Module */
    private final WifiBackupRestore mWifiBackupRestore;
    private final WifiNetworkSuggestionsManager mWifiNetworkSuggestionsManager;
    private final WifiConfigManager mWifiConfigManager;
    private final PasspointManager mPasspointManager;
    private final WifiLog mLog;
    /**
     * Verbose logging flag. Toggled by developer options.
     */
    private boolean mVerboseLoggingEnabled = false;

    /**
     * Asynchronous channel to ClientModeImpl
     */
    @VisibleForTesting
    AsyncChannel mClientModeImplChannel;

    private final FrameworkFacade mFrameworkFacade;

    private final WifiPermissionsUtil mWifiPermissionsUtil;

    private int mQCSoftApNumClients = 0;

    /**
     * Power profile
     */
    private final PowerProfile mPowerProfile;

    private final TetheredSoftApTracker mTetheredSoftApTracker;

    private final LohsSoftApTracker mLohsSoftApTracker;

    private WifiScanner mWifiScanner;

    /**
     * Callback for use with LocalOnlyHotspot to unregister requesting applications upon death.
     */
    public final class LocalOnlyRequestorCallback
            implements LocalOnlyHotspotRequestInfo.RequestingApplicationDeathCallback {
        /**
         * Called with requesting app has died.
         */
        @Override
        public void onLocalOnlyHotspotRequestorDeath(LocalOnlyHotspotRequestInfo requestor) {
            mLog.trace("onLocalOnlyHotspotRequestorDeath pid=%")
                    .c(requestor.getPid()).flush();
            mLohsSoftApTracker.stopByRequest(requestor);
        }
    }

    /**
     * Handles interaction with ClientModeImpl
     */
    private class ClientModeImplHandler extends WifiHandler {
        private AsyncChannel mCmiChannel;

        ClientModeImplHandler(String tag, Looper looper, AsyncChannel asyncChannel) {
            super(tag, looper);
            mCmiChannel = asyncChannel;
            mCmiChannel.connect(mContext, this, mClientModeImpl.getHandler());
        }

        @Override
        public void handleMessage(Message msg) {
            super.handleMessage(msg);
            switch (msg.what) {
                case AsyncChannel.CMD_CHANNEL_HALF_CONNECTED: {
                    if (msg.arg1 == AsyncChannel.STATUS_SUCCESSFUL) {
                        mClientModeImplChannel = mCmiChannel;
                    } else {
                        Log.e(TAG, "ClientModeImpl connection failure, error=" + msg.arg1);
                        mClientModeImplChannel = null;
                    }
                    break;
                }
                case AsyncChannel.CMD_CHANNEL_DISCONNECTED: {
                    Log.e(TAG, "ClientModeImpl channel lost, msg.arg1 =" + msg.arg1);
                    mClientModeImplChannel = null;
                    //Re-establish connection to state machine
                    mCmiChannel.connect(mContext, this, mClientModeImpl.getHandler());
                    break;
                }
                default: {
                    Log.d(TAG, "ClientModeImplHandler.handleMessage ignoring msg=" + msg);
                    break;
                }
            }
        }
    }

    private final ClientModeImplHandler mClientModeImplHandler;
    private final WifiLockManager mWifiLockManager;
    private final WifiMulticastLockManager mWifiMulticastLockManager;
    private final DppManager mDppManager;
    private final WifiApConfigStore mWifiApConfigStore;
    private final WifiThreadRunner mWifiThreadRunner;

    private void restartSoftApIfNeeded() {
        if (getWifiApEnabledState() == WifiManager.WIFI_AP_STATE_DISABLED) {
            Slog.d(TAG ,"Repeater mode: not restarting SoftAP as Hotspot is disabled.");
            return;
        }

        Slog.d(TAG ,"Repeater mode: Stop SoftAP.");
        mRestartWifiApIfRequired = true;
        stopSoftAp();
    }

    private boolean mRestartWifiApIfRequired = false;
    private boolean mSoftApExtendingWifi = false;
    private final IntentFilter mQcIntentFilter;
    private final BroadcastReceiver mQcReceiver = new BroadcastReceiver() {
        @Override
        public void onReceive(Context context, Intent intent) {
            String action = intent.getAction();
            if (WifiManager.SUPPLICANT_STATE_CHANGED_ACTION.equals(action)) {
                SupplicantState state = (SupplicantState) intent.getParcelableExtra(WifiManager.EXTRA_NEW_STATE);
                if (isCurrentStaShareThisAp() && state == SupplicantState.COMPLETED) {
                    restartSoftApIfNeeded();
                } else if (mSoftApExtendingWifi && state == SupplicantState.DISCONNECTED) {
                    restartSoftApIfNeeded();
                }
            } else if (WifiManager.WIFI_STATE_CHANGED_ACTION.equals(action)) {
                 int state = intent.getIntExtra(WifiManager.EXTRA_WIFI_STATE, WifiManager.WIFI_STATE_UNKNOWN);
                 if (mSoftApExtendingWifi && state == WifiManager.WIFI_STATE_DISABLED) {
                     restartSoftApIfNeeded();
                 }
            }
        }
    };


    public WifiServiceImpl(Context context, WifiInjector wifiInjector, AsyncChannel asyncChannel) {
        mContext = context;
        mWifiInjector = wifiInjector;
        mClock = wifiInjector.getClock();

        mFacade = mWifiInjector.getFrameworkFacade();
        mWifiMetrics = mWifiInjector.getWifiMetrics();
        mWifiTrafficPoller = mWifiInjector.getWifiTrafficPoller();
        mUserManager = mWifiInjector.getUserManager();
        mCountryCode = mWifiInjector.getWifiCountryCode();
        mClientModeImpl = mWifiInjector.getClientModeImpl();
        mActiveModeWarden = mWifiInjector.getActiveModeWarden();
        mClientModeImpl.setTrafficPoller(mWifiTrafficPoller);
        mClientModeImpl.enableRssiPolling(true);                  //TODO(b/65033024) strange startup
        mScanRequestProxy = mWifiInjector.getScanRequestProxy();
        mSettingsStore = mWifiInjector.getWifiSettingsStore();
        mPowerManager = mContext.getSystemService(PowerManager.class);
        mAppOps = (AppOpsManager) mContext.getSystemService(Context.APP_OPS_SERVICE);
        mWifiLockManager = mWifiInjector.getWifiLockManager();
        mWifiMulticastLockManager = mWifiInjector.getWifiMulticastLockManager();
        mClientModeImplHandler = new ClientModeImplHandler(TAG,
                mWifiInjector.getAsyncChannelHandlerThread().getLooper(), asyncChannel);
        mWifiBackupRestore = mWifiInjector.getWifiBackupRestore();
        mWifiApConfigStore = mWifiInjector.getWifiApConfigStore();
        mWifiPermissionsUtil = mWifiInjector.getWifiPermissionsUtil();
        mLog = mWifiInjector.makeLog(TAG);
        mFrameworkFacade = wifiInjector.getFrameworkFacade();
        enableVerboseLoggingInternal(getVerboseLoggingLevel());
        mTetheredSoftApTracker = new TetheredSoftApTracker();
        mActiveModeWarden.registerSoftApCallback(mTetheredSoftApTracker);
        mLohsSoftApTracker = new LohsSoftApTracker();
        mActiveModeWarden.registerLohsCallback(mLohsSoftApTracker);
        mPowerProfile = mWifiInjector.getPowerProfile();
        mWifiNetworkSuggestionsManager = mWifiInjector.getWifiNetworkSuggestionsManager();
        mDppManager = mWifiInjector.getDppManager();
        mWifiThreadRunner = mWifiInjector.getWifiThreadRunner();
<<<<<<< HEAD
        mQcIntentFilter = new IntentFilter("android.net.wifi.supplicant.STATE_CHANGE");
        mQcIntentFilter.addAction("android.net.wifi.WIFI_STATE_CHANGED");
        mContext.registerReceiver(mQcReceiver, mQcIntentFilter);
    }

    /**
     * Provide a way for unit tests to set valid log object in the WifiHandler
     * @param log WifiLog object to assign to the clientHandler
     */
    @VisibleForTesting
    public void setWifiHandlerLogForTest(WifiLog log) {
        mAsyncChannelExternalClientHandler.setWifiLog(log);
=======
        mWifiConfigManager = mWifiInjector.getWifiConfigManager();
        mPasspointManager = mWifiInjector.getPasspointManager();
>>>>>>> 469eeeff
    }

    /**
     * Check if we are ready to start wifi.
     *
     * First check if we will be restarting system services to decrypt the device. If the device is
     * not encrypted, check if Wi-Fi needs to be enabled and start if needed
     *
     * This function is used only at boot time.
     */
    public void checkAndStartWifi() {
        // Check if wi-fi needs to be enabled
        boolean wifiEnabled = mSettingsStore.isWifiToggleEnabled();
        Log.i(TAG, "WifiService starting up with Wi-Fi " + (wifiEnabled ? "enabled" : "disabled"));

        registerForScanModeChange();
        mContext.registerReceiver(
                new BroadcastReceiver() {
                    @Override
                    public void onReceive(Context context, Intent intent) {
                        if (mSettingsStore.handleAirplaneModeToggled()) {
                            mActiveModeWarden.airplaneModeToggled();
                        }
                        if (mSettingsStore.isAirplaneModeOn()) {
                            Log.d(TAG, "resetting country code because Airplane mode is ON");
                            mCountryCode.airplaneModeEnabled();
                        }
                    }
                },
                new IntentFilter(Intent.ACTION_AIRPLANE_MODE_CHANGED));

        mContext.registerReceiver(
                new BroadcastReceiver() {
                    @Override
                    public void onReceive(Context context, Intent intent) {
                        String state = intent.getStringExtra(IccCardConstants.INTENT_KEY_ICC_STATE);
                        if (IccCardConstants.INTENT_VALUE_ICC_ABSENT.equals(state)) {
                            Log.d(TAG, "resetting networks because SIM was removed");
                            mClientModeImpl.resetSimAuthNetworks(false);
                        } else if (IccCardConstants.INTENT_VALUE_ICC_LOADED.equals(state)) {
                            Log.d(TAG, "resetting networks because SIM was loaded");
                            mClientModeImpl.resetSimAuthNetworks(true);
                        }
                    }
                },
                new IntentFilter(TelephonyIntents.ACTION_SIM_STATE_CHANGED));

        // Adding optimizations of only receiving broadcasts when wifi is enabled
        // can result in race conditions when apps toggle wifi in the background
        // without active user involvement. Always receive broadcasts.
        registerForBroadcasts();
        mInIdleMode = mPowerManager.isDeviceIdleMode();

        if (!mClientModeImpl.syncInitialize(mClientModeImplChannel)) {
            Log.wtf(TAG, "Failed to initialize ClientModeImpl");
        }
        mActiveModeWarden.start();
<<<<<<< HEAD
        mIsControllerStarted = true;

        // If we are already disabled (could be due to airplane mode), avoid changing persist
        // state here
        if (wifiEnabled) {
            setWifiEnabled(mContext.getPackageName(), true);
        }
=======
>>>>>>> 469eeeff
    }

    public void handleBootCompleted() {
        Log.d(TAG, "Handle boot completed");
        mWifiThreadRunner.post(() -> {
            new MemoryStoreImpl(mContext, mWifiInjector, mWifiInjector.getWifiScoreCard()).start();
            if (!mWifiConfigManager.loadFromStore()) {
                Log.e(TAG, "Failed to load from config store");
            }
            mPasspointManager.initializeProvisioner(
                    mWifiInjector.getPasspointProvisionerHandlerThread().getLooper());
        });
        mClientModeImpl.handleBootCompleted();
    }

    public void handleUserSwitch(int userId) {
        Log.d(TAG, "Handle user switch " + userId);
        mWifiThreadRunner.post(() -> mWifiConfigManager.handleUserSwitch(userId));
    }

    public void handleUserUnlock(int userId) {
        Log.d(TAG, "Handle user unlock " + userId);
        mWifiThreadRunner.post(() -> mWifiConfigManager.handleUserUnlock(userId));
    }

    public void handleUserStop(int userId) {
        Log.d(TAG, "Handle user stop " + userId);
        mWifiThreadRunner.post(() -> mWifiConfigManager.handleUserStop(userId));
    }

    /**
     * See {@link android.net.wifi.WifiManager#startScan}
     *
     * @param packageName Package name of the app that requests wifi scan.
     */
    @Override
    public boolean startScan(String packageName) {
        if (enforceChangePermission(packageName) != MODE_ALLOWED) {
            return false;
        }

        int callingUid = Binder.getCallingUid();
        long ident = Binder.clearCallingIdentity();
        mLog.info("startScan uid=%").c(callingUid).flush();
        synchronized (this) {
            if (mInIdleMode) {
                // Need to send an immediate scan result broadcast in case the
                // caller is waiting for a result ..

                // TODO: investigate if the logic to cancel scans when idle can move to
                // WifiScanningServiceImpl.  This will 1 - clean up WifiServiceImpl and 2 -
                // avoid plumbing an awkward path to report a cancelled/failed scan.  This will
                // be sent directly until b/31398592 is fixed.
                sendFailedScanBroadcast();
                mScanPending = true;
                return false;
            }
        }
        try {
            mWifiPermissionsUtil.enforceCanAccessScanResults(packageName, callingUid);
            Boolean scanSuccess = mWifiThreadRunner.call(() ->
                    mScanRequestProxy.startScan(callingUid, packageName), null);
            if (scanSuccess == null) {
                sendFailedScanBroadcast();
                return false;
            }
            if (!scanSuccess) {
                Log.e(TAG, "Failed to start scan");
                return false;
            }
        } catch (SecurityException e) {
            Log.e(TAG, "Permission violation - startScan not allowed for"
                    + " uid=" + callingUid + ", packageName=" + packageName + ", reason=" + e);
            return false;
        } finally {
            Binder.restoreCallingIdentity(ident);
        }
        return true;
    }

    // Send a failed scan broadcast to indicate the current scan request failed.
    private void sendFailedScanBroadcast() {
        // clear calling identity to send broadcast
        long callingIdentity = Binder.clearCallingIdentity();
        try {
            Intent intent = new Intent(WifiManager.SCAN_RESULTS_AVAILABLE_ACTION);
            intent.addFlags(Intent.FLAG_RECEIVER_REGISTERED_ONLY_BEFORE_BOOT);
            intent.putExtra(WifiManager.EXTRA_RESULTS_UPDATED, false);
            mContext.sendBroadcastAsUser(intent, UserHandle.ALL);
        } finally {
            // restore calling identity
            Binder.restoreCallingIdentity(callingIdentity);
        }

    }

    /**
     * WPS support in Client mode is deprecated.  Return null.
     */
    @Override
    public String getCurrentNetworkWpsNfcConfigurationToken() {
        // while CLs are in flight, return null here, will be removed (b/72423090)
        enforceConnectivityInternalPermission();
        if (mVerboseLoggingEnabled) {
            mLog.info("getCurrentNetworkWpsNfcConfigurationToken uid=%")
                    .c(Binder.getCallingUid()).flush();
        }
        return null;
    }

    private boolean mInIdleMode;
    private boolean mScanPending;

    private void handleIdleModeChanged() {
        boolean doScan = false;
        synchronized (this) {
            boolean idle = mPowerManager.isDeviceIdleMode();
            if (mInIdleMode != idle) {
                mInIdleMode = idle;
                if (!idle) {
                    if (mScanPending) {
                        mScanPending = false;
                        doScan = true;
                    }
                }
            }
        }
        if (doScan) {
            // Someone requested a scan while we were idle; do a full scan now.
            // A security check of the caller's identity was made when the request arrived via
            // Binder. Now we'll pass the current process's identity to startScan().
            startScan(mContext.getOpPackageName());
        }
    }

    private boolean checkNetworkSettingsPermission(int pid, int uid) {
        return mContext.checkPermission(android.Manifest.permission.NETWORK_SETTINGS, pid, uid)
                == PERMISSION_GRANTED;
    }

    private boolean checkNetworkSetupWizardPermission(int pid, int uid) {
        return mContext.checkPermission(android.Manifest.permission.NETWORK_SETUP_WIZARD, pid, uid)
                == PackageManager.PERMISSION_GRANTED;
    }

    private boolean checkNetworkStackPermission(int pid, int uid) {
        return mContext.checkPermission(android.Manifest.permission.NETWORK_STACK, pid, uid)
                == PackageManager.PERMISSION_GRANTED;
    }

    private boolean checkMainlineWifiStackPermission(int pid, int uid) {
        return mContext.checkPermission(WifiStackClient.PERMISSION_MAINLINE_WIFI_STACK, pid, uid)
                == PackageManager.PERMISSION_GRANTED;
    }

    private boolean checkNetworkManagedProvisioningPermission(int pid, int uid) {
        return mContext.checkPermission(android.Manifest.permission.NETWORK_MANAGED_PROVISIONING,
                pid, uid) == PackageManager.PERMISSION_GRANTED;
    }

    /**
     * Helper method to check if the entity initiating the binder call has any of the signature only
     * permissions.
     */
    private boolean isPrivileged(int pid, int uid) {
        return checkNetworkSettingsPermission(pid, uid)
                || checkNetworkSetupWizardPermission(pid, uid)
                || checkNetworkStackPermission(pid, uid)
                || checkNetworkManagedProvisioningPermission(pid, uid)
                || checkMainlineWifiStackPermission(pid, uid);
    }

    /**
     * Helper method to check if the entity initiating the binder call has setup wizard or settings
     * permissions.
     */
    private boolean isSettingsOrSuw(int pid, int uid) {
        return checkNetworkSettingsPermission(pid, uid)
                || checkNetworkSetupWizardPermission(pid, uid);
    }

    /** Helper method to check if the entity initiating the binder call is a system app. */
    private boolean isSystem(String packageName, int uid) {
        long ident = Binder.clearCallingIdentity();
        try {
            ApplicationInfo info = mContext.getPackageManager().getApplicationInfoAsUser(
                    packageName, 0, UserHandle.getUserHandleForUid(uid));
            return (info.flags & APP_INFO_FLAGS_SYSTEM_APP) != 0;
        } catch (PackageManager.NameNotFoundException e) {
            // In case of exception, assume unknown app (more strict checking)
            // Note: This case will never happen since checkPackage is
            // called to verify validity before checking App's version.
        } finally {
            Binder.restoreCallingIdentity(ident);
        }
        return false;
    }

    /** Helper method to check if the entity initiating the binder call is a DO/PO app. */
    private boolean isDeviceOrProfileOwner(int uid, String packageName) {
        return mWifiPermissionsUtil.isDeviceOwner(uid, packageName)
                || mWifiPermissionsUtil.isProfileOwner(uid, packageName);
    }

    private void enforceNetworkSettingsPermission() {
        mContext.enforceCallingOrSelfPermission(android.Manifest.permission.NETWORK_SETTINGS,
                "WifiService");
    }

    private void enforceNetworkStackPermission() {
        // TODO(b/142554155): Only check for MAINLINE_NETWORK_STACK permission
        boolean granted = mContext.checkCallingOrSelfPermission(
                android.Manifest.permission.NETWORK_STACK)
                == PackageManager.PERMISSION_GRANTED;
        if (granted) {
            return;
        }
        mContext.enforceCallingOrSelfPermission(
                NetworkStack.PERMISSION_MAINLINE_NETWORK_STACK, "WifiService");
    }

    private void enforceAccessPermission() {
        mContext.enforceCallingOrSelfPermission(android.Manifest.permission.ACCESS_WIFI_STATE,
                "WifiService");
    }

    /**
     * Checks whether the caller can change the wifi state.
     * Possible results:
     * 1. Operation is allowed. No exception thrown, and AppOpsManager.MODE_ALLOWED returned.
     * 2. Operation is not allowed, and caller must be told about this. SecurityException is thrown.
     * 3. Operation is not allowed, and caller must not be told about this (i.e. must silently
     * ignore the operation). No exception is thrown, and AppOpsManager.MODE_IGNORED returned.
     */
    @CheckResult
    private int enforceChangePermission(String callingPackage) {
        mAppOps.checkPackage(Binder.getCallingUid(), callingPackage);
        if (checkNetworkSettingsPermission(Binder.getCallingPid(), Binder.getCallingUid())) {
            return MODE_ALLOWED;
        }
        mContext.enforceCallingOrSelfPermission(android.Manifest.permission.CHANGE_WIFI_STATE,
                "WifiService");

        return mAppOps.noteOp(
                AppOpsManager.OPSTR_CHANGE_WIFI_STATE, Binder.getCallingUid(), callingPackage);
    }

    private void enforceReadCredentialPermission() {
        mContext.enforceCallingOrSelfPermission(android.Manifest.permission.READ_WIFI_CREDENTIAL,
                                                "WifiService");
    }

    private void enforceMulticastChangePermission() {
        mContext.enforceCallingOrSelfPermission(
                android.Manifest.permission.CHANGE_WIFI_MULTICAST_STATE,
                "WifiService");
    }

    private void enforceConnectivityInternalPermission() {
        mContext.enforceCallingOrSelfPermission(
                android.Manifest.permission.CONNECTIVITY_INTERNAL,
                "ConnectivityService");
    }

    private void enforceLocationPermission(String pkgName, int uid) {
        mWifiPermissionsUtil.enforceLocationPermission(pkgName, uid);
    }

    /**
     * Helper method to check if the app is allowed to access public API's deprecated in
     * {@link Build.VERSION_CODES.Q}.
     * Note: Invoke mAppOps.checkPackage(uid, packageName) before to ensure correct package name.
     */
    private boolean isTargetSdkLessThanQOrPrivileged(String packageName, int pid, int uid) {
        return mWifiPermissionsUtil.isTargetSdkLessThan(packageName, Build.VERSION_CODES.Q, uid)
                || isPrivileged(pid, uid)
                // DO/PO apps should be able to add/modify saved networks.
                || isDeviceOrProfileOwner(uid, packageName)
                // TODO: Remove this system app bypass once Q is released.
                || isSystem(packageName, uid)
                || mWifiPermissionsUtil.checkSystemAlertWindowPermission(uid, packageName);
    }

    /**
     * see {@link android.net.wifi.WifiManager#setWifiEnabled(boolean)}
     * @param enable {@code true} to enable, {@code false} to disable.
     * @return {@code true} if the enable/disable operation was
     *         started or is already in the queue.
     */
    @Override
    public synchronized boolean setWifiEnabled(String packageName, boolean enable) {
        if (enforceChangePermission(packageName) != MODE_ALLOWED) {
            return false;
        }
        boolean isPrivileged = isPrivileged(Binder.getCallingPid(), Binder.getCallingUid());
        if (!isPrivileged && !isDeviceOrProfileOwner(Binder.getCallingUid(), packageName)
                && !mWifiPermissionsUtil.isTargetSdkLessThan(packageName, Build.VERSION_CODES.Q,
                  Binder.getCallingUid())
                && !isSystem(packageName, Binder.getCallingUid())) {
            mLog.info("setWifiEnabled not allowed for uid=%")
                    .c(Binder.getCallingUid()).flush();
            return false;
        }
        // If Airplane mode is enabled, only privileged apps are allowed to toggle Wifi
        if (mSettingsStore.isAirplaneModeOn() && !isPrivileged) {
            mLog.err("setWifiEnabled in Airplane mode: only Settings can toggle wifi").flush();
            return false;
        }

        // If SoftAp is enabled, only privileged apps are allowed to toggle wifi
        if (!isPrivileged && mTetheredSoftApTracker.getState() == WIFI_AP_STATE_ENABLED) {
            mLog.err("setWifiEnabled with SoftAp enabled: only Settings can toggle wifi").flush();
            return false;
        }

        mLog.info("setWifiEnabled package=% uid=% enable=%").c(packageName)
                .c(Binder.getCallingUid()).c(enable).flush();
        long ident = Binder.clearCallingIdentity();
        try {
            if (!mSettingsStore.handleWifiToggled(enable)) {
                // Nothing to do if wifi cannot be toggled
                return true;
            }
        } finally {
            Binder.restoreCallingIdentity(ident);
        }

        if (!mIsControllerStarted) {
            Slog.e(TAG,"WifiController is not yet started, abort setWifiEnabled");
            return false;
        }

        mWifiMetrics.incrementNumWifiToggles(isPrivileged, enable);
        mActiveModeWarden.wifiToggled();
        return true;
    }

    /**
     * see {@link WifiManager#getWifiState()}
     * @return One of {@link WifiManager#WIFI_STATE_DISABLED},
     *         {@link WifiManager#WIFI_STATE_DISABLING},
     *         {@link WifiManager#WIFI_STATE_ENABLED},
     *         {@link WifiManager#WIFI_STATE_ENABLING},
     *         {@link WifiManager#WIFI_STATE_UNKNOWN}
     */
    @Override
    public int getWifiEnabledState() {
        enforceAccessPermission();
        if (mVerboseLoggingEnabled) {
            mLog.info("getWifiEnabledState uid=%").c(Binder.getCallingUid()).flush();
        }
        return mClientModeImpl.syncGetWifiState();
    }

    /**
     * see {@link WifiManager#getWifiApState()}
     * @return One of {@link WifiManager#WIFI_AP_STATE_DISABLED},
     *         {@link WifiManager#WIFI_AP_STATE_DISABLING},
     *         {@link WifiManager#WIFI_AP_STATE_ENABLED},
     *         {@link WifiManager#WIFI_AP_STATE_ENABLING},
     *         {@link WifiManager#WIFI_AP_STATE_FAILED}
     */
    @Override
    public int getWifiApEnabledState() {
        enforceAccessPermission();
        if (mVerboseLoggingEnabled) {
            mLog.info("getWifiApEnabledState uid=%").c(Binder.getCallingUid()).flush();
        }
        return mTetheredSoftApTracker.getState();
    }

    /**
     * see {@link android.net.wifi.WifiManager#updateInterfaceIpState(String, int)}
     *
     * The possible modes include: {@link WifiManager#IFACE_IP_MODE_TETHERED},
     *                             {@link WifiManager#IFACE_IP_MODE_LOCAL_ONLY},
     *                             {@link WifiManager#IFACE_IP_MODE_CONFIGURATION_ERROR}
     *
     * @param ifaceName String name of the updated interface
     * @param mode new operating mode of the interface
     *
     * @throws SecurityException if the caller does not have permission to call update
     */
    @Override
    public void updateInterfaceIpState(String ifaceName, int mode) {
        // NETWORK_STACK is a signature only permission.
        enforceNetworkStackPermission();
        mLog.info("updateInterfaceIpState uid=%").c(Binder.getCallingUid()).flush();

        // hand off the work to our handler thread
        mWifiThreadRunner.post(() -> mLohsSoftApTracker.updateInterfaceIpState(ifaceName, mode));
    }

    /**
     * see {@link android.net.wifi.WifiManager#startSoftAp(WifiConfiguration)}
     * @param wifiConfig SSID, security and channel details as part of WifiConfiguration
     * @return {@code true} if softap start was triggered
     * @throws SecurityException if the caller does not have permission to start softap
     */
    @Override
    public boolean startSoftAp(WifiConfiguration wifiConfig) {
        // NETWORK_STACK is a signature only permission.
        enforceNetworkStackPermission();

        mLog.info("startSoftAp uid=%").c(Binder.getCallingUid()).flush();

        if (mTetheredSoftApTracker.setEnablingIfAllowed()) {
            if (!isConcurrentLohsAndTetheringSupported()) {
                // Take down LOHS if it is up.
                mLohsSoftApTracker.stopAll();
            }
            return startSoftApInternal(wifiConfig, WifiManager.IFACE_IP_MODE_TETHERED);
        }
        mLog.err("Tethering is already active.").flush();
        return false;
    }

    /**
     * Internal method to start softap mode. Callers of this method should have already checked
     * proper permissions beyond the NetworkStack permission.
     */
    private boolean startSoftApInternal(WifiConfiguration wifiConfig, int mode) {
        mLog.trace("startSoftApInternal uid=% mode=%")
                .c(Binder.getCallingUid()).c(mode).flush();

        if (wifiConfig == null && mSettingsStore.isAirplaneModeOn()) {
            Log.d(TAG, "Starting softap in airplane mode. Fallback to 2G band");
            wifiConfig = new WifiConfiguration(mWifiApConfigStore.getApConfiguration());
            wifiConfig.apBand = WifiConfiguration.AP_BAND_2GHZ;
        }

        setDualSapMode(wifiConfig);

        mSoftApExtendingWifi = isCurrentStaShareThisAp();
        if (mSoftApExtendingWifi) {
            startSoftApInRepeaterMode(mode, wifiConfig);
            return true;
        }

        // null wifiConfig is a meaningful input for CMD_SET_AP
        if (wifiConfig == null || WifiApConfigStore.validateApWifiConfiguration(wifiConfig)) {
            SoftApModeConfiguration softApConfig = new SoftApModeConfiguration(mode, wifiConfig);
            mActiveModeWarden.startSoftAp(softApConfig);
            return true;
        }
        Log.e(TAG, "Invalid WifiConfiguration");
        return false;
    }

    /**
     * see {@link android.net.wifi.WifiManager#stopSoftAp()}
     * @return {@code true} if softap stop was triggered
     * @throws SecurityException if the caller does not have permission to stop softap
     */
    @Override
    public boolean stopSoftAp() {
        // NETWORK_STACK is a signature only permission.
        enforceNetworkStackPermission();

        // only permitted callers are allowed to this point - they must have gone through
        // connectivity service since this method is protected with the NETWORK_STACK PERMISSION

        mLog.info("stopSoftAp uid=%").c(Binder.getCallingUid()).flush();

        stopSoftApInternal(WifiManager.IFACE_IP_MODE_TETHERED);
        return true;
    }

    /**
     * Internal method to stop softap mode.
     *
     * Callers of this method should have already checked
     * proper permissions beyond the NetworkStack permission.
     *
     * @param mode the operating mode of APs to bring down (ex,
     *             {@link WifiManager.IFACE_IP_MODE_TETHERED} or
     *             {@link WifiManager.IFACE_IP_MODE_LOCAL_ONLY}).
     *             Use {@link WifiManager.IFACE_IP_MODE_UNSPECIFIED} to stop all APs.
     */
    private void stopSoftApInternal(int mode) {
        mLog.trace("stopSoftApInternal uid=% mode=%").c(Binder.getCallingUid()).c(mode).flush();

        mSoftApExtendingWifi = false;
        mActiveModeWarden.stopSoftAp(mode);
    }

    /**
     * SoftAp callback
     */
    private final class TetheredSoftApTracker implements WifiManager.SoftApCallback {
        /**
         * State of tethered SoftAP
         * One of:  {@link WifiManager#WIFI_AP_STATE_DISABLED},
         *          {@link WifiManager#WIFI_AP_STATE_DISABLING},
         *          {@link WifiManager#WIFI_AP_STATE_ENABLED},
         *          {@link WifiManager#WIFI_AP_STATE_ENABLING},
         *          {@link WifiManager#WIFI_AP_STATE_FAILED}
         */
        private final Object mLock = new Object();
        private int mTetheredSoftApState = WIFI_AP_STATE_DISABLED;
        private int mTetheredSoftApNumClients = 0;

        public int getState() {
            synchronized (mLock) {
                return mTetheredSoftApState;
            }
        }

        public boolean setEnablingIfAllowed() {
            synchronized (mLock) {
                if (mTetheredSoftApState == WIFI_AP_STATE_ENABLING) return false;
                if (mTetheredSoftApState == WIFI_AP_STATE_ENABLED) return false;
                mTetheredSoftApState = WIFI_AP_STATE_ENABLING;
                return true;
            }
        }

        public int getNumClients() {
            return mTetheredSoftApNumClients;
        }

        private final ExternalCallbackTracker<ISoftApCallback> mRegisteredSoftApCallbacks =
                new ExternalCallbackTracker<>(mClientModeImplHandler);

        public boolean registerSoftApCallback(IBinder binder, ISoftApCallback callback,
                int callbackIdentifier) {
            return mRegisteredSoftApCallbacks.add(binder, callback, callbackIdentifier);
        }

        public void unregisterSoftApCallback(int callbackIdentifier) {
            mRegisteredSoftApCallbacks.remove(callbackIdentifier);
        }

        /**
         * Called when soft AP state changes.
         *
         * @param state new new AP state. One of {@link #WIFI_AP_STATE_DISABLED},
         *        {@link #WIFI_AP_STATE_DISABLING}, {@link #WIFI_AP_STATE_ENABLED},
         *        {@link #WIFI_AP_STATE_ENABLING}, {@link #WIFI_AP_STATE_FAILED}
         * @param failureReason reason when in failed state. One of
         *        {@link #SAP_START_FAILURE_GENERAL}, {@link #SAP_START_FAILURE_NO_CHANNEL}
         */
        @Override
        public void onStateChanged(int state, int failureReason) {
            synchronized (mLock) {
                mTetheredSoftApState = state;
            }

            Iterator<ISoftApCallback> iterator =
                    mRegisteredSoftApCallbacks.getCallbacks().iterator();
            while (iterator.hasNext()) {
                ISoftApCallback callback = iterator.next();
                try {
                    callback.onStateChanged(state, failureReason);
                } catch (RemoteException e) {
                    Log.e(TAG, "onStateChanged: remote exception -- " + e);
                    // TODO(b/138863863) remove does nothing, getCallbacks() returns a copy
                    iterator.remove();
                }
            }
        }

        /**
         * Called when number of connected clients to soft AP changes.
         *
         * @param numClients number of connected clients to soft AP
         */
        @Override
        public void onNumClientsChanged(int numClients) {
            mTetheredSoftApNumClients = numClients;

            Iterator<ISoftApCallback> iterator =
                    mRegisteredSoftApCallbacks.getCallbacks().iterator();
            while (iterator.hasNext()) {
                ISoftApCallback callback = iterator.next();
                try {
                    callback.onNumClientsChanged(numClients);
                } catch (RemoteException e) {
                    Log.e(TAG, "onNumClientsChanged: remote exception -- " + e);
                    // TODO(b/138863863) remove does nothing, getCallbacks() returns a copy
                    iterator.remove();
                }
            }
        }

        /**
         * Called when station connected to soft AP changes.
         *
         * @param Macaddr Mac Address of connected Stations to soft AP
         * @param numClients number of connected clients to soft AP
         */
        @Override
        public void onStaConnected(String Macaddr,int numClients) {
            mQCSoftApNumClients = numClients;

            Iterator<ISoftApCallback> iterator = mRegisteredSoftApCallbacks.getCallbacks().iterator();
            while (iterator.hasNext()) {
                ISoftApCallback callback = iterator.next();
                try {
                    Log.d(TAG, "onStaConnected Macaddr: " + Macaddr +
                          " with num of active client:" + mQCSoftApNumClients);
                    callback.onStaConnected(Macaddr, mQCSoftApNumClients);
                } catch (RemoteException e) {
                    Log.e(TAG, "onStaConnected: remote exception -- " + e);
                    iterator.remove();
                }
            }
        }

        /**
         * Called when station disconnected to soft AP changes.
         *
         * @param Macaddr Mac Address of Disconnected Stations to soft AP
         * @param numClients number of connected clients to soft AP
         */
        @Override
        public void onStaDisconnected(String Macaddr, int numClients) {
            mQCSoftApNumClients = numClients;

            Iterator<ISoftApCallback> iterator = mRegisteredSoftApCallbacks.getCallbacks().iterator();
            while (iterator.hasNext()) {
                ISoftApCallback callback = iterator.next();
                try {
                    Log.d(TAG, "onStaDisconnected Macaddr: " + Macaddr +
                          " with num of active client:" + mQCSoftApNumClients);
                    callback.onStaDisconnected(Macaddr, mQCSoftApNumClients);
                } catch (RemoteException e) {
                    Log.e(TAG, "onStaDisconnected: remote exception -- " + e);
                    iterator.remove();
                }
            }
        }
    }

    /**
     * Lohs callback
     */
    private final class LohsSoftApTracker implements WifiManager.SoftApCallback {
        @GuardedBy("mLocalOnlyHotspotRequests")
        private final HashMap<Integer, LocalOnlyHotspotRequestInfo>
                mLocalOnlyHotspotRequests = new HashMap<>();

        @GuardedBy("mLocalOnlyHotspotRequests")
        private WifiConfiguration mLocalOnlyHotspotConfig = null;

        @GuardedBy("mLocalOnlyHotspotRequests")
        private String mLohsInterfaceName;

        /**
         * State of local-only hotspot
         * One of:  {@link WifiManager#WIFI_AP_STATE_DISABLED},
         *          {@link WifiManager#WIFI_AP_STATE_DISABLING},
         *          {@link WifiManager#WIFI_AP_STATE_ENABLED},
         *          {@link WifiManager#WIFI_AP_STATE_ENABLING},
         *          {@link WifiManager#WIFI_AP_STATE_FAILED}
         */
        @GuardedBy("mLocalOnlyHotspotRequests")
        private int mLohsState = WIFI_AP_STATE_DISABLED;

        @GuardedBy("mLocalOnlyHotspotRequests")
        private int mLohsInterfaceMode = WifiManager.IFACE_IP_MODE_UNSPECIFIED;

        public void updateInterfaceIpState(String ifaceName, int mode) {
            // update interface IP state related to local-only hotspot
            synchronized (mLocalOnlyHotspotRequests) {
                Log.d(TAG, "updateInterfaceIpState: ifaceName=" + ifaceName + " mode=" + mode
                        + " previous LOHS mode= " + mLohsInterfaceMode);

                switch (mode) {
                    case WifiManager.IFACE_IP_MODE_LOCAL_ONLY:
                        // first make sure we have registered requests.
                        if (mLocalOnlyHotspotRequests.isEmpty()) {
                            // we don't have requests...  stop the hotspot
                            Log.wtf(TAG, "Starting LOHS without any requests?");
                            stopSoftApInternal(WifiManager.IFACE_IP_MODE_LOCAL_ONLY);
                            return;
                        }
                        // LOHS is ready to go!  Call our registered requestors!
                        mLohsInterfaceName = ifaceName;
                        mLohsInterfaceMode = mode;
                        sendHotspotStartedMessageToAllLOHSRequestInfoEntriesLocked();
                        break;
                    case WifiManager.IFACE_IP_MODE_TETHERED:
                        if (mLohsInterfaceName != null
                                && mLohsInterfaceName.equals(ifaceName)) {
                            /* This shouldn't happen except in a race, but if it does, tear down
                             * the LOHS and let tethering win.
                             *
                             * If concurrent SAPs are allowed, the interface names will differ,
                             * so we don't have to check the config here.
                             */
                            Log.e(TAG, "Unexpected IP mode change on " + ifaceName);
                            mLohsInterfaceName = null;
                            mLohsInterfaceMode = WifiManager.IFACE_IP_MODE_UNSPECIFIED;
                            sendHotspotFailedMessageToAllLOHSRequestInfoEntriesLocked(
                                    LocalOnlyHotspotCallback.ERROR_INCOMPATIBLE_MODE);
                        }
                        break;
                    case WifiManager.IFACE_IP_MODE_CONFIGURATION_ERROR:
                        if (ifaceName == null) {
                            // All softAps
                            mLohsInterfaceName = null;
                            mLohsInterfaceMode = mode;
                            sendHotspotFailedMessageToAllLOHSRequestInfoEntriesLocked(
                                    LocalOnlyHotspotCallback.ERROR_GENERIC);
                            stopSoftApInternal(WifiManager.IFACE_IP_MODE_UNSPECIFIED);
                        } else if (ifaceName.equals(mLohsInterfaceName)) {
                            mLohsInterfaceName = null;
                            mLohsInterfaceMode = mode;
                            sendHotspotFailedMessageToAllLOHSRequestInfoEntriesLocked(
                                    LocalOnlyHotspotCallback.ERROR_GENERIC);
                            stopSoftApInternal(WifiManager.IFACE_IP_MODE_LOCAL_ONLY);
                        } else {
                            // Not for LOHS. This is the wrong place to do this, but...
                            stopSoftApInternal(WifiManager.IFACE_IP_MODE_TETHERED);
                        }
                        break;
                    case WifiManager.IFACE_IP_MODE_UNSPECIFIED:
                        if (ifaceName == null || ifaceName.equals(mLohsInterfaceName)) {
                            mLohsInterfaceName = null;
                            mLohsInterfaceMode = mode;
                        }
                        break;
                    default:
                        mLog.warn("updateInterfaceIpState: unknown mode %").c(mode).flush();
                }
            }
        }

        /**
         * Helper method to send a HOTSPOT_FAILED message to all registered LocalOnlyHotspotRequest
         * callers and clear the registrations.
         *
         * Callers should already hold the mLocalOnlyHotspotRequests lock.
         */
        @GuardedBy("mLocalOnlyHotspotRequests")
        private void sendHotspotFailedMessageToAllLOHSRequestInfoEntriesLocked(int reason) {
            for (LocalOnlyHotspotRequestInfo requestor : mLocalOnlyHotspotRequests.values()) {
                try {
                    requestor.sendHotspotFailedMessage(reason);
                    requestor.unlinkDeathRecipient();
                } catch (RemoteException e) {
                    // This will be cleaned up by binder death handling
                }
            }

            // Since all callers were notified, now clear the registrations.
            mLocalOnlyHotspotRequests.clear();
        }

        /**
         * Helper method to send a HOTSPOT_STOPPED message to all registered LocalOnlyHotspotRequest
         * callers and clear the registrations.
         *
         * Callers should already hold the mLocalOnlyHotspotRequests lock.
         */
        @GuardedBy("mLocalOnlyHotspotRequests")
        private void sendHotspotStoppedMessageToAllLOHSRequestInfoEntriesLocked() {
            for (LocalOnlyHotspotRequestInfo requestor : mLocalOnlyHotspotRequests.values()) {
                try {
                    requestor.sendHotspotStoppedMessage();
                    requestor.unlinkDeathRecipient();
                } catch (RemoteException e) {
                    // This will be cleaned up by binder death handling
                }
            }

            // Since all callers were notified, now clear the registrations.
            mLocalOnlyHotspotRequests.clear();
        }

        /**
         * Add a new LOHS client
         */
        private int start(int pid, LocalOnlyHotspotRequestInfo request) {
            synchronized (mLocalOnlyHotspotRequests) {
                // does this caller already have a request?
                if (mLocalOnlyHotspotRequests.get(pid) != null) {
                    mLog.trace("caller already has an active request").flush();
                    throw new IllegalStateException(
                            "Caller already has an active LocalOnlyHotspot request");
                }

                // check current operating state and take action if needed
                if (mLohsInterfaceMode == WifiManager.IFACE_IP_MODE_LOCAL_ONLY) {
                    // LOHS is already active, send out what is running
                    try {
                        mLog.trace("LOHS already up, trigger onStarted callback").flush();
                        request.sendHotspotStartedMessage(mLocalOnlyHotspotConfig);
                    } catch (RemoteException e) {
                        return LocalOnlyHotspotCallback.ERROR_GENERIC;
                    }
                } else if (mLocalOnlyHotspotRequests.isEmpty()) {
                    // this is the first request, then set up our config and start LOHS
                    boolean is5Ghz = hasAutomotiveFeature(mContext)
                            && mContext.getResources().getBoolean(
                            com.android.internal.R.bool.config_wifi_local_only_hotspot_5ghz)
                            && is5GhzSupported();

                    mLocalOnlyHotspotConfig =
                            WifiApConfigStore.generateLocalOnlyHotspotConfig(mContext,
                                    is5Ghz ? WifiConfiguration.AP_BAND_5GHZ
                                            : WifiConfiguration.AP_BAND_2GHZ);

                    startSoftApInternal(mLocalOnlyHotspotConfig,
                            WifiManager.IFACE_IP_MODE_LOCAL_ONLY);
                }

                mLocalOnlyHotspotRequests.put(pid, request);
                return LocalOnlyHotspotCallback.REQUEST_REGISTERED;
            }
        }

        /**
         * Requests that any local-only hotspot be stopped.
         */
        public void stopAll() {
            synchronized (mLocalOnlyHotspotRequests) {
                if (!mLocalOnlyHotspotRequests.isEmpty()) {
                    // This is used to take down LOHS when tethering starts, and in that
                    // case we send failed instead of stopped.
                    // TODO check if that is right. Calling onFailed instead of onStopped when the
                    // hotspot is already started does not seem to match the documentation
                    sendHotspotFailedMessageToAllLOHSRequestInfoEntriesLocked(
                            LocalOnlyHotspotCallback.ERROR_INCOMPATIBLE_MODE);
                    stopIfEmptyLocked();
                }
            }
        }

        /**
         * Unregisters the LOHS request from the given process and stops LOHS if no other clients.
         */
        public void stopByPid(int pid) {
            synchronized (mLocalOnlyHotspotRequests) {
                LocalOnlyHotspotRequestInfo requestInfo = mLocalOnlyHotspotRequests.remove(pid);
                if (requestInfo == null) return;
                requestInfo.unlinkDeathRecipient();
                stopIfEmptyLocked();
            }
        }

        /**
         * Unregisters LocalOnlyHotspot request and stops the hotspot if needed.
         */
        public void stopByRequest(LocalOnlyHotspotRequestInfo request) {

            synchronized (mLocalOnlyHotspotRequests) {
                if (mLocalOnlyHotspotRequests.remove(request.getPid()) == null) {
                    mLog.trace("LocalOnlyHotspotRequestInfo not found to remove").flush();
                    return;
                }
                stopIfEmptyLocked();
            }
        }

        @GuardedBy("mLocalOnlyHotspotRequests")
        private void stopIfEmptyLocked() {
            if (mLocalOnlyHotspotRequests.isEmpty()) {
                mLocalOnlyHotspotConfig = null;
                mLohsInterfaceName = null;
                mLohsInterfaceMode = WifiManager.IFACE_IP_MODE_UNSPECIFIED;
                stopSoftApInternal(WifiManager.IFACE_IP_MODE_LOCAL_ONLY);
            }
        }


        /**
         * Helper method to send a HOTSPOT_STARTED message to all registered LocalOnlyHotspotRequest
         * callers.
         *
         * Callers should already hold the mLocalOnlyHotspotRequests lock.
         */
        @GuardedBy("mLocalOnlyHotspotRequests")
        private void sendHotspotStartedMessageToAllLOHSRequestInfoEntriesLocked() {
            for (LocalOnlyHotspotRequestInfo requestor : mLocalOnlyHotspotRequests.values()) {
                try {
                    requestor.sendHotspotStartedMessage(mLocalOnlyHotspotConfig);
                } catch (RemoteException e) {
                    // This will be cleaned up by binder death handling
                }
            }
        }

        @Override
        public void onStateChanged(int state, int failureReason) {
            // The AP state update from ClientModeImpl for softap
            synchronized (mLocalOnlyHotspotRequests) {
                Log.d(TAG, "lohs.onStateChanged: currentState=" + state
                        + " previousState=" + mLohsState + " errorCode= " + failureReason
                        + " ifaceName=" + mLohsInterfaceName);

                // check if we have a failure - since it is possible (worst case scenario where
                // WifiController and ClientModeImpl are out of sync wrt modes) to get two FAILED
                // notifications in a row, we need to handle this first.
                if (state == WIFI_AP_STATE_FAILED) {
                    // update registered LOHS callbacks if we see a failure
                    int errorToReport = ERROR_GENERIC;
                    if (failureReason == SAP_START_FAILURE_NO_CHANNEL) {
                        errorToReport = ERROR_NO_CHANNEL;
                    }
                    // holding the required lock: send message to requestors and clear the list
                    sendHotspotFailedMessageToAllLOHSRequestInfoEntriesLocked(errorToReport);
                    // also need to clear interface ip state
                    updateInterfaceIpState(mLohsInterfaceName,
                            WifiManager.IFACE_IP_MODE_UNSPECIFIED);
                } else if (state == WIFI_AP_STATE_DISABLING || state == WIFI_AP_STATE_DISABLED) {
                    // softap is shutting down or is down...  let requestors know via the
                    // onStopped call
                    // if we are currently in hotspot mode, then trigger onStopped for registered
                    // requestors, otherwise something odd happened and we should clear state
                    if (mLohsInterfaceName != null
                            && mLohsInterfaceMode == WifiManager.IFACE_IP_MODE_LOCAL_ONLY) {
                        // holding the required lock: send message to requestors and clear the list
                        sendHotspotStoppedMessageToAllLOHSRequestInfoEntriesLocked();
                    } else if (!isConcurrentLohsAndTetheringSupported()) {
                        // LOHS not active: report an error (still holding the required lock)
                        sendHotspotFailedMessageToAllLOHSRequestInfoEntriesLocked(ERROR_GENERIC);
                    }
                    // also clear interface ip state
                    updateInterfaceIpState(mLohsInterfaceName,
                            WifiManager.IFACE_IP_MODE_UNSPECIFIED);
                }
                // For enabling and enabled, just record the new state
                mLohsState = state;
            }
        }
        @Override
        public void onNumClientsChanged(int numClients) {
            // Nothing to do
        }

        /**
         * Called when station connected to soft AP changes.
         *
         * @param Macaddr Mac Address of connected Stations to soft AP
         * @param numClients number of connected clients to soft AP
         */
        @Override
        public void onStaConnected(String Macaddr,int numClients) {
          // Not implemented.
        }

        /**
         * Called when station disconnected to soft AP changes.
         *
         * @param Macaddr Mac Address of Disconnected Stations to soft AP
         * @param numClients number of connected clients to soft AP
         */
        @Override
        public void onStaDisconnected(String Macaddr, int numClients) {
          // Not implemented.
        }
    }

    /**
     * see {@link android.net.wifi.WifiManager#registerSoftApCallback(SoftApCallback, Handler)}
     *
     * @param binder IBinder instance to allow cleanup if the app dies
     * @param callback Soft AP callback to register
     * @param callbackIdentifier Unique ID of the registering callback. This ID will be used to
     *        unregister the callback. See {@link unregisterSoftApCallback(int)}
     *
     * @throws SecurityException if the caller does not have permission to register a callback
     * @throws RemoteException if remote exception happens
     * @throws IllegalArgumentException if the arguments are null or invalid
     */
    @Override
    public void registerSoftApCallback(IBinder binder, ISoftApCallback callback,
            int callbackIdentifier) {
        // verify arguments
        if (binder == null) {
            throw new IllegalArgumentException("Binder must not be null");
        }
        if (callback == null) {
            throw new IllegalArgumentException("Callback must not be null");
        }

        enforceNetworkSettingsPermission();
        if (mVerboseLoggingEnabled) {
            mLog.info("registerSoftApCallback uid=%").c(Binder.getCallingUid()).flush();
        }

        // post operation to handler thread
        mWifiThreadRunner.post(() -> {
            if (!mTetheredSoftApTracker.registerSoftApCallback(binder, callback,
                    callbackIdentifier)) {
                Log.e(TAG, "registerSoftApCallback: Failed to add callback");
                return;
            }
            // Update the client about the current state immediately after registering the callback
            try {
                callback.onStateChanged(mTetheredSoftApTracker.getState(), 0);
                callback.onNumClientsChanged(mTetheredSoftApTracker.getNumClients());
                callback.onStaConnected("", mQCSoftApNumClients);
            } catch (RemoteException e) {
                Log.e(TAG, "registerSoftApCallback: remote exception -- " + e);
            }
        });
    }

    /**
     * see {@link android.net.wifi.WifiManager#unregisterSoftApCallback(SoftApCallback)}
     *
     * @param callbackIdentifier Unique ID of the callback to be unregistered.
     *
     * @throws SecurityException if the caller does not have permission to register a callback
     */
    @Override
    public void unregisterSoftApCallback(int callbackIdentifier) {
        enforceNetworkSettingsPermission();
        if (mVerboseLoggingEnabled) {
            mLog.info("unregisterSoftApCallback uid=%").c(Binder.getCallingUid()).flush();
        }

        // post operation to handler thread
        mWifiThreadRunner.post(() ->
                mTetheredSoftApTracker.unregisterSoftApCallback(callbackIdentifier));
    }

    /**
     * Temporary method used for testing while start is not fully implemented.  This
     * method allows unit tests to register callbacks directly for testing mechanisms triggered by
     * softap mode changes.
     */
    @VisibleForTesting
    void registerLOHSForTest(int pid, LocalOnlyHotspotRequestInfo request) {
        mLohsSoftApTracker.start(pid, request);
    }

    /**
     * Method to start LocalOnlyHotspot.  In this method, permissions, settings and modes are
     * checked to verify that we can enter softapmode.  This method returns
     * {@link LocalOnlyHotspotCallback#REQUEST_REGISTERED} if we will attempt to start, otherwise,
     * possible startup erros may include tethering being disallowed failure reason {@link
     * LocalOnlyHotspotCallback#ERROR_TETHERING_DISALLOWED} or an incompatible mode failure reason
     * {@link LocalOnlyHotspotCallback#ERROR_INCOMPATIBLE_MODE}.
     *
     * see {@link WifiManager#startLocalOnlyHotspot(LocalOnlyHotspotCallback)}
     *
     * @param callback Callback to communicate with WifiManager and allow cleanup if the app dies.
     * @param packageName String name of the calling package
     *
     * @return int return code for attempt to start LocalOnlyHotspot.
     *
     * @throws SecurityException if the caller does not have permission to start a Local Only
     * Hotspot.
     * @throws IllegalStateException if the caller attempts to start the LocalOnlyHotspot while they
     * have an outstanding request.
     */
    @Override
    public int startLocalOnlyHotspot(ILocalOnlyHotspotCallback callback, String packageName) {
        // first check if the caller has permission to start a local only hotspot
        // need to check for WIFI_STATE_CHANGE and location permission
        final int uid = Binder.getCallingUid();
        final int pid = Binder.getCallingPid();

        mLog.info("start uid=% pid=%").c(uid).c(pid).flush();

        if (enforceChangePermission(packageName) != MODE_ALLOWED) {
            return LocalOnlyHotspotCallback.ERROR_GENERIC;
        }
        enforceLocationPermission(packageName, uid);
        // also need to verify that Locations services are enabled.
        if (!Binder.withCleanCallingIdentity(() -> mWifiPermissionsUtil.isLocationModeEnabled())) {
            throw new SecurityException("Location mode is not enabled.");
        }

        // verify that tethering is not disabled
        if (mUserManager.hasUserRestriction(UserManager.DISALLOW_CONFIG_TETHERING)) {
            return LocalOnlyHotspotCallback.ERROR_TETHERING_DISALLOWED;
        }

        // the app should be in the foreground
        if (!Binder.withCleanCallingIdentity(
                () -> mFrameworkFacade.isAppForeground(mContext, uid))) {
            return LocalOnlyHotspotCallback.ERROR_INCOMPATIBLE_MODE;
        }

        // check if we are currently tethering
        // TODO(b/123227116): handle all interface combinations just by changing the HAL.
        if (!isConcurrentLohsAndTetheringSupported()
                && mTetheredSoftApTracker.getState() == WIFI_AP_STATE_ENABLED) {
            // Tethering is enabled, cannot start LocalOnlyHotspot
            mLog.info("Cannot start localOnlyHotspot when WiFi Tethering is active.")
                    .flush();
            return LocalOnlyHotspotCallback.ERROR_INCOMPATIBLE_MODE;
        }

        // now create the new LOHS request info object
        LocalOnlyHotspotRequestInfo request = new LocalOnlyHotspotRequestInfo(callback,
                new LocalOnlyRequestorCallback());

        return mLohsSoftApTracker.start(pid, request);
    }

    /**
     * see {@link WifiManager#stopLocalOnlyHotspot()}
     *
     * @throws SecurityException if the caller does not have permission to stop a Local Only
     * Hotspot.
     */
    @Override
    public void stopLocalOnlyHotspot() {
        // don't do a permission check here. if the app's permission to change the wifi state is
        // revoked, we still want them to be able to stop a previously created hotspot (otherwise
        // it could cost the user money). When the app created the hotspot, its permission was
        // checked.
        final int uid = Binder.getCallingUid();
        final int pid = Binder.getCallingPid();

        mLog.info("stopLocalOnlyHotspot uid=% pid=%").c(uid).c(pid).flush();

        mLohsSoftApTracker.stopByPid(pid);
    }

    /**
     * see {@link WifiManager#watchLocalOnlyHotspot(LocalOnlyHotspotObserver)}
     *
     * This call requires the android.permission.NETWORK_SETTINGS permission.
     *
     * @param callback Callback to communicate with WifiManager and allow cleanup if the app dies.
     *
     * @throws SecurityException if the caller does not have permission to watch Local Only Hotspot
     * status updates.
     * @throws IllegalStateException if the caller attempts to watch LocalOnlyHotspot updates with
     * an existing subscription.
     */
    @Override
    public void startWatchLocalOnlyHotspot(ILocalOnlyHotspotCallback callback) {
        // NETWORK_SETTINGS is a signature only permission.
        enforceNetworkSettingsPermission();

        throw new UnsupportedOperationException("LocalOnlyHotspot is still in development");
    }

    /**
     * see {@link WifiManager#unregisterLocalOnlyHotspotObserver()}
     */
    @Override
    public void stopWatchLocalOnlyHotspot() {
        // NETWORK_STACK is a signature only permission.
        enforceNetworkSettingsPermission();
        throw new UnsupportedOperationException("LocalOnlyHotspot is still in development");
    }

    /**
     * see {@link WifiManager#getWifiApConfiguration()}
     * @return soft access point configuration
     * @throws SecurityException if the caller does not have permission to retrieve the softap
     * config
     */
    @Override
    public WifiConfiguration getWifiApConfiguration() {
        enforceAccessPermission();
        int uid = Binder.getCallingUid();
        // only allow Settings UI to get the saved SoftApConfig
        if (!mWifiPermissionsUtil.checkConfigOverridePermission(uid)) {
            // random apps should not be allowed to read the user specified config
            throw new SecurityException("App not allowed to read or update stored WiFi Ap config "
                    + "(uid = " + uid + ")");
        }

        if (mVerboseLoggingEnabled) {
            mLog.info("getWifiApConfiguration uid=%").c(uid).flush();
        }

        // hand off work to the ClientModeImpl handler thread to sync work between calls
        // and SoftApManager starting up softap
        return mWifiThreadRunner.call(mWifiApConfigStore::getApConfiguration,
                new WifiConfiguration());
    }

    /**
     * see {@link WifiManager#setWifiApConfiguration(WifiConfiguration)}
     * @param wifiConfig WifiConfiguration details for soft access point
     * @return boolean indicating success or failure of the operation
     * @throws SecurityException if the caller does not have permission to write the softap config
     */
    @Override
    public boolean setWifiApConfiguration(WifiConfiguration wifiConfig, String packageName) {
        if (enforceChangePermission(packageName) != MODE_ALLOWED) {
            return false;
        }
        int uid = Binder.getCallingUid();
        // only allow Settings UI to write the stored SoftApConfig
        if (!mWifiPermissionsUtil.checkConfigOverridePermission(uid)) {
            // random apps should not be allowed to read the user specified config
            throw new SecurityException("App not allowed to read or update stored WiFi AP config "
                    + "(uid = " + uid + ")");
        }
        mLog.info("setWifiApConfiguration uid=%").c(uid).flush();
        if (wifiConfig == null)
            return false;
        if (WifiApConfigStore.validateApWifiConfiguration(wifiConfig)) {
            mWifiThreadRunner.post(() -> mWifiApConfigStore.setApConfiguration(wifiConfig));
            return true;
        } else {
            Log.e(TAG, "Invalid WifiConfiguration");
            return false;
        }
    }

    /**
     * Method used to inform user of Ap Configuration conversion due to hardware.
     */
    @Override
    public void notifyUserOfApBandConversion(String packageName) {
        enforceNetworkSettingsPermission();

        if (mVerboseLoggingEnabled) {
            mLog.info("notifyUserOfApBandConversion uid=% packageName=%")
                    .c(Binder.getCallingUid()).c(packageName).flush();
        }

        mWifiApConfigStore.notifyUserOfApBandConversion(packageName);
    }

    /**
     * see {@link android.net.wifi.WifiManager#isScanAlwaysAvailable()}
     */
    @Override
    public boolean isScanAlwaysAvailable() {
        enforceAccessPermission();
        if (mVerboseLoggingEnabled) {
            mLog.info("isScanAlwaysAvailable uid=%").c(Binder.getCallingUid()).flush();
        }
        return mSettingsStore.isScanAlwaysAvailable();
    }

    /**
     * see {@link android.net.wifi.WifiManager#disconnect()}
     */
    @Override
    public boolean disconnect(String packageName) {
        if (enforceChangePermission(packageName) != MODE_ALLOWED) {
            return false;
        }
        if (!isTargetSdkLessThanQOrPrivileged(
                packageName, Binder.getCallingPid(), Binder.getCallingUid())) {
            mLog.info("disconnect not allowed for uid=%")
                    .c(Binder.getCallingUid()).flush();
            return false;
        }
        mLog.info("disconnect uid=%").c(Binder.getCallingUid()).flush();
        mClientModeImpl.disconnectCommand();
        return true;
    }

    /**
     * see {@link android.net.wifi.WifiManager#reconnect()}
     */
    @Override
    public boolean reconnect(String packageName) {
        if (enforceChangePermission(packageName) != MODE_ALLOWED) {
            return false;
        }
        if (!isTargetSdkLessThanQOrPrivileged(
                packageName, Binder.getCallingPid(), Binder.getCallingUid())) {
            mLog.info("reconnect not allowed for uid=%")
                    .c(Binder.getCallingUid()).flush();
            return false;
        }
        mLog.info("reconnect uid=%").c(Binder.getCallingUid()).flush();
        mClientModeImpl.reconnectCommand(new WorkSource(Binder.getCallingUid()));
        return true;
    }

    /**
     * see {@link android.net.wifi.WifiManager#reassociate()}
     */
    @Override
    public boolean reassociate(String packageName) {
        if (enforceChangePermission(packageName) != MODE_ALLOWED) {
            return false;
        }
        if (!isTargetSdkLessThanQOrPrivileged(
                packageName, Binder.getCallingPid(), Binder.getCallingUid())) {
            mLog.info("reassociate not allowed for uid=%")
                    .c(Binder.getCallingUid()).flush();
            return false;
        }
        mLog.info("reassociate uid=%").c(Binder.getCallingUid()).flush();
        mClientModeImpl.reassociateCommand();
        return true;
    }

    /**
     * see {@link android.net.wifi.WifiManager#getSupportedFeatures}
     */
    @Override
    public long getSupportedFeatures() {
        enforceAccessPermission();
        if (mVerboseLoggingEnabled) {
            mLog.info("getSupportedFeatures uid=%").c(Binder.getCallingUid()).flush();
        }
        return getSupportedFeaturesInternal();
    }

    @Override
    public void requestActivityInfo(ResultReceiver result) {
        Bundle bundle = new Bundle();
        if (mVerboseLoggingEnabled) {
            mLog.info("requestActivityInfo uid=%").c(Binder.getCallingUid()).flush();
        }
        bundle.putParcelable(BatteryStats.RESULT_RECEIVER_CONTROLLER_KEY, reportActivityInfo());
        result.send(0, bundle);
    }

    /**
     * see {@link android.net.wifi.WifiManager#getControllerActivityEnergyInfo(int)}
     */
    @Override
    public WifiActivityEnergyInfo reportActivityInfo() {
        enforceAccessPermission();
        if (mVerboseLoggingEnabled) {
            mLog.info("reportActivityInfo uid=%").c(Binder.getCallingUid()).flush();
        }
        if ((getSupportedFeatures() & WifiManager.WIFI_FEATURE_LINK_LAYER_STATS) == 0) {
            return null;
        }
        WifiLinkLayerStats stats;
        WifiActivityEnergyInfo energyInfo = null;
        if (mClientModeImplChannel != null) {
            stats = mClientModeImpl.syncGetLinkLayerStats(mClientModeImplChannel);
            if (stats != null) {
                final double rxIdleCurrent = mPowerProfile.getAveragePower(
                    PowerProfile.POWER_WIFI_CONTROLLER_IDLE);
                final double rxCurrent = mPowerProfile.getAveragePower(
                    PowerProfile.POWER_WIFI_CONTROLLER_RX);
                final double txCurrent = mPowerProfile.getAveragePower(
                    PowerProfile.POWER_WIFI_CONTROLLER_TX);
                final double voltage = mPowerProfile.getAveragePower(
                    PowerProfile.POWER_WIFI_CONTROLLER_OPERATING_VOLTAGE) / 1000.0;
                final long rxIdleTime = stats.on_time - stats.tx_time - stats.rx_time;
                final long[] txTimePerLevel;
                if (stats.tx_time_per_level != null) {
                    txTimePerLevel = new long[stats.tx_time_per_level.length];
                    for (int i = 0; i < txTimePerLevel.length; i++) {
                        txTimePerLevel[i] = stats.tx_time_per_level[i];
                        // TODO(b/27227497): Need to read the power consumed per level from config
                    }
                } else {
                    // This will happen if the HAL get link layer API returned null.
                    txTimePerLevel = new long[0];
                }
                final long energyUsed = (long)((stats.tx_time * txCurrent +
                        stats.rx_time * rxCurrent +
                        rxIdleTime * rxIdleCurrent) * voltage);
                if (VDBG || rxIdleTime < 0 || stats.on_time < 0 || stats.tx_time < 0 ||
                        stats.rx_time < 0 || stats.on_time_scan < 0 || energyUsed < 0) {
                    String sb = " rxIdleCur=" + rxIdleCurrent
                            + " rxCur=" + rxCurrent
                            + " txCur=" + txCurrent
                            + " voltage=" + voltage
                            + " on_time=" + stats.on_time
                            + " tx_time=" + stats.tx_time
                            + " tx_time_per_level=" + Arrays.toString(txTimePerLevel)
                            + " rx_time=" + stats.rx_time
                            + " rxIdleTime=" + rxIdleTime
                            + " scan_time=" + stats.on_time_scan
                            + " energy=" + energyUsed;
                    Log.d(TAG, " reportActivityInfo: " + sb);
                }

                // Convert the LinkLayerStats into EnergyActivity
                energyInfo = new WifiActivityEnergyInfo(mClock.getElapsedSinceBootMillis(),
                        WifiActivityEnergyInfo.STACK_STATE_STATE_IDLE, stats.tx_time,
                        txTimePerLevel, stats.rx_time, stats.on_time_scan, rxIdleTime, energyUsed);
            }
            if (energyInfo != null && energyInfo.isValid()) {
                return energyInfo;
            } else {
                return null;
            }
        } else {
            Log.e(TAG, "mClientModeImplChannel is not initialized");
            return null;
        }
    }

    /**
     * see {@link android.net.wifi.WifiManager#getConfiguredNetworks()}
     *
     * @param packageName String name of the calling package
     * @return the list of configured networks
     */
    @Override
    public ParceledListSlice<WifiConfiguration> getConfiguredNetworks(String packageName) {
        enforceAccessPermission();
        int callingUid = Binder.getCallingUid();
        // bypass shell: can get varioud pkg name
        if (callingUid != Process.SHELL_UID && callingUid != Process.ROOT_UID) {
            long ident = Binder.clearCallingIdentity();
            try {
                mWifiPermissionsUtil.enforceCanAccessScanResults(packageName, callingUid);
            } catch (SecurityException e) {
                Log.e(TAG, "Permission violation - getConfiguredNetworks not allowed for uid="
                        + callingUid + ", packageName=" + packageName + ", reason=" + e);
                return new ParceledListSlice<>(new ArrayList<>());
            } finally {
                Binder.restoreCallingIdentity(ident);
            }
        }
        boolean isTargetSdkLessThanQOrPrivileged = isTargetSdkLessThanQOrPrivileged(
                packageName, Binder.getCallingPid(), callingUid);
        boolean isCarrierApp = mWifiInjector.makeTelephonyManager()
                .checkCarrierPrivilegesForPackageAnyPhone(packageName)
                == TelephonyManager.CARRIER_PRIVILEGE_STATUS_HAS_ACCESS;
        if (!isTargetSdkLessThanQOrPrivileged && !isCarrierApp) {
            mLog.info("getConfiguredNetworks not allowed for uid=%")
                    .c(callingUid).flush();
            return new ParceledListSlice<>(new ArrayList<>());
        }
        if (mVerboseLoggingEnabled) {
            mLog.info("getConfiguredNetworks uid=%").c(callingUid).flush();
        }

        int targetConfigUid = Process.INVALID_UID; // don't expose any MAC addresses
        if (isPrivileged(getCallingPid(), callingUid)
                || isDeviceOrProfileOwner(callingUid, packageName)) {
            targetConfigUid = Process.WIFI_UID; // expose all MAC addresses
        } else if (isCarrierApp) {
            targetConfigUid = callingUid; // expose only those configs created by the Carrier App
        }
        int finalTargetConfigUid = targetConfigUid;
        List<WifiConfiguration> configs = mWifiThreadRunner.call(
                () -> mWifiConfigManager.getSavedNetworks(finalTargetConfigUid),
                Collections.emptyList());
        if (isTargetSdkLessThanQOrPrivileged) {
            return new ParceledListSlice<>(configs);
        }
        // Carrier app: should only get its own configs
        List<WifiConfiguration> creatorConfigs = new ArrayList<>();
        for (WifiConfiguration config : configs) {
            if (config.creatorUid == callingUid) {
                creatorConfigs.add(config);
            }
        }
        return new ParceledListSlice<>(creatorConfigs);
    }

    /**
     * see {@link android.net.wifi.WifiManager#getPrivilegedConfiguredNetworks()}
     *
     * @param packageName String name of the calling package
     * @return the list of configured networks with real preSharedKey
     */
    @Override
    public ParceledListSlice<WifiConfiguration> getPrivilegedConfiguredNetworks(
            String packageName) {
        enforceReadCredentialPermission();
        enforceAccessPermission();
        int callingUid = Binder.getCallingUid();
        long ident = Binder.clearCallingIdentity();
        try {
            mWifiPermissionsUtil.enforceCanAccessScanResults(packageName, callingUid);
        } catch (SecurityException e) {
            Log.e(TAG, "Permission violation - getPrivilegedConfiguredNetworks not allowed for"
                    + " uid=" + callingUid + ", packageName=" + packageName + ", reason=" + e);
            return null;
        } finally {
            Binder.restoreCallingIdentity(ident);
        }
        if (mVerboseLoggingEnabled) {
            mLog.info("getPrivilegedConfiguredNetworks uid=%").c(callingUid).flush();
        }
        List<WifiConfiguration> configs = mWifiThreadRunner.call(
                () -> mWifiConfigManager.getConfiguredNetworksWithPasswords(),
                Collections.emptyList());
        return new ParceledListSlice<>(configs);
    }

    /**
     * Returns the list of FQDN (Fully Qualified Domain Name) to installed Passpoint configurations.
     *
     * Return the map of all matching configurations with corresponding scanResults (or an empty map
     * if none).
     *
     * @param scanResults The list of scan results
     * @return Map that consists of FQDN (Fully Qualified Domain Name) and corresponding
     * scanResults per network type({@link WifiManager#PASSPOINT_HOME_NETWORK} and {@link
     * WifiManager#PASSPOINT_ROAMING_NETWORK}).
     */
    @Override
    public Map<String, Map<Integer, List<ScanResult>>> getAllMatchingFqdnsForScanResults(
            List<ScanResult> scanResults) {
        if (!isSettingsOrSuw(Binder.getCallingPid(), Binder.getCallingUid())) {
            throw new SecurityException(TAG + ": Permission denied");
        }
        if (mVerboseLoggingEnabled) {
            mLog.info("getMatchingPasspointConfigurations uid=%").c(Binder.getCallingUid()).flush();
        }
        return mWifiThreadRunner.call(
            () -> mPasspointManager.getAllMatchingFqdnsForScanResults(scanResults),
                Collections.emptyMap());
    }

    /**
     * Returns list of OSU (Online Sign-Up) providers associated with the given list of ScanResult.
     *
     * @param scanResults a list of ScanResult that has Passpoint APs.
     * @return Map that consists of {@link OsuProvider} and a matching list of {@link ScanResult}.
     */
    @Override
    public Map<OsuProvider, List<ScanResult>> getMatchingOsuProviders(
            List<ScanResult> scanResults) {
        if (!isSettingsOrSuw(Binder.getCallingPid(), Binder.getCallingUid())) {
            throw new SecurityException(TAG + ": Permission denied");
        }
        if (mVerboseLoggingEnabled) {
            mLog.info("getMatchingOsuProviders uid=%").c(Binder.getCallingUid()).flush();
        }
        return mWifiThreadRunner.call(
            () -> mPasspointManager.getMatchingOsuProviders(scanResults), Collections.emptyMap());
    }

    /**
     * Returns the matching Passpoint configurations for given OSU(Online Sign-Up) providers.
     *
     * @param osuProviders a list of {@link OsuProvider}
     * @return Map that consists of {@link OsuProvider} and matching {@link PasspointConfiguration}.
     */
    @Override
    public Map<OsuProvider, PasspointConfiguration> getMatchingPasspointConfigsForOsuProviders(
            List<OsuProvider> osuProviders) {
        if (!isSettingsOrSuw(Binder.getCallingPid(), Binder.getCallingUid())) {
            throw new SecurityException(TAG + ": Permission denied");
        }
        if (mVerboseLoggingEnabled) {
            mLog.info("getMatchingPasspointConfigsForOsuProviders uid=%").c(
                    Binder.getCallingUid()).flush();
        }
        if (osuProviders == null) {
            Log.e(TAG, "Attempt to retrieve Passpoint configuration with null osuProviders");
            return new HashMap<>();
        }
        return mWifiThreadRunner.call(
            () -> mPasspointManager.getMatchingPasspointConfigsForOsuProviders(osuProviders),
                Collections.emptyMap());
    }

    /**
     * Returns the corresponding wifi configurations for given FQDN (Fully Qualified Domain Name)
     * list.
     *
     * An empty list will be returned when no match is found.
     *
     * @param fqdnList a list of FQDN
     * @return List of {@link WifiConfiguration} converted from {@link PasspointProvider}
     */
    @Override
    public List<WifiConfiguration> getWifiConfigsForPasspointProfiles(List<String> fqdnList) {
        if (!isSettingsOrSuw(Binder.getCallingPid(), Binder.getCallingUid())) {
            throw new SecurityException(TAG + ": Permission denied");
        }
        if (mVerboseLoggingEnabled) {
            mLog.info("getWifiConfigsForPasspointProfiles uid=%").c(
                    Binder.getCallingUid()).flush();
        }
        if (fqdnList == null) {
            Log.e(TAG, "Attempt to retrieve WifiConfiguration with null fqdn List");
            return new ArrayList<>();
        }
        return mWifiThreadRunner.call(
            () -> mPasspointManager.getWifiConfigsForPasspointProfiles(fqdnList),
                Collections.emptyList());
    }

    /**
     * see {@link android.net.wifi.WifiManager#addOrUpdateNetwork(WifiConfiguration)}
     * @return the supplicant-assigned identifier for the new or updated
     * network if the operation succeeds, or {@code -1} if it fails
     */
    @Override
    public int addOrUpdateNetwork(WifiConfiguration config, String packageName) {
        if (enforceChangePermission(packageName) != MODE_ALLOWED) {
            return -1;
        }
        int callingUid = Binder.getCallingUid();
        if (!isTargetSdkLessThanQOrPrivileged(
                packageName, Binder.getCallingPid(), callingUid)) {
            mLog.info("addOrUpdateNetwork not allowed for uid=%")
                    .c(Binder.getCallingUid()).flush();
            return -1;
        }
        mLog.info("addOrUpdateNetwork uid=%").c(Binder.getCallingUid()).flush();

        if (config == null) {
            Log.e(TAG, "bad network configuration");
            return -1;
        }
        mWifiMetrics.incrementNumAddOrUpdateNetworkCalls();

        // Previously, this API is overloaded for installing Passpoint profiles.  Now
        // that we have a dedicated API for doing it, redirect the call to the dedicated API.
        if (config.isPasspoint()) {
            PasspointConfiguration passpointConfig =
                    PasspointProvider.convertFromWifiConfig(config);
            if (passpointConfig == null || passpointConfig.getCredential() == null) {
                Log.e(TAG, "Missing credential for Passpoint profile");
                return -1;
            }

            // Copy over certificates and keys.
            X509Certificate[] x509Certificates = null;
            if (config.enterpriseConfig.getCaCertificate() != null) {
                x509Certificates =
                        new X509Certificate[]{config.enterpriseConfig.getCaCertificate()};
            }
            passpointConfig.getCredential().setCaCertificates(x509Certificates);
            passpointConfig.getCredential().setClientCertificateChain(
                    config.enterpriseConfig.getClientCertificateChain());
            passpointConfig.getCredential().setClientPrivateKey(
                    config.enterpriseConfig.getClientPrivateKey());
            if (!addOrUpdatePasspointConfiguration(passpointConfig, packageName)) {
                Log.e(TAG, "Failed to add Passpoint profile");
                return -1;
            }
            // There is no network ID associated with a Passpoint profile.
            return 0;
        }

        Log.i("addOrUpdateNetwork", " uid = " + Binder.getCallingUid()
                + " SSID " + config.SSID
                + " nid=" + config.networkId);
        return mWifiThreadRunner.call(
            () -> mWifiConfigManager.addOrUpdateNetwork(config, callingUid, packageName)
                    .getNetworkId(),
                WifiConfiguration.INVALID_NETWORK_ID);
    }

    public static void verifyCert(X509Certificate caCert)
            throws GeneralSecurityException, IOException {
        CertificateFactory factory = CertificateFactory.getInstance("X.509");
        CertPathValidator validator =
                CertPathValidator.getInstance(CertPathValidator.getDefaultType());
        CertPath path = factory.generateCertPath(
                Arrays.asList(caCert));
        KeyStore ks = KeyStore.getInstance("AndroidCAStore");
        ks.load(null, null);
        PKIXParameters params = new PKIXParameters(ks);
        params.setRevocationEnabled(false);
        validator.validate(path, params);
    }

    /**
     * See {@link android.net.wifi.WifiManager#removeNetwork(int)}
     * @param netId the integer that identifies the network configuration
     * to the supplicant
     * @return {@code true} if the operation succeeded
     */
    @Override
    public boolean removeNetwork(int netId, String packageName) {
        if (enforceChangePermission(packageName) != MODE_ALLOWED) {
            return false;
        }
        if (!isTargetSdkLessThanQOrPrivileged(
                packageName, Binder.getCallingPid(), Binder.getCallingUid())) {
            mLog.info("removeNetwork not allowed for uid=%")
                    .c(Binder.getCallingUid()).flush();
            return false;
        }
        int callingUid = Binder.getCallingUid();
        mLog.info("removeNetwork uid=%").c(callingUid).flush();
        return mWifiThreadRunner.call(
                () -> mWifiConfigManager.removeNetwork(netId, callingUid, packageName), false);
    }

    /**
     * Trigger a connect request and wait for the callback to return status.
     * This preserves the legacy connect API behavior, i.e. {@link WifiManager#enableNetwork(
     * int, true)}
     * @return
     */
    private boolean triggerConnectAndReturnStatus(int netId, int callingUid) {
        final CountDownLatch countDownLatch = new CountDownLatch(1);
        final MutableBoolean success = new MutableBoolean(false);
        IActionListener.Stub connectListener = new IActionListener.Stub() {
            @Override
            public void onSuccess() {
                success.value = true;
                countDownLatch.countDown();
            }
            @Override
            public void onFailure(int reason) {
                success.value = false;
                countDownLatch.countDown();
            }
        };
        mClientModeImpl.connect(null, netId, new Binder(), connectListener,
                connectListener.hashCode(), callingUid);
        // now wait for response.
        try {
            countDownLatch.await(RUN_WITH_SCISSORS_TIMEOUT_MILLIS, TimeUnit.MILLISECONDS);
        } catch (InterruptedException e) {
            Log.e(TAG, "Failed to retrieve connect status");
        }
        return success.value;
    }

    /**
     * See {@link android.net.wifi.WifiManager#enableNetwork(int, boolean)}
     * @param netId the integer that identifies the network configuration
     * to the supplicant
     * @param disableOthers if true, disable all other networks.
     * @return {@code true} if the operation succeeded
     */
    @Override
    public boolean enableNetwork(int netId, boolean disableOthers, String packageName) {
        if (enforceChangePermission(packageName) != MODE_ALLOWED) {
            return false;
        }
        if (!isTargetSdkLessThanQOrPrivileged(
                packageName, Binder.getCallingPid(), Binder.getCallingUid())) {
            mLog.info("enableNetwork not allowed for uid=%")
                    .c(Binder.getCallingUid()).flush();
            return false;
        }
        int callingUid = Binder.getCallingUid();
        // TODO b/33807876 Log netId
        mLog.info("enableNetwork uid=% disableOthers=%")
                .c(callingUid)
                .c(disableOthers).flush();

        mWifiMetrics.incrementNumEnableNetworkCalls();
        if (disableOthers) {
            return triggerConnectAndReturnStatus(netId, callingUid);
        } else {
            return mWifiThreadRunner.call(
                    () -> mWifiConfigManager.enableNetwork(netId, false, callingUid, packageName),
                    false);
        }
    }

    /**
     * See {@link android.net.wifi.WifiManager#disableNetwork(int)}
     * @param netId the integer that identifies the network configuration
     * to the supplicant
     * @return {@code true} if the operation succeeded
     */
    @Override
    public boolean disableNetwork(int netId, String packageName) {
        if (enforceChangePermission(packageName) != MODE_ALLOWED) {
            return false;
        }
        if (!isTargetSdkLessThanQOrPrivileged(
                packageName, Binder.getCallingPid(), Binder.getCallingUid())) {
            mLog.info("disableNetwork not allowed for uid=%")
                    .c(Binder.getCallingUid()).flush();
            return false;
        }
        int callingUid = Binder.getCallingUid();
        mLog.info("disableNetwork uid=%").c(callingUid).flush();
        return mWifiThreadRunner.call(
                () -> mWifiConfigManager.disableNetwork(netId, callingUid, packageName), false);
    }

    /**
     * See {@link android.net.wifi.WifiManager#getConnectionInfo()}
     * @return the Wi-Fi information, contained in {@link WifiInfo}.
     */
    @Override
    public WifiInfo getConnectionInfo(String callingPackage) {
        enforceAccessPermission();
        int uid = Binder.getCallingUid();
        if (mVerboseLoggingEnabled) {
            mLog.info("getConnectionInfo uid=%").c(uid).flush();
        }
        long ident = Binder.clearCallingIdentity();
        try {
            WifiInfo result = mClientModeImpl.syncRequestConnectionInfo();
            boolean hideDefaultMacAddress = true;
            boolean hideBssidSsidAndNetworkId = true;

            try {
                if (mWifiInjector.getWifiPermissionsWrapper().getLocalMacAddressPermission(uid)
                        == PERMISSION_GRANTED) {
                    hideDefaultMacAddress = false;
                }
                mWifiPermissionsUtil.enforceCanAccessScanResults(callingPackage, uid);
                hideBssidSsidAndNetworkId = false;
            } catch (SecurityException ignored) {
            }
            if (hideDefaultMacAddress) {
                result.setMacAddress(WifiInfo.DEFAULT_MAC_ADDRESS);
            }
            if (hideBssidSsidAndNetworkId) {
                result.setBSSID(WifiInfo.DEFAULT_MAC_ADDRESS);
                result.setSSID(WifiSsid.createFromHex(null));
                result.setNetworkId(WifiConfiguration.INVALID_NETWORK_ID);
            }
            if (mVerboseLoggingEnabled && (hideBssidSsidAndNetworkId || hideDefaultMacAddress)) {
                mLog.v("getConnectionInfo: hideBssidSsidAndNetworkId="
                        + hideBssidSsidAndNetworkId
                        + ", hideDefaultMacAddress="
                        + hideDefaultMacAddress);
            }
            return result;
        } finally {
            Binder.restoreCallingIdentity(ident);
        }
    }

    /**
     * Return the results of the most recent access point scan, in the form of
     * a list of {@link ScanResult} objects.
     * @return the list of results
     */
    @Override
    public List<ScanResult> getScanResults(String callingPackage) {
        enforceAccessPermission();
        int uid = Binder.getCallingUid();
        long ident = Binder.clearCallingIdentity();
        if (mVerboseLoggingEnabled) {
            mLog.info("getScanResults uid=%").c(uid).flush();
        }
        try {
            mWifiPermissionsUtil.enforceCanAccessScanResults(callingPackage, uid);
            List<ScanResult> scanResults = mWifiThreadRunner.call(
                    mScanRequestProxy::getScanResults, Collections.emptyList());
            return scanResults;
        } catch (SecurityException e) {
            Log.e(TAG, "Permission violation - getScanResults not allowed for uid="
                    + uid + ", packageName=" + callingPackage + ", reason=" + e);
            return new ArrayList<>();
        } finally {
            Binder.restoreCallingIdentity(ident);
        }
    }

    /**
     * Add or update a Passpoint configuration.
     *
     * @param config The Passpoint configuration to be added
     * @return true on success or false on failure
     */
    @Override
    public boolean addOrUpdatePasspointConfiguration(
            PasspointConfiguration config, String packageName) {
        if (enforceChangePermission(packageName) != MODE_ALLOWED) {
            return false;
        }
        int callingUid = Binder.getCallingUid();
        mLog.info("addorUpdatePasspointConfiguration uid=%").c(callingUid).flush();
        return mWifiThreadRunner.call(
                () -> mPasspointManager.addOrUpdateProvider(config, callingUid, packageName, false),
                false);
    }

    /**
     * Remove the Passpoint configuration identified by its FQDN (Fully Qualified Domain Name).
     *
     * @param fqdn The FQDN of the Passpoint configuration to be removed
     * @return true on success or false on failure
     */
    @Override
    public boolean removePasspointConfiguration(String fqdn, String packageName) {
        final int uid = Binder.getCallingUid();
        boolean privileged = false;
        if (mWifiPermissionsUtil.checkNetworkSettingsPermission(uid)
                || mWifiPermissionsUtil.checkNetworkCarrierProvisioningPermission(uid)) {
            privileged = true;
        }
        mLog.info("removePasspointConfiguration uid=%").c(Binder.getCallingUid()).flush();
        final boolean privilegedFinal = privileged;
        return mWifiThreadRunner.call(
                () -> mPasspointManager.removeProvider(uid, privilegedFinal, fqdn), false);
    }

    /**
     * Return the list of the installed Passpoint configurations.
     *
     * An empty list will be returned when no configuration is installed.
     * @param packageName String name of the calling package
     * @return A list of {@link PasspointConfiguration}.
     */
    @Override
    public List<PasspointConfiguration> getPasspointConfigurations(String packageName) {
        final int uid = Binder.getCallingUid();
        boolean privileged = false;
        if (mWifiPermissionsUtil.checkNetworkSettingsPermission(uid)
                || mWifiPermissionsUtil.checkNetworkSetupWizardPermission(uid)) {
            privileged = true;
        }
        if (mVerboseLoggingEnabled) {
            mLog.info("getPasspointConfigurations uid=%").c(Binder.getCallingUid()).flush();
        }
        final boolean privilegedFinal = privileged;
        return mWifiThreadRunner.call(
            () -> mPasspointManager.getProviderConfigs(uid, privilegedFinal),
                Collections.emptyList());
    }

    /**
     * Query for a Hotspot 2.0 release 2 OSU icon
     * @param bssid The BSSID of the AP
     * @param fileName Icon file name
     */
    @Override
    public void queryPasspointIcon(long bssid, String fileName) {
        enforceAccessPermission();
        mLog.info("queryPasspointIcon uid=%").c(Binder.getCallingUid()).flush();
        mClientModeImpl.syncQueryPasspointIcon(mClientModeImplChannel, bssid, fileName);
    }

    /**
     * Match the currently associated network against the SP matching the given FQDN
     * @param fqdn FQDN of the SP
     * @return ordinal [HomeProvider, RoamingProvider, Incomplete, None, Declined]
     */
    @Override
    public int matchProviderWithCurrentNetwork(String fqdn) {
        mLog.info("matchProviderWithCurrentNetwork uid=%").c(Binder.getCallingUid()).flush();
        return 0;
    }

    /**
     * Deauthenticate and set the re-authentication hold off time for the current network
     * @param holdoff hold off time in milliseconds
     * @param ess set if the hold off pertains to an ESS rather than a BSS
     */
    @Override
    public void deauthenticateNetwork(long holdoff, boolean ess) {
        mLog.info("deauthenticateNetwork uid=%").c(Binder.getCallingUid()).flush();
        mClientModeImpl.deauthenticateNetwork(mClientModeImplChannel, holdoff, ess);
    }

<<<<<<< HEAD
    public String getCapabilities(String capaType) {
        return mClientModeImpl.getCapabilities(capaType);
    }

    /**
     * Set the country code
     * @param countryCode ISO 3166 country code.
     *
     */
    @Override
    public void setCountryCode(String countryCode) {
        Slog.i(TAG, "WifiService trying to set country code to " + countryCode);
        enforceConnectivityInternalPermission();
        mLog.info("setCountryCode uid=%").c(Binder.getCallingUid()).flush();
        final long token = Binder.clearCallingIdentity();
        mCountryCode.setCountryCode(countryCode);
        Binder.restoreCallingIdentity(token);
    }

=======
>>>>>>> 469eeeff
     /**
     * Get the country code
     * @return Get the best choice country code for wifi, regardless of if it was set or
     * not.
     * Returns null when there is no country code available.
     */
    @Override
    public String getCountryCode() {
        enforceConnectivityInternalPermission();
        if (mVerboseLoggingEnabled) {
            mLog.info("getCountryCode uid=%").c(Binder.getCallingUid()).flush();
        }
        return mCountryCode.getCountryCode();
    }

    @Override
    public boolean isDualBandSupported() {
        //TODO (b/123227116): pull it from the HAL
        if (mVerboseLoggingEnabled) {
            mLog.info("isDualBandSupported uid=%").c(Binder.getCallingUid()).flush();
        }

        return (mContext.getResources().getBoolean(
                com.android.internal.R.bool.config_wifi_dual_band_support)
                   && mClientModeImpl.is5GhzBandSupported());
    }

    private int getMaxApInterfacesCount() {
        //TODO (b/123227116): pull it from the HAL
        return mContext.getResources().getInteger(
                com.android.internal.R.integer.config_wifi_max_ap_interfaces);
    }

    private boolean isConcurrentLohsAndTetheringSupported() {
        // TODO(b/110697252): handle all configurations in the wifi stack (just by changing the HAL)
        return getMaxApInterfacesCount() >= 2;
    }

    /**
     * Method allowing callers with NETWORK_SETTINGS permission to check if this is a dual mode
     * capable device (STA+AP).
     *
     * @return true if a dual mode capable device
     */
    @Override
    public boolean needs5GHzToAnyApBandConversion() {
        enforceNetworkSettingsPermission();

        if (mVerboseLoggingEnabled) {
            mLog.info("needs5GHzToAnyApBandConversion uid=%").c(Binder.getCallingUid()).flush();
        }
        return mContext.getResources().getBoolean(
                com.android.internal.R.bool.config_wifi_convert_apband_5ghz_to_any);
    }

    /**
     * Return the DHCP-assigned addresses from the last successful DHCP request,
     * if any.
     * @return the DHCP information
     * @deprecated
     */
    @Override
    @Deprecated
    public DhcpInfo getDhcpInfo() {
        enforceAccessPermission();
        if (mVerboseLoggingEnabled) {
            mLog.info("getDhcpInfo uid=%").c(Binder.getCallingUid()).flush();
        }
        DhcpResults dhcpResults = mClientModeImpl.syncGetDhcpResults();

        DhcpInfo info = new DhcpInfo();

        if (dhcpResults.ipAddress != null &&
                dhcpResults.ipAddress.getAddress() instanceof Inet4Address) {
            info.ipAddress = NetworkUtils.inetAddressToInt(
                    (Inet4Address) dhcpResults.ipAddress.getAddress());
        }

        if (dhcpResults.gateway != null) {
            info.gateway = NetworkUtils.inetAddressToInt((Inet4Address) dhcpResults.gateway);
        }

        int dnsFound = 0;
        for (InetAddress dns : dhcpResults.dnsServers) {
            if (dns instanceof Inet4Address) {
                if (dnsFound == 0) {
                    info.dns1 = NetworkUtils.inetAddressToInt((Inet4Address)dns);
                } else {
                    info.dns2 = NetworkUtils.inetAddressToInt((Inet4Address)dns);
                }
                if (++dnsFound > 1) break;
            }
        }
        Inet4Address serverAddress = dhcpResults.serverAddress;
        if (serverAddress != null) {
            info.serverAddress = NetworkUtils.inetAddressToInt(serverAddress);
        }
        info.leaseDuration = dhcpResults.leaseDuration;

        return info;
    }

    /**
     * enable TDLS for the local NIC to remote NIC
     * The APPs don't know the remote MAC address to identify NIC though,
     * so we need to do additional work to find it from remote IP address
     */

    private static class TdlsTaskParams {
        String mRemoteIpAddress;
        boolean mEnable;
    }

    private class TdlsTask extends AsyncTask<TdlsTaskParams, Integer, Integer> {
        @Override
        protected Integer doInBackground(TdlsTaskParams... params) {

            // Retrieve parameters for the call
            TdlsTaskParams param = params[0];
            String remoteIpAddress = param.mRemoteIpAddress.trim();
            boolean enable = param.mEnable;

            // Get MAC address of Remote IP
            String macAddress = null;

            try (BufferedReader reader = new BufferedReader(new FileReader("/proc/net/arp"))) {
                // Skip over the line bearing column titles
                reader.readLine();

                String line;
                while ((line = reader.readLine()) != null) {
                    String[] tokens = line.split("[ ]+");
                    if (tokens.length < 6) {
                        continue;
                    }

                    // ARP column format is
                    // Address HWType HWAddress Flags Mask IFace
                    String ip = tokens[0];
                    String mac = tokens[3];

                    if (remoteIpAddress.equals(ip)) {
                        macAddress = mac;
                        break;
                    }
                }

                if (macAddress == null) {
                    Log.w(TAG, "Did not find remoteAddress {" + remoteIpAddress + "} in "
                            + "/proc/net/arp");
                } else {
                    enableTdlsWithMacAddress(macAddress, enable);
                }

            } catch (FileNotFoundException e) {
                Log.e(TAG, "Could not open /proc/net/arp to lookup mac address");
            } catch (IOException e) {
                Log.e(TAG, "Could not read /proc/net/arp to lookup mac address");
            }
            return 0;
        }
    }

    @Override
    public void enableTdls(String remoteAddress, boolean enable) {
        if (remoteAddress == null) {
          throw new IllegalArgumentException("remoteAddress cannot be null");
        }
        mLog.info("enableTdls uid=% enable=%").c(Binder.getCallingUid()).c(enable).flush();
        TdlsTaskParams params = new TdlsTaskParams();
        params.mRemoteIpAddress = remoteAddress;
        params.mEnable = enable;
        new TdlsTask().execute(params);
    }


    @Override
    public void enableTdlsWithMacAddress(String remoteMacAddress, boolean enable) {
        mLog.info("enableTdlsWithMacAddress uid=% enable=%")
                .c(Binder.getCallingUid())
                .c(enable)
                .flush();
        if (remoteMacAddress == null) {
          throw new IllegalArgumentException("remoteMacAddress cannot be null");
        }

        mClientModeImpl.enableTdls(remoteMacAddress, enable);
    }

    /**
     * Disable an ephemeral network, i.e. network that is created thru a WiFi Scorer
     */
    @Override
    public void disableEphemeralNetwork(String SSID, String packageName) {
        mContext.enforceCallingOrSelfPermission(android.Manifest.permission.CHANGE_WIFI_STATE,
                "WifiService");
        if (!isPrivileged(Binder.getCallingPid(), Binder.getCallingUid())) {
            mLog.info("disableEphemeralNetwork not allowed for uid=%")
                    .c(Binder.getCallingUid()).flush();
            return;
        }
        mLog.info("disableEphemeralNetwork uid=%").c(Binder.getCallingUid()).flush();
        mWifiThreadRunner.post(() -> mWifiConfigManager.disableEphemeralNetwork(SSID));
    }

    private final BroadcastReceiver mReceiver = new BroadcastReceiver() {
        @Override
        public void onReceive(Context context, Intent intent) {
            String action = intent.getAction();
            if (action.equals(Intent.ACTION_USER_REMOVED)) {
                int userHandle = intent.getIntExtra(Intent.EXTRA_USER_HANDLE, 0);
                mWifiThreadRunner.post(() -> mWifiConfigManager.removeNetworksForUser(userHandle));
            } else if (action.equals(BluetoothAdapter.ACTION_CONNECTION_STATE_CHANGED)) {
                int state = intent.getIntExtra(BluetoothAdapter.EXTRA_CONNECTION_STATE,
                        BluetoothAdapter.STATE_DISCONNECTED);
                mClientModeImpl.sendBluetoothAdapterStateChange(state);
            } else if (action.equals(TelephonyIntents.ACTION_EMERGENCY_CALLBACK_MODE_CHANGED)) {
                boolean emergencyMode =
                        intent.getBooleanExtra(PhoneConstants.PHONE_IN_ECM_STATE, false);
                mActiveModeWarden.emergencyCallbackModeChanged(emergencyMode);
            } else if (action.equals(TelephonyIntents.ACTION_EMERGENCY_CALL_STATE_CHANGED)) {
                boolean inCall =
                        intent.getBooleanExtra(PhoneConstants.PHONE_IN_EMERGENCY_CALL, false);
                mActiveModeWarden.emergencyCallStateChanged(inCall);
            } else if (action.equals(PowerManager.ACTION_DEVICE_IDLE_MODE_CHANGED)) {
                handleIdleModeChanged();
            }
        }
    };

    /**
     * Observes settings changes to scan always mode.
     */
    private void registerForScanModeChange() {
        ContentObserver contentObserver = new ContentObserver(null) {
            @Override
            public void onChange(boolean selfChange) {
                mSettingsStore.handleWifiScanAlwaysAvailableToggled();
                mActiveModeWarden.scanAlwaysModeChanged();
            }
        };
        mFrameworkFacade.registerContentObserver(mContext,
                Settings.Global.getUriFor(Settings.Global.WIFI_SCAN_ALWAYS_AVAILABLE),
                false, contentObserver);

    }

    private void registerForBroadcasts() {
        IntentFilter intentFilter = new IntentFilter();
        intentFilter.addAction(Intent.ACTION_USER_PRESENT);
        intentFilter.addAction(Intent.ACTION_USER_REMOVED);
        intentFilter.addAction(WifiManager.NETWORK_STATE_CHANGED_ACTION);
        intentFilter.addAction(BluetoothAdapter.ACTION_CONNECTION_STATE_CHANGED);
        intentFilter.addAction(TelephonyIntents.ACTION_EMERGENCY_CALLBACK_MODE_CHANGED);
        intentFilter.addAction(PowerManager.ACTION_DEVICE_IDLE_MODE_CHANGED);

        boolean trackEmergencyCallState = mContext.getResources().getBoolean(
                com.android.internal.R.bool.config_wifi_turn_off_during_emergency_call);
        if (trackEmergencyCallState) {
            intentFilter.addAction(TelephonyIntents.ACTION_EMERGENCY_CALL_STATE_CHANGED);
        }
        mContext.registerReceiver(mReceiver, intentFilter);

        intentFilter = new IntentFilter();
        intentFilter.addAction(Intent.ACTION_PACKAGE_FULLY_REMOVED);
        intentFilter.addDataScheme("package");
        mContext.registerReceiver(new BroadcastReceiver() {
            @Override
            public void onReceive(Context context, Intent intent) {
                String action = intent.getAction();
                if (action.equals(Intent.ACTION_PACKAGE_FULLY_REMOVED)) {
                    int uid = intent.getIntExtra(Intent.EXTRA_UID, -1);
                    Uri uri = intent.getData();
                    if (uid == -1 || uri == null) {
                        return;
                    }
                    String pkgName = uri.getSchemeSpecificPart();

                    // Call the method in the main Wifi thread.
                    mWifiThreadRunner.post(() -> {
                        ApplicationInfo ai = new ApplicationInfo();
                        ai.packageName = pkgName;
                        ai.uid = uid;
                        mWifiConfigManager.removeNetworksForApp(ai);
                        mScanRequestProxy.clearScanRequestTimestampsForApp(pkgName, uid);

                        // Remove all suggestions from the package.
                        mWifiNetworkSuggestionsManager.removeApp(pkgName);
                        mClientModeImpl.removeNetworkRequestUserApprovedAccessPointsForApp(pkgName);

                        // Remove all Passpoint profiles from package.
                        mWifiInjector.getPasspointManager().removePasspointProviderWithPackage(
                                pkgName);
                    });
                }
            }
        }, intentFilter);
    }

    @Override
    public void onShellCommand(FileDescriptor in, FileDescriptor out, FileDescriptor err,
            String[] args, ShellCallback callback, ResultReceiver resultReceiver) {
        (new WifiShellCommand(mWifiInjector)).exec(this, in, out, err,
                args, callback, resultReceiver);
    }

    @Override
    protected void dump(FileDescriptor fd, PrintWriter pw, String[] args) {
        if (mContext.checkCallingOrSelfPermission(android.Manifest.permission.DUMP)
                != PERMISSION_GRANTED) {
            pw.println("Permission Denial: can't dump WifiService from from pid="
                    + Binder.getCallingPid()
                    + ", uid=" + Binder.getCallingUid());
            return;
        }
        if (args != null && args.length > 0 && WifiMetrics.PROTO_DUMP_ARG.equals(args[0])) {
            // WifiMetrics proto bytes were requested. Dump only these.
            mWifiThreadRunner.run(() -> {
                mWifiMetrics.updateSavedNetworks(
                        mWifiConfigManager.getSavedNetworks(Process.WIFI_UID));
                mPasspointManager.updateMetrics();
            });
            mWifiMetrics.dump(fd, pw, args);
        } else if (args != null && args.length > 0 && IpClientUtil.DUMP_ARG.equals(args[0])) {
            // IpClient dump was requested. Pass it along and take no further action.
            String[] ipClientArgs = new String[args.length - 1];
            System.arraycopy(args, 1, ipClientArgs, 0, ipClientArgs.length);
            mClientModeImpl.dumpIpClient(fd, pw, ipClientArgs);
        } else if (args != null && args.length > 0 && WifiScoreReport.DUMP_ARG.equals(args[0])) {
            WifiScoreReport wifiScoreReport = mClientModeImpl.getWifiScoreReport();
            if (wifiScoreReport != null) wifiScoreReport.dump(fd, pw, args);
        } else if (args != null && args.length > 0 && WifiScoreCard.DUMP_ARG.equals(args[0])) {
            WifiScoreCard wifiScoreCard = mWifiInjector.getWifiScoreCard();
            String networkListBase64 = mWifiThreadRunner.call(() ->
                    wifiScoreCard.getNetworkListBase64(true), "");
            pw.println(networkListBase64);
        } else {
            // Polls link layer stats and RSSI. This allows the stats to show up in
            // WifiScoreReport's dump() output when taking a bug report even if the screen is off.
            mClientModeImpl.updateLinkLayerStatsRssiAndScoreReport();
            pw.println("Wi-Fi is " + mClientModeImpl.syncGetWifiStateByName());
            pw.println("Verbose logging is " + (mVerboseLoggingEnabled ? "on" : "off"));
            pw.println("Stay-awake conditions: " +
                    mFacade.getIntegerSetting(mContext,
                            Settings.Global.STAY_ON_WHILE_PLUGGED_IN, 0));
            pw.println("mInIdleMode " + mInIdleMode);
            pw.println("mScanPending " + mScanPending);
            mSettingsStore.dump(fd, pw, args);
            mWifiTrafficPoller.dump(fd, pw, args);
            pw.println();
            pw.println("Locks held:");
            mWifiLockManager.dump(pw);
            pw.println();
            mWifiMulticastLockManager.dump(pw);
            pw.println();
            mActiveModeWarden.dump(fd, pw, args);
            pw.println();
            mClientModeImpl.dump(fd, pw, args);
            pw.println();
            WifiScoreCard wifiScoreCard = mWifiInjector.getWifiScoreCard();
            String networkListBase64 = mWifiThreadRunner.call(() ->
                    wifiScoreCard.getNetworkListBase64(true), "");
            pw.println("WifiScoreCard:");
            pw.println(networkListBase64);
            mWifiThreadRunner.run(() -> {
                mWifiMetrics.updateSavedNetworks(
                        mWifiConfigManager.getSavedNetworks(Process.WIFI_UID));
                mPasspointManager.updateMetrics();
            });
            mWifiMetrics.dump(fd, pw, args);
            pw.println();
            mWifiThreadRunner.run(() -> mWifiNetworkSuggestionsManager.dump(fd, pw, args));
            pw.println();
            mWifiBackupRestore.dump(fd, pw, args);
            pw.println();
            pw.println("ScoringParams: settings put global " + Settings.Global.WIFI_SCORE_PARAMS
                       + " " + mWifiInjector.getScoringParams());
            pw.println();
            pw.println("WifiScoreReport:");
            WifiScoreReport wifiScoreReport = mClientModeImpl.getWifiScoreReport();
            wifiScoreReport.dump(fd, pw, args);
            pw.println();
            SarManager sarManager = mWifiInjector.getSarManager();
            sarManager.dump(fd, pw, args);
            pw.println();
        }
    }

    @Override
    public boolean acquireWifiLock(IBinder binder, int lockMode, String tag, WorkSource ws) {
        mLog.info("acquireWifiLock uid=% lockMode=%")
                .c(Binder.getCallingUid())
                .c(lockMode).flush();

        // Check on permission to make this call
        mContext.enforceCallingOrSelfPermission(android.Manifest.permission.WAKE_LOCK, null);

        // If no UID is provided in worksource, use the calling UID
        WorkSource updatedWs = (ws == null || ws.isEmpty())
                ? new WorkSource(Binder.getCallingUid()) : ws;

        return mWifiThreadRunner.call(() ->
                mWifiLockManager.acquireWifiLock(lockMode, tag, binder, updatedWs), false);
    }

    @Override
    public void updateWifiLockWorkSource(IBinder binder, WorkSource ws) {
        mLog.info("updateWifiLockWorkSource uid=%").c(Binder.getCallingUid()).flush();

        // Check on permission to make this call
        mContext.enforceCallingOrSelfPermission(
                android.Manifest.permission.UPDATE_DEVICE_STATS, null);

        // If no UID is provided in worksource, use the calling UID
        WorkSource updatedWs = (ws == null || ws.isEmpty())
                ? new WorkSource(Binder.getCallingUid()) : ws;

        mWifiThreadRunner.run(() ->
                mWifiLockManager.updateWifiLockWorkSource(binder, updatedWs));
    }

    @Override
    public boolean releaseWifiLock(IBinder binder) {
        mLog.info("releaseWifiLock uid=%").c(Binder.getCallingUid()).flush();

        // Check on permission to make this call
        mContext.enforceCallingOrSelfPermission(android.Manifest.permission.WAKE_LOCK, null);

        return mWifiThreadRunner.call(() ->
                mWifiLockManager.releaseWifiLock(binder), false);
    }

    @Override
    public void initializeMulticastFiltering() {
        enforceMulticastChangePermission();
        mLog.info("initializeMulticastFiltering uid=%").c(Binder.getCallingUid()).flush();
        mWifiMulticastLockManager.initializeFiltering();
    }

    @Override
    public void acquireMulticastLock(IBinder binder, String tag) {
        enforceMulticastChangePermission();
        mLog.info("acquireMulticastLock uid=%").c(Binder.getCallingUid()).flush();
        mWifiMulticastLockManager.acquireLock(binder, tag);
    }

    @Override
    public void releaseMulticastLock(String tag) {
        enforceMulticastChangePermission();
        mLog.info("releaseMulticastLock uid=%").c(Binder.getCallingUid()).flush();
        mWifiMulticastLockManager.releaseLock(tag);
    }

    @Override
    public boolean isMulticastEnabled() {
        enforceAccessPermission();
        if (mVerboseLoggingEnabled) {
            mLog.info("isMulticastEnabled uid=%").c(Binder.getCallingUid()).flush();
        }
        return mWifiMulticastLockManager.isMulticastEnabled();
    }

    @Override
    public void enableVerboseLogging(int verbose) {
        enforceAccessPermission();
        enforceNetworkSettingsPermission();
        mLog.info("enableVerboseLogging uid=% verbose=%")
                .c(Binder.getCallingUid())
                .c(verbose).flush();
        mFacade.setIntegerSetting(
                mContext, Settings.Global.WIFI_VERBOSE_LOGGING_ENABLED, verbose);
        enableVerboseLoggingInternal(verbose);
    }

    private void enableVerboseLoggingInternal(int verbose) {
        mVerboseLoggingEnabled = verbose > 0;
        mClientModeImpl.enableVerboseLogging(verbose);
        mWifiLockManager.enableVerboseLogging(verbose);
        mWifiMulticastLockManager.enableVerboseLogging(verbose);
        mWifiInjector.enableVerboseLogging(verbose);
    }

    @Override
    public int getVerboseLoggingLevel() {
        if (mVerboseLoggingEnabled) {
            mLog.info("getVerboseLoggingLevel uid=%").c(Binder.getCallingUid()).flush();
        }
        return mFacade.getIntegerSetting(
                mContext, Settings.Global.WIFI_VERBOSE_LOGGING_ENABLED, 0);
    }

    @Override
    public void factoryReset(String packageName) {
        enforceConnectivityInternalPermission();
        if (enforceChangePermission(packageName) != MODE_ALLOWED) {
            return;
        }
        mLog.info("factoryReset uid=%").c(Binder.getCallingUid()).flush();
        if (mUserManager.hasUserRestriction(UserManager.DISALLOW_NETWORK_RESET)) {
            return;
        }
        if (!mUserManager.hasUserRestriction(UserManager.DISALLOW_CONFIG_TETHERING)) {
            // Turn mobile hotspot off
            stopSoftApInternal(WifiManager.IFACE_IP_MODE_UNSPECIFIED);
        }

        if (mUserManager.hasUserRestriction(UserManager.DISALLOW_CONFIG_WIFI)) {
            return;
        }
        // Delete all Wifi SSIDs
        List<WifiConfiguration> networks = mWifiThreadRunner.call(
                () -> mWifiConfigManager.getSavedNetworks(Process.WIFI_UID),
                Collections.emptyList());
        for (WifiConfiguration network : networks) {
            removeNetwork(network.networkId, packageName);
        }
        // Delete all Passpoint configurations
        List<PasspointConfiguration> configs = mWifiThreadRunner.call(
                () -> mPasspointManager.getProviderConfigs(Process.WIFI_UID /* ignored */, true),
                Collections.emptyList());
        for (PasspointConfiguration config : configs) {
            removePasspointConfiguration(config.getHomeSp().getFqdn(), packageName);
        }
        mWifiThreadRunner.post(() -> {
            mWifiConfigManager.clearDeletedEphemeralNetworks();
            mClientModeImpl.clearNetworkRequestUserApprovedAccessPoints();
            mWifiNetworkSuggestionsManager.clear();
            mWifiInjector.getWifiScoreCard().clear();
            notifyFactoryReset();
        });
    }

    /**
     * Notify the Factory Reset Event to application who may installed wifi configurations.
     */
    private void notifyFactoryReset() {
        Intent intent = new Intent(WifiManager.WIFI_NETWORK_SETTINGS_RESET_ACTION);
        intent.addFlags(Intent.FLAG_RECEIVER_INCLUDE_BACKGROUND);
        mContext.sendBroadcastAsUser(intent, UserHandle.ALL,
                android.Manifest.permission.NETWORK_CARRIER_PROVISIONING);
    }

    @Override
    public Network getCurrentNetwork() {
        enforceAccessPermission();
        if (mVerboseLoggingEnabled) {
            mLog.info("getCurrentNetwork uid=%").c(Binder.getCallingUid()).flush();
        }
        return mClientModeImpl.getCurrentNetwork();
    }

    public static String toHexString(String s) {
        if (s == null) {
            return "null";
        }
        StringBuilder sb = new StringBuilder();
        sb.append('\'').append(s).append('\'');
        for (int n = 0; n < s.length(); n++) {
            sb.append(String.format(" %02x", s.charAt(n) & 0xffff));
        }
        return sb.toString();
    }

    /**
     * Enable/disable WifiConnectivityManager at runtime
     *
     * @param enabled true-enable; false-disable
     */
    @Override
    public void enableWifiConnectivityManager(boolean enabled) {
        enforceConnectivityInternalPermission();
        mLog.info("enableWifiConnectivityManager uid=% enabled=%")
                .c(Binder.getCallingUid())
                .c(enabled).flush();
        mClientModeImpl.enableWifiConnectivityManager(enabled);
    }

    /**
     * Retrieve the data to be backed to save the current state.
     *
     * @return  Raw byte stream of the data to be backed up.
     */
    @Override
    public byte[] retrieveBackupData() {
        enforceNetworkSettingsPermission();
        mLog.info("retrieveBackupData uid=%").c(Binder.getCallingUid()).flush();
        if (mClientModeImplChannel == null) {
            Log.e(TAG, "mClientModeImplChannel is not initialized");
            return null;
        }

        Log.d(TAG, "Retrieving backup data");
        List<WifiConfiguration> wifiConfigurations = mWifiThreadRunner.call(
                () -> mWifiConfigManager.getConfiguredNetworksWithPasswords(), null);
        byte[] backupData =
                mWifiBackupRestore.retrieveBackupDataFromConfigurations(wifiConfigurations);
        Log.d(TAG, "Retrieved backup data");
        return backupData;
    }

    /**
     * Helper method to restore networks retrieved from backup data.
     *
     * @param configurations list of WifiConfiguration objects parsed from the backup data.
     */
    private void restoreNetworks(List<WifiConfiguration> configurations) {
        if (configurations == null) {
            Log.e(TAG, "Backup data parse failed");
            return;
        }
        int callingUid = Binder.getCallingUid();
        mWifiThreadRunner.run(
                () -> {
                    for (WifiConfiguration configuration : configurations) {
                        int networkId =
                                mWifiConfigManager.addOrUpdateNetwork(configuration, callingUid)
                                        .getNetworkId();
                        if (networkId == WifiConfiguration.INVALID_NETWORK_ID) {
                            Log.e(TAG, "Restore network failed: " + configuration.configKey());
                            continue;
                        }
                        // Enable all networks restored.
                        mWifiConfigManager.enableNetwork(networkId, false, callingUid, null);
                    }
                });
    }

    /**
     * Restore state from the backed up data.
     *
     * @param data Raw byte stream of the backed up data.
     */
    @Override
    public void restoreBackupData(byte[] data) {
        enforceNetworkSettingsPermission();
        mLog.info("restoreBackupData uid=%").c(Binder.getCallingUid()).flush();
        if (mClientModeImplChannel == null) {
            Log.e(TAG, "mClientModeImplChannel is not initialized");
            return;
        }

        Log.d(TAG, "Restoring backup data");
        List<WifiConfiguration> wifiConfigurations =
                mWifiBackupRestore.retrieveConfigurationsFromBackupData(data);
        restoreNetworks(wifiConfigurations);
        Log.d(TAG, "Restored backup data");
    }

    /**
     * Restore state from the older supplicant back up data.
     * The old backup data was essentially a backup of wpa_supplicant.conf & ipconfig.txt file.
     *
     * @param supplicantData Raw byte stream of wpa_supplicant.conf
     * @param ipConfigData Raw byte stream of ipconfig.txt
     */
    public void restoreSupplicantBackupData(byte[] supplicantData, byte[] ipConfigData) {
        enforceNetworkSettingsPermission();
        mLog.trace("restoreSupplicantBackupData uid=%").c(Binder.getCallingUid()).flush();
        if (mClientModeImplChannel == null) {
            Log.e(TAG, "mClientModeImplChannel is not initialized");
            return;
        }

        Log.d(TAG, "Restoring supplicant backup data");
        List<WifiConfiguration> wifiConfigurations =
                mWifiBackupRestore.retrieveConfigurationsFromSupplicantBackupData(
                        supplicantData, ipConfigData);
        restoreNetworks(wifiConfigurations);
        Log.d(TAG, "Restored supplicant backup data");
    }

    /**
     * Starts subscription provisioning with a provider.
     *
     * @param provider {@link OsuProvider} the provider to provision with
     * @param callback {@link IProvisioningCallback} the callback object to inform status
     */
    @Override
    public void startSubscriptionProvisioning(OsuProvider provider,
            IProvisioningCallback callback) {
        if (provider == null) {
            throw new IllegalArgumentException("Provider must not be null");
        }
        if (callback == null) {
            throw new IllegalArgumentException("Callback must not be null");
        }
        if (!isSettingsOrSuw(Binder.getCallingPid(), Binder.getCallingUid())) {
            throw new SecurityException(TAG + ": Permission denied");
        }
        final int uid = Binder.getCallingUid();
        mLog.trace("startSubscriptionProvisioning uid=%").c(uid).flush();
        if (mClientModeImpl.syncStartSubscriptionProvisioning(uid, provider,
                callback, mClientModeImplChannel)) {
            mLog.trace("Subscription provisioning started with %")
                    .c(provider.toString()).flush();
        }
    }

    /**
     * see {@link android.net.wifi.WifiManager#registerTrafficStateCallback(
     * WifiManager.TrafficStateCallback, Handler)}
     *
     * @param binder IBinder instance to allow cleanup if the app dies
     * @param callback Traffic State callback to register
     * @param callbackIdentifier Unique ID of the registering callback. This ID will be used to
     *        unregister the callback. See {@link unregisterTrafficStateCallback(int)}
     *
     * @throws SecurityException if the caller does not have permission to register a callback
     * @throws RemoteException if remote exception happens
     * @throws IllegalArgumentException if the arguments are null or invalid
     */
    @Override
    public void registerTrafficStateCallback(IBinder binder, ITrafficStateCallback callback,
                                             int callbackIdentifier) {
        // verify arguments
        if (binder == null) {
            throw new IllegalArgumentException("Binder must not be null");
        }
        if (callback == null) {
            throw new IllegalArgumentException("Callback must not be null");
        }
        enforceNetworkSettingsPermission();
        if (mVerboseLoggingEnabled) {
            mLog.info("registerTrafficStateCallback uid=%").c(Binder.getCallingUid()).flush();
        }
        // Post operation to handler thread
        mWifiThreadRunner.post(() ->
                mWifiTrafficPoller.addCallback(binder, callback, callbackIdentifier));
    }

    /**
     * see {@link android.net.wifi.WifiManager#unregisterTrafficStateCallback(
     * WifiManager.TrafficStateCallback)}
     *
     * @param callbackIdentifier Unique ID of the callback to be unregistered.
     *
     * @throws SecurityException if the caller does not have permission to register a callback
     */
    @Override
    public void unregisterTrafficStateCallback(int callbackIdentifier) {
        enforceNetworkSettingsPermission();
        if (mVerboseLoggingEnabled) {
            mLog.info("unregisterTrafficStateCallback uid=%").c(Binder.getCallingUid()).flush();
        }
        // Post operation to handler thread
        mWifiThreadRunner.post(() ->
                mWifiTrafficPoller.removeCallback(callbackIdentifier));
    }

    private boolean is5GhzSupported() {
        return (getSupportedFeaturesInternal() & WIFI_FEATURE_INFRA_5G) == WIFI_FEATURE_INFRA_5G;
    }

    private long getSupportedFeaturesInternal() {
        final AsyncChannel channel = mClientModeImplChannel;
        if (channel != null) {
            return mClientModeImpl.syncGetSupportedFeatures(channel);
        } else {
            Log.e(TAG, "mClientModeImplChannel is not initialized");
            return 0;
        }
    }

    private static boolean hasAutomotiveFeature(Context context) {
        return context.getPackageManager().hasSystemFeature(PackageManager.FEATURE_AUTOMOTIVE);
    }

    /**
     * see {@link android.net.wifi.WifiManager#registerNetworkRequestMatchCallback(
     * WifiManager.NetworkRequestMatchCallback, Handler)} (
     *
     * @param binder IBinder instance to allow cleanup if the app dies
     * @param callback Network Request Match callback to register
     * @param callbackIdentifier Unique ID of the registering callback. This ID will be used to
     *                           unregister the callback.
     *                           See {@link #unregisterNetworkRequestMatchCallback(int)} (int)}
     *
     * @throws SecurityException if the caller does not have permission to register a callback
     * @throws RemoteException if remote exception happens
     * @throws IllegalArgumentException if the arguments are null or invalid
     */
    @Override
    public void registerNetworkRequestMatchCallback(IBinder binder,
                                                    INetworkRequestMatchCallback callback,
                                                    int callbackIdentifier) {
        // verify arguments
        if (binder == null) {
            throw new IllegalArgumentException("Binder must not be null");
        }
        if (callback == null) {
            throw new IllegalArgumentException("Callback must not be null");
        }
        enforceNetworkSettingsPermission();
        if (mVerboseLoggingEnabled) {
            mLog.info("registerNetworkRequestMatchCallback uid=%")
                    .c(Binder.getCallingUid()).flush();
        }
        // Post operation to handler thread
        mWifiThreadRunner.post(() -> mClientModeImpl.addNetworkRequestMatchCallback(
                binder, callback, callbackIdentifier));
    }

    /**
     * see {@link android.net.wifi.WifiManager#unregisterNetworkRequestMatchCallback(
     * WifiManager.NetworkRequestMatchCallback)}
     *
     * @param callbackIdentifier Unique ID of the callback to be unregistered.
     *
     * @throws SecurityException if the caller does not have permission to register a callback
     */
    @Override
    public void unregisterNetworkRequestMatchCallback(int callbackIdentifier) {
        enforceNetworkSettingsPermission();
        if (mVerboseLoggingEnabled) {
            mLog.info("unregisterNetworkRequestMatchCallback uid=%")
                    .c(Binder.getCallingUid()).flush();
        }
        // Post operation to handler thread
        mWifiThreadRunner.post(() ->
                mClientModeImpl.removeNetworkRequestMatchCallback(callbackIdentifier));
    }

    /**
     * See {@link android.net.wifi.WifiManager#addNetworkSuggestions(List)}
     *
     * @param networkSuggestions List of network suggestions to be added.
     * @param callingPackageName Package Name of the app adding the suggestions.
     * @throws SecurityException if the caller does not have permission.
     * @return One of status codes from {@link WifiManager.NetworkSuggestionsStatusCode}.
     */
    @Override
    public int addNetworkSuggestions(
            List<WifiNetworkSuggestion> networkSuggestions, String callingPackageName) {
        if (enforceChangePermission(callingPackageName) != MODE_ALLOWED) {
            return WifiManager.STATUS_NETWORK_SUGGESTIONS_ERROR_APP_DISALLOWED;
        }
        if (mVerboseLoggingEnabled) {
            mLog.info("addNetworkSuggestions uid=%").c(Binder.getCallingUid()).flush();
        }
        int callingUid = Binder.getCallingUid();

        int success = mWifiThreadRunner.call(() -> mWifiNetworkSuggestionsManager.add(
                networkSuggestions, callingUid, callingPackageName),
                WifiManager.STATUS_NETWORK_SUGGESTIONS_ERROR_INTERNAL);
        if (success != WifiManager.STATUS_NETWORK_SUGGESTIONS_SUCCESS) {
            Log.e(TAG, "Failed to add network suggestions");
        }
        return success;
    }

    /**
     * See {@link android.net.wifi.WifiManager#removeNetworkSuggestions(List)}
     *
     * @param networkSuggestions List of network suggestions to be removed.
     * @param callingPackageName Package Name of the app removing the suggestions.
     * @throws SecurityException if the caller does not have permission.
     * @return One of status codes from {@link WifiManager.NetworkSuggestionsStatusCode}.
     */
    @Override
    public int removeNetworkSuggestions(
            List<WifiNetworkSuggestion> networkSuggestions, String callingPackageName) {
        if (enforceChangePermission(callingPackageName) != MODE_ALLOWED) {
            return WifiManager.STATUS_NETWORK_SUGGESTIONS_ERROR_APP_DISALLOWED;
        }
        if (mVerboseLoggingEnabled) {
            mLog.info("removeNetworkSuggestions uid=%").c(Binder.getCallingUid()).flush();
        }
        int callingUid = Binder.getCallingUid();

        int success = mWifiThreadRunner.call(() -> mWifiNetworkSuggestionsManager.remove(
                networkSuggestions, callingUid, callingPackageName),
                WifiManager.STATUS_NETWORK_SUGGESTIONS_ERROR_INTERNAL);
        if (success != WifiManager.STATUS_NETWORK_SUGGESTIONS_SUCCESS) {
            Log.e(TAG, "Failed to remove network suggestions");
        }
        return success;
    }

    /**
     * See {@link android.net.wifi.WifiManager#getNetworkSuggestions()}
     * @param callingPackageName Package Name of the app getting the suggestions.
     * @return a list of network suggestions suggested by this app
     */
    public List<WifiNetworkSuggestion> getNetworkSuggestions(String callingPackageName) {
        mAppOps.checkPackage(Binder.getCallingUid(), callingPackageName);
        enforceAccessPermission();
        if (mVerboseLoggingEnabled) {
            mLog.info("getNetworkSuggestionList uid=%").c(Binder.getCallingUid()).flush();
        }
        return mWifiThreadRunner.call(() ->
                mWifiNetworkSuggestionsManager.get(callingPackageName), Collections.emptyList());
    }

    /**
     * Gets the factory Wi-Fi MAC addresses.
     * @throws SecurityException if the caller does not have permission.
     * @return Array of String representing Wi-Fi MAC addresses, or null if failed.
     */
    @Override
    public String[] getFactoryMacAddresses() {
        final int uid = Binder.getCallingUid();
        if (!mWifiPermissionsUtil.checkNetworkSettingsPermission(uid)) {
            throw new SecurityException("App not allowed to get Wi-Fi factory MAC address "
                    + "(uid = " + uid + ")");
        }
        String result = mWifiThreadRunner.call(mClientModeImpl::getFactoryMacAddress, null);
        // result can be null if either: WifiThreadRunner.call() timed out, or
        // ClientModeImpl.getFactoryMacAddress() returned null.
        // In this particular instance, we don't differentiate the two types of nulls.
        if (result == null) {
            return null;
        }
        return new String[]{result};
    }

    /**
     * Sets the current device mobility state.
     * @param state the new device mobility state
     */
    @Override
    public void setDeviceMobilityState(@DeviceMobilityState int state) {
        mContext.enforceCallingPermission(
                android.Manifest.permission.WIFI_SET_DEVICE_MOBILITY_STATE, "WifiService");

        if (mVerboseLoggingEnabled) {
            mLog.info("setDeviceMobilityState uid=% state=%")
                    .c(Binder.getCallingUid())
                    .c(state)
                    .flush();
        }
        // Post operation to handler thread
        mWifiThreadRunner.post(() -> mClientModeImpl.setDeviceMobilityState(state));
    }

    /**
     * Proxy for the final native call of the parent class. Enables mocking of
     * the function.
     */
    public int getMockableCallingUid() {
        return getCallingUid();
    }

    /**
     * Start DPP in Configurator-Initiator role. The current device will initiate DPP bootstrapping
     * with a peer, and send the SSID and password of the selected network.
     *
     * @param binder Caller's binder context
     * @param enrolleeUri URI of the Enrollee obtained externally (e.g. QR code scanning)
     * @param selectedNetworkId Selected network ID to be sent to the peer
     * @param netRole The network role of the enrollee
     * @param callback Callback for status updates
     */
    @Override
    public void startDppAsConfiguratorInitiator(IBinder binder, String enrolleeUri,
            int selectedNetworkId, int netRole, IDppCallback callback) {
        // verify arguments
        if (binder == null) {
            throw new IllegalArgumentException("Binder must not be null");
        }
        if (TextUtils.isEmpty(enrolleeUri)) {
            throw new IllegalArgumentException("Enrollee URI must not be null or empty");
        }
        if (selectedNetworkId < 0) {
            throw new IllegalArgumentException("Selected network ID invalid");
        }
        if (callback == null) {
            throw new IllegalArgumentException("Callback must not be null");
        }

        final int uid = getMockableCallingUid();

        if (!isSettingsOrSuw(Binder.getCallingPid(), Binder.getCallingUid())) {
            throw new SecurityException(TAG + ": Permission denied");
        }

        mWifiThreadRunner.post(() -> mDppManager.startDppAsConfiguratorInitiator(
                uid, binder, enrolleeUri, selectedNetworkId, netRole, callback));
    }

    /**
     * Start DPP in Enrollee-Initiator role. The current device will initiate DPP bootstrapping
     * with a peer, and receive the SSID and password from the peer configurator.
     *
     * @param binder Caller's binder context
     * @param configuratorUri URI of the Configurator obtained externally (e.g. QR code scanning)
     * @param callback Callback for status updates
     */
    @Override
    public void startDppAsEnrolleeInitiator(IBinder binder, String configuratorUri,
            IDppCallback callback) {
        // verify arguments
        if (binder == null) {
            throw new IllegalArgumentException("Binder must not be null");
        }
        if (TextUtils.isEmpty(configuratorUri)) {
            throw new IllegalArgumentException("Enrollee URI must not be null or empty");
        }
        if (callback == null) {
            throw new IllegalArgumentException("Callback must not be null");
        }

        final int uid = getMockableCallingUid();

        if (!isSettingsOrSuw(Binder.getCallingPid(), Binder.getCallingUid())) {
            throw new SecurityException(TAG + ": Permission denied");
        }

        mWifiThreadRunner.post(() ->
                mDppManager.startDppAsEnrolleeInitiator(uid, binder, configuratorUri, callback));
    }

    /**
     * Stop or abort a current DPP session.
     */
    @Override
    public void stopDppSession() throws RemoteException {
        if (!isSettingsOrSuw(Binder.getCallingPid(), Binder.getCallingUid())) {
            throw new SecurityException(TAG + ": Permission denied");
        }
        final int uid = getMockableCallingUid();

        mWifiThreadRunner.post(() -> mDppManager.stopDppSession(uid));
    }

    /**
     * Add the DPP bootstrap info obtained from QR code.
     *
     * @param uri:The URI obtained from the QR code reader.
     *
     * @return: Handle to strored info else -1 on failure
     * @hide
     */
    @Override
    public int dppAddBootstrapQrCode(String uri) {
        return mClientModeImpl.syncDppAddBootstrapQrCode(mClientModeImplChannel, uri);
    }

    /**
     * Generate bootstrap URI based on the passed arguments
     *
     * @param config – bootstrap generate config
     *
     * @return: Handle to strored URI info else -1 on failure
     */
    @Override
    public int dppBootstrapGenerate(WifiDppConfig config) {
        return mClientModeImpl.syncDppBootstrapGenerate(mClientModeImplChannel, config);
    }

    /**
     * Get bootstrap URI based on bootstrap ID
     *
     * @param bootstrap_id: Stored bootstrap ID
     *
     * @return: URI string else -1 on failure
     */
    @Override
    public String dppGetUri(int bootstrap_id) {
        return mClientModeImpl.syncDppGetUri(mClientModeImplChannel, bootstrap_id);
    }

    /**
     * Remove bootstrap URI based on bootstrap ID.
     *
     * @param bootstrap_id: Stored bootstrap ID
     *
     * @return: 0 – Success or -1 on failure
     */
    @Override
    public int dppBootstrapRemove(int bootstrap_id) {
        return mClientModeImpl.syncDppBootstrapRemove(mClientModeImplChannel, bootstrap_id);
    }

    /**
     * start listen on the channel specified waiting to receive
     * the DPP Authentication request.
     *
     * @param frequency: DPP listen frequency
     * @param dpp_role: Configurator/Enrollee role
     * @param qr_mutual: Mutual authentication required
     * @param netrole_ap: network role
     *
     * @return: Returns 0 if a DPP-listen work is successfully
     *  queued and -1 on failure.
     */
    @Override
    public int dppListen(String frequency, int dpp_role, boolean qr_mutual, boolean netrole_ap) {
        return mClientModeImpl.syncDppListen(mClientModeImplChannel, frequency, dpp_role,
                                               qr_mutual, netrole_ap);
    }

    /**
     * stop ongoing dpp listen
     */
    @Override
    public void dppStopListen() {
        mClientModeImpl.dppStopListen(mClientModeImplChannel);
    }

    /**
     * Adds the DPP configurator
     *
     * @param curve curve used for dpp encryption
     * @param key private key
     * @param expiry timeout in seconds
     *
     * @return: Identifier of the added configurator or -1 on failure
     */
    @Override
    public int dppConfiguratorAdd(String curve, String key, int expiry) {
        return mClientModeImpl.syncDppConfiguratorAdd(
            mClientModeImplChannel, curve, key, expiry);
    }

    /**
     * Remove the added configurator through dppConfiguratorAdd.
     *
     * @param config_id: DPP Configurator ID
     *
     * @return: Handle to strored info else -1 on failure
     */
    @Override
    public int dppConfiguratorRemove(int config_id) {
        return mClientModeImpl.syncDppConfiguratorRemove(mClientModeImplChannel, config_id);
    }

    /**
     * Start DPP authentication and provisioning with the specified peer
     *
     * @param config – dpp auth init config
     *
     * @return: 0 if DPP Authentication request was transmitted and -1 on failure
     */
    @Override
    public int  dppStartAuth(WifiDppConfig config) {
        return mClientModeImpl.syncDppStartAuth(mClientModeImplChannel, config);
    }

    /**
     * Retrieve Private key to be used for configurator
     *
     * @param id: id of configurator object
     *
     * @return: KEY string else -1 on failure
     */
    public String dppConfiguratorGetKey(int id) {
        return mClientModeImpl.syncDppConfiguratorGetKey(mClientModeImplChannel, id);
    }

    private void setDualSapMode(WifiConfiguration apConfig) {
        if (apConfig == null)
            apConfig = mWifiApConfigStore.getApConfiguration();

        if (apConfig.apBand == WifiConfiguration.AP_BAND_DUAL
                || apConfig.allowedKeyManagement.get(WifiConfiguration.KeyMgmt.OWE)) {
            mLog.trace("setDualSapMode uid=%").c(Binder.getCallingUid()).flush();
            mWifiApConfigStore.setDualSapStatus(true);
        } else {
            mWifiApConfigStore.setDualSapStatus(false);
        }
    }

    /* API to check whether SoftAp extending current sta connected AP network*/
    public boolean isExtendingWifi() {
        return mSoftApExtendingWifi;
    }

    public boolean isCurrentStaShareThisAp() {
        if(!isWifiCoverageExtendFeatureEnabled())
            return false;

        WifiConfiguration currentStaConfig = mClientModeImpl.getCurrentWifiConfiguration();

        if (currentStaConfig != null && currentStaConfig.shareThisAp) {
            int authType = currentStaConfig.getAuthType();

            if (authType == WifiConfiguration.KeyMgmt.NONE || authType == WifiConfiguration.KeyMgmt.WPA_PSK)
                return true;
        }

        return false;
    }

    private void startSoftApInRepeaterMode(int mode, WifiConfiguration apConfig) {
        WifiInfo wifiInfo = mClientModeImpl.getWifiInfo();
        WifiConfigManager wifiConfigManager = mWifiInjector.getWifiConfigManager();
        WifiConfiguration currentStaConfig = wifiConfigManager.getConfiguredNetworkWithPassword(wifiInfo.getNetworkId());
        SoftApModeConfiguration softApConfig = new SoftApModeConfiguration(mode, currentStaConfig);

        // Remove double quotes in SSID and psk
        softApConfig.mConfig.SSID = WifiInfo.removeDoubleQuotes(softApConfig.mConfig.SSID);
        softApConfig.mConfig.preSharedKey = WifiInfo.removeDoubleQuotes(softApConfig.mConfig.preSharedKey);

        // Get band info from SoftAP configuration
        if (apConfig == null)
            softApConfig.mConfig.apBand = mWifiApConfigStore.getApConfiguration().apBand;
        else
            softApConfig.mConfig.apBand = apConfig.apBand;

        Slog.d(TAG,"Repeater mode config - " + softApConfig.mConfig);
        mActiveModeWarden.startSoftAp(softApConfig);
    }

    public boolean isWifiCoverageExtendFeatureEnabled() {
        enforceAccessPermission();
        return mFacade.getIntegerSetting(mContext, Settings.Global.WIFI_COVERAGE_EXTEND_FEATURE_ENABLED, 0) > 0 ;
    }

    public void enableWifiCoverageExtendFeature(boolean enable) {
        enforceAccessPermission();
        enforceNetworkSettingsPermission();
        mLog.info("enableWifiCoverageExtendFeature uid=% enable=%")
                .c(Binder.getCallingUid())
                .c(enable).flush();
        mFacade.setIntegerSetting(mContext, Settings.Global.WIFI_COVERAGE_EXTEND_FEATURE_ENABLED, (enable ? 1 : 0));
    }

    /**
     * see {@link android.net.wifi.WifiManager#addOnWifiUsabilityStatsListener(Executor,
     * OnWifiUsabilityStatsListener)}
     *
     * @param binder IBinder instance to allow cleanup if the app dies
     * @param listener WifiUsabilityStatsEntry listener to add
     * @param listenerIdentifier Unique ID of the adding listener. This ID will be used to
     *        remove the listener. See {@link removeOnWifiUsabilityStatsListener(int)}
     *
     * @throws SecurityException if the caller does not have permission to add a listener
     * @throws RemoteException if remote exception happens
     * @throws IllegalArgumentException if the arguments are null or invalid
     */
    @Override
    public void addOnWifiUsabilityStatsListener(IBinder binder,
            IOnWifiUsabilityStatsListener listener, int listenerIdentifier) {
        // verify arguments
        if (binder == null) {
            throw new IllegalArgumentException("Binder must not be null");
        }
        if (listener == null) {
            throw new IllegalArgumentException("Listener must not be null");
        }
        mContext.enforceCallingPermission(
                android.Manifest.permission.WIFI_UPDATE_USABILITY_STATS_SCORE, "WifiService");
        if (mVerboseLoggingEnabled) {
            mLog.info("addOnWifiUsabilityStatsListener uid=%")
                .c(Binder.getCallingUid()).flush();
        }
        // Post operation to handler thread
        mWifiThreadRunner.post(() ->
                mWifiMetrics.addOnWifiUsabilityListener(binder, listener, listenerIdentifier));
    }

    /**
     * see {@link android.net.wifi.WifiManager#removeOnWifiUsabilityStatsListener(
     * OnWifiUsabilityStatsListener)}
     *
     * @param listenerIdentifier Unique ID of the listener to be removed.
     *
     * @throws SecurityException if the caller does not have permission to add a listener
     */
    @Override
    public void removeOnWifiUsabilityStatsListener(int listenerIdentifier) {
        mContext.enforceCallingPermission(
                android.Manifest.permission.WIFI_UPDATE_USABILITY_STATS_SCORE, "WifiService");
        if (mVerboseLoggingEnabled) {
            mLog.info("removeOnWifiUsabilityStatsListener uid=%")
                    .c(Binder.getCallingUid()).flush();
        }
        // Post operation to handler thread
        mWifiThreadRunner.post(() ->
                mWifiMetrics.removeOnWifiUsabilityListener(listenerIdentifier));
    }

    /**
     * Updates the Wi-Fi usability score.
     * @param seqNum Sequence number of the Wi-Fi usability score.
     * @param score The Wi-Fi usability score.
     * @param predictionHorizonSec Prediction horizon of the Wi-Fi usability score in second.
     */
    @Override
    public void updateWifiUsabilityScore(int seqNum, int score, int predictionHorizonSec) {
        mContext.enforceCallingPermission(
                android.Manifest.permission.WIFI_UPDATE_USABILITY_STATS_SCORE, "WifiService");

        if (mVerboseLoggingEnabled) {
            mLog.info("updateWifiUsabilityScore uid=% seqNum=% score=% predictionHorizonSec=%")
                    .c(Binder.getCallingUid())
                    .c(seqNum)
                    .c(score)
                    .c(predictionHorizonSec)
                    .flush();
        }
        // Post operation to handler thread
        mWifiThreadRunner.post(() ->
                mClientModeImpl.updateWifiUsabilityScore(seqNum, score, predictionHorizonSec));
    }

    /**
<<<<<<< HEAD
     * Gets SoftAP Wi-Fi Generation
     * @return Wi-Fi generation if SoftAp enabled or -1.
     */
    @Override
    public int getSoftApWifiGeneration() {
        enforceAccessPermission();
        if (getWifiApEnabledState() == WifiManager.WIFI_AP_STATE_ENABLED) {
            return mWifiApConfigStore.getWifiGeneration();
        } else {
            return -1;
        }
=======
     * see {@link android.net.wifi.WifiManager#connect(int, WifiManager.ActionListener)}
     */
    @Override
    public void connect(WifiConfiguration config, int netId, IBinder binder,
            @Nullable IActionListener callback, int callbackIdentifier) {
        if (!isPrivileged(Binder.getCallingPid(), Binder.getCallingUid())) {
            throw new SecurityException(TAG + ": Permission denied");
        }
        if (mVerboseLoggingEnabled) {
            mLog.info("connect uid=%").c(Binder.getCallingUid()).flush();
        }
        mClientModeImpl.connect(
                config, netId, binder, callback, callbackIdentifier, Binder.getCallingUid());
    }

    /**
     * see {@link android.net.wifi.WifiManager#save(WifiConfiguration,
     * WifiManager.ActionListener)}
     */
    @Override
    public void save(WifiConfiguration config, IBinder binder, @Nullable IActionListener callback,
            int callbackIdentifier) {
        if (!isPrivileged(Binder.getCallingPid(), Binder.getCallingUid())) {
            throw new SecurityException(TAG + ": Permission denied");
        }
        if (mVerboseLoggingEnabled) {
            mLog.info("connect uid=%").c(Binder.getCallingUid()).flush();
        }
        mClientModeImpl.save(
                config, binder, callback, callbackIdentifier, Binder.getCallingUid());
    }

    /**
     * see {@link android.net.wifi.WifiManager#forget(int, WifiManager.ActionListener)}
     */
    @Override
    public void forget(int netId, IBinder binder, @Nullable IActionListener callback,
            int callbackIdentifier) {
        if (!isPrivileged(Binder.getCallingPid(), Binder.getCallingUid())) {
            throw new SecurityException(TAG + ": Permission denied");
        }
        if (mVerboseLoggingEnabled) {
            mLog.info("connect uid=%").c(Binder.getCallingUid()).flush();
        }
        mClientModeImpl.forget(
                netId, binder, callback, callbackIdentifier, Binder.getCallingUid());
    }

    /**
     * see {@link android.net.wifi.WifiManager#getTxPacketCount(WifiManager.TxPacketCountListener)}
     */
    @Override
    public void getTxPacketCount(String packageName, IBinder binder,
            @NonNull ITxPacketCountListener callback, int callbackIdentifier) {
        // verify arguments
        if (binder == null) {
            throw new IllegalArgumentException("Binder must not be null");
        }
        if (callback == null) {
            throw new IllegalArgumentException("Callback must not be null");
        }
        enforceChangePermission(packageName);
        if (mVerboseLoggingEnabled) {
            mLog.info("connect uid=%").c(Binder.getCallingUid()).flush();
        }
        mClientModeImpl.getTxPacketCount(
                binder, callback, callbackIdentifier, Binder.getCallingUid());
    }

    /**
     * See {@link WifiManager#addScanResultsListener(Executor, WifiManager.ScanResultsListener)}
     */
    public void registerScanResultsListener(IBinder binder, IScanResultsListener listener,
            int listenerIdentifier) {
        if (binder == null) {
            throw new IllegalArgumentException("Binder must not be null");
        }
        if (listener == null) {
            throw new IllegalArgumentException("listener must not be null");
        }
        enforceAccessPermission();

        if (mVerboseLoggingEnabled) {
            mLog.info("registerScanResultListener uid=%").c(Binder.getCallingUid()).flush();
        }
        mWifiThreadRunner.post(() -> {
            if (!mWifiInjector.getScanRequestProxy().registerScanResultsListener(binder, listener,
                    listenerIdentifier)) {
                Log.e(TAG, "registerScanResultListener: Failed to add callback");
            }
        });
    }

    /**
     * See {@link WifiManager#removeScanResultsListener(WifiManager.ScanResultsListener)}
     */
    public void unregisterScanResultsListener(int listenerIdentifier) {
        if (mVerboseLoggingEnabled) {
            mLog.info("unregisterScanResultCallback uid=%").c(Binder.getCallingUid()).flush();
        }
        enforceAccessPermission();
        // post operation to handler thread
        mWifiThreadRunner.post(() ->
                mWifiInjector.getScanRequestProxy()
                        .unregisterScanResultsListener(listenerIdentifier));

>>>>>>> 469eeeff
    }
}<|MERGE_RESOLUTION|>--- conflicted
+++ resolved
@@ -272,11 +272,11 @@
 
     private void restartSoftApIfNeeded() {
         if (getWifiApEnabledState() == WifiManager.WIFI_AP_STATE_DISABLED) {
-            Slog.d(TAG ,"Repeater mode: not restarting SoftAP as Hotspot is disabled.");
+            Log.d(TAG ,"Repeater mode: not restarting SoftAP as Hotspot is disabled.");
             return;
         }
 
-        Slog.d(TAG ,"Repeater mode: Stop SoftAP.");
+        Log.d(TAG ,"Repeater mode: Stop SoftAP.");
         mRestartWifiApIfRequired = true;
         stopSoftAp();
     }
@@ -341,23 +341,11 @@
         mWifiNetworkSuggestionsManager = mWifiInjector.getWifiNetworkSuggestionsManager();
         mDppManager = mWifiInjector.getDppManager();
         mWifiThreadRunner = mWifiInjector.getWifiThreadRunner();
-<<<<<<< HEAD
+        mWifiConfigManager = mWifiInjector.getWifiConfigManager();
+        mPasspointManager = mWifiInjector.getPasspointManager();
         mQcIntentFilter = new IntentFilter("android.net.wifi.supplicant.STATE_CHANGE");
         mQcIntentFilter.addAction("android.net.wifi.WIFI_STATE_CHANGED");
         mContext.registerReceiver(mQcReceiver, mQcIntentFilter);
-    }
-
-    /**
-     * Provide a way for unit tests to set valid log object in the WifiHandler
-     * @param log WifiLog object to assign to the clientHandler
-     */
-    @VisibleForTesting
-    public void setWifiHandlerLogForTest(WifiLog log) {
-        mAsyncChannelExternalClientHandler.setWifiLog(log);
-=======
-        mWifiConfigManager = mWifiInjector.getWifiConfigManager();
-        mPasspointManager = mWifiInjector.getPasspointManager();
->>>>>>> 469eeeff
     }
 
     /**
@@ -415,16 +403,7 @@
             Log.wtf(TAG, "Failed to initialize ClientModeImpl");
         }
         mActiveModeWarden.start();
-<<<<<<< HEAD
         mIsControllerStarted = true;
-
-        // If we are already disabled (could be due to airplane mode), avoid changing persist
-        // state here
-        if (wifiEnabled) {
-            setWifiEnabled(mContext.getPackageName(), true);
-        }
-=======
->>>>>>> 469eeeff
     }
 
     public void handleBootCompleted() {
@@ -753,7 +732,7 @@
         }
 
         if (!mIsControllerStarted) {
-            Slog.e(TAG,"WifiController is not yet started, abort setWifiEnabled");
+            Log.e(TAG,"WifiController is not yet started, abort setWifiEnabled");
             return false;
         }
 
@@ -2353,28 +2332,10 @@
         mClientModeImpl.deauthenticateNetwork(mClientModeImplChannel, holdoff, ess);
     }
 
-<<<<<<< HEAD
     public String getCapabilities(String capaType) {
         return mClientModeImpl.getCapabilities(capaType);
     }
 
-    /**
-     * Set the country code
-     * @param countryCode ISO 3166 country code.
-     *
-     */
-    @Override
-    public void setCountryCode(String countryCode) {
-        Slog.i(TAG, "WifiService trying to set country code to " + countryCode);
-        enforceConnectivityInternalPermission();
-        mLog.info("setCountryCode uid=%").c(Binder.getCallingUid()).flush();
-        final long token = Binder.clearCallingIdentity();
-        mCountryCode.setCountryCode(countryCode);
-        Binder.restoreCallingIdentity(token);
-    }
-
-=======
->>>>>>> 469eeeff
      /**
      * Get the country code
      * @return Get the best choice country code for wifi, regardless of if it was set or
@@ -3574,7 +3535,7 @@
         else
             softApConfig.mConfig.apBand = apConfig.apBand;
 
-        Slog.d(TAG,"Repeater mode config - " + softApConfig.mConfig);
+        Log.d(TAG,"Repeater mode config - " + softApConfig.mConfig);
         mActiveModeWarden.startSoftAp(softApConfig);
     }
 
@@ -3672,7 +3633,115 @@
     }
 
     /**
-<<<<<<< HEAD
+     * see {@link android.net.wifi.WifiManager#connect(int, WifiManager.ActionListener)}
+     */
+    @Override
+    public void connect(WifiConfiguration config, int netId, IBinder binder,
+            @Nullable IActionListener callback, int callbackIdentifier) {
+        if (!isPrivileged(Binder.getCallingPid(), Binder.getCallingUid())) {
+            throw new SecurityException(TAG + ": Permission denied");
+        }
+        if (mVerboseLoggingEnabled) {
+            mLog.info("connect uid=%").c(Binder.getCallingUid()).flush();
+        }
+        mClientModeImpl.connect(
+                config, netId, binder, callback, callbackIdentifier, Binder.getCallingUid());
+    }
+
+    /**
+     * see {@link android.net.wifi.WifiManager#save(WifiConfiguration,
+     * WifiManager.ActionListener)}
+     */
+    @Override
+    public void save(WifiConfiguration config, IBinder binder, @Nullable IActionListener callback,
+            int callbackIdentifier) {
+        if (!isPrivileged(Binder.getCallingPid(), Binder.getCallingUid())) {
+            throw new SecurityException(TAG + ": Permission denied");
+        }
+        if (mVerboseLoggingEnabled) {
+            mLog.info("connect uid=%").c(Binder.getCallingUid()).flush();
+        }
+        mClientModeImpl.save(
+                config, binder, callback, callbackIdentifier, Binder.getCallingUid());
+    }
+
+    /**
+     * see {@link android.net.wifi.WifiManager#forget(int, WifiManager.ActionListener)}
+     */
+    @Override
+    public void forget(int netId, IBinder binder, @Nullable IActionListener callback,
+            int callbackIdentifier) {
+        if (!isPrivileged(Binder.getCallingPid(), Binder.getCallingUid())) {
+            throw new SecurityException(TAG + ": Permission denied");
+        }
+        if (mVerboseLoggingEnabled) {
+            mLog.info("connect uid=%").c(Binder.getCallingUid()).flush();
+        }
+        mClientModeImpl.forget(
+                netId, binder, callback, callbackIdentifier, Binder.getCallingUid());
+    }
+
+    /**
+     * see {@link android.net.wifi.WifiManager#getTxPacketCount(WifiManager.TxPacketCountListener)}
+     */
+    @Override
+    public void getTxPacketCount(String packageName, IBinder binder,
+            @NonNull ITxPacketCountListener callback, int callbackIdentifier) {
+        // verify arguments
+        if (binder == null) {
+            throw new IllegalArgumentException("Binder must not be null");
+        }
+        if (callback == null) {
+            throw new IllegalArgumentException("Callback must not be null");
+        }
+        enforceChangePermission(packageName);
+        if (mVerboseLoggingEnabled) {
+            mLog.info("connect uid=%").c(Binder.getCallingUid()).flush();
+        }
+        mClientModeImpl.getTxPacketCount(
+                binder, callback, callbackIdentifier, Binder.getCallingUid());
+    }
+
+    /**
+     * See {@link WifiManager#addScanResultsListener(Executor, WifiManager.ScanResultsListener)}
+     */
+    public void registerScanResultsListener(IBinder binder, IScanResultsListener listener,
+            int listenerIdentifier) {
+        if (binder == null) {
+            throw new IllegalArgumentException("Binder must not be null");
+        }
+        if (listener == null) {
+            throw new IllegalArgumentException("listener must not be null");
+        }
+        enforceAccessPermission();
+
+        if (mVerboseLoggingEnabled) {
+            mLog.info("registerScanResultListener uid=%").c(Binder.getCallingUid()).flush();
+        }
+        mWifiThreadRunner.post(() -> {
+            if (!mWifiInjector.getScanRequestProxy().registerScanResultsListener(binder, listener,
+                    listenerIdentifier)) {
+                Log.e(TAG, "registerScanResultListener: Failed to add callback");
+            }
+        });
+    }
+
+    /**
+     * See {@link WifiManager#removeScanResultsListener(WifiManager.ScanResultsListener)}
+     */
+    public void unregisterScanResultsListener(int listenerIdentifier) {
+        if (mVerboseLoggingEnabled) {
+            mLog.info("unregisterScanResultCallback uid=%").c(Binder.getCallingUid()).flush();
+        }
+        enforceAccessPermission();
+        // post operation to handler thread
+        mWifiThreadRunner.post(() ->
+                mWifiInjector.getScanRequestProxy()
+                        .unregisterScanResultsListener(listenerIdentifier));
+
+    }
+
+    /*
      * Gets SoftAP Wi-Fi Generation
      * @return Wi-Fi generation if SoftAp enabled or -1.
      */
@@ -3684,113 +3753,5 @@
         } else {
             return -1;
         }
-=======
-     * see {@link android.net.wifi.WifiManager#connect(int, WifiManager.ActionListener)}
-     */
-    @Override
-    public void connect(WifiConfiguration config, int netId, IBinder binder,
-            @Nullable IActionListener callback, int callbackIdentifier) {
-        if (!isPrivileged(Binder.getCallingPid(), Binder.getCallingUid())) {
-            throw new SecurityException(TAG + ": Permission denied");
-        }
-        if (mVerboseLoggingEnabled) {
-            mLog.info("connect uid=%").c(Binder.getCallingUid()).flush();
-        }
-        mClientModeImpl.connect(
-                config, netId, binder, callback, callbackIdentifier, Binder.getCallingUid());
-    }
-
-    /**
-     * see {@link android.net.wifi.WifiManager#save(WifiConfiguration,
-     * WifiManager.ActionListener)}
-     */
-    @Override
-    public void save(WifiConfiguration config, IBinder binder, @Nullable IActionListener callback,
-            int callbackIdentifier) {
-        if (!isPrivileged(Binder.getCallingPid(), Binder.getCallingUid())) {
-            throw new SecurityException(TAG + ": Permission denied");
-        }
-        if (mVerboseLoggingEnabled) {
-            mLog.info("connect uid=%").c(Binder.getCallingUid()).flush();
-        }
-        mClientModeImpl.save(
-                config, binder, callback, callbackIdentifier, Binder.getCallingUid());
-    }
-
-    /**
-     * see {@link android.net.wifi.WifiManager#forget(int, WifiManager.ActionListener)}
-     */
-    @Override
-    public void forget(int netId, IBinder binder, @Nullable IActionListener callback,
-            int callbackIdentifier) {
-        if (!isPrivileged(Binder.getCallingPid(), Binder.getCallingUid())) {
-            throw new SecurityException(TAG + ": Permission denied");
-        }
-        if (mVerboseLoggingEnabled) {
-            mLog.info("connect uid=%").c(Binder.getCallingUid()).flush();
-        }
-        mClientModeImpl.forget(
-                netId, binder, callback, callbackIdentifier, Binder.getCallingUid());
-    }
-
-    /**
-     * see {@link android.net.wifi.WifiManager#getTxPacketCount(WifiManager.TxPacketCountListener)}
-     */
-    @Override
-    public void getTxPacketCount(String packageName, IBinder binder,
-            @NonNull ITxPacketCountListener callback, int callbackIdentifier) {
-        // verify arguments
-        if (binder == null) {
-            throw new IllegalArgumentException("Binder must not be null");
-        }
-        if (callback == null) {
-            throw new IllegalArgumentException("Callback must not be null");
-        }
-        enforceChangePermission(packageName);
-        if (mVerboseLoggingEnabled) {
-            mLog.info("connect uid=%").c(Binder.getCallingUid()).flush();
-        }
-        mClientModeImpl.getTxPacketCount(
-                binder, callback, callbackIdentifier, Binder.getCallingUid());
-    }
-
-    /**
-     * See {@link WifiManager#addScanResultsListener(Executor, WifiManager.ScanResultsListener)}
-     */
-    public void registerScanResultsListener(IBinder binder, IScanResultsListener listener,
-            int listenerIdentifier) {
-        if (binder == null) {
-            throw new IllegalArgumentException("Binder must not be null");
-        }
-        if (listener == null) {
-            throw new IllegalArgumentException("listener must not be null");
-        }
-        enforceAccessPermission();
-
-        if (mVerboseLoggingEnabled) {
-            mLog.info("registerScanResultListener uid=%").c(Binder.getCallingUid()).flush();
-        }
-        mWifiThreadRunner.post(() -> {
-            if (!mWifiInjector.getScanRequestProxy().registerScanResultsListener(binder, listener,
-                    listenerIdentifier)) {
-                Log.e(TAG, "registerScanResultListener: Failed to add callback");
-            }
-        });
-    }
-
-    /**
-     * See {@link WifiManager#removeScanResultsListener(WifiManager.ScanResultsListener)}
-     */
-    public void unregisterScanResultsListener(int listenerIdentifier) {
-        if (mVerboseLoggingEnabled) {
-            mLog.info("unregisterScanResultCallback uid=%").c(Binder.getCallingUid()).flush();
-        }
-        enforceAccessPermission();
-        // post operation to handler thread
-        mWifiThreadRunner.post(() ->
-                mWifiInjector.getScanRequestProxy()
-                        .unregisterScanResultsListener(listenerIdentifier));
-
->>>>>>> 469eeeff
     }
 }