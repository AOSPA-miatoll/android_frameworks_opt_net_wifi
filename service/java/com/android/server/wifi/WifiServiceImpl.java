--- conflicted
+++ resolved
@@ -4527,7 +4527,54 @@
                 wifiScoreReport.clearWifiConnectedNetworkScorer());
     }
 
-<<<<<<< HEAD
+    /**
+     * See {@link android.net.wifi.WifiManager#setScanThrottleEnabled(boolean)}
+     */
+    @Override
+    public void setScanThrottleEnabled(boolean enable) {
+        enforceNetworkSettingsPermission();
+        mLog.info("setScanThrottleEnabled uid=% verbose=%")
+                .c(Binder.getCallingUid())
+                .c(enable).flush();
+        mWifiThreadRunner.post(()-> mScanRequestProxy.setScanThrottleEnabled(enable));
+    }
+
+    /**
+     * See {@link android.net.wifi.WifiManager#isScanThrottleEnabled()}
+     */
+    @Override
+    public boolean isScanThrottleEnabled() {
+        enforceAccessPermission();
+        if (mVerboseLoggingEnabled) {
+            mLog.info("isScanThrottleEnabled uid=%").c(Binder.getCallingUid()).flush();
+        }
+        return mWifiThreadRunner.call(()-> mScanRequestProxy.isScanThrottleEnabled(), true);
+    }
+
+    /**
+     * See {@link android.net.wifi.WifiManager#setAutoWakeupEnabled(boolean)}
+     */
+    @Override
+    public void setAutoWakeupEnabled(boolean enable) {
+        enforceNetworkSettingsPermission();
+        mLog.info("setWalkeupEnabled uid=% verbose=%")
+                .c(Binder.getCallingUid())
+                .c(enable).flush();
+        mWifiThreadRunner.post(()-> mWifiInjector.getWakeupController().setEnabled(enable));
+    }
+
+    /**
+     * See {@link android.net.wifi.WifiManager#isAutoWakeupEnabled()}
+     */
+    @Override
+    public boolean isAutoWakeupEnabled() {
+        enforceAccessPermission();
+        if (mVerboseLoggingEnabled) {
+            mLog.info("isAutoWakeupEnabled uid=%").c(Binder.getCallingUid()).flush();
+        }
+        return mWifiThreadRunner.call(()-> mWifiInjector.getWakeupController().isEnabled(), false);
+    }
+
     /*
      * Gets SoftAP Wi-Fi Generation
      * @return Wi-Fi generation if SoftAp enabled or -1.
@@ -4540,53 +4587,5 @@
         } else {
             return -1;
         }
-=======
-    /**
-     * See {@link android.net.wifi.WifiManager#setScanThrottleEnabled(boolean)}
-     */
-    @Override
-    public void setScanThrottleEnabled(boolean enable) {
-        enforceNetworkSettingsPermission();
-        mLog.info("setScanThrottleEnabled uid=% verbose=%")
-                .c(Binder.getCallingUid())
-                .c(enable).flush();
-        mWifiThreadRunner.post(()-> mScanRequestProxy.setScanThrottleEnabled(enable));
-    }
-
-    /**
-     * See {@link android.net.wifi.WifiManager#isScanThrottleEnabled()}
-     */
-    @Override
-    public boolean isScanThrottleEnabled() {
-        enforceAccessPermission();
-        if (mVerboseLoggingEnabled) {
-            mLog.info("isScanThrottleEnabled uid=%").c(Binder.getCallingUid()).flush();
-        }
-        return mWifiThreadRunner.call(()-> mScanRequestProxy.isScanThrottleEnabled(), true);
-    }
-
-    /**
-     * See {@link android.net.wifi.WifiManager#setAutoWakeupEnabled(boolean)}
-     */
-    @Override
-    public void setAutoWakeupEnabled(boolean enable) {
-        enforceNetworkSettingsPermission();
-        mLog.info("setWalkeupEnabled uid=% verbose=%")
-                .c(Binder.getCallingUid())
-                .c(enable).flush();
-        mWifiThreadRunner.post(()-> mWifiInjector.getWakeupController().setEnabled(enable));
-    }
-
-    /**
-     * See {@link android.net.wifi.WifiManager#isAutoWakeupEnabled()}
-     */
-    @Override
-    public boolean isAutoWakeupEnabled() {
-        enforceAccessPermission();
-        if (mVerboseLoggingEnabled) {
-            mLog.info("isAutoWakeupEnabled uid=%").c(Binder.getCallingUid()).flush();
-        }
-        return mWifiThreadRunner.call(()-> mWifiInjector.getWakeupController().isEnabled(), false);
->>>>>>> b12035bc
     }
 }