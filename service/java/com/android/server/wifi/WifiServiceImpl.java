--- conflicted
+++ resolved
@@ -420,11 +420,8 @@
 
             mClientModeImpl.initialize();
             mActiveModeWarden.start();
-<<<<<<< HEAD
+            registerForCarrierConfigChange();
             mIsControllerStarted = true;
-=======
-            registerForCarrierConfigChange();
->>>>>>> bfa0f0ab
         });
     }
 
@@ -944,14 +941,9 @@
 
         // null wifiConfig is a meaningful input for CMD_SET_AP; it means to use the persistent
         // AP config.
-<<<<<<< HEAD
-        if (softApConfig != null && !WifiApConfigStore.validateApWifiConfiguration(softApConfig)) {
-=======
-        SoftApConfiguration softApConfig = apConfig.getSoftApConfiguration();
         if (softApConfig != null
                 && (!WifiApConfigStore.validateApWifiConfiguration(softApConfig)
                     || !validateSoftApBand(softApConfig.getBand()))) {
->>>>>>> bfa0f0ab
             Log.e(TAG, "Invalid SoftApConfiguration");
             return false;
         }
@@ -1169,7 +1161,29 @@
         }
 
         /**
-<<<<<<< HEAD
+         * Called when capability of softap changes.
+         *
+         * @param capability is the softap capability. {@link SoftApCapability}
+         */
+        @Override
+        public void onCapabilityChanged(SoftApCapability capability) {
+            synchronized (mLock) {
+                mTetheredSoftApCapability = new SoftApCapability(capability);
+            }
+
+            Iterator<ISoftApCallback> iterator =
+                    mRegisteredSoftApCallbacks.getCallbacks().iterator();
+            while (iterator.hasNext()) {
+                ISoftApCallback callback = iterator.next();
+                try {
+                    callback.onCapabilityChanged(mTetheredSoftApCapability);
+                } catch (RemoteException e) {
+                    Log.e(TAG, "onCapabiliyChanged: remote exception -- " + e);
+                }
+            }
+        }
+
+        /**
          * Called when station connected to soft AP changes.
          *
          * @param Macaddr Mac Address of connected Stations to soft AP
@@ -1213,26 +1227,6 @@
                 } catch (RemoteException e) {
                     Log.e(TAG, "onStaDisconnected: remote exception -- " + e);
                     iterator.remove();
-=======
-         * Called when capability of softap changes.
-         *
-         * @param capability is the softap capability. {@link SoftApCapability}
-         */
-        @Override
-        public void onCapabilityChanged(SoftApCapability capability) {
-            synchronized (mLock) {
-                mTetheredSoftApCapability = new SoftApCapability(capability);
-            }
-
-            Iterator<ISoftApCallback> iterator =
-                    mRegisteredSoftApCallbacks.getCallbacks().iterator();
-            while (iterator.hasNext()) {
-                ISoftApCallback callback = iterator.next();
-                try {
-                    callback.onCapabilityChanged(mTetheredSoftApCapability);
-                } catch (RemoteException e) {
-                    Log.e(TAG, "onCapabiliyChanged: remote exception -- " + e);
->>>>>>> bfa0f0ab
                 }
             }
         }
@@ -1441,12 +1435,7 @@
                     R.bool.config_wifi_local_only_hotspot_5ghz)
                     && is5GhzBandSupportedInternal();
 
-<<<<<<< HEAD
-            int band = is5Ghz ? SoftApConfiguration.BAND_5GHZ
-                    : SoftApConfiguration.BAND_2GHZ;
-=======
             int band = is5Ghz ? SoftApConfiguration.BAND_5GHZ : SoftApConfiguration.BAND_2GHZ;
->>>>>>> bfa0f0ab
 
             SoftApConfiguration softApConfig = WifiApConfigStore.generateLocalOnlyHotspotConfig(
                     mContext, band, request.getCustomConfig());
@@ -1589,7 +1578,16 @@
         }
 
         /**
-<<<<<<< HEAD
+         * Called when capability of softap changes.
+         *
+         * @param capability is the softap information. {@link SoftApCapability}
+         */
+        @Override
+        public void onCapabilityChanged(SoftApCapability capability) {
+            // Nothing to do
+        }
+
+        /**
          * Called when station connected to soft AP changes.
          *
          * @param Macaddr Mac Address of connected Stations to soft AP
@@ -1609,15 +1607,6 @@
         @Override
         public void onStaDisconnected(String Macaddr, int numClients) {
           // Not implemented.
-=======
-         * Called when capability of softap changes.
-         *
-         * @param capability is the softap information. {@link SoftApCapability}
-         */
-        @Override
-        public void onCapabilityChanged(SoftApCapability capability) {
-            // Nothing to do
->>>>>>> bfa0f0ab
         }
     }
 
@@ -1661,11 +1650,8 @@
                 callback.onStateChanged(mTetheredSoftApTracker.getState(), 0);
                 callback.onConnectedClientsChanged(mTetheredSoftApTracker.getConnectedClients());
                 callback.onInfoChanged(mTetheredSoftApTracker.getSoftApInfo());
-<<<<<<< HEAD
+                callback.onCapabilityChanged(mTetheredSoftApTracker.getSoftApCapability());
                 callback.onStaConnected("", mQCSoftApNumClients);
-=======
-                callback.onCapabilityChanged(mTetheredSoftApTracker.getSoftApCapability());
->>>>>>> bfa0f0ab
             } catch (RemoteException e) {
                 Log.e(TAG, "registerSoftApCallback: remote exception -- " + e);
             }
@@ -2693,12 +2679,8 @@
             mLog.info("is5GHzBandSupported uid=%").c(Binder.getCallingUid()).flush();
         }
 
-<<<<<<< HEAD
-        return (mContext.getResources().getBoolean(
-                R.bool.config_wifi_dual_band_support)
+        return (is5GhzBandSupportedInternal()
                    && mClientModeImpl.is5GhzBandSupported());
-=======
-        return is5GhzBandSupportedInternal();
     }
 
     private boolean is5GhzBandSupportedInternal() {
@@ -2716,7 +2698,6 @@
 
     private boolean is6GhzBandSupportedInternal() {
         return mContext.getResources().getBoolean(R.bool.config_wifi6ghzSupport);
->>>>>>> bfa0f0ab
     }
 
     private int getMaxApInterfacesCount() {
