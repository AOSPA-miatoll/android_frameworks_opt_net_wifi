/*
 * Copyright (C) 2010 The Android Open Source Project
 *
 * Licensed under the Apache License, Version 2.0 (the "License");
 * you may not use this file except in compliance with the License.
 * You may obtain a copy of the License at
 *
 *      http://www.apache.org/licenses/LICENSE-2.0
 *
 * Unless required by applicable law or agreed to in writing, software
 * distributed under the License is distributed on an "AS IS" BASIS,
 * WITHOUT WARRANTIES OR CONDITIONS OF ANY KIND, either express or implied.
 * See the License for the specific language governing permissions and
 * limitations under the License.
 */

package com.android.server.wifi;

import static android.app.AppOpsManager.MODE_ALLOWED;
import static android.content.pm.PackageManager.PERMISSION_GRANTED;
import static android.net.wifi.WifiManager.LocalOnlyHotspotCallback.ERROR_GENERIC;
import static android.net.wifi.WifiManager.LocalOnlyHotspotCallback.ERROR_NO_CHANNEL;
import static android.net.wifi.WifiManager.SAP_START_FAILURE_NO_CHANNEL;
import static android.net.wifi.WifiManager.WIFI_AP_STATE_DISABLED;
import static android.net.wifi.WifiManager.WIFI_AP_STATE_DISABLING;
import static android.net.wifi.WifiManager.WIFI_AP_STATE_ENABLED;
import static android.net.wifi.WifiManager.WIFI_AP_STATE_ENABLING;
import static android.net.wifi.WifiManager.WIFI_AP_STATE_FAILED;
import static android.net.wifi.WifiManager.STA_PRIMARY;
import static android.net.wifi.WifiManager.STA_SECONDARY;

import static com.android.server.wifi.WifiSettingsConfigStore.SOFTAP_BEACON_PROTECTION_ENABLED;
import static com.android.server.wifi.WifiSettingsConfigStore.SOFTAP_OCV_ENABLED;
import static com.android.server.wifi.WifiSettingsConfigStore.WIFI_VERBOSE_LOGGING_ENABLED;
import static com.android.server.wifi.WifiSettingsConfigStore.WIFI_COVERAGE_EXTEND_FEATURE_ENABLED;
import static com.android.server.wifi.WifiSettingsConfigStore.WIFI_WHITELIST_ROAMING_ENABLED;
import static com.android.server.wifi.WifiSettingsConfigStore.WIFI_NEW_NETWORK_AUTO_CONNECTION_ENABLED;
import android.annotation.CheckResult;
import android.annotation.NonNull;
import android.annotation.Nullable;
import android.app.AppOpsManager;
import android.bluetooth.BluetoothAdapter;
import android.content.BroadcastReceiver;
import android.content.ComponentName;
import android.content.Context;
import android.content.Intent;
import android.content.IntentFilter;
import android.content.pm.ApplicationInfo;
import android.content.pm.PackageInfo;
import android.content.pm.PackageManager;
import android.content.pm.ParceledListSlice;
import android.content.pm.ResolveInfo;
import android.net.DhcpInfo;
import android.net.DhcpResultsParcelable;
import android.net.InetAddresses;
import android.net.Network;
import android.net.NetworkStack;
import android.net.Uri;
import android.net.LinkProperties;
import android.net.NetworkInfo;
import android.net.ip.IpClientUtil;
import android.net.wifi.IActionListener;
import android.net.wifi.IDppCallback;
import android.net.wifi.ILocalOnlyHotspotCallback;
import android.net.wifi.INetworkRequestMatchCallback;
import android.net.wifi.IOnWifiActivityEnergyInfoListener;
import android.net.wifi.IOnWifiUsabilityStatsListener;
import android.net.wifi.IScanResultsCallback;
import android.net.wifi.ISoftApCallback;
import android.net.wifi.ISuggestionConnectionStatusListener;
import android.net.wifi.ITrafficStateCallback;
import android.net.wifi.IWifiConnectedNetworkScorer;
import android.net.wifi.ScanResult;
import android.net.wifi.SoftApCapability;
import android.net.wifi.SoftApConfiguration;
import android.net.wifi.SoftApInfo;
import android.net.wifi.WifiAnnotations.WifiStandard;
import android.net.wifi.WifiClient;
import android.net.wifi.WifiConfiguration;
import android.net.wifi.WifiInfo;
import android.net.wifi.WifiManager;
import android.net.wifi.WifiManager.DeviceMobilityState;
import android.net.wifi.WifiManager.LocalOnlyHotspotCallback;
import android.net.wifi.WifiManager.SuggestionConnectionStatusListener;
import android.net.wifi.WifiNetworkSuggestion;
import android.net.wifi.WifiScanner;
import android.net.wifi.WifiSsid;
import android.net.wifi.hotspot2.IProvisioningCallback;
import android.net.wifi.hotspot2.OsuProvider;
import android.net.wifi.hotspot2.PasspointConfiguration;
import android.net.wifi.WifiDppConfig;
import android.net.wifi.SupplicantState;
import android.net.wifi.IWifiNotificationCallback;
import android.os.AsyncTask;
import android.os.Binder;
import android.os.Build;
import android.os.Handler;
import android.os.HandlerExecutor;
import android.os.IBinder;
import android.os.Looper;
import android.os.Message;
import android.os.ParcelFileDescriptor;
import android.os.PersistableBundle;
import android.os.PowerManager;
import android.os.Process;
import android.os.RemoteException;
import android.os.UserHandle;
import android.os.UserManager;
import android.os.WorkSource;
import android.os.connectivity.WifiActivityEnergyInfo;
import android.provider.Settings;
import android.telephony.CarrierConfigManager;
import android.telephony.PhoneStateListener;
import android.telephony.SubscriptionManager;
import android.telephony.TelephonyManager;
import android.text.TextUtils;
import android.util.Log;
import android.util.MutableBoolean;

import com.android.internal.annotations.GuardedBy;
import com.android.internal.annotations.VisibleForTesting;
import com.android.internal.util.AsyncChannel;
import com.android.net.module.util.Inet4AddressUtils;
import com.android.server.wifi.hotspot2.PasspointManager;
import com.android.server.wifi.hotspot2.PasspointProvider;
import com.android.server.wifi.proto.nano.WifiMetricsProto.UserActionEvent;
import com.android.server.wifi.util.ApConfigUtil;
import com.android.server.wifi.util.ExternalCallbackTracker;
import com.android.server.wifi.util.RssiUtil;
import com.android.server.wifi.util.ScanResultUtil;
import com.android.server.wifi.util.WifiHandler;
import com.android.server.wifi.util.WifiPermissionsUtil;
import com.android.wifi.resources.R;

import java.io.BufferedReader;
import java.io.FileDescriptor;
import java.io.FileNotFoundException;
import java.io.FileReader;
import java.io.IOException;
import java.io.PrintWriter;
import java.net.Inet4Address;
import java.net.InetAddress;
import java.security.GeneralSecurityException;
import java.security.KeyStore;
import java.security.cert.CertPath;
import java.security.cert.CertPathValidator;
import java.security.cert.CertificateFactory;
import java.security.cert.PKIXParameters;
import java.security.cert.X509Certificate;
import java.util.ArrayList;
import java.util.Arrays;
import java.util.Collections;
import java.util.HashMap;
import java.util.Iterator;
import java.util.List;
import java.util.Map;
import java.util.concurrent.CountDownLatch;
import java.util.concurrent.Executor;
import java.util.concurrent.TimeUnit;

/**
 * WifiService handles remote WiFi operation requests by implementing
 * the IWifiManager interface.
 */
public class WifiServiceImpl extends BaseWifiService {
    private static final String TAG = "WifiService";
    private static final int APP_INFO_FLAGS_SYSTEM_APP =
            ApplicationInfo.FLAG_SYSTEM | ApplicationInfo.FLAG_UPDATED_SYSTEM_APP;
    private static final boolean VDBG = false;

    /** Max wait time for posting blocking runnables */
    private static final int RUN_WITH_SCISSORS_TIMEOUT_MILLIS = 4000;

    private final ClientModeImpl mClientModeImpl;
    private final ActiveModeWarden mActiveModeWarden;
    private final ScanRequestProxy mScanRequestProxy;

    private final Context mContext;
    private final FrameworkFacade mFacade;
    private final Clock mClock;

    private final PowerManager mPowerManager;
    private final AppOpsManager mAppOps;
    private final UserManager mUserManager;
    private final WifiCountryCode mCountryCode;

    /** Polls traffic stats and notifies clients */
    private final WifiTrafficPoller mWifiTrafficPoller;
    /** Tracks the persisted states for wi-fi & airplane mode */
    private final WifiSettingsStore mSettingsStore;

    private boolean mIsControllerStarted = false;
    /** Logs connection events and some general router and scan stats */
    private final WifiMetrics mWifiMetrics;

    private final WifiInjector mWifiInjector;
    /** Backup/Restore Module */
    private final WifiBackupRestore mWifiBackupRestore;
    private final SoftApBackupRestore mSoftApBackupRestore;
    private final WifiNetworkSuggestionsManager mWifiNetworkSuggestionsManager;
    private final WifiConfigManager mWifiConfigManager;
    private final PasspointManager mPasspointManager;
    private final WifiLog mLog;
    /**
     * Verbose logging flag. Toggled by developer options.
     */
    private boolean mVerboseLoggingEnabled = false;

    /**
     * Asynchronous channel to ClientModeImpl
     */
    @VisibleForTesting
    AsyncChannel mClientModeImplChannel;

    private final FrameworkFacade mFrameworkFacade;

    private final WifiPermissionsUtil mWifiPermissionsUtil;

    private final ExternalCallbackTracker<IWifiNotificationCallback> mRegisteredWifiCallbacks;

    // QtiClientMode states
    private final HashMap<Integer, Integer> mQtiWifiRssi;
    private final HashMap<Integer, Integer> mQtiWifiNewState;
    private final HashMap<Integer, LinkProperties> mQtiWifiLinkProperties;
    private final HashMap<Integer, NetworkInfo> mQtiWifiNetworkInfo;

    private int mQCSoftApNumClients = 0;

    private final TetheredSoftApTracker mTetheredSoftApTracker;

    private final LohsSoftApTracker mLohsSoftApTracker;

    private WifiScanner mWifiScanner;

    /**
     * Callback for use with LocalOnlyHotspot to unregister requesting applications upon death.
     */
    public final class LocalOnlyRequestorCallback
            implements LocalOnlyHotspotRequestInfo.RequestingApplicationDeathCallback {
        /**
         * Called with requesting app has died.
         */
        @Override
        public void onLocalOnlyHotspotRequestorDeath(LocalOnlyHotspotRequestInfo requestor) {
            mLog.trace("onLocalOnlyHotspotRequestorDeath pid=%")
                    .c(requestor.getPid()).flush();
            mLohsSoftApTracker.stopByRequest(requestor);
        }
    }

    /**
     * Handles interaction with ClientModeImpl
     */
    private class ClientModeImplHandler extends WifiHandler {
        private AsyncChannel mCmiChannel;

        ClientModeImplHandler(String tag, Looper looper, AsyncChannel asyncChannel) {
            super(tag, looper);
            mCmiChannel = asyncChannel;
            mCmiChannel.connect(mContext, this, mClientModeImpl.getHandler());
        }

        @Override
        public void handleMessage(Message msg) {
            super.handleMessage(msg);
            switch (msg.what) {
                case AsyncChannel.CMD_CHANNEL_HALF_CONNECTED: {
                    if (msg.arg1 == AsyncChannel.STATUS_SUCCESSFUL) {
                        mClientModeImplChannel = mCmiChannel;
                    } else {
                        Log.e(TAG, "ClientModeImpl connection failure, error=" + msg.arg1);
                        mClientModeImplChannel = null;
                    }
                    break;
                }
                case AsyncChannel.CMD_CHANNEL_DISCONNECTED: {
                    Log.e(TAG, "ClientModeImpl channel lost, msg.arg1 =" + msg.arg1);
                    mClientModeImplChannel = null;
                    //Re-establish connection to state machine
                    mCmiChannel.connect(mContext, this, mClientModeImpl.getHandler());
                    break;
                }
                default: {
                    Log.d(TAG, "ClientModeImplHandler.handleMessage ignoring msg=" + msg);
                    break;
                }
            }
        }
    }

    /**
     * Listen for phone call state events to get active data subcription id.
     */
    private class WifiPhoneStateListener extends PhoneStateListener {
        WifiPhoneStateListener(Looper looper) {
            super(new HandlerExecutor(new Handler(looper)));
        }

        @Override
        public void onActiveDataSubscriptionIdChanged(int subId) {
            Log.d(TAG, "OBSERVED active data subscription change, subId: " + subId);

            mTetheredSoftApTracker.updateSoftApCapability(subId);
            mActiveModeWarden.updateSoftApCapability(mTetheredSoftApTracker.getSoftApCapability());
        }
    }

    private final ClientModeImplHandler mClientModeImplHandler;
    private final WifiLockManager mWifiLockManager;
    private final WifiMulticastLockManager mWifiMulticastLockManager;
    private final DppManager mDppManager;
    private final WifiApConfigStore mWifiApConfigStore;
    private final WifiThreadRunner mWifiThreadRunner;
    private final MemoryStoreImpl mMemoryStoreImpl;
    private final WifiScoreCard mWifiScoreCard;

    private void restartSoftApIfNeeded() {
        if (getWifiApEnabledState() == WifiManager.WIFI_AP_STATE_DISABLED) {
            Log.d(TAG ,"Repeater mode: not restarting SoftAP as Hotspot is disabled.");
            return;
        }

        Log.d(TAG ,"Repeater mode: Stop SoftAP.");
        mRestartWifiApIfRequired = true;
        stopSoftAp();
    }

    private boolean mRestartWifiApIfRequired = false;
    private boolean mSoftApExtendingWifi = false;
    private final IntentFilter mQcIntentFilter;
    private final BroadcastReceiver mQcReceiver = new BroadcastReceiver() {
        @Override
        public void onReceive(Context context, Intent intent) {
            String action = intent.getAction();
            if (WifiManager.SUPPLICANT_STATE_CHANGED_ACTION.equals(action)) {
                SupplicantState state = (SupplicantState) intent.getParcelableExtra(WifiManager.EXTRA_NEW_STATE);
                if (isCurrentStaShareThisAp() && state == SupplicantState.COMPLETED && !mSoftApExtendingWifi) {
                    restartSoftApIfNeeded();
                } else if (mSoftApExtendingWifi && state == SupplicantState.DISCONNECTED) {
                    restartSoftApIfNeeded();
                }
            } else if (WifiManager.WIFI_STATE_CHANGED_ACTION.equals(action)) {
                 int state = intent.getIntExtra(WifiManager.EXTRA_WIFI_STATE, WifiManager.WIFI_STATE_UNKNOWN);
                 if (mSoftApExtendingWifi && state == WifiManager.WIFI_STATE_DISABLED) {
                     restartSoftApIfNeeded();
                 }
            }
        }
    };


    public WifiServiceImpl(Context context, WifiInjector wifiInjector, AsyncChannel asyncChannel) {
        mContext = context;
        mWifiInjector = wifiInjector;
        mClock = wifiInjector.getClock();

        mFacade = mWifiInjector.getFrameworkFacade();
        mWifiMetrics = mWifiInjector.getWifiMetrics();
        mWifiTrafficPoller = mWifiInjector.getWifiTrafficPoller();
        mUserManager = mWifiInjector.getUserManager();
        mCountryCode = mWifiInjector.getWifiCountryCode();
        mClientModeImpl = mWifiInjector.getClientModeImpl();
        mActiveModeWarden = mWifiInjector.getActiveModeWarden();
        mClientModeImpl.setTrafficPoller(mWifiTrafficPoller);
        mScanRequestProxy = mWifiInjector.getScanRequestProxy();
        mSettingsStore = mWifiInjector.getWifiSettingsStore();
        mPowerManager = mContext.getSystemService(PowerManager.class);
        mAppOps = (AppOpsManager) mContext.getSystemService(Context.APP_OPS_SERVICE);
        mWifiLockManager = mWifiInjector.getWifiLockManager();
        mWifiMulticastLockManager = mWifiInjector.getWifiMulticastLockManager();
        mClientModeImplHandler = new ClientModeImplHandler(TAG,
                mWifiInjector.getAsyncChannelHandlerThread().getLooper(), asyncChannel);
        mWifiBackupRestore = mWifiInjector.getWifiBackupRestore();
        mSoftApBackupRestore = mWifiInjector.getSoftApBackupRestore();
        mWifiApConfigStore = mWifiInjector.getWifiApConfigStore();
        mWifiPermissionsUtil = mWifiInjector.getWifiPermissionsUtil();
        mLog = mWifiInjector.makeLog(TAG);
        mFrameworkFacade = wifiInjector.getFrameworkFacade();
        mTetheredSoftApTracker = new TetheredSoftApTracker();
        mActiveModeWarden.registerSoftApCallback(mTetheredSoftApTracker);
        mLohsSoftApTracker = new LohsSoftApTracker();
        mQtiWifiRssi = new HashMap<>();
        mQtiWifiNewState = new HashMap<>();
        mQtiWifiLinkProperties = new HashMap<>();
        mQtiWifiNetworkInfo = new HashMap<>();
        mRegisteredWifiCallbacks =
                new ExternalCallbackTracker<IWifiNotificationCallback>(mClientModeImplHandler);
        mWifiInjector.getActiveModeWarden().registerQtiClientModeCallback(new WifiNotificationCallbackImpl());
        mActiveModeWarden.registerLohsCallback(mLohsSoftApTracker);
        mWifiNetworkSuggestionsManager = mWifiInjector.getWifiNetworkSuggestionsManager();
        mDppManager = mWifiInjector.getDppManager();
        mWifiThreadRunner = mWifiInjector.getWifiThreadRunner();
        mWifiConfigManager = mWifiInjector.getWifiConfigManager();
        mPasspointManager = mWifiInjector.getPasspointManager();
        mWifiScoreCard = mWifiInjector.getWifiScoreCard();
        mMemoryStoreImpl = new MemoryStoreImpl(mContext, mWifiInjector,
                mWifiScoreCard,  mWifiInjector.getWifiHealthMonitor());
        mQcIntentFilter = new IntentFilter("android.net.wifi.supplicant.STATE_CHANGE");
        mQcIntentFilter.addAction("android.net.wifi.WIFI_STATE_CHANGED");
        mContext.registerReceiver(mQcReceiver, mQcIntentFilter);
    }

    /**
     * Check if we are ready to start wifi.
     *
     * First check if we will be restarting system services to decrypt the device. If the device is
     * not encrypted, check if Wi-Fi needs to be enabled and start if needed
     *
     * This function is used only at boot time.
     */
    public void checkAndStartWifi() {
        mWifiThreadRunner.post(() -> {
            if (!mWifiConfigManager.loadFromStore()) {
                Log.e(TAG, "Failed to load from config store");
            }
            // config store is read, check if verbose logging is enabled.
            enableVerboseLoggingInternal(getVerboseLoggingLevel());
            enableSoftApOcvFeatureInternal(mContext.getResources().getBoolean(
                    R.bool.config_vendor_softap_ocv_supported));
            enableSoftApBeaconProtFeatureInternal(mContext.getResources().getBoolean(
                    R.bool.config_vendor_softap_beacon_protection_supported));
            // Check if wi-fi needs to be enabled
            boolean wifiEnabled = mSettingsStore.isWifiToggleEnabled();
            Log.i(TAG,
                    "WifiService starting up with Wi-Fi " + (wifiEnabled ? "enabled" : "disabled"));

            mWifiInjector.getWifiScanAlwaysAvailableSettingsCompatibility().initialize();
            mContext.registerReceiver(
                    new BroadcastReceiver() {
                        @Override
                        public void onReceive(Context context, Intent intent) {
                            if (mSettingsStore.handleAirplaneModeToggled()) {
                                mActiveModeWarden.airplaneModeToggled();
                            }
                        }
                    },
                    new IntentFilter(Intent.ACTION_AIRPLANE_MODE_CHANGED));

            mContext.registerReceiver(
                    new BroadcastReceiver() {
                        @Override
                        public void onReceive(Context context, Intent intent) {
                            int state = intent.getIntExtra(TelephonyManager.EXTRA_SIM_STATE,
                                    TelephonyManager.SIM_STATE_UNKNOWN);
                            if (TelephonyManager.SIM_STATE_ABSENT == state) {
                                Log.d(TAG, "resetting networks because SIM was removed");
                                mClientModeImpl.resetSimAuthNetworks(
                                        ClientModeImpl.RESET_SIM_REASON_SIM_REMOVED);
                            }
                        }
                    },
                    new IntentFilter(TelephonyManager.ACTION_SIM_CARD_STATE_CHANGED));

            mContext.registerReceiver(
                    new BroadcastReceiver() {
                        @Override
                        public void onReceive(Context context, Intent intent) {
                            int state = intent.getIntExtra(TelephonyManager.EXTRA_SIM_STATE,
                                    TelephonyManager.SIM_STATE_UNKNOWN);
                            if (TelephonyManager.SIM_STATE_LOADED == state) {
                                Log.d(TAG, "resetting networks because SIM was loaded");
                                mClientModeImpl.resetSimAuthNetworks(
                                        ClientModeImpl.RESET_SIM_REASON_SIM_INSERTED);
                            }
                        }
                    },
                    new IntentFilter(TelephonyManager.ACTION_SIM_APPLICATION_STATE_CHANGED));

            mContext.registerReceiver(
                    new BroadcastReceiver() {
                        private int mLastSubId = SubscriptionManager.INVALID_SUBSCRIPTION_ID;
                        @Override
                        public void onReceive(Context context, Intent intent) {
                            final int subId = intent.getIntExtra("subscription",
                                    SubscriptionManager.INVALID_SUBSCRIPTION_ID);
                            if (subId != mLastSubId) {
                                Log.d(TAG, "resetting networks as default data SIM is changed");
                                mClientModeImpl.resetSimAuthNetworks(
                                        ClientModeImpl.RESET_SIM_REASON_DEFAULT_DATA_SIM_CHANGED);
                                mLastSubId = subId;
                            }
                        }
                    },
                    new IntentFilter(TelephonyManager.ACTION_DEFAULT_DATA_SUBSCRIPTION_CHANGED));

            // Adding optimizations of only receiving broadcasts when wifi is enabled
            // can result in race conditions when apps toggle wifi in the background
            // without active user involvement. Always receive broadcasts.
            registerForBroadcasts();
            mInIdleMode = mPowerManager.isDeviceIdleMode();

            mClientModeImpl.initialize();
            mActiveModeWarden.start();
            registerForCarrierConfigChange();
            mIsControllerStarted = true;
        });
    }

    public void handleBootCompleted() {
        mWifiThreadRunner.post(() -> {
            Log.d(TAG, "Handle boot completed");

            // Register for system broadcasts.
            IntentFilter intentFilter = new IntentFilter();
            intentFilter.addAction(Intent.ACTION_USER_REMOVED);
            intentFilter.addAction(BluetoothAdapter.ACTION_CONNECTION_STATE_CHANGED);
            intentFilter.addAction(BluetoothAdapter.ACTION_STATE_CHANGED);
            intentFilter.addAction(TelephonyManager.ACTION_EMERGENCY_CALLBACK_MODE_CHANGED);
            intentFilter.addAction(PowerManager.ACTION_DEVICE_IDLE_MODE_CHANGED);
            intentFilter.addAction(Intent.ACTION_SHUTDOWN);
            boolean trackEmergencyCallState = mContext.getResources().getBoolean(
                    R.bool.config_wifi_turn_off_during_emergency_call);
            if (trackEmergencyCallState) {
                intentFilter.addAction(TelephonyManager.ACTION_EMERGENCY_CALL_STATE_CHANGED);
            }
            mContext.registerReceiver(mReceiver, intentFilter);
            mMemoryStoreImpl.start();
            mPasspointManager.initializeProvisioner(
                    mWifiInjector.getPasspointProvisionerHandlerThread().getLooper());
            mClientModeImpl.handleBootCompleted();
        });
    }

    public void handleUserSwitch(int userId) {
        Log.d(TAG, "Handle user switch " + userId);
        mWifiThreadRunner.post(() -> mWifiConfigManager.handleUserSwitch(userId));
    }

    public void handleUserUnlock(int userId) {
        Log.d(TAG, "Handle user unlock " + userId);
        mWifiThreadRunner.post(() -> mWifiConfigManager.handleUserUnlock(userId));
    }

    public void handleUserStop(int userId) {
        Log.d(TAG, "Handle user stop " + userId);
        mWifiThreadRunner.post(() -> mWifiConfigManager.handleUserStop(userId));
    }

    /**
     * See {@link android.net.wifi.WifiManager#startScan}
     *
     * @param packageName Package name of the app that requests wifi scan.
     * @param featureId The feature in the package
     */
    @Override
    public boolean startScan(String packageName, String featureId) {
        if (enforceChangePermission(packageName) != MODE_ALLOWED) {
            return false;
        }

        int callingUid = Binder.getCallingUid();
        long ident = Binder.clearCallingIdentity();
        mLog.info("startScan uid=%").c(callingUid).flush();
        synchronized (this) {
            if (mInIdleMode) {
                // Need to send an immediate scan result broadcast in case the
                // caller is waiting for a result ..

                // TODO: investigate if the logic to cancel scans when idle can move to
                // WifiScanningServiceImpl.  This will 1 - clean up WifiServiceImpl and 2 -
                // avoid plumbing an awkward path to report a cancelled/failed scan.  This will
                // be sent directly until b/31398592 is fixed.
                sendFailedScanBroadcast();
                mScanPending = true;
                return false;
            }
        }
        try {
            mWifiPermissionsUtil.enforceCanAccessScanResults(packageName, featureId, callingUid,
                    null);
            Boolean scanSuccess = mWifiThreadRunner.call(() ->
                    mScanRequestProxy.startScan(callingUid, packageName), null);
            if (scanSuccess == null) {
                sendFailedScanBroadcast();
                return false;
            }
            if (!scanSuccess) {
                Log.e(TAG, "Failed to start scan");
                return false;
            }
        } catch (SecurityException e) {
            Log.e(TAG, "Permission violation - startScan not allowed for"
                    + " uid=" + callingUid + ", packageName=" + packageName + ", reason=" + e);
            return false;
        } finally {
            Binder.restoreCallingIdentity(ident);
        }
        return true;
    }

    // Send a failed scan broadcast to indicate the current scan request failed.
    private void sendFailedScanBroadcast() {
        // clear calling identity to send broadcast
        long callingIdentity = Binder.clearCallingIdentity();
        try {
            Intent intent = new Intent(WifiManager.SCAN_RESULTS_AVAILABLE_ACTION);
            intent.addFlags(Intent.FLAG_RECEIVER_REGISTERED_ONLY_BEFORE_BOOT);
            intent.putExtra(WifiManager.EXTRA_RESULTS_UPDATED, false);
            mContext.sendBroadcastAsUser(intent, UserHandle.ALL);
        } finally {
            // restore calling identity
            Binder.restoreCallingIdentity(callingIdentity);
        }

    }

    /**
     * WPS support in Client mode is deprecated.  Return null.
     */
    @Override
    public String getCurrentNetworkWpsNfcConfigurationToken() {
        // while CLs are in flight, return null here, will be removed (b/72423090)
        enforceNetworkStackPermission();
        if (mVerboseLoggingEnabled) {
            mLog.info("getCurrentNetworkWpsNfcConfigurationToken uid=%")
                    .c(Binder.getCallingUid()).flush();
        }
        return null;
    }

    private boolean mInIdleMode;
    private boolean mScanPending;

    private void handleIdleModeChanged() {
        boolean doScan = false;
        synchronized (this) {
            boolean idle = mPowerManager.isDeviceIdleMode();
            if (mInIdleMode != idle) {
                mInIdleMode = idle;
                if (!idle) {
                    if (mScanPending) {
                        mScanPending = false;
                        doScan = true;
                    }
                }
            }
        }
        if (doScan) {
            // Someone requested a scan while we were idle; do a full scan now.
            // A security check of the caller's identity was made when the request arrived via
            // Binder. Now we'll pass the current process's identity to startScan().
            startScan(mContext.getOpPackageName(), mContext.getAttributionTag());
        }
    }

    private void handleShutDown() {
        // Direct call to notify ActiveModeWarden as soon as possible with the assumption that
        // notifyShuttingDown() doesn't have codes that may cause concurrentModificationException,
        // e.g., access to a collection.
        mActiveModeWarden.notifyShuttingDown();
        mWifiThreadRunner.post(()-> {
            // There is no explicit disconnection event in clientModeImpl during shutdown.
            // Call resetConnectionState() so that connection duration is calculated
            // before memory store write triggered by mMemoryStoreImpl.stop().
            mWifiScoreCard.resetConnectionState();
            mMemoryStoreImpl.stop();
        });
    }

    private boolean checkNetworkSettingsPermission(int pid, int uid) {
        return mContext.checkPermission(android.Manifest.permission.NETWORK_SETTINGS, pid, uid)
                == PERMISSION_GRANTED;
    }

    private boolean checkNetworkSetupWizardPermission(int pid, int uid) {
        return mContext.checkPermission(android.Manifest.permission.NETWORK_SETUP_WIZARD, pid, uid)
                == PackageManager.PERMISSION_GRANTED;
    }

    private boolean checkNetworkStackPermission(int pid, int uid) {
        return mContext.checkPermission(android.Manifest.permission.NETWORK_STACK, pid, uid)
                == PackageManager.PERMISSION_GRANTED;
    }

    private boolean checkNetworkManagedProvisioningPermission(int pid, int uid) {
        return mContext.checkPermission(android.Manifest.permission.NETWORK_MANAGED_PROVISIONING,
                pid, uid) == PackageManager.PERMISSION_GRANTED;
    }

    /**
     * Helper method to check if the entity initiating the binder call has any of the signature only
     * permissions.
     */
    private boolean isPrivileged(int pid, int uid) {
        return checkNetworkSettingsPermission(pid, uid)
                || checkNetworkSetupWizardPermission(pid, uid)
                || checkNetworkStackPermission(pid, uid)
                || checkNetworkManagedProvisioningPermission(pid, uid);
    }

    /**
     * Helper method to check if the entity initiating the binder call has setup wizard or settings
     * permissions.
     */
    private boolean isSettingsOrSuw(int pid, int uid) {
        return checkNetworkSettingsPermission(pid, uid)
                || checkNetworkSetupWizardPermission(pid, uid);
    }

    /** Helper method to check if the entity initiating the binder call is a system app. */
    private boolean isSystem(String packageName, int uid) {
        long ident = Binder.clearCallingIdentity();
        try {
            ApplicationInfo info = mContext.getPackageManager().getApplicationInfoAsUser(
                    packageName, 0, UserHandle.getUserHandleForUid(uid));
            return (info.flags & APP_INFO_FLAGS_SYSTEM_APP) != 0;
        } catch (PackageManager.NameNotFoundException e) {
            // In case of exception, assume unknown app (more strict checking)
            // Note: This case will never happen since checkPackage is
            // called to verify validity before checking App's version.
        } finally {
            Binder.restoreCallingIdentity(ident);
        }
        return false;
    }

    /** Helper method to check if the entity initiating the binder call is a DO/PO app. */
    private boolean isDeviceOrProfileOwner(int uid, String packageName) {
        return mWifiPermissionsUtil.isDeviceOwner(uid, packageName)
                || mWifiPermissionsUtil.isProfileOwner(uid, packageName);
    }

    private void enforceNetworkSettingsPermission() {
        mContext.enforceCallingOrSelfPermission(android.Manifest.permission.NETWORK_SETTINGS,
                "WifiService");
    }

    private boolean checkAnyPermissionOf(String... permissions) {
        for (String permission : permissions) {
            if (mContext.checkCallingOrSelfPermission(permission) == PERMISSION_GRANTED) {
                return true;
            }
        }
        return false;
    }

    private void enforceAnyPermissionOf(String... permissions) {
        if (!checkAnyPermissionOf(permissions)) {
            throw new SecurityException("Requires one of the following permissions: "
                    + String.join(", ", permissions) + ".");
        }
    }

    private void enforceNetworkStackOrSettingsPermission() {
        enforceAnyPermissionOf(
                android.Manifest.permission.NETWORK_SETTINGS,
                NetworkStack.PERMISSION_MAINLINE_NETWORK_STACK);
    }

    private void enforceNetworkStackPermission() {
        // TODO(b/142554155): Only check for MAINLINE_NETWORK_STACK permission
        boolean granted = mContext.checkCallingOrSelfPermission(
                android.Manifest.permission.NETWORK_STACK)
                == PackageManager.PERMISSION_GRANTED;
        if (granted) {
            return;
        }
        mContext.enforceCallingOrSelfPermission(
                NetworkStack.PERMISSION_MAINLINE_NETWORK_STACK, "WifiService");
    }

    private void enforceAccessPermission() {
        mContext.enforceCallingOrSelfPermission(android.Manifest.permission.ACCESS_WIFI_STATE,
                "WifiService");
    }

    /**
     * Checks whether the caller can change the wifi state.
     * Possible results:
     * 1. Operation is allowed. No exception thrown, and AppOpsManager.MODE_ALLOWED returned.
     * 2. Operation is not allowed, and caller must be told about this. SecurityException is thrown.
     * 3. Operation is not allowed, and caller must not be told about this (i.e. must silently
     * ignore the operation). No exception is thrown, and AppOpsManager.MODE_IGNORED returned.
     */
    @CheckResult
    private int enforceChangePermission(String callingPackage) {
        mAppOps.checkPackage(Binder.getCallingUid(), callingPackage);
        if (checkNetworkSettingsPermission(Binder.getCallingPid(), Binder.getCallingUid())) {
            return MODE_ALLOWED;
        }
        mContext.enforceCallingOrSelfPermission(android.Manifest.permission.CHANGE_WIFI_STATE,
                "WifiService");

        return mAppOps.noteOp(
                AppOpsManager.OPSTR_CHANGE_WIFI_STATE, Binder.getCallingUid(), callingPackage);
    }

    private void enforceReadCredentialPermission() {
        mContext.enforceCallingOrSelfPermission(android.Manifest.permission.READ_WIFI_CREDENTIAL,
                                                "WifiService");
    }

    private void enforceMulticastChangePermission() {
        mContext.enforceCallingOrSelfPermission(
                android.Manifest.permission.CHANGE_WIFI_MULTICAST_STATE,
                "WifiService");
    }

    private void enforceConnectivityInternalPermission() {
        mContext.enforceCallingOrSelfPermission(
                android.Manifest.permission.CONNECTIVITY_INTERNAL,
                "ConnectivityService");
    }

    private void enforceLocationPermission(String pkgName, @Nullable String featureId, int uid) {
        mWifiPermissionsUtil.enforceLocationPermission(pkgName, featureId, uid);
    }

    /**
     * Helper method to check if the app is allowed to access public API's deprecated in
     * {@link Build.VERSION_CODES#Q}.
     * Note: Invoke mAppOps.checkPackage(uid, packageName) before to ensure correct package name.
     */
    private boolean isTargetSdkLessThanQOrPrivileged(String packageName, int pid, int uid) {
        return mWifiPermissionsUtil.isTargetSdkLessThan(packageName, Build.VERSION_CODES.Q, uid)
                || isPrivileged(pid, uid)
                || isDeviceOrProfileOwner(uid, packageName)
                || isSystem(packageName, uid)
                // TODO(b/140540984): Remove this bypass.
                || mWifiPermissionsUtil.checkSystemAlertWindowPermission(uid, packageName);
    }

    /**
     * Helper method to check if the app is allowed to access public API's deprecated in
     * {@link Build.VERSION_CODES#R}.
     * Note: Invoke mAppOps.checkPackage(uid, packageName) before to ensure correct package name.
     */
    private boolean isTargetSdkLessThanROrPrivileged(String packageName, int pid, int uid) {
        return mWifiPermissionsUtil.isTargetSdkLessThan(packageName, Build.VERSION_CODES.R, uid)
                || isPrivileged(pid, uid)
                || isDeviceOrProfileOwner(uid, packageName)
                || isSystem(packageName, uid);
    }

    /**
     * see {@link android.net.wifi.WifiManager#setWifiEnabled(boolean)}
     * @param  staId Wifi interface to enable/disable.
     * @param enable {@code true} to enable, {@code false} to disable.
     * @return {@code true} if the enable/disable operation was
     *         started or is already in the queue.
     */
    @Override
    public synchronized boolean setWifiEnabled2(String packageName, int staId,boolean enable) {
        if (enforceChangePermission(packageName) != MODE_ALLOWED) {
            return false;
        }
        boolean isPrivileged = isPrivileged(Binder.getCallingPid(), Binder.getCallingUid());
        if (!isPrivileged && !isDeviceOrProfileOwner(Binder.getCallingUid(), packageName)
                && !mWifiPermissionsUtil.isTargetSdkLessThan(packageName, Build.VERSION_CODES.Q,
                  Binder.getCallingUid())
                && !isSystem(packageName, Binder.getCallingUid())) {
            mLog.info("setWifiEnabled not allowed for uid=%")
                    .c(Binder.getCallingUid()).flush();
            return false;
        }
        // If Airplane mode is enabled, only privileged apps are allowed to toggle Wifi
        if (mSettingsStore.isAirplaneModeOn() && !isPrivileged) {
            mLog.err("setWifiEnabled in Airplane mode: only Settings can toggle wifi").flush();
            return false;
        }

        // If SoftAp is enabled, only privileged apps are allowed to toggle wifi
        if (!isPrivileged && mTetheredSoftApTracker.getState() == WIFI_AP_STATE_ENABLED) {
            mLog.err("setWifiEnabled with SoftAp enabled: only Settings can toggle wifi").flush();
            return false;
        }

        mLog.info("setWifiEnabled package=% uid=% enable=%").c(packageName)
                .c(Binder.getCallingUid()).c(enable).flush();
        long ident = Binder.clearCallingIdentity();
        try {
            if (staId == STA_PRIMARY && !mSettingsStore.handleWifiToggled(enable)) {
                // Nothing to do if wifi cannot be toggled
                return true;
            }
        } finally {
            Binder.restoreCallingIdentity(ident);
        }
        if (mWifiPermissionsUtil.checkNetworkSettingsPermission(Binder.getCallingUid())) {
            if (enable) {
                mWifiMetrics.logUserActionEvent(UserActionEvent.EVENT_TOGGLE_WIFI_ON);
            } else {
                WifiInfo wifiInfo = mClientModeImpl.syncRequestConnectionInfo();
                mWifiMetrics.logUserActionEvent(UserActionEvent.EVENT_TOGGLE_WIFI_OFF,
                        wifiInfo == null ? -1 : wifiInfo.getNetworkId());
            }
        }

        if (!mIsControllerStarted) {
            Log.e(TAG,"WifiController is not yet started, abort setWifiEnabled");
            return false;
        }

        mWifiMetrics.incrementNumWifiToggles(isPrivileged, enable);
		if(staId == STA_PRIMARY)
            mActiveModeWarden.wifiToggled();
		else if(staId == STA_SECONDARY && (getNumConcurrentStaSupported() > 1) && (getWifiEnabledState() == WifiManager.WIFI_STATE_ENABLED))
			mActiveModeWarden.qtiWifiToggled(staId, enable);
        else
            Log.e(TAG,"setWifiEnabled not allowed for Id: " + staId);
        return true;
    }

    @Override
    public synchronized boolean setWifiEnabled(String packageName, boolean enable) {
        return setWifiEnabled2(packageName, STA_PRIMARY, enable);
    }

    /**
     * see {@link WifiManager#getWifiState()}
     * @return One of {@link WifiManager#WIFI_STATE_DISABLED},
     *         {@link WifiManager#WIFI_STATE_DISABLING},
     *         {@link WifiManager#WIFI_STATE_ENABLED},
     *         {@link WifiManager#WIFI_STATE_ENABLING},
     *         {@link WifiManager#WIFI_STATE_UNKNOWN}
     */
    @Override
    public int getWifiEnabledState() {
        enforceAccessPermission();
        if (mVerboseLoggingEnabled) {
            mLog.info("getWifiEnabledState uid=%").c(Binder.getCallingUid()).flush();
        }
        return mClientModeImpl.syncGetWifiState();
    }

    /**
     * see {@link WifiManager#getWifiApState()}
     * @return One of {@link WifiManager#WIFI_AP_STATE_DISABLED},
     *         {@link WifiManager#WIFI_AP_STATE_DISABLING},
     *         {@link WifiManager#WIFI_AP_STATE_ENABLED},
     *         {@link WifiManager#WIFI_AP_STATE_ENABLING},
     *         {@link WifiManager#WIFI_AP_STATE_FAILED}
     */
    @Override
    public int getWifiApEnabledState() {
        enforceAccessPermission();
        if (mVerboseLoggingEnabled) {
            mLog.info("getWifiApEnabledState uid=%").c(Binder.getCallingUid()).flush();
        }
        return mTetheredSoftApTracker.getState();
    }

    /**
     * see {@link android.net.wifi.WifiManager#updateInterfaceIpState(String, int)}
     *
     * The possible modes include: {@link WifiManager#IFACE_IP_MODE_TETHERED},
     *                             {@link WifiManager#IFACE_IP_MODE_LOCAL_ONLY},
     *                             {@link WifiManager#IFACE_IP_MODE_CONFIGURATION_ERROR}
     *
     * @param ifaceName String name of the updated interface
     * @param mode new operating mode of the interface
     *
     * @throws SecurityException if the caller does not have permission to call update
     */
    @Override
    public void updateInterfaceIpState(String ifaceName, int mode) {
        // NETWORK_STACK is a signature only permission.
        enforceNetworkStackPermission();
        mLog.info("updateInterfaceIpState uid=%").c(Binder.getCallingUid()).flush();

        // hand off the work to our handler thread
        mWifiThreadRunner.post(() -> mLohsSoftApTracker.updateInterfaceIpState(ifaceName, mode));
    }

    /**
     * see {@link android.net.wifi.WifiManager#startSoftAp(WifiConfiguration)}
     * @param wifiConfig SSID, security and channel details as part of WifiConfiguration
     * @return {@code true} if softap start was triggered
     * @throws SecurityException if the caller does not have permission to start softap
     */
    @Override
    public boolean startSoftAp(WifiConfiguration wifiConfig) {
        // NETWORK_STACK is a signature only permission.
        enforceNetworkStackPermission();

        mLog.info("startSoftAp uid=%").c(Binder.getCallingUid()).flush();

        SoftApConfiguration softApConfig = null;
        if (wifiConfig != null) {
            softApConfig = ApConfigUtil.fromWifiConfiguration(wifiConfig);
            if (softApConfig == null) {
                return false;
            }
        }

        if (!mTetheredSoftApTracker.setEnablingIfAllowed()) {
            mLog.err("Tethering is already active.").flush();
            return false;
        }

        if (!mWifiThreadRunner.call(
                () -> mActiveModeWarden.canRequestMoreSoftApManagers(), false)) {
            // Take down LOHS if it is up.
            mLohsSoftApTracker.stopAll();
        }

        if (!startSoftApInternal(new SoftApModeConfiguration(
                WifiManager.IFACE_IP_MODE_TETHERED, softApConfig,
                mTetheredSoftApTracker.getSoftApCapability()))) {
            mTetheredSoftApTracker.setFailedWhileEnabling();
            return false;
        }

        return true;
    }

    private boolean validateSoftApBand(int apBand) {
        if (!ApConfigUtil.isBandValid(apBand)) {
            mLog.err("Invalid SoftAp band. ").flush();
            return false;
        }

        if (ApConfigUtil.containsBand(apBand, SoftApConfiguration.BAND_5GHZ)
                && !is5GhzBandSupportedInternal()) {
            mLog.err("Can not start softAp with 5GHz band, not supported.").flush();
            return false;
        }

        if (ApConfigUtil.containsBand(apBand, SoftApConfiguration.BAND_6GHZ)) {
            if (!is6GhzBandSupportedInternal()
                    || !mContext.getResources().getBoolean(
                            R.bool.config_wifiSoftap6ghzSupported)) {
                mLog.err("Can not start softAp with 6GHz band, not supported.").flush();
                return false;
            }
        }

        if (ApConfigUtil.containsBand(apBand, SoftApConfiguration.BAND_DUAL)
                && !is5GhzBandSupportedInternal()
                && (!is6GhzBandSupportedInternal()
                       || !mContext.getResources().getBoolean(
                               R.bool.config_wifiSoftap6ghzSupported))) {
            mLog.err("Can not start softAp with Dual band, not supported.").flush();
            return false;
        }

        return true;
    }

    /**
     * see {@link android.net.wifi.WifiManager#startTetheredHotspot(SoftApConfiguration)}
     * @param softApConfig SSID, security and channel details as part of SoftApConfiguration
     * @return {@code true} if softap start was triggered
     * @throws SecurityException if the caller does not have permission to start softap
     */
    @Override
    public boolean startTetheredHotspot(@Nullable SoftApConfiguration softApConfig) {
        // NETWORK_STACK is a signature only permission.
        enforceNetworkStackPermission();

        mLog.info("startTetheredHotspot uid=%").c(Binder.getCallingUid()).flush();

        if (!mTetheredSoftApTracker.setEnablingIfAllowed()) {
            mLog.err("Tethering is already active.").flush();
            return false;
        }

        if (!mWifiThreadRunner.call(
                () -> mActiveModeWarden.canRequestMoreSoftApManagers(), false)) {
            // Take down LOHS if it is up.
            mLohsSoftApTracker.stopAll();
        }

        if (!startSoftApInternal(new SoftApModeConfiguration(
                WifiManager.IFACE_IP_MODE_TETHERED, softApConfig,
                mTetheredSoftApTracker.getSoftApCapability()))) {
            mTetheredSoftApTracker.setFailedWhileEnabling();
            return false;
        }

        return true;
    }

    /**
     * Internal method to start softap mode. Callers of this method should have already checked
     * proper permissions beyond the NetworkStack permission.
     */
    private boolean startSoftApInternal(SoftApModeConfiguration apConfig) {
        int uid = Binder.getCallingUid();
        boolean privileged = isSettingsOrSuw(Binder.getCallingPid(), uid);
        mLog.trace("startSoftApInternal uid=% mode=%")
                .c(uid).c(apConfig.getTargetMode()).flush();

        SoftApConfiguration softApConfig = apConfig.getSoftApConfiguration();

        if (softApConfig == null && TextUtils.isEmpty(mCountryCode.getCountryCode())) {
            Log.d(TAG, "Starting softap without country code. Fallback to 2G band!");
            softApConfig = new SoftApConfiguration.Builder(mWifiApConfigStore.getApConfiguration())
                .setBand(SoftApConfiguration.BAND_2GHZ).build();
            mWifiApConfigStore.setApConfiguration(softApConfig);
        }

        setDualSapMode(softApConfig);

        mSoftApExtendingWifi = (!mWifiApConfigStore.getDualSapStatus()) && isCurrentStaShareThisAp();
        if (mSoftApExtendingWifi) {
            startSoftApInRepeaterMode(apConfig.getTargetMode(), softApConfig);
            return true;
        }

        // null wifiConfig is a meaningful input for CMD_SET_AP; it means to use the persistent
        // AP config.
        if (softApConfig != null
                && (!WifiApConfigStore.validateApWifiConfiguration(softApConfig, privileged)
                    || !validateSoftApBand(softApConfig.getBand()))) {
            Log.e(TAG, "Invalid SoftApConfiguration");
            return false;
        }

        mActiveModeWarden.startSoftAp(apConfig);
        return true;
    }

    /**
     * see {@link android.net.wifi.WifiManager#stopSoftAp()}
     * @return {@code true} if softap stop was triggered
     * @throws SecurityException if the caller does not have permission to stop softap
     */
    @Override
    public boolean stopSoftAp() {
        // NETWORK_STACK is a signature only permission.
        enforceNetworkStackPermission();

        // only permitted callers are allowed to this point - they must have gone through
        // connectivity service since this method is protected with the NETWORK_STACK PERMISSION

        mLog.info("stopSoftAp uid=%").c(Binder.getCallingUid()).flush();

        stopSoftApInternal(WifiManager.IFACE_IP_MODE_TETHERED);
        return true;
    }

    /**
     * Internal method to stop softap mode.
     *
     * Callers of this method should have already checked
     * proper permissions beyond the NetworkStack permission.
     *
     * @param mode the operating mode of APs to bring down (ex,
     *             {@link WifiManager.IFACE_IP_MODE_TETHERED} or
     *             {@link WifiManager.IFACE_IP_MODE_LOCAL_ONLY}).
     *             Use {@link WifiManager.IFACE_IP_MODE_UNSPECIFIED} to stop all APs.
     */
    private void stopSoftApInternal(int mode) {
        mLog.trace("stopSoftApInternal uid=% mode=%").c(Binder.getCallingUid()).c(mode).flush();

        mSoftApExtendingWifi = false;
        mActiveModeWarden.stopSoftAp(mode);
    }

    /**
     * SoftAp callback
     */
    private final class TetheredSoftApTracker implements WifiManager.SoftApCallback {
        /**
         * State of tethered SoftAP
         * One of:  {@link WifiManager#WIFI_AP_STATE_DISABLED},
         *          {@link WifiManager#WIFI_AP_STATE_DISABLING},
         *          {@link WifiManager#WIFI_AP_STATE_ENABLED},
         *          {@link WifiManager#WIFI_AP_STATE_ENABLING},
         *          {@link WifiManager#WIFI_AP_STATE_FAILED}
         */
        private final Object mLock = new Object();
        private int mTetheredSoftApState = WIFI_AP_STATE_DISABLED;
        private List<WifiClient> mTetheredSoftApConnectedClients = new ArrayList<>();
        private SoftApInfo mTetheredSoftApInfo = new SoftApInfo();
        // TODO: We need to maintain two capability. One for LTE + SAP and one for WIFI + SAP
        private SoftApCapability mTetheredSoftApCapability = null;

        public int getState() {
            synchronized (mLock) {
                return mTetheredSoftApState;
            }
        }

        public boolean setEnablingIfAllowed() {
            synchronized (mLock) {
                if (mTetheredSoftApState != WIFI_AP_STATE_DISABLED
                        && mTetheredSoftApState != WIFI_AP_STATE_FAILED) {
                    return false;
                }
                mTetheredSoftApState = WIFI_AP_STATE_ENABLING;
                return true;
            }
        }

        public void setFailedWhileEnabling() {
            synchronized (mLock) {
                if (mTetheredSoftApState == WIFI_AP_STATE_ENABLING) {
                    mTetheredSoftApState = WIFI_AP_STATE_FAILED;
                }
            }
        }

        public List<WifiClient> getConnectedClients() {
            synchronized (mLock) {
                return mTetheredSoftApConnectedClients;
            }
        }

        public SoftApInfo getSoftApInfo() {
            synchronized (mLock) {
                return mTetheredSoftApInfo;
            }
        }

        public SoftApCapability getSoftApCapability() {
            synchronized (mLock) {
                if (mTetheredSoftApCapability == null) {
                    mTetheredSoftApCapability = ApConfigUtil.updateCapabilityFromResource(mContext);
                }
                return mTetheredSoftApCapability;
            }
        }

        public void updateSoftApCapability(int subId) {
            synchronized (mLock) {
                CarrierConfigManager carrierConfigManager =
                        (CarrierConfigManager) mContext.getSystemService(
                        Context.CARRIER_CONFIG_SERVICE);
                if (carrierConfigManager == null) return;
                PersistableBundle carrierConfig = carrierConfigManager.getConfigForSubId(subId);
                if (carrierConfig == null) return;
                int carrierMaxClient = carrierConfig.getInt(
                        CarrierConfigManager.Wifi.KEY_HOTSPOT_MAX_CLIENT_COUNT);
                int finalSupportedClientNumber = mContext.getResources().getInteger(
                        R.integer.config_wifiHardwareSoftapMaxClientCount);
                if (carrierMaxClient > 0) {
                    finalSupportedClientNumber = Math.min(finalSupportedClientNumber,
                            carrierMaxClient);
                }
                if (finalSupportedClientNumber == getSoftApCapability().getMaxSupportedClients()) {
                    return;
                }
                mTetheredSoftApCapability.setMaxSupportedClients(
                        finalSupportedClientNumber);
            }
            onCapabilityChanged(mTetheredSoftApCapability);
        }

        private final ExternalCallbackTracker<ISoftApCallback> mRegisteredSoftApCallbacks =
                new ExternalCallbackTracker<>(mClientModeImplHandler);

        public boolean registerSoftApCallback(IBinder binder, ISoftApCallback callback,
                int callbackIdentifier) {
            return mRegisteredSoftApCallbacks.add(binder, callback, callbackIdentifier);
        }

        public void unregisterSoftApCallback(int callbackIdentifier) {
            mRegisteredSoftApCallbacks.remove(callbackIdentifier);
        }

        /**
         * Called when soft AP state changes.
         *
         * @param state new new AP state. One of {@link #WIFI_AP_STATE_DISABLED},
         *        {@link #WIFI_AP_STATE_DISABLING}, {@link #WIFI_AP_STATE_ENABLED},
         *        {@link #WIFI_AP_STATE_ENABLING}, {@link #WIFI_AP_STATE_FAILED}
         * @param failureReason reason when in failed state. One of
         *        {@link #SAP_START_FAILURE_GENERAL}, {@link #SAP_START_FAILURE_NO_CHANNEL}
         */
        @Override
        public void onStateChanged(int state, int failureReason) {
            synchronized (mLock) {
                mTetheredSoftApState = state;
            }

            Iterator<ISoftApCallback> iterator =
                    mRegisteredSoftApCallbacks.getCallbacks().iterator();
            while (iterator.hasNext()) {
                ISoftApCallback callback = iterator.next();
                try {
                    callback.onStateChanged(state, failureReason);
                } catch (RemoteException e) {
                    Log.e(TAG, "onStateChanged: remote exception -- " + e);
                    // TODO(b/138863863) remove does nothing, getCallbacks() returns a copy
                    iterator.remove();
                }
            }

            if ((getState() == WifiManager.WIFI_AP_STATE_DISABLED) && mRestartWifiApIfRequired) {
                mWifiThreadRunner.post(() -> {
                    Log.d(TAG ,"Repeater mode: Restart SoftAP.");
                    mRestartWifiApIfRequired = false;
                    startSoftAp(null);
                });
            }

        }

        /**
         * Called when the connected clients to soft AP changes.
         *
         * @param clients connected clients to soft AP
         */
        @Override
        public void onConnectedClientsChanged(List<WifiClient> clients) {
            synchronized (mLock) {
                mTetheredSoftApConnectedClients = new ArrayList<>(clients);
            }

            Iterator<ISoftApCallback> iterator =
                    mRegisteredSoftApCallbacks.getCallbacks().iterator();
            while (iterator.hasNext()) {
                ISoftApCallback callback = iterator.next();
                try {
                    callback.onConnectedClientsChanged(mTetheredSoftApConnectedClients);
                } catch (RemoteException e) {
                    Log.e(TAG, "onConnectedClientsChanged: remote exception -- " + e);
                    // TODO(b/138863863) remove does nothing, getCallbacks() returns a copy
                    iterator.remove();
                }
            }
        }

        /**
         * Called when information of softap changes.
         *
         * @param softApInfo is the softap information. {@link SoftApInfo}
         */
        @Override
        public void onInfoChanged(SoftApInfo softApInfo) {
            synchronized (mLock) {
                mTetheredSoftApInfo = new SoftApInfo(softApInfo);
            }

            Iterator<ISoftApCallback> iterator =
                    mRegisteredSoftApCallbacks.getCallbacks().iterator();
            while (iterator.hasNext()) {
                ISoftApCallback callback = iterator.next();
                try {
                    callback.onInfoChanged(mTetheredSoftApInfo);
                } catch (RemoteException e) {
                    Log.e(TAG, "onInfoChanged: remote exception -- " + e);
                }
            }
        }

        /**
         * Called when capability of softap changes.
         *
         * @param capability is the softap capability. {@link SoftApCapability}
         */
        @Override
        public void onCapabilityChanged(SoftApCapability capability) {
            synchronized (mLock) {
                mTetheredSoftApCapability = new SoftApCapability(capability);
            }

            Iterator<ISoftApCallback> iterator =
                    mRegisteredSoftApCallbacks.getCallbacks().iterator();
            while (iterator.hasNext()) {
                ISoftApCallback callback = iterator.next();
                try {
                    callback.onCapabilityChanged(mTetheredSoftApCapability);
                } catch (RemoteException e) {
                    Log.e(TAG, "onCapabiliyChanged: remote exception -- " + e);
                }
            }
        }

        /**
         * Called when client trying to connect but device blocked the client with specific reason.
         *
         * @param client the currently blocked client.
         * @param blockedReason one of blocked reason from
         * {@link WifiManager.SapClientBlockedReason}
         */
        @Override
        public void onBlockedClientConnecting(WifiClient client, int blockedReason) {
            Iterator<ISoftApCallback> iterator =
                    mRegisteredSoftApCallbacks.getCallbacks().iterator();
            while (iterator.hasNext()) {
                ISoftApCallback callback = iterator.next();
                try {
                    callback.onBlockedClientConnecting(client, blockedReason);
                } catch (RemoteException e) {
                    Log.e(TAG, "onBlockedClientConnecting: remote exception -- " + e);
                }
            }
        }
    }

    /**
     * Implements LOHS behavior on top of the existing SoftAp API.
     */
    private final class LohsSoftApTracker implements WifiManager.SoftApCallback {
        @GuardedBy("mLocalOnlyHotspotRequests")
        private final HashMap<Integer, LocalOnlyHotspotRequestInfo>
                mLocalOnlyHotspotRequests = new HashMap<>();

        /** Currently-active config, to be sent to shared clients registering later. */
        @GuardedBy("mLocalOnlyHotspotRequests")
        private SoftApModeConfiguration mActiveConfig = null;

        /**
         * Whether we are currently operating in exclusive mode (i.e. whether a custom config is
         * active).
         */
        @GuardedBy("mLocalOnlyHotspotRequests")
        private boolean mIsExclusive = false;

        @GuardedBy("mLocalOnlyHotspotRequests")
        private String mLohsInterfaceName;

        /**
         * State of local-only hotspot
         * One of:  {@link WifiManager#WIFI_AP_STATE_DISABLED},
         *          {@link WifiManager#WIFI_AP_STATE_DISABLING},
         *          {@link WifiManager#WIFI_AP_STATE_ENABLED},
         *          {@link WifiManager#WIFI_AP_STATE_ENABLING},
         *          {@link WifiManager#WIFI_AP_STATE_FAILED}
         */
        @GuardedBy("mLocalOnlyHotspotRequests")
        private int mLohsState = WIFI_AP_STATE_DISABLED;

        @GuardedBy("mLocalOnlyHotspotRequests")
        private int mLohsInterfaceMode = WifiManager.IFACE_IP_MODE_UNSPECIFIED;

        private SoftApCapability mLohsSoftApCapability = null;

        public SoftApCapability getSoftApCapability() {
            if (mLohsSoftApCapability == null) {
                mLohsSoftApCapability =  ApConfigUtil.updateCapabilityFromResource(mContext);
            }
            return mLohsSoftApCapability;
        }

        public void updateInterfaceIpState(String ifaceName, int mode) {
            // update interface IP state related to local-only hotspot
            synchronized (mLocalOnlyHotspotRequests) {
                Log.d(TAG, "updateInterfaceIpState: ifaceName=" + ifaceName + " mode=" + mode
                        + " previous LOHS mode= " + mLohsInterfaceMode);

                switch (mode) {
                    case WifiManager.IFACE_IP_MODE_LOCAL_ONLY:
                        // first make sure we have registered requests.
                        if (mLocalOnlyHotspotRequests.isEmpty()) {
                            // we don't have requests...  stop the hotspot
                            Log.wtf(TAG, "Starting LOHS without any requests?");
                            stopSoftApInternal(WifiManager.IFACE_IP_MODE_LOCAL_ONLY);
                            return;
                        }
                        // LOHS is ready to go!  Call our registered requestors!
                        mLohsInterfaceName = ifaceName;
                        mLohsInterfaceMode = mode;
                        sendHotspotStartedMessageToAllLOHSRequestInfoEntriesLocked();
                        break;
                    case WifiManager.IFACE_IP_MODE_TETHERED:
                        if (mLohsInterfaceName != null
                                && mLohsInterfaceName.equals(ifaceName)) {
                            /* This shouldn't happen except in a race, but if it does, tear down
                             * the LOHS and let tethering win.
                             *
                             * If concurrent SAPs are allowed, the interface names will differ,
                             * so we don't have to check the config here.
                             */
                            Log.e(TAG, "Unexpected IP mode change on " + ifaceName);
                            mLohsInterfaceName = null;
                            mLohsInterfaceMode = WifiManager.IFACE_IP_MODE_UNSPECIFIED;
                            sendHotspotFailedMessageToAllLOHSRequestInfoEntriesLocked(
                                    LocalOnlyHotspotCallback.ERROR_INCOMPATIBLE_MODE);
                        }
                        break;
                    case WifiManager.IFACE_IP_MODE_CONFIGURATION_ERROR:
                        if (ifaceName == null) {
                            // All softAps
                            mLohsInterfaceName = null;
                            mLohsInterfaceMode = mode;
                            sendHotspotFailedMessageToAllLOHSRequestInfoEntriesLocked(
                                    LocalOnlyHotspotCallback.ERROR_GENERIC);
                            stopSoftApInternal(WifiManager.IFACE_IP_MODE_UNSPECIFIED);
                        } else if (ifaceName.equals(mLohsInterfaceName)) {
                            mLohsInterfaceName = null;
                            mLohsInterfaceMode = mode;
                            sendHotspotFailedMessageToAllLOHSRequestInfoEntriesLocked(
                                    LocalOnlyHotspotCallback.ERROR_GENERIC);
                            stopSoftApInternal(WifiManager.IFACE_IP_MODE_LOCAL_ONLY);
                        } else {
                            // Not for LOHS. This is the wrong place to do this, but...
                            stopSoftApInternal(WifiManager.IFACE_IP_MODE_TETHERED);
                        }
                        break;
                    case WifiManager.IFACE_IP_MODE_UNSPECIFIED:
                        if (ifaceName == null || ifaceName.equals(mLohsInterfaceName)) {
                            mLohsInterfaceName = null;
                            mLohsInterfaceMode = mode;
                        }
                        break;
                    default:
                        mLog.warn("updateInterfaceIpState: unknown mode %").c(mode).flush();
                }
            }
        }

        /**
         * Helper method to send a HOTSPOT_FAILED message to all registered LocalOnlyHotspotRequest
         * callers and clear the registrations.
         *
         * Callers should already hold the mLocalOnlyHotspotRequests lock.
         */
        @GuardedBy("mLocalOnlyHotspotRequests")
        private void sendHotspotFailedMessageToAllLOHSRequestInfoEntriesLocked(int reason) {
            for (LocalOnlyHotspotRequestInfo requestor : mLocalOnlyHotspotRequests.values()) {
                try {
                    requestor.sendHotspotFailedMessage(reason);
                    requestor.unlinkDeathRecipient();
                } catch (RemoteException e) {
                    // This will be cleaned up by binder death handling
                }
            }

            // Since all callers were notified, now clear the registrations.
            mLocalOnlyHotspotRequests.clear();
        }

        /**
         * Helper method to send a HOTSPOT_STOPPED message to all registered LocalOnlyHotspotRequest
         * callers and clear the registrations.
         *
         * Callers should already hold the mLocalOnlyHotspotRequests lock.
         */
        @GuardedBy("mLocalOnlyHotspotRequests")
        private void sendHotspotStoppedMessageToAllLOHSRequestInfoEntriesLocked() {
            for (LocalOnlyHotspotRequestInfo requestor : mLocalOnlyHotspotRequests.values()) {
                try {
                    requestor.sendHotspotStoppedMessage();
                    requestor.unlinkDeathRecipient();
                } catch (RemoteException e) {
                    // This will be cleaned up by binder death handling
                }
            }

            // Since all callers were notified, now clear the registrations.
            mLocalOnlyHotspotRequests.clear();
        }

        /**
         * Add a new LOHS client
         */
        private int start(int pid, LocalOnlyHotspotRequestInfo request) {
            synchronized (mLocalOnlyHotspotRequests) {
                // does this caller already have a request?
                if (mLocalOnlyHotspotRequests.get(pid) != null) {
                    mLog.trace("caller already has an active request").flush();
                    throw new IllegalStateException(
                            "Caller already has an active LocalOnlyHotspot request");
                }

                // Never accept exclusive requests (with custom configuration) at the same time as
                // shared requests.
                if (!mLocalOnlyHotspotRequests.isEmpty()) {
                    boolean requestIsExclusive = request.getCustomConfig() != null;
                    if (mIsExclusive || requestIsExclusive) {
                        mLog.trace("Cannot share with existing LOHS request due to custom config")
                                .flush();
                        return LocalOnlyHotspotCallback.ERROR_GENERIC;
                    }
                }

                // At this point, the request is accepted.
                if (mLocalOnlyHotspotRequests.isEmpty()) {
                    startForFirstRequestLocked(request);
                } else if (mLohsInterfaceMode == WifiManager.IFACE_IP_MODE_LOCAL_ONLY) {
                    // LOHS has already started up for an earlier request, so we can send the
                    // current config to the incoming request right away.
                    try {
                        mLog.trace("LOHS already up, trigger onStarted callback").flush();
                        request.sendHotspotStartedMessage(mActiveConfig.getSoftApConfiguration());
                    } catch (RemoteException e) {
                        return LocalOnlyHotspotCallback.ERROR_GENERIC;
                    }
                }

                mLocalOnlyHotspotRequests.put(pid, request);
                return LocalOnlyHotspotCallback.REQUEST_REGISTERED;
            }
        }

        @GuardedBy("mLocalOnlyHotspotRequests")
        private void startForFirstRequestLocked(LocalOnlyHotspotRequestInfo request) {
            int band = SoftApConfiguration.BAND_2GHZ;

            // For auto only
            if (hasAutomotiveFeature(mContext)) {
                if (mContext.getResources().getBoolean(R.bool.config_wifiLocalOnlyHotspot6ghz)
                        && mContext.getResources().getBoolean(R.bool.config_wifiSoftap6ghzSupported)
                        && is6GhzBandSupportedInternal()) {
                    band = SoftApConfiguration.BAND_6GHZ;
                } else if (mContext.getResources().getBoolean(
                        R.bool.config_wifi_local_only_hotspot_5ghz)
                        && is5GhzBandSupportedInternal()) {
                    band = SoftApConfiguration.BAND_5GHZ;
                }
            }

            SoftApConfiguration softApConfig = WifiApConfigStore.generateLocalOnlyHotspotConfig(
                    mContext, band, request.getCustomConfig());

            mActiveConfig = new SoftApModeConfiguration(
                    WifiManager.IFACE_IP_MODE_LOCAL_ONLY,
                    softApConfig, mLohsSoftApTracker.getSoftApCapability());
            mIsExclusive = (request.getCustomConfig() != null);

            startSoftApInternal(mActiveConfig);
        }

        /**
         * Requests that any local-only hotspot be stopped.
         */
        public void stopAll() {
            synchronized (mLocalOnlyHotspotRequests) {
                if (!mLocalOnlyHotspotRequests.isEmpty()) {
                    // This is used to take down LOHS when tethering starts, and in that
                    // case we send failed instead of stopped.
                    // TODO check if that is right. Calling onFailed instead of onStopped when the
                    // hotspot is already started does not seem to match the documentation
                    sendHotspotFailedMessageToAllLOHSRequestInfoEntriesLocked(
                            LocalOnlyHotspotCallback.ERROR_INCOMPATIBLE_MODE);
                    stopIfEmptyLocked();
                }
            }
        }

        /**
         * Unregisters the LOHS request from the given process and stops LOHS if no other clients.
         */
        public void stopByPid(int pid) {
            synchronized (mLocalOnlyHotspotRequests) {
                LocalOnlyHotspotRequestInfo requestInfo = mLocalOnlyHotspotRequests.remove(pid);
                if (requestInfo == null) return;
                requestInfo.unlinkDeathRecipient();
                stopIfEmptyLocked();
            }
        }

        /**
         * Unregisters LocalOnlyHotspot request and stops the hotspot if needed.
         */
        public void stopByRequest(LocalOnlyHotspotRequestInfo request) {
            synchronized (mLocalOnlyHotspotRequests) {
                if (mLocalOnlyHotspotRequests.remove(request.getPid()) == null) {
                    mLog.trace("LocalOnlyHotspotRequestInfo not found to remove").flush();
                    return;
                }
                stopIfEmptyLocked();
            }
        }

        @GuardedBy("mLocalOnlyHotspotRequests")
        private void stopIfEmptyLocked() {
            if (mLocalOnlyHotspotRequests.isEmpty()) {
                mActiveConfig = null;
                mIsExclusive = false;
                mLohsInterfaceName = null;
                mLohsInterfaceMode = WifiManager.IFACE_IP_MODE_UNSPECIFIED;
                stopSoftApInternal(WifiManager.IFACE_IP_MODE_LOCAL_ONLY);
            }
        }

        /**
         * Helper method to send a HOTSPOT_STARTED message to all registered LocalOnlyHotspotRequest
         * callers.
         *
         * Callers should already hold the mLocalOnlyHotspotRequests lock.
         */
        @GuardedBy("mLocalOnlyHotspotRequests")
        private void sendHotspotStartedMessageToAllLOHSRequestInfoEntriesLocked() {
            for (LocalOnlyHotspotRequestInfo requestor : mLocalOnlyHotspotRequests.values()) {
                try {
                    requestor.sendHotspotStartedMessage(mActiveConfig.getSoftApConfiguration());
                } catch (RemoteException e) {
                    // This will be cleaned up by binder death handling
                }
            }
        }

        @Override
        public void onStateChanged(int state, int failureReason) {
            // The AP state update from ClientModeImpl for softap
            synchronized (mLocalOnlyHotspotRequests) {
                Log.d(TAG, "lohs.onStateChanged: currentState=" + state
                        + " previousState=" + mLohsState + " errorCode= " + failureReason
                        + " ifaceName=" + mLohsInterfaceName);

                // check if we have a failure - since it is possible (worst case scenario where
                // WifiController and ClientModeImpl are out of sync wrt modes) to get two FAILED
                // notifications in a row, we need to handle this first.
                if (state == WIFI_AP_STATE_FAILED) {
                    // update registered LOHS callbacks if we see a failure
                    int errorToReport = ERROR_GENERIC;
                    if (failureReason == SAP_START_FAILURE_NO_CHANNEL) {
                        errorToReport = ERROR_NO_CHANNEL;
                    }
                    // holding the required lock: send message to requestors and clear the list
                    sendHotspotFailedMessageToAllLOHSRequestInfoEntriesLocked(errorToReport);
                    // also need to clear interface ip state
                    updateInterfaceIpState(mLohsInterfaceName,
                            WifiManager.IFACE_IP_MODE_UNSPECIFIED);
                } else if (state == WIFI_AP_STATE_DISABLING || state == WIFI_AP_STATE_DISABLED) {
                    // softap is shutting down or is down...  let requestors know via the
                    // onStopped call
                    // if we are currently in hotspot mode, then trigger onStopped for registered
                    // requestors, otherwise something odd happened and we should clear state
                    if (mLohsInterfaceName != null
                            && mLohsInterfaceMode == WifiManager.IFACE_IP_MODE_LOCAL_ONLY) {
                        // holding the required lock: send message to requestors and clear the list
                        sendHotspotStoppedMessageToAllLOHSRequestInfoEntriesLocked();
                    } else {
                        // LOHS not active: report an error (still holding the required lock)
                        sendHotspotFailedMessageToAllLOHSRequestInfoEntriesLocked(ERROR_GENERIC);
                    }
                    // also clear interface ip state
                    updateInterfaceIpState(mLohsInterfaceName,
                            WifiManager.IFACE_IP_MODE_UNSPECIFIED);
                }
                // For enabling and enabled, just record the new state
                mLohsState = state;
            }
        }

        @Override
        public void onConnectedClientsChanged(List<WifiClient> clients) {
            // Nothing to do
        }

        /**
         * Called when information of softap changes.
         *
         * @param softApInfo is the softap information. {@link SoftApInfo}
         */
        @Override
        public void onInfoChanged(SoftApInfo softApInfo) {
            // Nothing to do
        }

        /**
         * Called when capability of softap changes.
         *
         * @param capability is the softap information. {@link SoftApCapability}
         */
        @Override
        public void onCapabilityChanged(SoftApCapability capability) {
            // Nothing to do
        }

        /**
         * Called when client trying to connect but device blocked the client with specific reason.
         *
         * @param client the currently blocked client.
         * @param blockedReason one of blocked reason from
         * {@link WifiManager.SapClientBlockedReason}
         */
        @Override
        public void onBlockedClientConnecting(WifiClient client, int blockedReason) {
            // Nothing to do
        }
    }

    /**
     * see {@link android.net.wifi.WifiManager#registerSoftApCallback(Executor, SoftApCallback)}
     *
     * @param binder IBinder instance to allow cleanup if the app dies
     * @param callback Soft AP callback to register
     * @param callbackIdentifier Unique ID of the registering callback. This ID will be used to
     *        unregister the callback. See {@link unregisterSoftApCallback(int)}
     *
     * @throws SecurityException if the caller does not have permission to register a callback
     * @throws RemoteException if remote exception happens
     * @throws IllegalArgumentException if the arguments are null or invalid
     */
    @Override
    public void registerSoftApCallback(IBinder binder, ISoftApCallback callback,
            int callbackIdentifier) {
        // verify arguments
        if (binder == null) {
            throw new IllegalArgumentException("Binder must not be null");
        }
        if (callback == null) {
            throw new IllegalArgumentException("Callback must not be null");
        }

        enforceNetworkStackOrSettingsPermission();

        if (mVerboseLoggingEnabled) {
            mLog.info("registerSoftApCallback uid=%").c(Binder.getCallingUid()).flush();
        }

        // post operation to handler thread
        mWifiThreadRunner.post(() -> {
            if (!mTetheredSoftApTracker.registerSoftApCallback(binder, callback,
                    callbackIdentifier)) {
                Log.e(TAG, "registerSoftApCallback: Failed to add callback");
                return;
            }
            // Update the client about the current state immediately after registering the callback
            try {
                callback.onStateChanged(mTetheredSoftApTracker.getState(), 0);
                callback.onConnectedClientsChanged(mTetheredSoftApTracker.getConnectedClients());
                callback.onInfoChanged(mTetheredSoftApTracker.getSoftApInfo());
                callback.onCapabilityChanged(mTetheredSoftApTracker.getSoftApCapability());
            } catch (RemoteException e) {
                Log.e(TAG, "registerSoftApCallback: remote exception -- " + e);
            }
        });
    }

    /**
     * see {@link android.net.wifi.WifiManager#unregisterSoftApCallback(SoftApCallback)}
     *
     * @param callbackIdentifier Unique ID of the callback to be unregistered.
     *
     * @throws SecurityException if the caller does not have permission to register a callback
     */
    @Override
    public void unregisterSoftApCallback(int callbackIdentifier) {
        enforceNetworkStackOrSettingsPermission();

        if (mVerboseLoggingEnabled) {
            mLog.info("unregisterSoftApCallback uid=%").c(Binder.getCallingUid()).flush();
        }

        // post operation to handler thread
        mWifiThreadRunner.post(() ->
                mTetheredSoftApTracker.unregisterSoftApCallback(callbackIdentifier));
    }

    /**
     * Temporary method used for testing while start is not fully implemented.  This
     * method allows unit tests to register callbacks directly for testing mechanisms triggered by
     * softap mode changes.
     */
    @VisibleForTesting
    void registerLOHSForTest(int pid, LocalOnlyHotspotRequestInfo request) {
        mLohsSoftApTracker.start(pid, request);
    }

    /**
     * Method to start LocalOnlyHotspot.  In this method, permissions, settings and modes are
     * checked to verify that we can enter softapmode.  This method returns
     * {@link LocalOnlyHotspotCallback#REQUEST_REGISTERED} if we will attempt to start, otherwise,
     * possible startup erros may include tethering being disallowed failure reason {@link
     * LocalOnlyHotspotCallback#ERROR_TETHERING_DISALLOWED} or an incompatible mode failure reason
     * {@link LocalOnlyHotspotCallback#ERROR_INCOMPATIBLE_MODE}.
     *
     * see {@link WifiManager#startLocalOnlyHotspot(LocalOnlyHotspotCallback)}
     *
     * @param callback Callback to communicate with WifiManager and allow cleanup if the app dies.
     * @param packageName String name of the calling package.
     * @param featureId The feature in the package
     * @param customConfig Custom configuration to be applied to the hotspot, or null for a shared
     *                     hotspot with framework-generated config.
     *
     * @return int return code for attempt to start LocalOnlyHotspot.
     *
     * @throws SecurityException if the caller does not have permission to start a Local Only
     * Hotspot.
     * @throws IllegalStateException if the caller attempts to start the LocalOnlyHotspot while they
     * have an outstanding request.
     */
    @Override
    public int startLocalOnlyHotspot(ILocalOnlyHotspotCallback callback, String packageName,
            String featureId, SoftApConfiguration customConfig) {
        // first check if the caller has permission to start a local only hotspot
        // need to check for WIFI_STATE_CHANGE and location permission
        final int uid = Binder.getCallingUid();
        final int pid = Binder.getCallingPid();

        mLog.info("start uid=% pid=%").c(uid).c(pid).flush();

        // Permission requirements are different with/without custom config.
        if (customConfig == null) {
            if (enforceChangePermission(packageName) != MODE_ALLOWED) {
                return LocalOnlyHotspotCallback.ERROR_GENERIC;
            }
            enforceLocationPermission(packageName, featureId, uid);
            long ident = Binder.clearCallingIdentity();
            try {
                // also need to verify that Locations services are enabled.
                if (!mWifiPermissionsUtil.isLocationModeEnabled()) {
                    throw new SecurityException("Location mode is not enabled.");
                }
            } finally {
                Binder.restoreCallingIdentity(ident);
            }
        } else {
            if (!isSettingsOrSuw(Binder.getCallingPid(), Binder.getCallingUid())) {
                throw new SecurityException(TAG + ": Permission denied");
            }
        }

        // verify that tethering is not disabled
        if (mUserManager.hasUserRestrictionForUser(
                UserManager.DISALLOW_CONFIG_TETHERING, UserHandle.getUserHandleForUid(uid))) {
            return LocalOnlyHotspotCallback.ERROR_TETHERING_DISALLOWED;
        }

        // the app should be in the foreground
        long ident = Binder.clearCallingIdentity();
        try {
            // also need to verify that Locations services are enabled.
            if (!mFrameworkFacade.isAppForeground(mContext, uid)) {
                return LocalOnlyHotspotCallback.ERROR_INCOMPATIBLE_MODE;
            }
        } finally {
            Binder.restoreCallingIdentity(ident);
        }

        // check if we are currently tethering
        if (!mActiveModeWarden.canRequestMoreSoftApManagers()
                && mTetheredSoftApTracker.getState() == WIFI_AP_STATE_ENABLED) {
            // Tethering is enabled, cannot start LocalOnlyHotspot
            mLog.info("Cannot start localOnlyHotspot when WiFi Tethering is active.")
                    .flush();
            return LocalOnlyHotspotCallback.ERROR_INCOMPATIBLE_MODE;
        }

        // now create the new LOHS request info object
        LocalOnlyHotspotRequestInfo request = new LocalOnlyHotspotRequestInfo(callback,
                new LocalOnlyRequestorCallback(), customConfig);

        return mLohsSoftApTracker.start(pid, request);
    }

    /**
     * see {@link WifiManager#stopLocalOnlyHotspot()}
     *
     * @throws SecurityException if the caller does not have permission to stop a Local Only
     * Hotspot.
     */
    @Override
    public void stopLocalOnlyHotspot() {
        // don't do a permission check here. if the app's permission to change the wifi state is
        // revoked, we still want them to be able to stop a previously created hotspot (otherwise
        // it could cost the user money). When the app created the hotspot, its permission was
        // checked.
        final int uid = Binder.getCallingUid();
        final int pid = Binder.getCallingPid();

        mLog.info("stopLocalOnlyHotspot uid=% pid=%").c(uid).c(pid).flush();

        mLohsSoftApTracker.stopByPid(pid);
    }

    /**
     * see {@link WifiManager#watchLocalOnlyHotspot(LocalOnlyHotspotObserver)}
     *
     * This call requires the android.permission.NETWORK_SETTINGS permission.
     *
     * @param callback Callback to communicate with WifiManager and allow cleanup if the app dies.
     *
     * @throws SecurityException if the caller does not have permission to watch Local Only Hotspot
     * status updates.
     * @throws IllegalStateException if the caller attempts to watch LocalOnlyHotspot updates with
     * an existing subscription.
     */
    @Override
    public void startWatchLocalOnlyHotspot(ILocalOnlyHotspotCallback callback) {
        // NETWORK_SETTINGS is a signature only permission.
        enforceNetworkSettingsPermission();

        throw new UnsupportedOperationException("LocalOnlyHotspot is still in development");
    }

    /**
     * see {@link WifiManager#unregisterLocalOnlyHotspotObserver()}
     */
    @Override
    public void stopWatchLocalOnlyHotspot() {
        // NETWORK_STACK is a signature only permission.
        enforceNetworkSettingsPermission();
        throw new UnsupportedOperationException("LocalOnlyHotspot is still in development");
    }

    /**
     * see {@link WifiManager#getWifiApConfiguration()}
     * @return soft access point configuration
     * @throws SecurityException if the caller does not have permission to retrieve the softap
     * config
     */
    @Nullable
    @Override
    public WifiConfiguration getWifiApConfiguration() {
        enforceAccessPermission();
        int uid = Binder.getCallingUid();
        // only allow Settings UI to get the saved SoftApConfig
        if (!mWifiPermissionsUtil.checkConfigOverridePermission(uid)) {
            // random apps should not be allowed to read the user specified config
            throw new SecurityException("App not allowed to read or update stored WiFi Ap config "
                    + "(uid = " + uid + ")");
        }

        if (mVerboseLoggingEnabled) {
            mLog.info("getWifiApConfiguration uid=%").c(uid).flush();
        }

        // hand off work to the ClientModeImpl handler thread to sync work between calls
        // and SoftApManager starting up softap
        return (mWifiThreadRunner.call(mWifiApConfigStore::getApConfiguration,
                new SoftApConfiguration.Builder().build())).toWifiConfiguration();
    }

    /**
     * see {@link WifiManager#getSoftApConfiguration()}
     * @return soft access point configuration {@link SoftApConfiguration}
     * @throws SecurityException if the caller does not have permission to retrieve the softap
     * config
     */
    @NonNull
    @Override
    public SoftApConfiguration getSoftApConfiguration() {
        int uid = Binder.getCallingUid();
        if (!mWifiPermissionsUtil.checkConfigOverridePermission(uid)
                && !mWifiPermissionsUtil.checkNetworkSettingsPermission(uid)) {
            // random apps should not be allowed to read the user specified config
            throw new SecurityException("App not allowed to read or update stored WiFi Ap config "
                    + "(uid = " + uid + ")");
        }
        if (mVerboseLoggingEnabled) {
            mLog.info("getSoftApConfiguration uid=%").c(uid).flush();
        }

        // hand off work to the ClientModeImpl handler thread to sync work between calls
        // and SoftApManager starting up softap
        return mWifiThreadRunner.call(mWifiApConfigStore::getApConfiguration,
                new SoftApConfiguration.Builder().build());
    }

    /**
     * see {@link WifiManager#setWifiApConfiguration(WifiConfiguration)}
     * @param wifiConfig WifiConfiguration details for soft access point
     * @return boolean indicating success or failure of the operation
     * @throws SecurityException if the caller does not have permission to write the softap config
     */
    @Override
    public boolean setWifiApConfiguration(WifiConfiguration wifiConfig, String packageName) {
        if (enforceChangePermission(packageName) != MODE_ALLOWED) {
            return false;
        }
        int uid = Binder.getCallingUid();
        // only allow Settings UI to write the stored SoftApConfig
        if (!mWifiPermissionsUtil.checkConfigOverridePermission(uid)) {
            // random apps should not be allowed to read the user specified config
            throw new SecurityException("App not allowed to read or update stored WiFi AP config "
                    + "(uid = " + uid + ")");
        }
        mLog.info("setWifiApConfiguration uid=%").c(uid).flush();
        if (wifiConfig == null)
            return false;
        SoftApConfiguration softApConfig = ApConfigUtil.fromWifiConfiguration(wifiConfig);
        if (softApConfig == null) return false;
        if (WifiApConfigStore.validateApWifiConfiguration(
                softApConfig, false)) {
            mWifiThreadRunner.post(() -> mWifiApConfigStore.setApConfiguration(softApConfig));
            return true;
        } else {
            Log.e(TAG, "Invalid WifiConfiguration");
            return false;
        }
    }

    /**
     * see {@link WifiManager#setSoftApConfiguration(SoftApConfiguration)}
     * @param softApConfig {@link SoftApConfiguration} details for soft access point
     * @return boolean indicating success or failure of the operation
     * @throws SecurityException if the caller does not have permission to write the softap config
     */
    @Override
    public boolean setSoftApConfiguration(
            @NonNull SoftApConfiguration softApConfig, @NonNull String packageName) {
        int uid = Binder.getCallingUid();
        boolean privileged = mWifiPermissionsUtil.checkNetworkSettingsPermission(uid);
        if (!mWifiPermissionsUtil.checkConfigOverridePermission(uid)
                && !privileged) {
            // random apps should not be allowed to read the user specified config
            throw new SecurityException("App not allowed to read or update stored WiFi Ap config "
                    + "(uid = " + uid + ")");
        }
        mLog.info("setSoftApConfiguration uid=%").c(uid).flush();
        if (softApConfig == null) return false;
        if (WifiApConfigStore.validateApWifiConfiguration(softApConfig, privileged)) {
            mActiveModeWarden.updateSoftApConfiguration(softApConfig);
            mWifiThreadRunner.post(() -> mWifiApConfigStore.setApConfiguration(softApConfig));
            return true;
        } else {
            Log.e(TAG, "Invalid SoftAp Configuration");
            return false;
        }
    }

    /**
     * see {@link android.net.wifi.WifiManager#setScanAlwaysAvailable(boolean)}
     */
    @Override
    public void setScanAlwaysAvailable(boolean isAvailable) {
        enforceNetworkSettingsPermission();
        mLog.info("setScanAlwaysAvailable uid=%").c(Binder.getCallingUid()).flush();
        mSettingsStore.handleWifiScanAlwaysAvailableToggled(isAvailable);
        long ident = Binder.clearCallingIdentity();
        try {
            mWifiInjector.getWifiScanAlwaysAvailableSettingsCompatibility()
                    .handleWifiScanAlwaysAvailableToggled(isAvailable);
        } finally {
            Binder.restoreCallingIdentity(ident);
        }
        mActiveModeWarden.scanAlwaysModeChanged();
    }

    /**
     * see {@link android.net.wifi.WifiManager#isScanAlwaysAvailable()}
     */
    @Override
    public boolean isScanAlwaysAvailable() {
        enforceAccessPermission();
        if (mVerboseLoggingEnabled) {
            mLog.info("isScanAlwaysAvailable uid=%").c(Binder.getCallingUid()).flush();
        }
        return mSettingsStore.isScanAlwaysAvailable();
    }

    /**
     * see {@link android.net.wifi.WifiManager#disconnect()}
     */
    @Override
    public boolean disconnect2(int staId, String packageName) {
        if (enforceChangePermission(packageName) != MODE_ALLOWED) {
            return false;
        }
        if (!isTargetSdkLessThanQOrPrivileged(
                packageName, Binder.getCallingPid(), Binder.getCallingUid())) {
            mLog.info("disconnect not allowed for uid=%")
                    .c(Binder.getCallingUid()).flush();
            return false;
        }
        mLog.info("disconnect uid=%").c(Binder.getCallingUid()).flush();
        if (staId == STA_PRIMARY) {
            mClientModeImpl.disconnectCommand();
        } else {
            QtiClientModeImpl qtiClientModeImpl = mActiveModeWarden.getQtiClientModeImpl(staId);
            if (qtiClientModeImpl == null) return false;
            qtiClientModeImpl.disconnectCommand();
        }
        return true;
    }

    /**
     * see {@link android.net.wifi.WifiManager#disconnect()}
     * @hide
     */
    @Override
    public boolean disconnect(String packageName) {
        return disconnect2(STA_PRIMARY, packageName);
    }

    /**
     * see {@link android.net.wifi.WifiManager#reconnect()}
     */
    @Override
    public boolean reconnect(String packageName) {
        if (enforceChangePermission(packageName) != MODE_ALLOWED) {
            return false;
        }
        if (!isTargetSdkLessThanQOrPrivileged(
                packageName, Binder.getCallingPid(), Binder.getCallingUid())) {
            mLog.info("reconnect not allowed for uid=%")
                    .c(Binder.getCallingUid()).flush();
            return false;
        }
        mLog.info("reconnect uid=%").c(Binder.getCallingUid()).flush();
        mClientModeImpl.reconnectCommand(new WorkSource(Binder.getCallingUid()));
        return true;
    }

    /**
     * see {@link android.net.wifi.WifiManager#reassociate()}
     */
    @Override
    public boolean reassociate(String packageName) {
        if (enforceChangePermission(packageName) != MODE_ALLOWED) {
            return false;
        }
        if (!isTargetSdkLessThanQOrPrivileged(
                packageName, Binder.getCallingPid(), Binder.getCallingUid())) {
            mLog.info("reassociate not allowed for uid=%")
                    .c(Binder.getCallingUid()).flush();
            return false;
        }
        mLog.info("reassociate uid=%").c(Binder.getCallingUid()).flush();
        mClientModeImpl.reassociateCommand();
        return true;
    }

    /**
     * see {@link android.net.wifi.WifiManager#getSupportedFeatures}
     */
    @Override
    public long getSupportedFeatures() {
        enforceAccessPermission();
        if (mVerboseLoggingEnabled) {
            mLog.info("getSupportedFeatures uid=%").c(Binder.getCallingUid()).flush();
        }
        return getSupportedFeaturesInternal();
    }

    @Override
    public void getWifiActivityEnergyInfoAsync(IOnWifiActivityEnergyInfoListener listener) {
        if (mVerboseLoggingEnabled) {
            mLog.info("getWifiActivityEnergyInfoAsync uid=%")
                    .c(Binder.getCallingUid())
                    .flush();
        }
        // getWifiActivityEnergyInfo() performs permission checking
        WifiActivityEnergyInfo info = getWifiActivityEnergyInfo();
        try {
            listener.onWifiActivityEnergyInfo(info);
        } catch (RemoteException e) {
            Log.e(TAG, "onWifiActivityEnergyInfo: RemoteException -- ", e);
        }
    }

    private WifiActivityEnergyInfo getWifiActivityEnergyInfo() {
        enforceAccessPermission();
        if (mVerboseLoggingEnabled) {
            mLog.info("getWifiActivityEnergyInfo uid=%").c(Binder.getCallingUid()).flush();
        }
        if ((getSupportedFeatures() & WifiManager.WIFI_FEATURE_LINK_LAYER_STATS) == 0) {
            return null;
        }
        if (mClientModeImplChannel == null) {
            Log.e(TAG, "mClientModeImplChannel is not initialized");
            return null;
        }
        WifiLinkLayerStats stats = mClientModeImpl.syncGetLinkLayerStats(mClientModeImplChannel);
        if (stats == null) {
            return null;
        }

        final long rxIdleTimeMillis = stats.on_time - stats.tx_time - stats.rx_time;
        final long[] txTimePerLevelMillis;
        if (stats.tx_time_per_level == null) {
            // This will happen if the HAL get link layer API returned null.
            txTimePerLevelMillis = new long[0];
        } else {
            // need to manually copy since we are converting an int[] to a long[]
            txTimePerLevelMillis = new long[stats.tx_time_per_level.length];
            for (int i = 0; i < txTimePerLevelMillis.length; i++) {
                txTimePerLevelMillis[i] = stats.tx_time_per_level[i];
                // TODO(b/27227497): Need to read the power consumed per level from config
            }
        }
        if (VDBG || rxIdleTimeMillis < 0 || stats.on_time < 0 || stats.tx_time < 0
                || stats.rx_time < 0 || stats.on_time_scan < 0) {
            Log.d(TAG, " getWifiActivityEnergyInfo: "
                    + " on_time_millis=" + stats.on_time
                    + " tx_time_millis=" + stats.tx_time
                    + " tx_time_per_level_millis=" + Arrays.toString(txTimePerLevelMillis)
                    + " rx_time_millis=" + stats.rx_time
                    + " rxIdleTimeMillis=" + rxIdleTimeMillis
                    + " scan_time_millis=" + stats.on_time_scan);
        }

        // Convert the LinkLayerStats into WifiActivityEnergyInfo
        return new WifiActivityEnergyInfo(
                mClock.getElapsedSinceBootMillis(),
                WifiActivityEnergyInfo.STACK_STATE_STATE_IDLE,
                stats.tx_time,
                stats.rx_time,
                stats.on_time_scan,
                rxIdleTimeMillis);
    }

    /**
     * see {@link android.net.wifi.WifiManager#getConfiguredNetworks()}
     *
     * @param packageName String name of the calling package
     * @param featureId The feature in the package
     * @return the list of configured networks
     */
    @Override
    public ParceledListSlice<WifiConfiguration> getConfiguredNetworks2(int staId, String packageName,
            String featureId) {
        enforceAccessPermission();
        int callingUid = Binder.getCallingUid();
        // bypass shell: can get varioud pkg name
        if (callingUid != Process.SHELL_UID && callingUid != Process.ROOT_UID) {
            long ident = Binder.clearCallingIdentity();
            try {
                mWifiPermissionsUtil.enforceCanAccessScanResults(packageName, featureId,
                        callingUid, null);
            } catch (SecurityException e) {
                Log.e(TAG, "Permission violation - getConfiguredNetworks not allowed for uid="
                        + callingUid + ", packageName=" + packageName + ", reason=" + e);
                return new ParceledListSlice<>(new ArrayList<>());
            } finally {
                Binder.restoreCallingIdentity(ident);
            }
        }
        boolean isTargetSdkLessThanQOrPrivileged = isTargetSdkLessThanQOrPrivileged(
                packageName, Binder.getCallingPid(), callingUid);
        boolean isCarrierApp = mWifiInjector.makeTelephonyManager()
                .checkCarrierPrivilegesForPackageAnyPhone(packageName)
                == TelephonyManager.CARRIER_PRIVILEGE_STATUS_HAS_ACCESS;
        if (!isTargetSdkLessThanQOrPrivileged && !isCarrierApp) {
            mLog.info("getConfiguredNetworks not allowed for uid=%")
                    .c(callingUid).flush();
            return new ParceledListSlice<>(new ArrayList<>());
        }
        if (mVerboseLoggingEnabled) {
            mLog.info("getConfiguredNetworks uid=%").c(callingUid).flush();
        }

        int targetConfigUid = Process.INVALID_UID; // don't expose any MAC addresses
        if (isPrivileged(getCallingPid(), callingUid)
                || isDeviceOrProfileOwner(callingUid, packageName)) {
            targetConfigUid = Process.WIFI_UID; // expose all MAC addresses
        } else if (isCarrierApp) {
            targetConfigUid = callingUid; // expose only those configs created by the Carrier App
        }
        int finalTargetConfigUid = targetConfigUid;
        List<WifiConfiguration> configs = null;
        if (staId == STA_PRIMARY) {
            configs = mWifiThreadRunner.call(
                () -> mWifiConfigManager.getSavedNetworks(finalTargetConfigUid),
                               Collections.emptyList());
        } else if (staId == STA_SECONDARY) {
            configs = mWifiThreadRunner.call(
                            () -> mWifiInjector.makeOrGetQtiWifiConfigManager().getSavedNetworks(finalTargetConfigUid),
                                       Collections.emptyList());
        }
        if (configs == null ) {
            Log.e(TAG, "Configs is null");
            return null;
        }

        if (isTargetSdkLessThanQOrPrivileged) {
            return new ParceledListSlice<>(configs);
        }
        // Carrier app: should only get its own configs
        List<WifiConfiguration> creatorConfigs = new ArrayList<>();
        for (WifiConfiguration config : configs) {
            if (config.creatorUid == callingUid) {
                creatorConfigs.add(config);
            }
        }
        return new ParceledListSlice<>(creatorConfigs);
    }

    /**
     * see {@link android.net.wifi.WifiManager#getConfiguredNetworks()}
     *
     * @param packageName String name of the calling package
     * @return the list of configured networks
     */
    @Override
    public ParceledListSlice<WifiConfiguration> getConfiguredNetworks(String packageName, String featureId) {
        return getConfiguredNetworks2(STA_PRIMARY, packageName, featureId);
    }

    /**
     * see {@link android.net.wifi.WifiManager#getPrivilegedConfiguredNetworks()}
     *
     * @param packageName String name of the calling package
     * @param featureId The feature in the package
     * @return the list of configured networks with real preSharedKey
     */
    @Override
    public ParceledListSlice<WifiConfiguration> getPrivilegedConfiguredNetworks(
            String packageName, String featureId) {
        enforceReadCredentialPermission();
        enforceAccessPermission();
        int callingUid = Binder.getCallingUid();
        long ident = Binder.clearCallingIdentity();
        try {
            mWifiPermissionsUtil.enforceCanAccessScanResults(packageName, featureId, callingUid,
                    null);
        } catch (SecurityException e) {
            Log.e(TAG, "Permission violation - getPrivilegedConfiguredNetworks not allowed for"
                    + " uid=" + callingUid + ", packageName=" + packageName + ", reason=" + e);
            return null;
        } finally {
            Binder.restoreCallingIdentity(ident);
        }
        if (mVerboseLoggingEnabled) {
            mLog.info("getPrivilegedConfiguredNetworks uid=%").c(callingUid).flush();
        }
        List<WifiConfiguration> configs = mWifiThreadRunner.call(
                () -> mWifiConfigManager.getConfiguredNetworksWithPasswords(),
                Collections.emptyList());
        return new ParceledListSlice<>(configs);
    }

    /**
     * Return a map of all matching configurations keys with corresponding scanResults (or an empty
     * map if none).
     *
     * @param scanResults The list of scan results
     * @return Map that consists of FQDN (Fully Qualified Domain Name) and corresponding
     * scanResults per network type({@link WifiManager#PASSPOINT_HOME_NETWORK} and {@link
     * WifiManager#PASSPOINT_ROAMING_NETWORK}).
     */
    @Override
    public Map<String, Map<Integer, List<ScanResult>>>
            getAllMatchingPasspointProfilesForScanResults(List<ScanResult> scanResults) {
        if (!isSettingsOrSuw(Binder.getCallingPid(), Binder.getCallingUid())) {
            throw new SecurityException(TAG + ": Permission denied");
        }
        if (mVerboseLoggingEnabled) {
            mLog.info("getMatchingPasspointConfigurations uid=%").c(Binder.getCallingUid()).flush();
        }
        if (!ScanResultUtil.validateScanResultList(scanResults)) {
            Log.e(TAG, "Attempt to retrieve passpoint with invalid scanResult List");
            return Collections.emptyMap();
        }
        return mWifiThreadRunner.call(
            () -> mPasspointManager.getAllMatchingPasspointProfilesForScanResults(scanResults),
                Collections.emptyMap());
    }

    /**
     * Returns list of OSU (Online Sign-Up) providers associated with the given list of ScanResult.
     *
     * @param scanResults a list of ScanResult that has Passpoint APs.
     * @return Map that consists of {@link OsuProvider} and a matching list of {@link ScanResult}.
     */
    @Override
    public Map<OsuProvider, List<ScanResult>> getMatchingOsuProviders(
            List<ScanResult> scanResults) {
        if (!isSettingsOrSuw(Binder.getCallingPid(), Binder.getCallingUid())) {
            throw new SecurityException(TAG + ": Permission denied");
        }
        if (mVerboseLoggingEnabled) {
            mLog.info("getMatchingOsuProviders uid=%").c(Binder.getCallingUid()).flush();
        }

        if (!ScanResultUtil.validateScanResultList(scanResults)) {
            Log.e(TAG, "Attempt to retrieve OsuProviders with invalid scanResult List");
            return Collections.emptyMap();
        }
        return mWifiThreadRunner.call(
            () -> mPasspointManager.getMatchingOsuProviders(scanResults), Collections.emptyMap());
    }

    /**
     * Returns the matching Passpoint configurations for given OSU(Online Sign-Up) providers.
     *
     * @param osuProviders a list of {@link OsuProvider}
     * @return Map that consists of {@link OsuProvider} and matching {@link PasspointConfiguration}.
     */
    @Override
    public Map<OsuProvider, PasspointConfiguration> getMatchingPasspointConfigsForOsuProviders(
            List<OsuProvider> osuProviders) {
        if (!isSettingsOrSuw(Binder.getCallingPid(), Binder.getCallingUid())) {
            throw new SecurityException(TAG + ": Permission denied");
        }
        if (mVerboseLoggingEnabled) {
            mLog.info("getMatchingPasspointConfigsForOsuProviders uid=%").c(
                    Binder.getCallingUid()).flush();
        }
        if (osuProviders == null) {
            Log.e(TAG, "Attempt to retrieve Passpoint configuration with null osuProviders");
            return new HashMap<>();
        }
        return mWifiThreadRunner.call(
            () -> mPasspointManager.getMatchingPasspointConfigsForOsuProviders(osuProviders),
                Collections.emptyMap());
    }

    /**
     * Returns the corresponding wifi configurations for given FQDN (Fully Qualified Domain Name)
     * list.
     *
     * An empty list will be returned when no match is found.
     *
     * @param fqdnList a list of FQDN
     * @return List of {@link WifiConfiguration} converted from {@link PasspointProvider}
     */
    @Override
    public List<WifiConfiguration> getWifiConfigsForPasspointProfiles(List<String> fqdnList) {
        if (!isSettingsOrSuw(Binder.getCallingPid(), Binder.getCallingUid())) {
            throw new SecurityException(TAG + ": Permission denied");
        }
        if (mVerboseLoggingEnabled) {
            mLog.info("getWifiConfigsForPasspointProfiles uid=%").c(
                    Binder.getCallingUid()).flush();
        }
        if (fqdnList == null) {
            Log.e(TAG, "Attempt to retrieve WifiConfiguration with null fqdn List");
            return new ArrayList<>();
        }
        return mWifiThreadRunner.call(
            () -> mPasspointManager.getWifiConfigsForPasspointProfiles(fqdnList),
                Collections.emptyList());
    }

    /**
     * Returns a list of Wifi configurations for matched available WifiNetworkSuggestion
     * corresponding to the given scan results.
     *
     * An empty list will be returned when no match is found or all matched suggestions is not
     * available(not allow user manually connect, user not approved or open network).
     *
     * @param scanResults a list of {@link ScanResult}.
     * @return a list of {@link WifiConfiguration} from matched {@link WifiNetworkSuggestion}.
     */
    @Override
    public List<WifiConfiguration> getWifiConfigForMatchedNetworkSuggestionsSharedWithUser(
            List<ScanResult> scanResults) {
        if (!isSettingsOrSuw(Binder.getCallingPid(), Binder.getCallingUid())) {
            throw new SecurityException(TAG + ": Permission denied");
        }
        if (mVerboseLoggingEnabled) {
            mLog.info("getWifiConfigsForMatchedNetworkSuggestions uid=%").c(
                    Binder.getCallingUid()).flush();
        }
        if (!ScanResultUtil.validateScanResultList(scanResults)) {
            Log.e(TAG, "Attempt to retrieve WifiConfiguration with invalid scanResult List");
            return new ArrayList<>();
        }
        return mWifiThreadRunner.call(
                () -> mWifiNetworkSuggestionsManager
                        .getWifiConfigForMatchedNetworkSuggestionsSharedWithUser(scanResults),
                Collections.emptyList());
    }

    /**
     * see {@link android.net.wifi.WifiManager#addOrUpdateNetwork(WifiConfiguration)}
     * @return the supplicant-assigned identifier for the new or updated
     * network if the operation succeeds, or {@code -1} if it fails
     */
    @Override
    public int addOrUpdateNetwork(WifiConfiguration config, String packageName) {
        if (enforceChangePermission(packageName) != MODE_ALLOWED) {
            return -1;
        }
        int callingUid = Binder.getCallingUid();
        if (!isTargetSdkLessThanQOrPrivileged(
                packageName, Binder.getCallingPid(), callingUid)) {
            mLog.info("addOrUpdateNetwork not allowed for uid=%")
                    .c(Binder.getCallingUid()).flush();
            return -1;
        }
        mLog.info("addOrUpdateNetwork uid=%").c(Binder.getCallingUid()).flush();

        if (config == null) {
            Log.e(TAG, "bad network configuration");
            return -1;
        }
        mWifiMetrics.incrementNumAddOrUpdateNetworkCalls();

        // Previously, this API is overloaded for installing Passpoint profiles.  Now
        // that we have a dedicated API for doing it, redirect the call to the dedicated API.
        if (config.isPasspoint()) {
            PasspointConfiguration passpointConfig =
                    PasspointProvider.convertFromWifiConfig(config);
            if (passpointConfig == null || passpointConfig.getCredential() == null) {
                Log.e(TAG, "Missing credential for Passpoint profile");
                return -1;
            }

            // Copy over certificates and keys.
            X509Certificate[] x509Certificates = null;
            if (config.enterpriseConfig.getCaCertificate() != null) {
                x509Certificates =
                        new X509Certificate[]{config.enterpriseConfig.getCaCertificate()};
            }
            passpointConfig.getCredential().setCaCertificates(x509Certificates);
            passpointConfig.getCredential().setClientCertificateChain(
                    config.enterpriseConfig.getClientCertificateChain());
            passpointConfig.getCredential().setClientPrivateKey(
                    config.enterpriseConfig.getClientPrivateKey());
            if (!addOrUpdatePasspointConfiguration(passpointConfig, packageName)) {
                Log.e(TAG, "Failed to add Passpoint profile");
                return -1;
            }
            // There is no network ID associated with a Passpoint profile.
            return 0;
        }

        Log.i("addOrUpdateNetwork", " uid = " + Binder.getCallingUid()
                + " SSID " + config.SSID
                + " nid=" + config.networkId
                + " staId=" + Integer.toString(config.staId));
        if (config.staId == STA_SECONDARY) {
            return mWifiThreadRunner.call(
                () -> mWifiInjector.makeOrGetQtiWifiConfigManager().addOrUpdateNetwork(config, callingUid, packageName)
                        .getNetworkId(),
                    WifiConfiguration.INVALID_NETWORK_ID);
        } else if (config.staId == STA_PRIMARY) {
            return mWifiThreadRunner.call(
                () -> mWifiConfigManager.addOrUpdateNetwork(config, callingUid, packageName)
                        .getNetworkId(),
                    WifiConfiguration.INVALID_NETWORK_ID);
        } else {
			Log.e(TAG, "Invalid staId");
			return -1;
		}
    }

    public static void verifyCert(X509Certificate caCert)
            throws GeneralSecurityException, IOException {
        CertificateFactory factory = CertificateFactory.getInstance("X.509");
        CertPathValidator validator =
                CertPathValidator.getInstance(CertPathValidator.getDefaultType());
        CertPath path = factory.generateCertPath(
                Arrays.asList(caCert));
        KeyStore ks = KeyStore.getInstance("AndroidCAStore");
        ks.load(null, null);
        PKIXParameters params = new PKIXParameters(ks);
        params.setRevocationEnabled(false);
        validator.validate(path, params);
    }

    /**
     * See {@link android.net.wifi.WifiManager#removeNetwork(int)}
     * @param netId the integer that identifies the network configuration
     * to the supplicant
     * @return {@code true} if the operation succeeded
     */
    @Override
    public boolean removeNetwork(int netId, String packageName) {
        if (enforceChangePermission(packageName) != MODE_ALLOWED) {
            return false;
        }
        if (!isTargetSdkLessThanQOrPrivileged(
                packageName, Binder.getCallingPid(), Binder.getCallingUid())) {
            mLog.info("removeNetwork not allowed for uid=%")
                    .c(Binder.getCallingUid()).flush();
            return false;
        }
        int callingUid = Binder.getCallingUid();
        mLog.info("removeNetwork uid=%").c(callingUid).flush();
        return (mWifiThreadRunner.call(
                () -> mWifiConfigManager.removeNetwork(netId, callingUid, packageName), false) ||
				mWifiThreadRunner.call(
                () -> mWifiInjector.makeOrGetQtiWifiConfigManager().removeNetwork(netId, callingUid, packageName), false));
    }

    /**
     * Trigger a connect request and wait for the callback to return status.
     * This preserves the legacy connect API behavior, i.e. {@link WifiManager#enableNetwork(
     * int, true)}
     * @return
     */
    private boolean triggerConnectAndReturnStatus(int netId, int callingUid) {
        int staId = getIdentityForNetwork(netId);
        final CountDownLatch countDownLatch = new CountDownLatch(1);
        final MutableBoolean success = new MutableBoolean(false);
        IActionListener.Stub connectListener = new IActionListener.Stub() {
            @Override
            public void onSuccess() {
                success.value = true;
                countDownLatch.countDown();
            }
            @Override
            public void onFailure(int reason) {
                success.value = false;
                countDownLatch.countDown();
            }
        };
        if(staId == STA_PRIMARY) {
            mClientModeImpl.connect(null, netId, new Binder(), connectListener,
                connectListener.hashCode(), callingUid);
        } else if (staId == STA_SECONDARY) {
            QtiClientModeImpl qtiClientModeImpl = mActiveModeWarden.getQtiClientModeImpl(staId);
            if(qtiClientModeImpl == null) return false;
            qtiClientModeImpl.connect(null, netId, new Binder(), connectListener,
                connectListener.hashCode(), callingUid);
        }
        // now wait for response.
        try {
            countDownLatch.await(RUN_WITH_SCISSORS_TIMEOUT_MILLIS, TimeUnit.MILLISECONDS);
        } catch (InterruptedException e) {
            Log.e(TAG, "Failed to retrieve connect status");
        }
        return success.value;
    }

    /**
     * See {@link android.net.wifi.WifiManager#enableNetwork(int, boolean)}
     * @param netId the integer that identifies the network configuration
     * to the supplicant
     * @param disableOthers if true, disable all other networks.
     * @return {@code true} if the operation succeeded
     */
    @Override
    public boolean enableNetwork(int netId, boolean disableOthers, String packageName) {
        if (enforceChangePermission(packageName) != MODE_ALLOWED) {
            return false;
        }
        if (!isTargetSdkLessThanQOrPrivileged(
                packageName, Binder.getCallingPid(), Binder.getCallingUid())) {
            mLog.info("enableNetwork not allowed for uid=%")
                    .c(Binder.getCallingUid()).flush();
            return false;
        }
        int callingUid = Binder.getCallingUid();
        // TODO b/33807876 Log netId
        mLog.info("enableNetwork uid=% disableOthers=%")
                .c(callingUid)
                .c(disableOthers).flush();

        mWifiMetrics.incrementNumEnableNetworkCalls();
        if (disableOthers) {
            return triggerConnectAndReturnStatus(netId, callingUid);
        } else {
            return (mWifiThreadRunner.call(
                        () -> mWifiConfigManager.enableNetwork(netId, false, callingUid, packageName), false) ||
                    mWifiThreadRunner.call(
                        () -> mWifiInjector.makeOrGetQtiWifiConfigManager().enableNetwork(netId, false, callingUid, packageName), false));
        }
    }

    /**
     * See {@link android.net.wifi.WifiManager#disableNetwork(int)}
     * @param netId the integer that identifies the network configuration
     * to the supplicant
     * @return {@code true} if the operation succeeded
     */
    @Override
    public boolean disableNetwork(int netId, String packageName) {
        if (enforceChangePermission(packageName) != MODE_ALLOWED) {
            return false;
        }
        if (!isTargetSdkLessThanQOrPrivileged(
                packageName, Binder.getCallingPid(), Binder.getCallingUid())) {
            mLog.info("disableNetwork not allowed for uid=%")
                    .c(Binder.getCallingUid()).flush();
            return false;
        }
        int callingUid = Binder.getCallingUid();
        mLog.info("disableNetwork uid=%").c(callingUid).flush();
        int staId = getIdentityForNetwork(netId);
        return (mWifiThreadRunner.call(
                   () -> mWifiConfigManager.disableNetwork(netId, callingUid, packageName), false) ||
                mWifiThreadRunner.call(
                   () -> mWifiInjector.makeOrGetQtiWifiConfigManager().disableNetwork(netId, callingUid, packageName), false));
    }

    /**
     * See {@link android.net.wifi.WifiManager#allowAutojoinGlobal(boolean)}
     * @param choice the OEM's choice to allow auto-join
     */
    @Override
    public void allowAutojoinGlobal(boolean choice) {
        enforceNetworkSettingsPermission();

        int callingUid = Binder.getCallingUid();
        mLog.info("allowAutojoin=% uid=%").c(choice).c(callingUid).flush();

        mWifiThreadRunner.post(() -> mClientModeImpl.allowAutoJoinGlobal(choice));
    }

    /**
     * See {@link android.net.wifi.WifiManager#allowConnectOnPartialScanResults(boolean)}
     * @param
     */
    @Override
    public void allowConnectOnPartialScanResults(boolean enable) {
        enforceNetworkSettingsPermission();

        int callingUid = Binder.getCallingUid();
        mLog.info("allowConnectOnPartialScanResults=% uid=%").c(enable).c(callingUid).flush();

        mWifiThreadRunner.post(() -> mClientModeImpl.allowConnectOnPartialScanResults(enable));
    }

    /**
     * See {@link android.net.wifi.WifiManager#allowAutojoin(int, boolean)}
     * @param netId the integer that identifies the network configuration
     * @param choice the user's choice to allow auto-join
     */
    @Override
    public void allowAutojoin(int netId, boolean choice) {
        enforceNetworkSettingsPermission();

        int callingUid = Binder.getCallingUid();
        mLog.info("allowAutojoin=% uid=%").c(choice).c(callingUid).flush();
        mWifiThreadRunner.post(() -> {
            WifiConfiguration config = mWifiConfigManager.getConfiguredNetwork(netId);
            if (config == null) {
                return;
            }
            if (config.fromWifiNetworkSpecifier) {
                Log.e(TAG, "Auto-join configuration is not permitted for NetworkSpecifier "
                        + "connections: " + config);
                return;
            }
            if (config.isPasspoint() && !config.isEphemeral()) {
                Log.e(TAG,
                        "Auto-join configuration for a non-ephemeral Passpoint network should be "
                                + "configured using FQDN: "
                                + config);
                return;
            }
            // If the network is a suggestion, store the auto-join configure to the
            // WifiNetWorkSuggestionsManager.
            if (config.fromWifiNetworkSuggestion) {
                if (!mWifiNetworkSuggestionsManager
                        .allowNetworkSuggestionAutojoin(config, choice)) {
                    return;
                }
            }
            // even for Suggestion, modify the current ephemeral configuration so that
            // existing configuration auto-connection is updated correctly
            if (choice != config.allowAutojoin) {
                mWifiConfigManager.allowAutojoin(netId, choice);
                // do not log this metrics for passpoint networks again here since it's already
                // logged in PasspointManager.
                if (!config.isPasspoint()) {
                    mWifiMetrics.logUserActionEvent(choice
                            ? UserActionEvent.EVENT_CONFIGURE_AUTO_CONNECT_ON
                            : UserActionEvent.EVENT_CONFIGURE_AUTO_CONNECT_OFF, netId);
                }
            }
        });
    }

    /**
     * See {@link android.net.wifi.WifiManager#allowAutojoinPasspoint(String, boolean)}
     * @param fqdn the FQDN that identifies the passpoint configuration
     * @param enableAutojoin true to enable auto-join, false to disable
     */
    @Override
    public void allowAutojoinPasspoint(String fqdn, boolean enableAutojoin) {
        enforceNetworkSettingsPermission();
        if (fqdn == null) {
            throw new IllegalArgumentException("FQDN cannot be null");
        }

        int callingUid = Binder.getCallingUid();
        mLog.info("allowAutojoinPasspoint=% uid=%").c(enableAutojoin).c(callingUid).flush();
        mWifiThreadRunner.post(
                () -> mPasspointManager.enableAutojoin(null, fqdn, enableAutojoin));
    }

    /**
     * See {@link android.net.wifi.WifiManager
     * #setMacRandomizationSettingPasspointEnabled(String, boolean)}
     * @param fqdn the FQDN that identifies the passpoint configuration
     * @param enable true to enable mac randomization, false to disable
     */
    @Override
    public void setMacRandomizationSettingPasspointEnabled(String fqdn, boolean enable) {
        enforceNetworkSettingsPermission();
        if (fqdn == null) {
            throw new IllegalArgumentException("FQDN cannot be null");
        }

        int callingUid = Binder.getCallingUid();
        mLog.info("setMacRandomizationSettingPasspointEnabled=% uid=%")
                .c(enable).c(callingUid).flush();
        mWifiThreadRunner.post(
                () -> mPasspointManager.enableMacRandomization(fqdn, enable));
    }

    /**
     * See {@link android.net.wifi.WifiManager#setPasspointMeteredOverride(String, boolean)}
     * @param fqdn the FQDN that identifies the passpoint configuration
     * @param meteredOverride One of the values in {@link MeteredOverride}
     */
    @Override
    public void setPasspointMeteredOverride(String fqdn, int meteredOverride) {
        enforceNetworkSettingsPermission();
        if (fqdn == null) {
            throw new IllegalArgumentException("FQDN cannot be null");
        }

        int callingUid = Binder.getCallingUid();
        mLog.info("setPasspointMeteredOverride=% uid=%")
                .c(meteredOverride).c(callingUid).flush();
        mWifiThreadRunner.post(
                () -> mPasspointManager.setMeteredOverride(fqdn, meteredOverride));
    }

    /**
     * See {@link android.net.wifi.WifiManager#getConnectionInfo()}
     * @return the Wi-Fi information, contained in {@link WifiInfo}.
     */
    @Override
    public WifiInfo getConnectionInfo2(int staId, String callingPackage, String callingFeatureId) {
        enforceAccessPermission();
        int uid = Binder.getCallingUid();
        if (mVerboseLoggingEnabled) {
            mLog.info("getConnectionInfo uid=%").c(uid).flush();
        }
        long ident = Binder.clearCallingIdentity();
        try {
            WifiInfo result;

            if (staId == STA_PRIMARY) {
                result = mClientModeImpl.syncRequestConnectionInfo();
            } else {
                QtiClientModeImpl qtiClientModeImpl = mActiveModeWarden.getQtiClientModeImpl(staId);
                if (qtiClientModeImpl == null) return null;
                result = qtiClientModeImpl.syncRequestConnectionInfo();
            }

            boolean hideDefaultMacAddress = true;
            boolean hideBssidSsidNetworkIdAndFqdn = true;

            try {
                if (mWifiInjector.getWifiPermissionsWrapper().getLocalMacAddressPermission(uid)
                        == PERMISSION_GRANTED) {
                    hideDefaultMacAddress = false;
                }
                mWifiPermissionsUtil.enforceCanAccessScanResults(callingPackage, callingFeatureId,
                        uid, null);
                hideBssidSsidNetworkIdAndFqdn = false;
            } catch (SecurityException ignored) {
            }
            if (hideDefaultMacAddress) {
                result.setMacAddress(WifiInfo.DEFAULT_MAC_ADDRESS);
            }
            if (hideBssidSsidNetworkIdAndFqdn) {
                result.setBSSID(WifiInfo.DEFAULT_MAC_ADDRESS);
                result.setSSID(WifiSsid.createFromHex(null));
                result.setNetworkId(WifiConfiguration.INVALID_NETWORK_ID);
                result.setFQDN(null);
                result.setProviderFriendlyName(null);
                result.setPasspointUniqueId(null);
            }

            if (mVerboseLoggingEnabled
                    && (hideBssidSsidNetworkIdAndFqdn || hideDefaultMacAddress)) {
                mLog.v("getConnectionInfo: hideBssidSsidAndNetworkId="
                        + hideBssidSsidNetworkIdAndFqdn
                        + ", hideDefaultMacAddress="
                        + hideDefaultMacAddress);
            }
            return result;
        } finally {
            Binder.restoreCallingIdentity(ident);
        }
    }

    /**
     * See {@link android.net.wifi.WifiManager#getConnectionInfo()}
     * @hide
     */
    @Override
    public WifiInfo getConnectionInfo(String callingPackage, String callingFeatureId) {
        return getConnectionInfo2(STA_PRIMARY, callingPackage, callingFeatureId);
    }

    /**
     * Return the results of the most recent access point scan, in the form of
     * a list of {@link ScanResult} objects.
     * @return the list of results
     */
    @Override
    public List<ScanResult> getScanResults(String callingPackage, String callingFeatureId) {
        enforceAccessPermission();
        int uid = Binder.getCallingUid();
        long ident = Binder.clearCallingIdentity();
        if (mVerboseLoggingEnabled) {
            mLog.info("getScanResults uid=%").c(uid).flush();
        }
        try {
            mWifiPermissionsUtil.enforceCanAccessScanResults(callingPackage, callingFeatureId,
                    uid, null);
            List<ScanResult> scanResults = mWifiThreadRunner.call(
                    mScanRequestProxy::getScanResults, Collections.emptyList());
            return scanResults;
        } catch (SecurityException e) {
            Log.e(TAG, "Permission violation - getScanResults not allowed for uid="
                    + uid + ", packageName=" + callingPackage + ", reason=" + e);
            return new ArrayList<>();
        } finally {
            Binder.restoreCallingIdentity(ident);
        }
    }

    /**
     * Return the filtered ScanResults which may be authenticated by the suggested network
     * configurations.
     * @return The map of {@link WifiNetworkSuggestion} and the list of {@link ScanResult} which
     * may be authenticated by the corresponding network configuration.
     */
    @Override
    @NonNull
    public Map<WifiNetworkSuggestion, List<ScanResult>> getMatchingScanResults(
            @NonNull List<WifiNetworkSuggestion> networkSuggestions,
            @Nullable List<ScanResult> scanResults,
            String callingPackage, String callingFeatureId) {
        enforceAccessPermission();
        int uid = Binder.getCallingUid();
        long ident = Binder.clearCallingIdentity();
        try {
            mWifiPermissionsUtil.enforceCanAccessScanResults(callingPackage, callingFeatureId,
                    uid, null);

            return mWifiThreadRunner.call(
                    () -> {
                        if (!ScanResultUtil.validateScanResultList(scanResults)) {
                            return mWifiNetworkSuggestionsManager.getMatchingScanResults(
                                    networkSuggestions, mScanRequestProxy.getScanResults());
                        } else {
                            return mWifiNetworkSuggestionsManager.getMatchingScanResults(
                                    networkSuggestions, scanResults);
                        }
                    },
                    Collections.emptyMap());
        } catch (SecurityException e) {
            Log.e(TAG, "Permission violation - getMatchingScanResults not allowed for uid="
                    + uid + ", packageName=" + callingPackage + ", reason + e");
        } finally {
            Binder.restoreCallingIdentity(ident);
        }

        return Collections.emptyMap();
    }

    /**
     * Add or update a Passpoint configuration.
     *
     * @param config The Passpoint configuration to be added
     * @return true on success or false on failure
     */
    @Override
    public boolean addOrUpdatePasspointConfiguration(
            PasspointConfiguration config, String packageName) {
        if (enforceChangePermission(packageName) != MODE_ALLOWED) {
            return false;
        }
        int callingUid = Binder.getCallingUid();
        if (!isTargetSdkLessThanROrPrivileged(
                packageName, Binder.getCallingPid(), callingUid)) {
            mLog.info("addOrUpdatePasspointConfiguration not allowed for uid=%")
                    .c(Binder.getCallingUid()).flush();
            return false;
        }
        mLog.info("addorUpdatePasspointConfiguration uid=%").c(callingUid).flush();
        return mWifiThreadRunner.call(
                () -> mPasspointManager.addOrUpdateProvider(config, callingUid, packageName,
                        false, true), false);
    }

    /**
     * Remove the Passpoint configuration identified by its FQDN (Fully Qualified Domain Name).
     *
     * @param fqdn The FQDN of the Passpoint configuration to be removed
     * @return true on success or false on failure
     */
    @Override
    public boolean removePasspointConfiguration(String fqdn, String packageName) {
        return removePasspointConfigurationInternal(fqdn, null);
    }

    /**
     * Remove a Passpoint profile based on either FQDN (multiple matching profiles) or a unique
     * identifier (one matching profile).
     *
     * @param fqdn The FQDN of the Passpoint configuration to be removed
     * @param uniqueId The unique identifier of the Passpoint configuration to be removed
     * @return true on success or false on failure
     */
    private boolean removePasspointConfigurationInternal(String fqdn, String uniqueId) {
        final int uid = Binder.getCallingUid();
        boolean privileged = false;
        if (mWifiPermissionsUtil.checkNetworkSettingsPermission(uid)
                || mWifiPermissionsUtil.checkNetworkCarrierProvisioningPermission(uid)) {
            privileged = true;
        }
        mLog.info("removePasspointConfigurationInternal uid=%").c(Binder.getCallingUid()).flush();
        final boolean privilegedFinal = privileged;
        return mWifiThreadRunner.call(
                () -> mPasspointManager.removeProvider(uid, privilegedFinal, uniqueId, fqdn),
                false);
    }

    /**
     * Return the list of the installed Passpoint configurations.
     *
     * An empty list will be returned when no configuration is installed.
     * @param packageName String name of the calling package
     * @return A list of {@link PasspointConfiguration}.
     */
    @Override
    public List<PasspointConfiguration> getPasspointConfigurations(String packageName) {
        final int uid = Binder.getCallingUid();
        boolean privileged = false;
        if (mWifiPermissionsUtil.checkNetworkSettingsPermission(uid)
                || mWifiPermissionsUtil.checkNetworkSetupWizardPermission(uid)) {
            privileged = true;
        }
        if (mVerboseLoggingEnabled) {
            mLog.info("getPasspointConfigurations uid=%").c(Binder.getCallingUid()).flush();
        }
        final boolean privilegedFinal = privileged;
        return mWifiThreadRunner.call(
            () -> mPasspointManager.getProviderConfigs(uid, privilegedFinal),
            Collections.emptyList());
    }

    /**
     * Query for a Hotspot 2.0 release 2 OSU icon
     * @param bssid The BSSID of the AP
     * @param fileName Icon file name
     */
    @Override
    public void queryPasspointIcon(long bssid, String fileName) {
        enforceAccessPermission();
        mLog.info("queryPasspointIcon uid=%").c(Binder.getCallingUid()).flush();
        mClientModeImpl.syncQueryPasspointIcon(mClientModeImplChannel, bssid, fileName);
    }

    /**
     * Match the currently associated network against the SP matching the given FQDN
     * @param fqdn FQDN of the SP
     * @return ordinal [HomeProvider, RoamingProvider, Incomplete, None, Declined]
     */
    @Override
    public int matchProviderWithCurrentNetwork(String fqdn) {
        mLog.info("matchProviderWithCurrentNetwork uid=%").c(Binder.getCallingUid()).flush();
        return 0;
    }

    /**
     * Deauthenticate and set the re-authentication hold off time for the current network
     * @param holdoff hold off time in milliseconds
     * @param ess set if the hold off pertains to an ESS rather than a BSS
     */
    @Override
    public void deauthenticateNetwork(long holdoff, boolean ess) {
        mLog.info("deauthenticateNetwork uid=%").c(Binder.getCallingUid()).flush();
        mClientModeImpl.deauthenticateNetwork(mClientModeImplChannel, holdoff, ess);
    }

    public String getCapabilities(String capaType) {
        return mClientModeImpl.getCapabilities(capaType);
    }

     /**
     * Get the country code
     * @return Get the best choice country code for wifi, regardless of if it was set or
     * not.
     * Returns null when there is no country code available.
     */
    @Override
    public String getCountryCode() {
        enforceNetworkSettingsPermission();
        if (mVerboseLoggingEnabled) {
            mLog.info("getCountryCode uid=%").c(Binder.getCallingUid()).flush();
        }
        return mCountryCode.getCountryCode();
    }

    @Override
    public boolean is5GHzBandSupported() {
        if (mVerboseLoggingEnabled) {
            mLog.info("is5GHzBandSupported uid=%").c(Binder.getCallingUid()).flush();
        }

        return is5GhzBandSupportedInternal();
    }

    private boolean is5GhzBandSupportedInternal() {
        return mWifiThreadRunner.call(
                () -> mClientModeImpl.isWifiBandSupported(WifiScanner.WIFI_BAND_5_GHZ), false);
    }

    @Override
    public boolean is6GHzBandSupported() {
        if (mVerboseLoggingEnabled) {
            mLog.info("is6GHzBandSupported uid=%").c(Binder.getCallingUid()).flush();
        }

        return is6GhzBandSupportedInternal();
    }

    private boolean is6GhzBandSupportedInternal() {
        return mWifiThreadRunner.call(
                () -> mClientModeImpl.isWifiBandSupported(WifiScanner.WIFI_BAND_6_GHZ), false);
    }

    @Override
    public boolean isWifiStandardSupported(@WifiStandard int standard) {
        return mWifiThreadRunner.call(
                () -> mClientModeImpl.isWifiStandardSupported(standard), false);
    }

    /**
     * Return the DHCP-assigned addresses from the last successful DHCP request,
     * if any.
     * @return the DHCP information
     * @deprecated
     */
    @Override
    @Deprecated
    public DhcpInfo getDhcpInfo() {
        enforceAccessPermission();
        if (mVerboseLoggingEnabled) {
            mLog.info("getDhcpInfo uid=%").c(Binder.getCallingUid()).flush();
        }
        DhcpResultsParcelable dhcpResults = mClientModeImpl.syncGetDhcpResultsParcelable();

        DhcpInfo info = new DhcpInfo();

        if (dhcpResults.baseConfiguration != null) {
            if (dhcpResults.baseConfiguration.getIpAddress() != null
                    && dhcpResults.baseConfiguration.getIpAddress().getAddress()
                    instanceof Inet4Address) {
                info.ipAddress = Inet4AddressUtils.inet4AddressToIntHTL(
                        (Inet4Address) dhcpResults.baseConfiguration.getIpAddress().getAddress());
            }

            if (dhcpResults.baseConfiguration.getGateway() != null) {
                info.gateway = Inet4AddressUtils.inet4AddressToIntHTL(
                        (Inet4Address) dhcpResults.baseConfiguration.getGateway());
            }

            int dnsFound = 0;
            for (InetAddress dns : dhcpResults.baseConfiguration.getDnsServers()) {
                if (dns instanceof Inet4Address) {
                    if (dnsFound == 0) {
                        info.dns1 = Inet4AddressUtils.inet4AddressToIntHTL((Inet4Address) dns);
                    } else {
                        info.dns2 = Inet4AddressUtils.inet4AddressToIntHTL((Inet4Address) dns);
                    }
                    if (++dnsFound > 1) break;
                }
            }
        }
        String serverAddress = dhcpResults.serverAddress;
        if (serverAddress != null) {
            InetAddress serverInetAddress = InetAddresses.parseNumericAddress(serverAddress);
            info.serverAddress =
                    Inet4AddressUtils.inet4AddressToIntHTL((Inet4Address) serverInetAddress);
        }
        info.leaseDuration = dhcpResults.leaseDuration;

        return info;
    }

    /**
     * enable TDLS for the local NIC to remote NIC
     * The APPs don't know the remote MAC address to identify NIC though,
     * so we need to do additional work to find it from remote IP address
     */

    private static class TdlsTaskParams {
        String mRemoteIpAddress;
        boolean mEnable;
    }

    private class TdlsTask extends AsyncTask<TdlsTaskParams, Integer, Integer> {
        @Override
        protected Integer doInBackground(TdlsTaskParams... params) {

            // Retrieve parameters for the call
            TdlsTaskParams param = params[0];
            String remoteIpAddress = param.mRemoteIpAddress.trim();
            boolean enable = param.mEnable;

            // Get MAC address of Remote IP
            String macAddress = null;

            try (BufferedReader reader = new BufferedReader(new FileReader("/proc/net/arp"))) {
                // Skip over the line bearing column titles
                reader.readLine();

                String line;
                while ((line = reader.readLine()) != null) {
                    String[] tokens = line.split("[ ]+");
                    if (tokens.length < 6) {
                        continue;
                    }

                    // ARP column format is
                    // Address HWType HWAddress Flags Mask IFace
                    String ip = tokens[0];
                    String mac = tokens[3];

                    if (remoteIpAddress.equals(ip)) {
                        macAddress = mac;
                        break;
                    }
                }

                if (macAddress == null) {
                    Log.w(TAG, "Did not find remoteAddress {" + remoteIpAddress + "} in "
                            + "/proc/net/arp");
                } else {
                    enableTdlsWithMacAddress(macAddress, enable);
                }

            } catch (FileNotFoundException e) {
                Log.e(TAG, "Could not open /proc/net/arp to lookup mac address");
            } catch (IOException e) {
                Log.e(TAG, "Could not read /proc/net/arp to lookup mac address");
            }
            return 0;
        }
    }

    @Override
    public void enableTdls(String remoteAddress, boolean enable) {
        if (remoteAddress == null) {
          throw new IllegalArgumentException("remoteAddress cannot be null");
        }
        mLog.info("enableTdls uid=% enable=%").c(Binder.getCallingUid()).c(enable).flush();
        TdlsTaskParams params = new TdlsTaskParams();
        params.mRemoteIpAddress = remoteAddress;
        params.mEnable = enable;
        new TdlsTask().execute(params);
    }


    @Override
    public void enableTdlsWithMacAddress(String remoteMacAddress, boolean enable) {
        mLog.info("enableTdlsWithMacAddress uid=% enable=%")
                .c(Binder.getCallingUid())
                .c(enable)
                .flush();
        if (remoteMacAddress == null) {
          throw new IllegalArgumentException("remoteMacAddress cannot be null");
        }

        mClientModeImpl.enableTdls(remoteMacAddress, enable);
    }

    /**
     * Temporarily disable a network, should be trigger when user disconnect a network
     */
    @Override
    public void disableEphemeralNetwork(String network, String packageName) {
        mContext.enforceCallingOrSelfPermission(android.Manifest.permission.CHANGE_WIFI_STATE,
                "WifiService");
        if (!isPrivileged(Binder.getCallingPid(), Binder.getCallingUid())) {
            mLog.info("disableEphemeralNetwork not allowed for uid=%")
                    .c(Binder.getCallingUid()).flush();
            return;
        }
        mLog.info("disableEphemeralNetwork uid=%").c(Binder.getCallingUid()).flush();
        mWifiThreadRunner.post(() -> mWifiConfigManager.userTemporarilyDisabledNetwork(network,
                Binder.getCallingUid()));
    }

    private final BroadcastReceiver mReceiver = new BroadcastReceiver() {
        @Override
        public void onReceive(Context context, Intent intent) {
            String action = intent.getAction();
            if (action.equals(Intent.ACTION_USER_REMOVED)) {
                UserHandle userHandle = intent.getParcelableExtra(Intent.EXTRA_USER);
                if (userHandle == null) {
                    Log.e(TAG, "User removed broadcast received with no user handle");
                    return;
                }
                mWifiThreadRunner.post(() ->
                        mWifiConfigManager.removeNetworksForUser(userHandle.getIdentifier()));
            } else if (action.equals(BluetoothAdapter.ACTION_CONNECTION_STATE_CHANGED)) {
                int state = intent.getIntExtra(BluetoothAdapter.EXTRA_CONNECTION_STATE,
                        BluetoothAdapter.STATE_DISCONNECTED);
                mClientModeImpl.sendBluetoothAdapterConnectionStateChange(state);
            } else if (action.equals(BluetoothAdapter.ACTION_STATE_CHANGED)) {
                int state = intent.getIntExtra(BluetoothAdapter.EXTRA_STATE,
                        BluetoothAdapter.STATE_OFF);
                mClientModeImpl.sendBluetoothAdapterStateChange(state);
            } else if (action.equals(TelephonyManager.ACTION_EMERGENCY_CALLBACK_MODE_CHANGED)) {
                boolean emergencyMode =
                        intent.getBooleanExtra(TelephonyManager.EXTRA_PHONE_IN_ECM_STATE, false);
                mActiveModeWarden.emergencyCallbackModeChanged(emergencyMode);
            } else if (action.equals(TelephonyManager.ACTION_EMERGENCY_CALL_STATE_CHANGED)) {
                boolean inCall =
                        intent.getBooleanExtra(
                                TelephonyManager.EXTRA_PHONE_IN_EMERGENCY_CALL, false);
                mActiveModeWarden.emergencyCallStateChanged(inCall);
            } else if (action.equals(PowerManager.ACTION_DEVICE_IDLE_MODE_CHANGED)) {
                handleIdleModeChanged();
            } else if (action.equals(Intent.ACTION_SHUTDOWN)) {
                handleShutDown();
            }
        }
    };

    private void registerForBroadcasts() {
        IntentFilter intentFilter = new IntentFilter();
        intentFilter.addAction(Intent.ACTION_PACKAGE_FULLY_REMOVED);
        intentFilter.addAction(Intent.ACTION_PACKAGE_CHANGED);
        intentFilter.addAction(Intent.ACTION_PACKAGE_REMOVED);
        intentFilter.addDataScheme("package");
        mContext.registerReceiver(new BroadcastReceiver() {
            @Override
            public void onReceive(Context context, Intent intent) {
                int uid = intent.getIntExtra(Intent.EXTRA_UID, -1);
                Uri uri = intent.getData();
                if (uid == -1 || uri == null) {
                    Log.e(TAG, "Uid or Uri is missing for action:" + intent.getAction());
                    return;
                }
                String pkgName = uri.getSchemeSpecificPart();
                PackageManager pm = context.getPackageManager();
                PackageInfo packageInfo = null;
                try {
                    packageInfo = pm.getPackageInfo(pkgName, 0);
                } catch (PackageManager.NameNotFoundException e) {
                    Log.w(TAG, "Couldn't get PackageInfo for package:" + pkgName);
                }
                // If package is not removed or disabled, just ignore.
                if (packageInfo != null
                        && packageInfo.applicationInfo != null
                        && packageInfo.applicationInfo.enabled) {
                    return;
                }
                Log.d(TAG, "Remove settings for package:" + pkgName);
                // Call the method in the main Wifi thread.
                mWifiThreadRunner.post(() -> {
                    ApplicationInfo ai = new ApplicationInfo();
                    ai.packageName = pkgName;
                    ai.uid = uid;
                    mWifiConfigManager.removeNetworksForApp(ai);
                    mScanRequestProxy.clearScanRequestTimestampsForApp(pkgName, uid);

                    // Remove all suggestions from the package.
                    mWifiNetworkSuggestionsManager.removeApp(pkgName);
                    mClientModeImpl.removeNetworkRequestUserApprovedAccessPointsForApp(pkgName);

                    // Remove all Passpoint profiles from package.
                    mWifiInjector.getPasspointManager().removePasspointProviderWithPackage(
                            pkgName);
                });
            }
        }, intentFilter);
    }

    private void registerForCarrierConfigChange() {
        IntentFilter filter = new IntentFilter();
        filter.addAction(CarrierConfigManager.ACTION_CARRIER_CONFIG_CHANGED);
        mContext.registerReceiver(new BroadcastReceiver() {
            @Override
            public void onReceive(Context context, Intent intent) {
                final int subId = SubscriptionManager.getActiveDataSubscriptionId();
                Log.d(TAG, "ACTION_CARRIER_CONFIG_CHANGED, active subId: " + subId);

                mTetheredSoftApTracker.updateSoftApCapability(subId);
                mActiveModeWarden.updateSoftApCapability(
                        mTetheredSoftApTracker.getSoftApCapability());
            }
        }, filter);

        WifiPhoneStateListener phoneStateListener = new WifiPhoneStateListener(
                mWifiInjector.getWifiHandlerThread().getLooper());

        mContext.getSystemService(TelephonyManager.class).listen(
                phoneStateListener, PhoneStateListener.LISTEN_ACTIVE_DATA_SUBSCRIPTION_ID_CHANGE);
    }

    @Override
    public int handleShellCommand(@NonNull ParcelFileDescriptor in,
            @NonNull ParcelFileDescriptor out, @NonNull ParcelFileDescriptor err,
            @NonNull String[] args) {
        return new WifiShellCommand(mWifiInjector, this, mContext).exec(
                this, in.getFileDescriptor(), out.getFileDescriptor(), err.getFileDescriptor(),
                args);
    }

    private void updateWifiMetrics() {
        mWifiThreadRunner.run(() -> {
            mWifiMetrics.updateSavedNetworks(
                    mWifiConfigManager.getSavedNetworks(Process.WIFI_UID));
            mPasspointManager.updateMetrics();
        });
        boolean isEnhancedMacRandEnabled = mFrameworkFacade.getIntegerSetting(mContext,
                WifiConfigManager.ENHANCED_MAC_RANDOMIZATION_FEATURE_FORCE_ENABLE_FLAG, 0) == 1
                ? true : false;
        mWifiMetrics.setEnhancedMacRandomizationForceEnabled(isEnhancedMacRandEnabled);
        mWifiMetrics.setIsScanningAlwaysEnabled(mSettingsStore.isScanAlwaysAvailable());
        mWifiMetrics.setVerboseLoggingEnabled(mVerboseLoggingEnabled);
        mWifiMetrics.setWifiWakeEnabled(mWifiInjector.getWakeupController().isEnabled());
    }

    @Override
    protected void dump(FileDescriptor fd, PrintWriter pw, String[] args) {
        if (mContext.checkCallingOrSelfPermission(android.Manifest.permission.DUMP)
                != PERMISSION_GRANTED) {
            pw.println("Permission Denial: can't dump WifiService from from pid="
                    + Binder.getCallingPid()
                    + ", uid=" + Binder.getCallingUid());
            return;
        }
        if (args != null && args.length > 0 && WifiMetrics.PROTO_DUMP_ARG.equals(args[0])) {
            // WifiMetrics proto bytes were requested. Dump only these.
            updateWifiMetrics();
            mWifiMetrics.dump(fd, pw, args);
        } else if (args != null && args.length > 0 && IpClientUtil.DUMP_ARG.equals(args[0])) {
            // IpClient dump was requested. Pass it along and take no further action.
            String[] ipClientArgs = new String[args.length - 1];
            System.arraycopy(args, 1, ipClientArgs, 0, ipClientArgs.length);
            mClientModeImpl.dumpIpClient(fd, pw, ipClientArgs);
        } else if (args != null && args.length > 0 && WifiScoreReport.DUMP_ARG.equals(args[0])) {
            WifiScoreReport wifiScoreReport = mClientModeImpl.getWifiScoreReport();
            if (wifiScoreReport != null) wifiScoreReport.dump(fd, pw, args);
        } else if (args != null && args.length > 0 && WifiScoreCard.DUMP_ARG.equals(args[0])) {
            WifiScoreCard wifiScoreCard = mWifiInjector.getWifiScoreCard();
            String networkListBase64 = mWifiThreadRunner.call(() ->
                    wifiScoreCard.getNetworkListBase64(true), "");
            pw.println(networkListBase64);
        } else {
            // Polls link layer stats and RSSI. This allows the stats to show up in
            // WifiScoreReport's dump() output when taking a bug report even if the screen is off.
            mClientModeImpl.updateLinkLayerStatsRssiAndScoreReport();
            pw.println("Wi-Fi is " + mClientModeImpl.syncGetWifiStateByName());
            pw.println("Verbose logging is " + (mVerboseLoggingEnabled ? "on" : "off"));
            pw.println("Stay-awake conditions: " +
                    mFacade.getIntegerSetting(mContext,
                            Settings.Global.STAY_ON_WHILE_PLUGGED_IN, 0));
            pw.println("mInIdleMode " + mInIdleMode);
            pw.println("mScanPending " + mScanPending);
            mSettingsStore.dump(fd, pw, args);
            mWifiTrafficPoller.dump(fd, pw, args);
            pw.println();
            pw.println("Locks held:");
            mWifiLockManager.dump(pw);
            pw.println();
            mWifiMulticastLockManager.dump(pw);
            pw.println();
            mActiveModeWarden.dump(fd, pw, args);
            pw.println();
            mClientModeImpl.dump(fd, pw, args);
            pw.println();
            WifiScoreCard wifiScoreCard = mWifiInjector.getWifiScoreCard();
            String networkListBase64 = mWifiThreadRunner.call(() ->
                    wifiScoreCard.getNetworkListBase64(true), "");
            pw.println("WifiScoreCard:");
            pw.println(networkListBase64);

            updateWifiMetrics();
            mWifiMetrics.dump(fd, pw, args);

            pw.println();
            mWifiThreadRunner.run(() -> mWifiNetworkSuggestionsManager.dump(fd, pw, args));
            pw.println();
            mWifiBackupRestore.dump(fd, pw, args);
            pw.println();
            pw.println("ScoringParams: " + mWifiInjector.getScoringParams());
            pw.println();
            pw.println("WifiScoreReport:");
            WifiScoreReport wifiScoreReport = mClientModeImpl.getWifiScoreReport();
            wifiScoreReport.dump(fd, pw, args);
            pw.println();
            SarManager sarManager = mWifiInjector.getSarManager();
            sarManager.dump(fd, pw, args);
            pw.println();
            mWifiThreadRunner.run(() -> {
                mWifiInjector.getWifiNetworkScoreCache().dumpWithLatestScanResults(
                        fd, pw, args, mScanRequestProxy.getScanResults());
                mWifiInjector.getSettingsConfigStore().dump(fd, pw, args);
            });
            pw.println();
        }
    }

    @Override
    public boolean acquireWifiLock(IBinder binder, int lockMode, String tag, WorkSource ws) {
        mLog.info("acquireWifiLock uid=% lockMode=%")
                .c(Binder.getCallingUid())
                .c(lockMode).flush();

        // Check on permission to make this call
        mContext.enforceCallingOrSelfPermission(android.Manifest.permission.WAKE_LOCK, null);

        // If no UID is provided in worksource, use the calling UID
        WorkSource updatedWs = (ws == null || ws.isEmpty())
                ? new WorkSource(Binder.getCallingUid()) : ws;

        if (!WifiLockManager.isValidLockMode(lockMode)) {
            throw new IllegalArgumentException("lockMode =" + lockMode);
        }

        return mWifiThreadRunner.call(() ->
                mWifiLockManager.acquireWifiLock(lockMode, tag, binder, updatedWs), false);
    }

    @Override
    public void updateWifiLockWorkSource(IBinder binder, WorkSource ws) {
        mLog.info("updateWifiLockWorkSource uid=%").c(Binder.getCallingUid()).flush();

        // Check on permission to make this call
        mContext.enforceCallingOrSelfPermission(
                android.Manifest.permission.UPDATE_DEVICE_STATS, null);

        // If no UID is provided in worksource, use the calling UID
        WorkSource updatedWs = (ws == null || ws.isEmpty())
                ? new WorkSource(Binder.getCallingUid()) : ws;

        mWifiThreadRunner.run(() ->
                mWifiLockManager.updateWifiLockWorkSource(binder, updatedWs));
    }

    @Override
    public boolean releaseWifiLock(IBinder binder) {
        mLog.info("releaseWifiLock uid=%").c(Binder.getCallingUid()).flush();

        // Check on permission to make this call
        mContext.enforceCallingOrSelfPermission(android.Manifest.permission.WAKE_LOCK, null);

        return mWifiThreadRunner.call(() ->
                mWifiLockManager.releaseWifiLock(binder), false);
    }

    @Override
    public void initializeMulticastFiltering() {
        enforceMulticastChangePermission();
        mLog.info("initializeMulticastFiltering uid=%").c(Binder.getCallingUid()).flush();
        mWifiMulticastLockManager.initializeFiltering();
    }

    @Override
    public void acquireMulticastLock(IBinder binder, String tag) {
        enforceMulticastChangePermission();
        mLog.info("acquireMulticastLock uid=%").c(Binder.getCallingUid()).flush();
        mWifiMulticastLockManager.acquireLock(binder, tag);
    }

    @Override
    public void releaseMulticastLock(String tag) {
        enforceMulticastChangePermission();
        mLog.info("releaseMulticastLock uid=%").c(Binder.getCallingUid()).flush();
        mWifiMulticastLockManager.releaseLock(tag);
    }

    @Override
    public boolean isMulticastEnabled() {
        enforceAccessPermission();
        if (mVerboseLoggingEnabled) {
            mLog.info("isMulticastEnabled uid=%").c(Binder.getCallingUid()).flush();
        }
        return mWifiMulticastLockManager.isMulticastEnabled();
    }

    @Override
    public void enableVerboseLogging(int verbose) {
        enforceAccessPermission();
        enforceNetworkSettingsPermission();
        mLog.info("enableVerboseLogging uid=% verbose=%")
                .c(Binder.getCallingUid())
                .c(verbose).flush();
        mWifiInjector.getSettingsConfigStore().put(WIFI_VERBOSE_LOGGING_ENABLED, verbose > 0);
        enableVerboseLoggingInternal(verbose);
    }

    private void enableVerboseLoggingInternal(int verbose) {
        mVerboseLoggingEnabled = verbose > 0;
        mClientModeImpl.enableVerboseLogging(verbose);
        mWifiLockManager.enableVerboseLogging(verbose);
        mWifiMulticastLockManager.enableVerboseLogging(verbose);
        mWifiInjector.enableVerboseLogging(verbose);
    }

    @Override
    public int getVerboseLoggingLevel() {
        if (mVerboseLoggingEnabled) {
            mLog.info("getVerboseLoggingLevel uid=%").c(Binder.getCallingUid()).flush();
        }
        return mWifiInjector.getSettingsConfigStore().get(WIFI_VERBOSE_LOGGING_ENABLED) ? 1 : 0;
    }

    @Override
    public void factoryReset(String packageName) {
        enforceNetworkSettingsPermission();
        if (enforceChangePermission(packageName) != MODE_ALLOWED) {
            return;
        }
        mLog.info("factoryReset uid=%").c(Binder.getCallingUid()).flush();
        if (mUserManager.hasUserRestrictionForUser(
                UserManager.DISALLOW_NETWORK_RESET,
                UserHandle.getUserHandleForUid(Binder.getCallingUid()))) {
            return;
        }
        if (!mUserManager.hasUserRestrictionForUser(
                UserManager.DISALLOW_CONFIG_TETHERING,
                UserHandle.getUserHandleForUid(Binder.getCallingUid()))) {
            // Turn mobile hotspot off
            stopSoftApInternal(WifiManager.IFACE_IP_MODE_UNSPECIFIED);
        }

        if (mUserManager.hasUserRestrictionForUser(
                UserManager.DISALLOW_CONFIG_WIFI,
                UserHandle.getUserHandleForUid(Binder.getCallingUid()))) {
            return;
        }
        // Delete all Wifi SSIDs
        List<WifiConfiguration> networks = mWifiThreadRunner.call(
                () -> mWifiConfigManager.getSavedNetworks(Process.WIFI_UID),
                Collections.emptyList());
        for (WifiConfiguration network : networks) {
            removeNetwork(network.networkId, packageName);
        }
        // Delete all Passpoint configurations
        List<PasspointConfiguration> configs = mWifiThreadRunner.call(
                () -> mPasspointManager.getProviderConfigs(Process.WIFI_UID /* ignored */, true),
                Collections.emptyList());
        for (PasspointConfiguration config : configs) {
            removePasspointConfigurationInternal(null, config.getUniqueId());
        }
        mWifiThreadRunner.post(() -> {
            mPasspointManager.clearAnqpRequestsAndFlushCache();
            mWifiConfigManager.clearUserTemporarilyDisabledList();
            mWifiConfigManager.removeAllEphemeralOrPasspointConfiguredNetworks();
            mClientModeImpl.clearNetworkRequestUserApprovedAccessPoints();
            mWifiNetworkSuggestionsManager.clear();
            mWifiInjector.getWifiScoreCard().clear();
            mWifiInjector.getWifiHealthMonitor().clear();
            notifyFactoryReset();
        });
    }

    /**
     * Notify the Factory Reset Event to application who may installed wifi configurations.
     */
    private void notifyFactoryReset() {
        Intent intent = new Intent(WifiManager.ACTION_NETWORK_SETTINGS_RESET);

        // Retrieve list of broadcast receivers for this broadcast & send them directed broadcasts
        // to wake them up (if they're in background).
        List<ResolveInfo> resolveInfos =
                mContext.getPackageManager().queryBroadcastReceiversAsUser(
                        intent, 0,
                        UserHandle.of(mWifiInjector.getWifiPermissionsWrapper().getCurrentUser()));
        if (resolveInfos == null || resolveInfos.isEmpty()) return; // No need to send broadcast.

        for (ResolveInfo resolveInfo : resolveInfos) {
            Intent intentToSend = new Intent(intent);
            intentToSend.setComponent(new ComponentName(
                    resolveInfo.activityInfo.applicationInfo.packageName,
                    resolveInfo.activityInfo.name));
            mContext.sendBroadcastAsUser(intentToSend, UserHandle.ALL,
                    android.Manifest.permission.NETWORK_CARRIER_PROVISIONING);
        }
    }

    @Override
    public Network getCurrentNetwork() {
        if (!isSettingsOrSuw(Binder.getCallingPid(), Binder.getCallingUid())) {
            throw new SecurityException(TAG + ": Permission denied");
        }
        if (mVerboseLoggingEnabled) {
            mLog.info("getCurrentNetwork uid=%").c(Binder.getCallingUid()).flush();
        }
        return mClientModeImpl.syncGetCurrentNetwork(mClientModeImplChannel);
    }

    public static String toHexString(String s) {
        if (s == null) {
            return "null";
        }
        StringBuilder sb = new StringBuilder();
        sb.append('\'').append(s).append('\'');
        for (int n = 0; n < s.length(); n++) {
            sb.append(String.format(" %02x", s.charAt(n) & 0xffff));
        }
        return sb.toString();
    }

    /**
     * Retrieve the data to be backed to save the current state.
     *
     * @return  Raw byte stream of the data to be backed up.
     */
    @Override
    public byte[] retrieveBackupData() {
        enforceNetworkSettingsPermission();
        mLog.info("retrieveBackupData uid=%").c(Binder.getCallingUid()).flush();
        if (mClientModeImplChannel == null) {
            Log.e(TAG, "mClientModeImplChannel is not initialized");
            return null;
        }

        Log.d(TAG, "Retrieving backup data");
        List<WifiConfiguration> wifiConfigurations = mWifiThreadRunner.call(
                () -> mWifiConfigManager.getConfiguredNetworksWithPasswords(), null);
        byte[] backupData =
                mWifiBackupRestore.retrieveBackupDataFromConfigurations(wifiConfigurations);
        Log.d(TAG, "Retrieved backup data");
        return backupData;
    }

    /**
     * Helper method to restore networks retrieved from backup data.
     *
     * @param configurations list of WifiConfiguration objects parsed from the backup data.
     */
    private void restoreNetworks(List<WifiConfiguration> configurations) {
        if (configurations == null) {
            Log.e(TAG, "Backup data parse failed");
            return;
        }
        int callingUid = Binder.getCallingUid();
        mWifiThreadRunner.run(
                () -> {
                    for (WifiConfiguration configuration : configurations) {
                        int networkId =
                                mWifiConfigManager.addOrUpdateNetwork(configuration, callingUid)
                                        .getNetworkId();
                        if (networkId == WifiConfiguration.INVALID_NETWORK_ID) {
                            Log.e(TAG, "Restore network failed: " + configuration.getKey());
                            continue;
                        }
                        // Enable all networks restored.
                        mWifiConfigManager.enableNetwork(networkId, false, callingUid, null);
                        // Restore auto-join param.
                        mWifiConfigManager.allowAutojoin(networkId, configuration.allowAutojoin);
                    }
                });
    }

    /**
     * Restore state from the backed up data.
     *
     * @param data Raw byte stream of the backed up data.
     */
    @Override
    public void restoreBackupData(byte[] data) {
        enforceNetworkSettingsPermission();
        mLog.info("restoreBackupData uid=%").c(Binder.getCallingUid()).flush();
        if (mClientModeImplChannel == null) {
            Log.e(TAG, "mClientModeImplChannel is not initialized");
            return;
        }

        Log.d(TAG, "Restoring backup data");
        List<WifiConfiguration> wifiConfigurations =
                mWifiBackupRestore.retrieveConfigurationsFromBackupData(data);
        restoreNetworks(wifiConfigurations);
        Log.d(TAG, "Restored backup data");
    }

    /**
     * Retrieve the soft ap config data to be backed to save current config data.
     *
     * @return  Raw byte stream of the data to be backed up.
     */
    @Override
    public byte[] retrieveSoftApBackupData() {
        enforceNetworkSettingsPermission();
        mLog.info("retrieveSoftApBackupData uid=%").c(Binder.getCallingUid()).flush();
        SoftApConfiguration config = mWifiThreadRunner.call(mWifiApConfigStore::getApConfiguration,
                new SoftApConfiguration.Builder().build());
        byte[] backupData =
                mSoftApBackupRestore.retrieveBackupDataFromSoftApConfiguration(config);
        Log.d(TAG, "Retrieved soft ap backup data");
        return backupData;
    }

    /**
     * Restore soft ap config from the backed up data.
     *
     * @param data Raw byte stream of the backed up data.
     * @return restored SoftApConfiguration or Null if data is invalid.
     */
    @Override
    public SoftApConfiguration restoreSoftApBackupData(byte[] data) {
        enforceNetworkSettingsPermission();
        mLog.info("restoreSoftApBackupData uid=%").c(Binder.getCallingUid()).flush();
        SoftApConfiguration softApConfig =
                mSoftApBackupRestore.retrieveSoftApConfigurationFromBackupData(data);
        if (softApConfig != null) {
            mWifiThreadRunner.post(() -> mWifiApConfigStore.setApConfiguration(
                    mWifiApConfigStore.resetToDefaultForUnsupportedConfig(softApConfig)));
            Log.d(TAG, "Restored soft ap backup data");
        }
        return softApConfig;
    }


    /**
     * Restore state from the older supplicant back up data.
     * The old backup data was essentially a backup of wpa_supplicant.conf & ipconfig.txt file.
     *
     * @param supplicantData Raw byte stream of wpa_supplicant.conf
     * @param ipConfigData Raw byte stream of ipconfig.txt
     */
    public void restoreSupplicantBackupData(byte[] supplicantData, byte[] ipConfigData) {
        enforceNetworkSettingsPermission();
        mLog.trace("restoreSupplicantBackupData uid=%").c(Binder.getCallingUid()).flush();
        if (mClientModeImplChannel == null) {
            Log.e(TAG, "mClientModeImplChannel is not initialized");
            return;
        }

        Log.d(TAG, "Restoring supplicant backup data");
        List<WifiConfiguration> wifiConfigurations =
                mWifiBackupRestore.retrieveConfigurationsFromSupplicantBackupData(
                        supplicantData, ipConfigData);
        restoreNetworks(wifiConfigurations);
        Log.d(TAG, "Restored supplicant backup data");
    }

    /**
     * Starts subscription provisioning with a provider.
     *
     * @param provider {@link OsuProvider} the provider to provision with
     * @param callback {@link IProvisioningCallback} the callback object to inform status
     */
    @Override
    public void startSubscriptionProvisioning(OsuProvider provider,
            IProvisioningCallback callback) {
        if (provider == null) {
            throw new IllegalArgumentException("Provider must not be null");
        }
        if (callback == null) {
            throw new IllegalArgumentException("Callback must not be null");
        }
        if (!isSettingsOrSuw(Binder.getCallingPid(), Binder.getCallingUid())) {
            throw new SecurityException(TAG + ": Permission denied");
        }
        final int uid = Binder.getCallingUid();
        mLog.trace("startSubscriptionProvisioning uid=%").c(uid).flush();
        if (mClientModeImpl.syncStartSubscriptionProvisioning(uid, provider,
                callback, mClientModeImplChannel)) {
            mLog.trace("Subscription provisioning started with %")
                    .c(provider.toString()).flush();
        }
    }

    /**
     * See
     * {@link WifiManager#registerTrafficStateCallback(Executor, WifiManager.TrafficStateCallback)}
     *
     * @param binder IBinder instance to allow cleanup if the app dies
     * @param callback Traffic State callback to register
     * @param callbackIdentifier Unique ID of the registering callback. This ID will be used to
     *        unregister the callback. See {@link unregisterTrafficStateCallback(int)}
     *
     * @throws SecurityException if the caller does not have permission to register a callback
     * @throws RemoteException if remote exception happens
     * @throws IllegalArgumentException if the arguments are null or invalid
     */
    @Override
    public void registerTrafficStateCallback(IBinder binder, ITrafficStateCallback callback,
                                             int callbackIdentifier) {
        // verify arguments
        if (binder == null) {
            throw new IllegalArgumentException("Binder must not be null");
        }
        if (callback == null) {
            throw new IllegalArgumentException("Callback must not be null");
        }
        enforceNetworkSettingsPermission();
        if (mVerboseLoggingEnabled) {
            mLog.info("registerTrafficStateCallback uid=%").c(Binder.getCallingUid()).flush();
        }
        // Post operation to handler thread
        mWifiThreadRunner.post(() ->
                mWifiTrafficPoller.addCallback(binder, callback, callbackIdentifier));
    }

    /**
     * see {@link android.net.wifi.WifiManager#unregisterTrafficStateCallback(
     * WifiManager.TrafficStateCallback)}
     *
     * @param callbackIdentifier Unique ID of the callback to be unregistered.
     *
     * @throws SecurityException if the caller does not have permission to register a callback
     */
    @Override
    public void unregisterTrafficStateCallback(int callbackIdentifier) {
        enforceNetworkSettingsPermission();
        if (mVerboseLoggingEnabled) {
            mLog.info("unregisterTrafficStateCallback uid=%").c(Binder.getCallingUid()).flush();
        }
        // Post operation to handler thread
        mWifiThreadRunner.post(() ->
                mWifiTrafficPoller.removeCallback(callbackIdentifier));
    }

    private long getSupportedFeaturesInternal() {
        final AsyncChannel channel = mClientModeImplChannel;
        long supportedFeatureSet = 0L;
        if (channel != null) {
            supportedFeatureSet = mClientModeImpl.syncGetSupportedFeatures(channel);
        } else {
            Log.e(TAG, "mClientModeImplChannel is not initialized");
            return supportedFeatureSet;
        }
        // Mask the feature set against system properties.
        boolean rttSupported = mContext.getPackageManager().hasSystemFeature(
                PackageManager.FEATURE_WIFI_RTT);
        if (!rttSupported) {
            // flags filled in by vendor HAL, remove if overlay disables it.
            supportedFeatureSet &=
                    ~(WifiManager.WIFI_FEATURE_D2D_RTT | WifiManager.WIFI_FEATURE_D2AP_RTT);
        }
        if (!mContext.getResources().getBoolean(
                R.bool.config_wifi_p2p_mac_randomization_supported)) {
            // flags filled in by vendor HAL, remove if overlay disables it.
            supportedFeatureSet &= ~WifiManager.WIFI_FEATURE_P2P_RAND_MAC;
        }
        if (mContext.getResources().getBoolean(
                R.bool.config_wifi_connected_mac_randomization_supported)) {
            // no corresponding flags in vendor HAL, set if overlay enables it.
            supportedFeatureSet |= WifiManager.WIFI_FEATURE_CONNECTED_RAND_MAC;
        }
        if (mContext.getResources().getBoolean(
                R.bool.config_wifi_ap_mac_randomization_supported)) {
            // no corresponding flags in vendor HAL, set if overlay enables it.
            supportedFeatureSet |= WifiManager.WIFI_FEATURE_AP_RAND_MAC;
        }
        if (mWifiThreadRunner.call(
                () -> mActiveModeWarden.isStaApConcurrencySupported(),
                false)) {
            supportedFeatureSet |= WifiManager.WIFI_FEATURE_AP_STA;
        }
        if (mWifiThreadRunner.call(
                () -> mActiveModeWarden.isDualStaSupported(),
                false)) {
            supportedFeatureSet |= WifiManager.WIFI_FEATURE_ADDITIONAL_STA;
        }
        return supportedFeatureSet;
    }

    private static boolean hasAutomotiveFeature(Context context) {
        return context.getPackageManager().hasSystemFeature(PackageManager.FEATURE_AUTOMOTIVE);
    }

    /**
     * See
     * {@link WifiManager#registerNetworkRequestMatchCallback(
     * Executor, WifiManager.NetworkRequestMatchCallback)}
     *
     * @param binder IBinder instance to allow cleanup if the app dies
     * @param callback Network Request Match callback to register
     * @param callbackIdentifier Unique ID of the registering callback. This ID will be used to
     *                           unregister the callback.
     *                           See {@link #unregisterNetworkRequestMatchCallback(int)} (int)}
     *
     * @throws SecurityException if the caller does not have permission to register a callback
     * @throws RemoteException if remote exception happens
     * @throws IllegalArgumentException if the arguments are null or invalid
     */
    @Override
    public void registerNetworkRequestMatchCallback(IBinder binder,
                                                    INetworkRequestMatchCallback callback,
                                                    int callbackIdentifier) {
        // verify arguments
        if (binder == null) {
            throw new IllegalArgumentException("Binder must not be null");
        }
        if (callback == null) {
            throw new IllegalArgumentException("Callback must not be null");
        }
        enforceNetworkSettingsPermission();
        if (mVerboseLoggingEnabled) {
            mLog.info("registerNetworkRequestMatchCallback uid=%")
                    .c(Binder.getCallingUid()).flush();
        }
        // Post operation to handler thread
        mWifiThreadRunner.post(() -> mClientModeImpl.addNetworkRequestMatchCallback(
                binder, callback, callbackIdentifier));
    }

    /**
     * see {@link android.net.wifi.WifiManager#unregisterNetworkRequestMatchCallback(
     * WifiManager.NetworkRequestMatchCallback)}
     *
     * @param callbackIdentifier Unique ID of the callback to be unregistered.
     *
     * @throws SecurityException if the caller does not have permission to register a callback
     */
    @Override
    public void unregisterNetworkRequestMatchCallback(int callbackIdentifier) {
        enforceNetworkSettingsPermission();
        if (mVerboseLoggingEnabled) {
            mLog.info("unregisterNetworkRequestMatchCallback uid=%")
                    .c(Binder.getCallingUid()).flush();
        }
        // Post operation to handler thread
        mWifiThreadRunner.post(() ->
                mClientModeImpl.removeNetworkRequestMatchCallback(callbackIdentifier));
    }

    /**
     * See {@link android.net.wifi.WifiManager#addNetworkSuggestions(List)}
     *
     * @param networkSuggestions List of network suggestions to be added.
     * @param callingPackageName Package Name of the app adding the suggestions.
     * @param callingFeatureId Feature in the calling package
     * @throws SecurityException if the caller does not have permission.
     * @return One of status codes from {@link WifiManager.NetworkSuggestionsStatusCode}.
     */
    @Override
    public int addNetworkSuggestions(
            List<WifiNetworkSuggestion> networkSuggestions, String callingPackageName,
            String callingFeatureId) {
        if (enforceChangePermission(callingPackageName) != MODE_ALLOWED) {
            return WifiManager.STATUS_NETWORK_SUGGESTIONS_ERROR_APP_DISALLOWED;
        }
        if (mVerboseLoggingEnabled) {
            mLog.info("addNetworkSuggestions uid=%").c(Binder.getCallingUid()).flush();
        }
        int callingUid = Binder.getCallingUid();

        int success = mWifiThreadRunner.call(() -> mWifiNetworkSuggestionsManager.add(
                networkSuggestions, callingUid, callingPackageName, callingFeatureId),
                WifiManager.STATUS_NETWORK_SUGGESTIONS_ERROR_INTERNAL);
        if (success != WifiManager.STATUS_NETWORK_SUGGESTIONS_SUCCESS) {
            Log.e(TAG, "Failed to add network suggestions");
        }
        return success;
    }

    /**
     * See {@link android.net.wifi.WifiManager#removeNetworkSuggestions(List)}
     *
     * @param networkSuggestions List of network suggestions to be removed.
     * @param callingPackageName Package Name of the app removing the suggestions.
     * @throws SecurityException if the caller does not have permission.
     * @return One of status codes from {@link WifiManager.NetworkSuggestionsStatusCode}.
     */
    @Override
    public int removeNetworkSuggestions(
            List<WifiNetworkSuggestion> networkSuggestions, String callingPackageName) {
        if (enforceChangePermission(callingPackageName) != MODE_ALLOWED) {
            return WifiManager.STATUS_NETWORK_SUGGESTIONS_ERROR_APP_DISALLOWED;
        }
        if (mVerboseLoggingEnabled) {
            mLog.info("removeNetworkSuggestions uid=%").c(Binder.getCallingUid()).flush();
        }
        int callingUid = Binder.getCallingUid();

        int success = mWifiThreadRunner.call(() -> mWifiNetworkSuggestionsManager.remove(
                networkSuggestions, callingUid, callingPackageName),
                WifiManager.STATUS_NETWORK_SUGGESTIONS_ERROR_INTERNAL);
        if (success != WifiManager.STATUS_NETWORK_SUGGESTIONS_SUCCESS) {
            Log.e(TAG, "Failed to remove network suggestions");
        }
        return success;
    }

    /**
     * See {@link android.net.wifi.WifiManager#getNetworkSuggestions()}
     * @param callingPackageName Package Name of the app getting the suggestions.
     * @return a list of network suggestions suggested by this app
     */
    public List<WifiNetworkSuggestion> getNetworkSuggestions(String callingPackageName) {
        mAppOps.checkPackage(Binder.getCallingUid(), callingPackageName);
        enforceAccessPermission();
        if (mVerboseLoggingEnabled) {
            mLog.info("getNetworkSuggestionList uid=%").c(Binder.getCallingUid()).flush();
        }
        return mWifiThreadRunner.call(() ->
                mWifiNetworkSuggestionsManager.get(callingPackageName), Collections.emptyList());
    }

    /**
     * Gets the factory Wi-Fi MAC addresses.
     * @throws SecurityException if the caller does not have permission.
     * @return Array of String representing Wi-Fi MAC addresses, or empty array if failed.
     */
    @Override
    public String[] getFactoryMacAddresses() {
        final int uid = Binder.getCallingUid();
        if (!mWifiPermissionsUtil.checkNetworkSettingsPermission(uid)) {
            throw new SecurityException("App not allowed to get Wi-Fi factory MAC address "
                    + "(uid = " + uid + ")");
        }
        String result = mWifiThreadRunner.call(mClientModeImpl::getFactoryMacAddress, null);
        // result can be empty array if either: WifiThreadRunner.call() timed out, or
        // ClientModeImpl.getFactoryMacAddress() returned null.
        // In this particular instance, we don't differentiate the two types of nulls.
        if (result == null) {
            return new String[0];
        }
        return new String[]{result};
    }

    /**
     * Sets the current device mobility state.
     * @param state the new device mobility state
     */
    @Override
    public void setDeviceMobilityState(@DeviceMobilityState int state) {
        mContext.enforceCallingOrSelfPermission(
                android.Manifest.permission.WIFI_SET_DEVICE_MOBILITY_STATE, "WifiService");

        if (mVerboseLoggingEnabled) {
            mLog.info("setDeviceMobilityState uid=% state=%")
                    .c(Binder.getCallingUid())
                    .c(state)
                    .flush();
        }
        // Post operation to handler thread
        mWifiThreadRunner.post(() -> mClientModeImpl.setDeviceMobilityState(state));
    }

    /**
     * Proxy for the final native call of the parent class. Enables mocking of
     * the function.
     */
    public int getMockableCallingUid() {
        return getCallingUid();
    }

    /**
     * Start DPP in Configurator-Initiator role. The current device will initiate DPP bootstrapping
     * with a peer, and send the SSID and password of the selected network.
     *
     * @param binder Caller's binder context
     * @param enrolleeUri URI of the Enrollee obtained externally (e.g. QR code scanning)
     * @param selectedNetworkId Selected network ID to be sent to the peer
     * @param netRole The network role of the enrollee
     * @param callback Callback for status updates
     */
    @Override
    public void startDppAsConfiguratorInitiator(IBinder binder, String enrolleeUri,
            int selectedNetworkId, int netRole, IDppCallback callback) {
        // verify arguments
        if (binder == null) {
            throw new IllegalArgumentException("Binder must not be null");
        }
        if (TextUtils.isEmpty(enrolleeUri)) {
            throw new IllegalArgumentException("Enrollee URI must not be null or empty");
        }
        if (selectedNetworkId < 0) {
            throw new IllegalArgumentException("Selected network ID invalid");
        }
        if (callback == null) {
            throw new IllegalArgumentException("Callback must not be null");
        }

        final int uid = getMockableCallingUid();

        if (!isSettingsOrSuw(Binder.getCallingPid(), Binder.getCallingUid())) {
            throw new SecurityException(TAG + ": Permission denied");
        }

        mWifiThreadRunner.post(() -> mDppManager.startDppAsConfiguratorInitiator(
                uid, binder, enrolleeUri, selectedNetworkId, netRole, callback));
    }

    /**
     * Start DPP in Enrollee-Initiator role. The current device will initiate DPP bootstrapping
     * with a peer, and receive the SSID and password from the peer configurator.
     *
     * @param binder Caller's binder context
     * @param configuratorUri URI of the Configurator obtained externally (e.g. QR code scanning)
     * @param callback Callback for status updates
     */
    @Override
    public void startDppAsEnrolleeInitiator(IBinder binder, String configuratorUri,
            IDppCallback callback) {
        // verify arguments
        if (binder == null) {
            throw new IllegalArgumentException("Binder must not be null");
        }
        if (TextUtils.isEmpty(configuratorUri)) {
            throw new IllegalArgumentException("Enrollee URI must not be null or empty");
        }
        if (callback == null) {
            throw new IllegalArgumentException("Callback must not be null");
        }

        final int uid = getMockableCallingUid();

        if (!isSettingsOrSuw(Binder.getCallingPid(), Binder.getCallingUid())) {
            throw new SecurityException(TAG + ": Permission denied");
        }

        mWifiThreadRunner.post(() ->
                mDppManager.startDppAsEnrolleeInitiator(uid, binder, configuratorUri, callback));
    }

    /**
     * Stop or abort a current DPP session.
     */
    @Override
    public void stopDppSession() throws RemoteException {
        if (!isSettingsOrSuw(Binder.getCallingPid(), Binder.getCallingUid())) {
            throw new SecurityException(TAG + ": Permission denied");
        }
        final int uid = getMockableCallingUid();

        mWifiThreadRunner.post(() -> mDppManager.stopDppSession(uid));
    }

    /**
     * Add the DPP bootstrap info obtained from QR code.
     *
     * @param uri:The URI obtained from the QR code reader.
     *
     * @return: Handle to strored info else -1 on failure
     * @hide
     */
    @Override
    public int dppAddBootstrapQrCode(String uri) {
        return mClientModeImpl.syncDppAddBootstrapQrCode(mClientModeImplChannel, uri);
    }

    /**
     * Generate bootstrap URI based on the passed arguments
     *
     * @param config – bootstrap generate config
     *
     * @return: Handle to strored URI info else -1 on failure
     */
    @Override
    public int dppBootstrapGenerate(WifiDppConfig config) {
        return mClientModeImpl.syncDppBootstrapGenerate(mClientModeImplChannel, config);
    }

    /**
     * Get bootstrap URI based on bootstrap ID
     *
     * @param bootstrap_id: Stored bootstrap ID
     *
     * @return: URI string else -1 on failure
     */
    @Override
    public String dppGetUri(int bootstrap_id) {
        return mClientModeImpl.syncDppGetUri(mClientModeImplChannel, bootstrap_id);
    }

    /**
     * Remove bootstrap URI based on bootstrap ID.
     *
     * @param bootstrap_id: Stored bootstrap ID
     *
     * @return: 0 – Success or -1 on failure
     */
    @Override
    public int dppBootstrapRemove(int bootstrap_id) {
        return mClientModeImpl.syncDppBootstrapRemove(mClientModeImplChannel, bootstrap_id);
    }

    /**
     * start listen on the channel specified waiting to receive
     * the DPP Authentication request.
     *
     * @param frequency: DPP listen frequency
     * @param dpp_role: Configurator/Enrollee role
     * @param qr_mutual: Mutual authentication required
     * @param netrole_ap: network role
     *
     * @return: Returns 0 if a DPP-listen work is successfully
     *  queued and -1 on failure.
     */
    @Override
    public int dppListen(String frequency, int dpp_role, boolean qr_mutual, boolean netrole_ap) {
        return mClientModeImpl.syncDppListen(mClientModeImplChannel, frequency, dpp_role,
                                               qr_mutual, netrole_ap);
    }

    /**
     * stop ongoing dpp listen
     */
    @Override
    public void dppStopListen() {
        mClientModeImpl.dppStopListen(mClientModeImplChannel);
    }

    /**
     * Adds the DPP configurator
     *
     * @param curve curve used for dpp encryption
     * @param key private key
     * @param expiry timeout in seconds
     *
     * @return: Identifier of the added configurator or -1 on failure
     */
    @Override
    public int dppConfiguratorAdd(String curve, String key, int expiry) {
        return mClientModeImpl.syncDppConfiguratorAdd(
            mClientModeImplChannel, curve, key, expiry);
    }

    /**
     * Remove the added configurator through dppConfiguratorAdd.
     *
     * @param config_id: DPP Configurator ID
     *
     * @return: Handle to strored info else -1 on failure
     */
    @Override
    public int dppConfiguratorRemove(int config_id) {
        return mClientModeImpl.syncDppConfiguratorRemove(mClientModeImplChannel, config_id);
    }

    /**
     * Start DPP authentication and provisioning with the specified peer
     *
     * @param config – dpp auth init config
     *
     * @return: 0 if DPP Authentication request was transmitted and -1 on failure
     */
    @Override
    public int  dppStartAuth(WifiDppConfig config) {
        return mClientModeImpl.syncDppStartAuth(mClientModeImplChannel, config);
    }

    /**
     * Retrieve Private key to be used for configurator
     *
     * @param id: id of configurator object
     *
     * @return: KEY string else -1 on failure
     */
    public String dppConfiguratorGetKey(int id) {
        return mClientModeImpl.syncDppConfiguratorGetKey(mClientModeImplChannel, id);
    }

    private void setDualSapMode(SoftApConfiguration apConfig) {
        if (apConfig == null)
            apConfig = mWifiApConfigStore.getApConfiguration();

        if (apConfig.getBand() == SoftApConfiguration.BAND_DUAL
                || apConfig.getSecurityType() == SoftApConfiguration.SECURITY_TYPE_OWE) {
            mLog.trace("setDualSapMode uid=%").c(Binder.getCallingUid()).flush();
            mWifiApConfigStore.setDualSapStatus(true);
        } else {
            mWifiApConfigStore.setDualSapStatus(false);
        }
    }

    /* API to check whether SoftAp extending current sta connected AP network*/
    public boolean isExtendingWifi() {
        return mSoftApExtendingWifi;
    }

    public boolean isCurrentStaShareThisAp() {
        if(!isWifiCoverageExtendFeatureEnabled())
            return false;

        WifiConfiguration currentStaConfig = mClientModeImpl.getCurrentWifiConfiguration();

        if (currentStaConfig != null && currentStaConfig.shareThisAp) {
            int authType = currentStaConfig.getAuthType();

            if (authType == WifiConfiguration.KeyMgmt.NONE || authType == WifiConfiguration.KeyMgmt.WPA_PSK)
                return true;
        }

        return false;
    }

    private void startSoftApInRepeaterMode(int mode, SoftApConfiguration apConfig) {
        WifiInfo wifiInfo = mClientModeImpl.getWifiInfo();
        WifiConfigManager wifiConfigManager = mWifiInjector.getWifiConfigManager();
        WifiConfiguration currentStaConfig = wifiConfigManager.getConfiguredNetworkWithPassword(wifiInfo.getNetworkId());
        SoftApConfiguration.Builder softApConfigBuilder = new SoftApConfiguration.Builder(
            ApConfigUtil.fromWifiConfiguration(currentStaConfig));

        // Remove double quotes in SSID and psk
        softApConfigBuilder.setSsid(WifiInfo.removeDoubleQuotes(currentStaConfig.SSID));
        if (currentStaConfig.getAuthType() == WifiConfiguration.KeyMgmt.WPA_PSK) {
            softApConfigBuilder.setPassphrase(WifiInfo.removeDoubleQuotes(currentStaConfig.preSharedKey),
                SoftApConfiguration.SECURITY_TYPE_WPA2_PSK);
        }

        // Get band info from SoftAP configuration
        if (apConfig == null)
            softApConfigBuilder.setBand(mWifiApConfigStore.getApConfiguration().getBand());
        else
            softApConfigBuilder.setBand(apConfig.getBand());

        SoftApConfiguration softApConfig = softApConfigBuilder.build();
        Log.d(TAG,"Repeater mode config - " + softApConfig);
        SoftApModeConfiguration softApModeConfig = new SoftApModeConfiguration(mode, softApConfig,
                mTetheredSoftApTracker.getSoftApCapability());
        mActiveModeWarden.startSoftAp(softApModeConfig);

    }

    public boolean isWifiCoverageExtendFeatureEnabled() {
        enforceAccessPermission();
        return mWifiInjector.getSettingsConfigStore().get(WIFI_COVERAGE_EXTEND_FEATURE_ENABLED);
    }

    public void enableWifiCoverageExtendFeature(boolean enable) {
        enforceAccessPermission();
        enforceNetworkSettingsPermission();
        mLog.info("enableWifiCoverageExtendFeature uid=% enable=%")
                .c(Binder.getCallingUid())
                .c(enable).flush();
         mWifiInjector.getSettingsConfigStore().put(WIFI_COVERAGE_EXTEND_FEATURE_ENABLED, enable);
    }

    @Override
    public boolean isSoftApOcvFeatureEnabled() {
        enforceAccessPermission();
        return mWifiInjector.getSettingsConfigStore().get(SOFTAP_OCV_ENABLED);
    }

    @Override
    public boolean isSoftApOcvFeatureSupported() {
        enforceAccessPermission();
        return mContext.getResources().getBoolean(
                R.bool.config_vendor_softap_ocv_supported);
    }

    @Override
    public void enableSoftApOcvFeature(boolean enable) {
        enforceAccessPermission();
        enforceNetworkSettingsPermission();
        mLog.info("enableSoftApOcvFeature uid=% enable=%")
                .c(Binder.getCallingUid())
                .c(enable).flush();
        enableSoftApOcvFeatureInternal(enable);
    }

    private void enableSoftApOcvFeatureInternal(boolean enable) {
        mWifiInjector.getSettingsConfigStore().put(SOFTAP_OCV_ENABLED, enable);
        mClientModeImpl.enableSoftApOcvFeature(enable);
    }

    @Override
    public boolean isSoftApBeaconProtFeatureEnabled() {
        enforceAccessPermission();
        return mWifiInjector.getSettingsConfigStore().get(SOFTAP_BEACON_PROTECTION_ENABLED);
    }

    @Override
    public boolean isSoftApBeaconProtFeatureSupported() {
        return mContext.getResources().getBoolean(
                R.bool.config_vendor_softap_beacon_protection_supported);
    }

    @Override
    public void enableSoftApBeaconProtFeature(boolean enable) {
        enforceAccessPermission();
        enforceNetworkSettingsPermission();
        mLog.info("enableSoftApBeaconProtFeature uid=% enable=%")
                .c(Binder.getCallingUid())
                .c(enable).flush();
        enableSoftApBeaconProtFeatureInternal(enable);
    }

    private void enableSoftApBeaconProtFeatureInternal(boolean enable) {
        mWifiInjector.getSettingsConfigStore().put(SOFTAP_BEACON_PROTECTION_ENABLED, enable);
        mClientModeImpl.enableSoftApBeaconProtFeature(enable);
    }

    /**
     * see {@link android.net.wifi.WifiManager#addOnWifiUsabilityStatsListener(Executor,
     * OnWifiUsabilityStatsListener)}
     *
     * @param binder IBinder instance to allow cleanup if the app dies
     * @param listener WifiUsabilityStatsEntry listener to add
     * @param listenerIdentifier Unique ID of the adding listener. This ID will be used to
     *        remove the listener. See {@link removeOnWifiUsabilityStatsListener(int)}
     *
     * @throws SecurityException if the caller does not have permission to add a listener
     * @throws RemoteException if remote exception happens
     * @throws IllegalArgumentException if the arguments are null or invalid
     */
    @Override
    public void addOnWifiUsabilityStatsListener(IBinder binder,
            IOnWifiUsabilityStatsListener listener, int listenerIdentifier) {
        // verify arguments
        if (binder == null) {
            throw new IllegalArgumentException("Binder must not be null");
        }
        if (listener == null) {
            throw new IllegalArgumentException("Listener must not be null");
        }
        mContext.enforceCallingOrSelfPermission(
                android.Manifest.permission.WIFI_UPDATE_USABILITY_STATS_SCORE, "WifiService");
        if (mVerboseLoggingEnabled) {
            mLog.info("addOnWifiUsabilityStatsListener uid=%")
                .c(Binder.getCallingUid()).flush();
        }
        // Post operation to handler thread
        mWifiThreadRunner.post(() ->
                mWifiMetrics.addOnWifiUsabilityListener(binder, listener, listenerIdentifier));
    }

    /**
     * see {@link android.net.wifi.WifiManager#removeOnWifiUsabilityStatsListener(
     * OnWifiUsabilityStatsListener)}
     *
     * @param listenerIdentifier Unique ID of the listener to be removed.
     *
     * @throws SecurityException if the caller does not have permission to add a listener
     */
    @Override
    public void removeOnWifiUsabilityStatsListener(int listenerIdentifier) {
        mContext.enforceCallingOrSelfPermission(
                android.Manifest.permission.WIFI_UPDATE_USABILITY_STATS_SCORE, "WifiService");
        if (mVerboseLoggingEnabled) {
            mLog.info("removeOnWifiUsabilityStatsListener uid=%")
                    .c(Binder.getCallingUid()).flush();
        }
        // Post operation to handler thread
        mWifiThreadRunner.post(() ->
                mWifiMetrics.removeOnWifiUsabilityListener(listenerIdentifier));
    }

    /**
     * Updates the Wi-Fi usability score.
     * @param seqNum Sequence number of the Wi-Fi usability score.
     * @param score The Wi-Fi usability score.
     * @param predictionHorizonSec Prediction horizon of the Wi-Fi usability score in second.
     */
    @Override
    public void updateWifiUsabilityScore(int seqNum, int score, int predictionHorizonSec) {
        mContext.enforceCallingOrSelfPermission(
                android.Manifest.permission.WIFI_UPDATE_USABILITY_STATS_SCORE, "WifiService");

        if (mVerboseLoggingEnabled) {
            mLog.info("updateWifiUsabilityScore uid=% seqNum=% score=% predictionHorizonSec=%")
                    .c(Binder.getCallingUid())
                    .c(seqNum)
                    .c(score)
                    .c(predictionHorizonSec)
                    .flush();
        }
        // Post operation to handler thread
        mWifiThreadRunner.post(() ->
                mClientModeImpl.updateWifiUsabilityScore(seqNum, score, predictionHorizonSec));
    }

    /**
     * see {@link android.net.wifi.WifiManager#connect(int, WifiManager.ActionListener)}
     */
    @Override
    public void connect(WifiConfiguration config, int netId, IBinder binder,
            @Nullable IActionListener callback, int callbackIdentifier) {
        int uid = Binder.getCallingUid();
        if (!isPrivileged(Binder.getCallingPid(), uid)) {
            throw new SecurityException(TAG + ": Permission denied");
        }
        mLog.info("connect uid=%").c(uid).flush();
<<<<<<< HEAD
        int staId;
        if(config != null) staId = config.staId;
        else staId = getIdentityForNetwork(netId);
        if(staId == STA_PRIMARY) {
            mClientModeImpl.connect(config, netId, binder, callback, callbackIdentifier, uid);
        } else {
            QtiClientModeImpl qtiClientModeImpl = mActiveModeWarden.getQtiClientModeImpl(staId);
            if (qtiClientModeImpl != null)
                qtiClientModeImpl.connect(config, netId, binder, callback, callbackIdentifier, uid);
        }
=======
>>>>>>> 69a2a304
        if (mWifiPermissionsUtil.checkNetworkSettingsPermission(uid)) {
            if (config == null) {
                mWifiMetrics.logUserActionEvent(UserActionEvent.EVENT_MANUAL_CONNECT, netId);
            } else {
                mWifiMetrics.logUserActionEvent(
                        UserActionEvent.EVENT_ADD_OR_UPDATE_NETWORK, config.networkId);
            }
        }
        mClientModeImpl.connect(config, netId, binder, callback, callbackIdentifier, uid);
    }
    /**
     * see {@link android.net.wifi.WifiManager#save(WifiConfiguration,
     * WifiManager.ActionListener)}
     */
    @Override
    public void save(WifiConfiguration config, IBinder binder, @Nullable IActionListener callback,
            int callbackIdentifier) {
        if (!isPrivileged(Binder.getCallingPid(), Binder.getCallingUid())) {
            throw new SecurityException(TAG + ": Permission denied");
        }
        mLog.info("save uid=%").c(Binder.getCallingUid()).flush();
<<<<<<< HEAD
        int staId = config.staId;
        if(staId == STA_PRIMARY) {
            mClientModeImpl.save(
                    config, binder, callback, callbackIdentifier, Binder.getCallingUid());
        } else {
            QtiClientModeImpl qtiClientModeImpl = mActiveModeWarden.getQtiClientModeImpl(staId);
            if (qtiClientModeImpl != null)
                qtiClientModeImpl.save(
                    config, binder, callback, callbackIdentifier, Binder.getCallingUid());
        }
=======
        if (mWifiPermissionsUtil.checkNetworkSettingsPermission(Binder.getCallingUid())) {
            mWifiMetrics.logUserActionEvent(
                    UserActionEvent.EVENT_ADD_OR_UPDATE_NETWORK, config.networkId);
        }
        mClientModeImpl.save(
                config, binder, callback, callbackIdentifier, Binder.getCallingUid());
>>>>>>> 69a2a304
    }

    /**
     * see {@link android.net.wifi.WifiManager#forget(int, WifiManager.ActionListener)}
     */
    @Override
    public void forget(int netId, IBinder binder, @Nullable IActionListener callback,
            int callbackIdentifier) {
        int uid = Binder.getCallingUid();
        if (!isPrivileged(Binder.getCallingPid(), uid)) {
            throw new SecurityException(TAG + ": Permission denied");
        }
        mLog.info("forget uid=%").c(Binder.getCallingUid()).flush();
        if (mWifiPermissionsUtil.checkNetworkSettingsPermission(uid)) {
            // It's important to log this metric before the actual forget executes because
            // the netId becomes invalid after the forget operation.
            mWifiMetrics.logUserActionEvent(UserActionEvent.EVENT_FORGET_WIFI, netId);
        }
        int staId = getIdentityForNetwork(netId);
        if(staId == STA_PRIMARY) {
            mClientModeImpl.forget(netId, binder, callback, callbackIdentifier, uid);
        } else {
           QtiClientModeImpl qtiClientModeImpl = mActiveModeWarden.getQtiClientModeImpl(staId);
           if (qtiClientModeImpl != null)
               qtiClientModeImpl.forget(netId, binder, callback, callbackIdentifier, uid);
        }
    }

    /**
     * See {@link WifiManager#registerScanResultsCallback(WifiManager.ScanResultsCallback)}
     */
    public void registerScanResultsCallback(@NonNull IScanResultsCallback callback) {
        if (callback == null) {
            throw new IllegalArgumentException("callback must not be null");
        }
        enforceAccessPermission();

        if (mVerboseLoggingEnabled) {
            mLog.info("registerScanResultsCallback uid=%").c(Binder.getCallingUid()).flush();
        }
        mWifiThreadRunner.post(() -> {
            if (!mWifiInjector.getScanRequestProxy().registerScanResultsCallback(callback)) {
                Log.e(TAG, "registerScanResultsCallback: Failed to register callback");
            }
        });
    }

    /**
     * See {@link WifiManager#registerScanResultsCallback(WifiManager.ScanResultsCallback)}
     */
    public void unregisterScanResultsCallback(@NonNull IScanResultsCallback callback) {
        if (mVerboseLoggingEnabled) {
            mLog.info("unregisterScanResultCallback uid=%").c(Binder.getCallingUid()).flush();
        }
        enforceAccessPermission();
        // post operation to handler thread
        mWifiThreadRunner.post(() -> mWifiInjector.getScanRequestProxy()
                        .unregisterScanResultsCallback(callback));

    }

    /**
     * See {@link WifiManager#addSuggestionConnectionStatusListener(Executor,
     * SuggestionConnectionStatusListener)}
     */
    public void registerSuggestionConnectionStatusListener(IBinder binder,
            @NonNull ISuggestionConnectionStatusListener listener,
            int listenerIdentifier, String packageName, @Nullable String featureId) {
        if (binder == null) {
            throw new IllegalArgumentException("Binder must not be null");
        }
        if (listener == null) {
            throw new IllegalArgumentException("listener must not be null");
        }
        final int uid = Binder.getCallingUid();
        enforceAccessPermission();
        enforceLocationPermission(packageName, featureId, uid);
        if (mVerboseLoggingEnabled) {
            mLog.info("registerSuggestionConnectionStatusListener uid=%").c(uid).flush();
        }
        mWifiThreadRunner.post(() ->
                mWifiNetworkSuggestionsManager
                        .registerSuggestionConnectionStatusListener(binder, listener,
                                listenerIdentifier, packageName));
    }

    /**
     * See {@link WifiManager#removeSuggestionConnectionStatusListener(
     * SuggestionConnectionStatusListener)}
     */
    public void unregisterSuggestionConnectionStatusListener(
            int listenerIdentifier, String packageName) {
        enforceAccessPermission();
        if (mVerboseLoggingEnabled) {
            mLog.info("unregisterSuggestionConnectionStatusListener uid=%")
                    .c(Binder.getCallingUid()).flush();
        }
        mWifiThreadRunner.post(() ->
                mWifiNetworkSuggestionsManager
                        .unregisterSuggestionConnectionStatusListener(listenerIdentifier,
                                packageName));
    }

    @Override
    public int calculateSignalLevel(int rssi) {
        return RssiUtil.calculateSignalLevel(mContext, rssi);
    }

    /**
     * See {@link android.net.wifi.WifiManager#setWifiConnectedNetworkScorer(Executor,
     * WifiConnectedNetworkScorer)}
     *
     * @param binder IBinder instance to allow cleanup if the app dies.
     * @param scorer Wifi connected network scorer to set.
     * @return true Scorer is set successfully.
     *
     * @throws RemoteException if remote exception happens
     * @throws IllegalArgumentException if the arguments are null or invalid
     */
    @Override
    public boolean setWifiConnectedNetworkScorer(IBinder binder,
            IWifiConnectedNetworkScorer scorer) {
        if (binder == null) {
            throw new IllegalArgumentException("Binder must not be null");
        }
        if (scorer == null) {
            throw new IllegalArgumentException("Scorer must not be null");
        }
        mContext.enforceCallingOrSelfPermission(
                android.Manifest.permission.WIFI_UPDATE_USABILITY_STATS_SCORE, "WifiService");
        if (mVerboseLoggingEnabled) {
            mLog.info("setWifiConnectedNetworkScorer uid=%").c(Binder.getCallingUid()).flush();
        }
        // Post operation to handler thread
        WifiScoreReport wifiScoreReport = mClientModeImpl.getWifiScoreReport();
        return mWifiThreadRunner.call(() -> wifiScoreReport.setWifiConnectedNetworkScorer(
                binder, scorer), false);
    }
    /**
     * See {@link android.net.wifi.WifiManager#clearWifiConnectedNetworkScorer(
     * WifiConnectedNetworkScorer)}
     */
    @Override
    public void clearWifiConnectedNetworkScorer() {
        mContext.enforceCallingOrSelfPermission(
                android.Manifest.permission.WIFI_UPDATE_USABILITY_STATS_SCORE, "WifiService");
        if (mVerboseLoggingEnabled) {
            mLog.info("clearWifiConnectedNetworkScorer uid=%").c(Binder.getCallingUid()).flush();
        }
        // Post operation to handler thread
        WifiScoreReport wifiScoreReport = mClientModeImpl.getWifiScoreReport();
        mWifiThreadRunner.post(() ->
                wifiScoreReport.clearWifiConnectedNetworkScorer());
    }

    /**
     * See {@link android.net.wifi.WifiManager#setScanThrottleEnabled(boolean)}
     */
    @Override
    public void setScanThrottleEnabled(boolean enable) {
        enforceNetworkSettingsPermission();
        mLog.info("setScanThrottleEnabled uid=% verbose=%")
                .c(Binder.getCallingUid())
                .c(enable).flush();
        mWifiThreadRunner.post(()-> mScanRequestProxy.setScanThrottleEnabled(enable));
    }

    /**
     * See {@link android.net.wifi.WifiManager#isScanThrottleEnabled()}
     */
    @Override
    public boolean isScanThrottleEnabled() {
        enforceAccessPermission();
        if (mVerboseLoggingEnabled) {
            mLog.info("isScanThrottleEnabled uid=%").c(Binder.getCallingUid()).flush();
        }
        return mWifiThreadRunner.call(()-> mScanRequestProxy.isScanThrottleEnabled(), true);
    }

    /**
     * See {@link android.net.wifi.WifiManager#setAutoWakeupEnabled(boolean)}
     */
    @Override
    public void setAutoWakeupEnabled(boolean enable) {
        enforceNetworkSettingsPermission();
        mLog.info("setWalkeupEnabled uid=% verbose=%")
                .c(Binder.getCallingUid())
                .c(enable).flush();
        mWifiThreadRunner.post(()-> mWifiInjector.getWakeupController().setEnabled(enable));
    }

    /**
     * See {@link android.net.wifi.WifiManager#isAutoWakeupEnabled()}
     */
    @Override
    public boolean isAutoWakeupEnabled() {
        enforceAccessPermission();
        if (mVerboseLoggingEnabled) {
            mLog.info("isAutoWakeupEnabled uid=%").c(Binder.getCallingUid()).flush();
        }
        return mWifiThreadRunner.call(()-> mWifiInjector.getWakeupController().isEnabled(), false);
    }

    /*
     * Gets SoftAP Wi-Fi Standard
     * @return Wi-Fi standard if SoftAp enabled or -1.
     */
    @Override
    public int getSoftApWifiStandard() {
        enforceAccessPermission();
        if (getWifiApEnabledState() == WifiManager.WIFI_AP_STATE_ENABLED) {
            return mWifiApConfigStore.getWifiStandard();
        } else {
            return -1;
        }
    }

    /*
     * Check if the driver supports 11ax ready
     * @return {true} if supported, {false} otherwise.
     */
    @Override
    public boolean isVht8ssCapableDevice() {
        enforceAccessPermission();
        return mContext.getResources().getBoolean(R.bool.config_vendorWifi11axReadySupport);
    }

    @Override
    public String doDriverCmd(String command)
    {
        return mClientModeImpl.doDriverCmd(mClientModeImplChannel, command);
    }

    private final class WifiNotificationCallbackImpl implements QtiClientModeManager.Listener {
        @Override
        public void onStateChanged(int staId, int newState) {
            if (mVerboseLoggingEnabled)
                Log.d(TAG, "[wifi" + staId + "] State changed from client mode. state = " + newState);

            mQtiWifiNewState.put(staId, newState);

            // Clear out the events for NetworkInfo/LinkLayer/RSSI on wifi disable
            if (newState == WifiManager.WIFI_STATE_DISABLED) {
                mQtiWifiRssi.remove(staId);
                mQtiWifiLinkProperties.remove(staId);
                mQtiWifiNetworkInfo.remove(staId);
            }

            Iterator<IWifiNotificationCallback> iterator =
                    mRegisteredWifiCallbacks.getCallbacks(staId).iterator();
            while (iterator.hasNext()) {
                IWifiNotificationCallback callback = iterator.next();
                try {
                    callback.onStateChanged(newState);
                } catch (RemoteException e) {
                    Log.e(TAG, "onStateChanged: remote exception -- " + e);
                    iterator.remove();
                }
            }
        }

        @Override
        public void onRssiChanged(int staId, int rssi) {
            if (mVerboseLoggingEnabled)
                Log.d(TAG, "[wifi" + staId + "] rssi changed from client mode. rssi = " + rssi);

            mQtiWifiRssi.put(staId, rssi);

            Iterator<IWifiNotificationCallback> iterator =
                    mRegisteredWifiCallbacks.getCallbacks(staId).iterator();
            while (iterator.hasNext()) {
                IWifiNotificationCallback callback = iterator.next();
                try {
                    callback.onRssiChanged(rssi);
                } catch (RemoteException e) {
                    Log.e(TAG, "onRssiChanged: remote exception -- " + e);
                    iterator.remove();
                }
            }
        }

        @Override
        public void onLinkConfigurationChanged(int staId, LinkProperties lp) {
            if (mVerboseLoggingEnabled)
                Log.d(TAG, "[wifi" + staId + "] link changed from client mode. lp = " + lp);

            mQtiWifiLinkProperties.put(staId, lp);

            Iterator<IWifiNotificationCallback> iterator =
                    mRegisteredWifiCallbacks.getCallbacks(staId).iterator();
            while (iterator.hasNext()) {
                IWifiNotificationCallback callback = iterator.next();
                try {
                    callback.onLinkConfigurationChanged(lp);
                } catch (RemoteException e) {
                    Log.e(TAG, "onLinkConfigurationChanged: remote exception -- " + e);
                    iterator.remove();
                }
            }
        }

        @Override
        public void onNetworkStateChanged(int staId, NetworkInfo netInfo) {
            if (mVerboseLoggingEnabled)
                Log.d(TAG, "[wifi" + staId + "] network state changed from client mode. netInfo = " + netInfo);

            mQtiWifiNetworkInfo.put(staId, netInfo);

            Iterator<IWifiNotificationCallback> iterator =
                    mRegisteredWifiCallbacks.getCallbacks(staId).iterator();
            while (iterator.hasNext()) {
                IWifiNotificationCallback callback = iterator.next();
                try {
                    callback.onNetworkStateChanged(netInfo);
                } catch (RemoteException e) {
                    Log.e(TAG, "onNetworkStateChanged: remote exception -- " + e);
                    iterator.remove();
                }
            }
        }
    }

    /**
     * @hide
     */
    @Override
    public void registerForWifiNotification(int staId, IBinder binder,
            IWifiNotificationCallback callback,
            int callbackIdentifier) {
        if (binder == null || callback == null) {
            Log.e(TAG, "Binder or callback must not be null");
            return;
        }

        if (getNumConcurrentStaSupported() < 2 || staId < STA_SECONDARY) {
            Log.e(TAG, "registerForWifiNotification not allowed for id:"+staId);
            return;
        }

        mLog.info("registerForWifiNotification uid=%").c(Binder.getCallingUid()).flush();

        // post operation to handler thread
        mWifiThreadRunner.post(() -> {
            // reserve lowest 4 bits for staId
            int callbackIdentifierExt = (callbackIdentifier << 4) | (staId & 0xF);

            if (!mRegisteredWifiCallbacks.add(binder, callback, callbackIdentifierExt)) {
                Log.e(TAG, "registerForWifiNotification: Failed to add callback");
                return;
            }
            // Update the client about the current state immediately after registering the callback
            try {
                Integer rssi = mQtiWifiRssi.get(staId);
                int iRssi = rssi == null ? 0 : rssi.intValue();

                Integer newState = mQtiWifiNewState.get(staId);
                int iNewState = newState == null ? -1 : newState.intValue();

                LinkProperties lp = mQtiWifiLinkProperties.get(staId);
                NetworkInfo netInfo = mQtiWifiNetworkInfo.get(staId);

                if (iRssi != 0)
                    callback.onRssiChanged(rssi);
                if (iNewState != -1)
                     callback.onStateChanged(newState);
                if (lp != null)
                     callback.onLinkConfigurationChanged(lp);
                if (netInfo != null)
                    callback.onNetworkStateChanged(netInfo);
            } catch (RemoteException e) {
                Log.e(TAG, "registerForWifiNotification: remote exception -- " + e);
            }
        });
    }

    /**
     * @hide
     */
    @Override
    public void unregisterForWifiNotification(int staId, int callbackIdentifier) {
        mLog.info("unregisterForWifiNotification uid=%").c(Binder.getCallingUid()).flush();

        if (getNumConcurrentStaSupported() < 2 || staId < STA_SECONDARY) {
            Log.e(TAG, "unregisterForWifiNotification not allowed for id:"+staId);
            return;
        }

        // post operation to handler thread
        mWifiThreadRunner.post(() -> {
            // reserve lowest 4 bits for staId
            int callbackIdentifierExt = (callbackIdentifier << 4) | (staId & 0xF);

            mRegisteredWifiCallbacks.remove(callbackIdentifierExt);
        });
    }

    private int getNumConcurrentStaSupported() {
        // TODO: isAdditionalStaSupported() only valid when wifi enabled.
        mLog.info("getNumConcurrentStaSupported uid=%").c(Binder.getCallingUid()).flush();
        if (mWifiThreadRunner.call(
                () -> mActiveModeWarden.isDualStaSupported(),
                false)) {
            return 2;
        } else {
            return 1;
        }
    }

    private int getIdentityForNetwork(int netId) {
        WifiConfiguration config = mWifiConfigManager.getConfiguredNetwork(netId);
        if (config == null) {
            for(int i = STA_SECONDARY; i <= getNumConcurrentStaSupported();i++) {
                config = mWifiInjector.makeOrGetQtiWifiConfigManager().getConfiguredNetwork(netId);
                if (config != null) {
                    break;
                }
            }
            if (config == null)
                return -1;
        }
        return config.staId;
    }

    @Override
    public boolean isWhitelistNetworkRoamingEnabled() {
        enforceAccessPermission();
        return mWifiInjector.getSettingsConfigStore().get(WIFI_WHITELIST_ROAMING_ENABLED);
    }

    @Override
    public void enableWhitelistNetworkRoaming(boolean enable) {
        enforceAccessPermission();
        enforceNetworkSettingsPermission();
        mLog.info("enableWhitelistNetworkRoaming uid=% enable=%")
                .c(Binder.getCallingUid())
                .c(enable).flush();
        mWifiInjector.getSettingsConfigStore().put(WIFI_WHITELIST_ROAMING_ENABLED, enable);
    }

    @Override
    public boolean isNewNetworkAutoConnectionEnabled() {
        enforceAccessPermission();
        return mWifiInjector.getSettingsConfigStore().get(WIFI_NEW_NETWORK_AUTO_CONNECTION_ENABLED);
    }

    @Override
    public void enableNewNetworkAutoConnection(boolean enable) {
        enforceAccessPermission();
        enforceNetworkSettingsPermission();
        mLog.info("enableNewNetworkAutoConnection uid=% enable=%")
                .c(Binder.getCallingUid())
                .c(enable).flush();
        mWifiInjector.getSettingsConfigStore().put(WIFI_NEW_NETWORK_AUTO_CONNECTION_ENABLED, enable);
    }
}<|MERGE_RESOLUTION|>--- conflicted
+++ resolved
@@ -4619,19 +4619,15 @@
             throw new SecurityException(TAG + ": Permission denied");
         }
         mLog.info("connect uid=%").c(uid).flush();
-<<<<<<< HEAD
         int staId;
         if(config != null) staId = config.staId;
         else staId = getIdentityForNetwork(netId);
         if(staId == STA_PRIMARY) {
-            mClientModeImpl.connect(config, netId, binder, callback, callbackIdentifier, uid);
         } else {
             QtiClientModeImpl qtiClientModeImpl = mActiveModeWarden.getQtiClientModeImpl(staId);
             if (qtiClientModeImpl != null)
                 qtiClientModeImpl.connect(config, netId, binder, callback, callbackIdentifier, uid);
         }
-=======
->>>>>>> 69a2a304
         if (mWifiPermissionsUtil.checkNetworkSettingsPermission(uid)) {
             if (config == null) {
                 mWifiMetrics.logUserActionEvent(UserActionEvent.EVENT_MANUAL_CONNECT, netId);
@@ -4653,7 +4649,10 @@
             throw new SecurityException(TAG + ": Permission denied");
         }
         mLog.info("save uid=%").c(Binder.getCallingUid()).flush();
-<<<<<<< HEAD
+        if (mWifiPermissionsUtil.checkNetworkSettingsPermission(Binder.getCallingUid())) {
+            mWifiMetrics.logUserActionEvent(
+                    UserActionEvent.EVENT_ADD_OR_UPDATE_NETWORK, config.networkId);
+        }
         int staId = config.staId;
         if(staId == STA_PRIMARY) {
             mClientModeImpl.save(
@@ -4664,14 +4663,6 @@
                 qtiClientModeImpl.save(
                     config, binder, callback, callbackIdentifier, Binder.getCallingUid());
         }
-=======
-        if (mWifiPermissionsUtil.checkNetworkSettingsPermission(Binder.getCallingUid())) {
-            mWifiMetrics.logUserActionEvent(
-                    UserActionEvent.EVENT_ADD_OR_UPDATE_NETWORK, config.networkId);
-        }
-        mClientModeImpl.save(
-                config, binder, callback, callbackIdentifier, Binder.getCallingUid());
->>>>>>> 69a2a304
     }
 
     /**
