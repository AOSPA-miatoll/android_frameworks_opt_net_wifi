/*
 * Copyright (C) 2010 The Android Open Source Project
 *
 * Licensed under the Apache License, Version 2.0 (the "License");
 * you may not use this file except in compliance with the License.
 * You may obtain a copy of the License at
 *
 *      http://www.apache.org/licenses/LICENSE-2.0
 *
 * Unless required by applicable law or agreed to in writing, software
 * distributed under the License is distributed on an "AS IS" BASIS,
 * WITHOUT WARRANTIES OR CONDITIONS OF ANY KIND, either express or implied.
 * See the License for the specific language governing permissions and
 * limitations under the License.
 */

package com.android.server.wifi;

import static android.app.AppOpsManager.MODE_ALLOWED;
import static android.content.pm.PackageManager.PERMISSION_GRANTED;
import static android.net.wifi.WifiManager.LocalOnlyHotspotCallback.ERROR_GENERIC;
import static android.net.wifi.WifiManager.LocalOnlyHotspotCallback.ERROR_NO_CHANNEL;
import static android.net.wifi.WifiManager.SAP_START_FAILURE_NO_CHANNEL;
import static android.net.wifi.WifiManager.WIFI_AP_STATE_DISABLED;
import static android.net.wifi.WifiManager.WIFI_AP_STATE_DISABLING;
import static android.net.wifi.WifiManager.WIFI_AP_STATE_ENABLED;
import static android.net.wifi.WifiManager.WIFI_AP_STATE_ENABLING;
import static android.net.wifi.WifiManager.WIFI_AP_STATE_FAILED;
import static android.net.wifi.WifiManager.WIFI_FEATURE_INFRA_5G;

import android.annotation.CheckResult;
import android.app.AppOpsManager;
import android.app.admin.DeviceAdminInfo;
import android.app.admin.DevicePolicyManagerInternal;
import android.bluetooth.BluetoothAdapter;
import android.content.BroadcastReceiver;
import android.content.Context;
import android.content.Intent;
import android.content.IntentFilter;
import android.content.pm.ApplicationInfo;
import android.content.pm.PackageManager;
import android.content.pm.ParceledListSlice;
import android.database.ContentObserver;
import android.net.DhcpInfo;
import android.net.DhcpResults;
import android.net.Network;
import android.net.NetworkUtils;
import android.net.Uri;
import android.net.ip.IpClientUtil;
import android.net.wifi.IDppCallback;
import android.net.wifi.INetworkRequestMatchCallback;
import android.net.wifi.IOnWifiUsabilityStatsListener;
import android.net.wifi.ISoftApCallback;
import android.net.wifi.ITrafficStateCallback;
import android.net.wifi.ScanResult;
import android.net.wifi.WifiActivityEnergyInfo;
import android.net.wifi.WifiConfiguration;
import android.net.wifi.WifiInfo;
import android.net.wifi.WifiManager;
import android.net.wifi.WifiManager.DeviceMobilityState;
import android.net.wifi.WifiManager.LocalOnlyHotspotCallback;
import android.net.wifi.WifiNetworkSuggestion;
import android.net.wifi.WifiSsid;
import android.net.wifi.WifiStackClient;
import android.net.wifi.hotspot2.IProvisioningCallback;
import android.net.wifi.hotspot2.OsuProvider;
import android.net.wifi.hotspot2.PasspointConfiguration;
import android.net.wifi.WifiDppConfig;
import android.net.wifi.SupplicantState;
import android.os.AsyncTask;
import android.os.BatteryStats;
import android.os.Binder;
import android.os.Build;
import android.os.Bundle;
import android.os.Handler;
import android.os.HandlerThread;
import android.os.IBinder;
import android.os.Looper;
import android.os.Message;
import android.os.Messenger;
import android.os.PowerManager;
import android.os.Process;
import android.os.RemoteException;
import android.os.ResultReceiver;
import android.os.ShellCallback;
import android.os.UserHandle;
import android.os.UserManager;
import android.os.WorkSource;
import android.os.SystemProperties;
import android.provider.Settings;
import android.telephony.TelephonyManager;
import android.text.TextUtils;
import android.util.Log;
import android.util.Slog;

import com.android.internal.annotations.GuardedBy;
import com.android.internal.annotations.VisibleForTesting;
import com.android.internal.os.PowerProfile;
import com.android.internal.telephony.IccCardConstants;
import com.android.internal.telephony.PhoneConstants;
import com.android.internal.telephony.TelephonyIntents;
import com.android.internal.util.AsyncChannel;
import com.android.server.wifi.hotspot2.PasspointProvider;
import com.android.server.wifi.util.ExternalCallbackTracker;
import com.android.server.wifi.util.WifiHandler;
import com.android.server.wifi.util.WifiPermissionsUtil;
import com.android.server.wifi.util.ApConfigUtil;

import java.io.BufferedReader;
import java.io.FileDescriptor;
import java.io.FileNotFoundException;
import java.io.FileReader;
import java.io.IOException;
import java.io.PrintWriter;
import java.net.Inet4Address;
import java.net.InetAddress;
import java.security.GeneralSecurityException;
import java.security.KeyStore;
import java.security.cert.CertPath;
import java.security.cert.CertPathValidator;
import java.security.cert.CertificateFactory;
import java.security.cert.PKIXParameters;
import java.security.cert.X509Certificate;
import java.util.ArrayList;
import java.util.Arrays;
import java.util.HashMap;
import java.util.Iterator;
import java.util.List;
import java.util.Map;

/**
 * WifiService handles remote WiFi operation requests by implementing
 * the IWifiManager interface.
 */
public class WifiServiceImpl extends BaseWifiService {
    private static final String TAG = "WifiService";
    private static final boolean VDBG = false;

    /** Max wait time for posting blocking runnables */
    private static final int RUN_WITH_SCISSORS_TIMEOUT_MILLIS = 4000;

    private final ClientModeImpl mClientModeImpl;
    private final ActiveModeWarden mActiveModeWarden;
    private final ScanRequestProxy mScanRequestProxy;

    private final Context mContext;
    private final FrameworkFacade mFacade;
    private final Clock mClock;

    private final PowerManager mPowerManager;
    private final AppOpsManager mAppOps;
    private final UserManager mUserManager;
    private final WifiCountryCode mCountryCode;

    /** Polls traffic stats and notifies clients */
    private final WifiTrafficPoller mWifiTrafficPoller;
    /** Tracks the persisted states for wi-fi & airplane mode */
    private final WifiSettingsStore mSettingsStore;

    private boolean mIsControllerStarted = false;
    /** Logs connection events and some general router and scan stats */
    private final WifiMetrics mWifiMetrics;

    private final WifiInjector mWifiInjector;
    /** Backup/Restore Module */
    private final WifiBackupRestore mWifiBackupRestore;
    private final WifiNetworkSuggestionsManager mWifiNetworkSuggestionsManager;

    private final WifiLog mLog;
    /**
     * Verbose logging flag. Toggled by developer options.
     */
    private boolean mVerboseLoggingEnabled = false;

    /**
     * Asynchronous channel to ClientModeImpl
     */
    @VisibleForTesting
    AsyncChannel mClientModeImplChannel;

    private final FrameworkFacade mFrameworkFacade;

    private final WifiPermissionsUtil mWifiPermissionsUtil;

    private int mQCSoftApNumClients = 0;

    /**
     * Power profile
     */
    private final PowerProfile mPowerProfile;

    private final TetheredSoftApTracker mTetheredSoftApTracker;

    private final LohsSoftApTracker mLohsSoftApTracker;

    /**
     * Callback for use with LocalOnlyHotspot to unregister requesting applications upon death.
     */
    public final class LocalOnlyRequestorCallback
            implements LocalOnlyHotspotRequestInfo.RequestingApplicationDeathCallback {
        /**
         * Called with requesting app has died.
         */
        @Override
        public void onLocalOnlyHotspotRequestorDeath(LocalOnlyHotspotRequestInfo requestor) {
            mLog.trace("onLocalOnlyHotspotRequestorDeath pid=%")
                    .c(requestor.getPid()).flush();
            mLohsSoftApTracker.stopByRequest(requestor);
        }
    }

    /**
     * Handles client connections
     */
    private class AsyncChannelExternalClientHandler extends WifiHandler {

        AsyncChannelExternalClientHandler(String tag, Looper looper) {
            super(tag, looper);
        }

        @Override
        public void handleMessage(Message msg) {
            super.handleMessage(msg);
            switch (msg.what) {
                case AsyncChannel.CMD_CHANNEL_FULL_CONNECTION: {
                    AsyncChannel ac = mFrameworkFacade.makeWifiAsyncChannel(TAG);
                    ac.connect(mContext, this, msg.replyTo);
                    break;
                }
                case WifiManager.CONNECT_NETWORK: {
                    if (checkPrivilegedPermissionsAndReplyIfNotAuthorized(
                            msg, WifiManager.CONNECT_NETWORK_FAILED)) {
                        WifiConfiguration config = (WifiConfiguration) msg.obj;
                        int networkId = msg.arg1;
                        Slog.d(TAG, "CONNECT "
                                + " nid=" + networkId
                                + " config=" + config
                                + " uid=" + msg.sendingUid
                                + " name="
                                + mContext.getPackageManager().getNameForUid(msg.sendingUid));
                        if (config != null) {
                            /* Command is forwarded to state machine */
                            mClientModeImpl.sendMessage(Message.obtain(msg));
                        } else if (networkId != WifiConfiguration.INVALID_NETWORK_ID) {
                            mClientModeImpl.sendMessage(Message.obtain(msg));
                        } else {
                            Slog.e(TAG, "AsyncChannelExternalClientHandler.handleMessage "
                                    + "ignoring invalid msg=" + msg);
                            replyFailed(msg, WifiManager.CONNECT_NETWORK_FAILED,
                                    WifiManager.INVALID_ARGS);
                        }
                    }
                    break;
                }
                case WifiManager.SAVE_NETWORK: {
                    if (checkPrivilegedPermissionsAndReplyIfNotAuthorized(
                            msg, WifiManager.SAVE_NETWORK_FAILED)) {
                        WifiConfiguration config = (WifiConfiguration) msg.obj;
                        int networkId = msg.arg1;
                        Slog.d(TAG, "SAVE"
                                + " nid=" + networkId
                                + " config=" + config
                                + " uid=" + msg.sendingUid
                                + " name="
                                + mContext.getPackageManager().getNameForUid(msg.sendingUid));
                        if (config != null) {
                            /* Command is forwarded to state machine */
                            mClientModeImpl.sendMessage(Message.obtain(msg));
                        } else {
                            Slog.e(TAG, "AsyncChannelExternalClientHandler.handleMessage "
                                    + "ignoring invalid msg=" + msg);
                            replyFailed(msg, WifiManager.SAVE_NETWORK_FAILED,
                                    WifiManager.INVALID_ARGS);
                        }
                    }
                    break;
                }
                case WifiManager.FORGET_NETWORK:
                    if (checkPrivilegedPermissionsAndReplyIfNotAuthorized(
                            msg, WifiManager.FORGET_NETWORK_FAILED)) {
                        mClientModeImpl.sendMessage(Message.obtain(msg));
                    }
                    break;
                case WifiManager.DISABLE_NETWORK:
                    if (checkPrivilegedPermissionsAndReplyIfNotAuthorized(
                            msg, WifiManager.DISABLE_NETWORK_FAILED)) {
                        mClientModeImpl.sendMessage(Message.obtain(msg));
                    }
                    break;
                case WifiManager.RSSI_PKTCNT_FETCH: {
                    if (checkChangePermissionAndReplyIfNotAuthorized(
                            msg, WifiManager.RSSI_PKTCNT_FETCH_FAILED)) {
                        mClientModeImpl.sendMessage(Message.obtain(msg));
                    }
                    break;
                }
                default: {
                    Slog.d(TAG, "AsyncChannelExternalClientHandler.handleMessage "
                            + "ignoring msg=" + msg);
                    break;
                }
            }
        }

        /**
         * Helper method to check if the sender of the message holds the
         * {@link Manifest.permission#CHANGE_WIFI_STATE} permission, and reply with a failure if it
         * doesn't
         *
         * @param msg Incoming message.
         * @param replyWhat Param to be filled in the {@link Message#what} field of the failure
         *                  reply.
         * @return true if the sender holds the permission, false otherwise.
         */
        private boolean checkChangePermissionAndReplyIfNotAuthorized(Message msg, int replyWhat) {
            if (!mWifiPermissionsUtil.checkChangePermission(msg.sendingUid)) {
                Slog.e(TAG, "AsyncChannelExternalClientHandler.handleMessage "
                        + "ignoring unauthorized msg=" + msg);
                replyFailed(msg, replyWhat, WifiManager.NOT_AUTHORIZED);
                return false;
            }
            return true;
        }

        /**
         * Helper method to check if the sender of the message holds one of
         * {@link Manifest.permission#NETWORK_SETTINGS},
         * {@link Manifest.permission#NETWORK_SETUP_WIZARD} or
         * {@link Manifest.permission#NETWORK_STACK} permission, and reply with a failure if it
         * doesn't
         *
         * @param msg Incoming message.
         * @param replyWhat Param to be filled in the {@link Message#what} field of the failure
         *                  reply.
         * @return true if the sender holds the permission, false otherwise.
         */
        private boolean checkPrivilegedPermissionsAndReplyIfNotAuthorized(
                Message msg, int replyWhat) {
            if (!isPrivileged(-1, msg.sendingUid)) {
                Slog.e(TAG, "ClientHandler.handleMessage ignoring unauthorized msg=" + msg);
                replyFailed(msg, replyWhat, WifiManager.NOT_AUTHORIZED);
                return false;
            }
            return true;
        }

        private void replyFailed(Message msg, int what, int why) {
            if (msg.replyTo == null) return;
            Message reply = Message.obtain();
            reply.what = what;
            reply.arg1 = why;
            try {
                msg.replyTo.send(reply);
            } catch (RemoteException e) {
                // There's not much we can do if reply can't be sent!
            }
        }
    }
    private final AsyncChannelExternalClientHandler mAsyncChannelExternalClientHandler;

    /**
     * Handles interaction with ClientModeImpl
     */
    private class ClientModeImplHandler extends WifiHandler {
        private AsyncChannel mCmiChannel;

        ClientModeImplHandler(String tag, Looper looper, AsyncChannel asyncChannel) {
            super(tag, looper);
            mCmiChannel = asyncChannel;
            mCmiChannel.connect(mContext, this, mClientModeImpl.getHandler());
        }

        @Override
        public void handleMessage(Message msg) {
            super.handleMessage(msg);
            switch (msg.what) {
                case AsyncChannel.CMD_CHANNEL_HALF_CONNECTED: {
                    if (msg.arg1 == AsyncChannel.STATUS_SUCCESSFUL) {
                        mClientModeImplChannel = mCmiChannel;
                    } else {
                        Slog.e(TAG, "ClientModeImpl connection failure, error=" + msg.arg1);
                        mClientModeImplChannel = null;
                    }
                    break;
                }
                case AsyncChannel.CMD_CHANNEL_DISCONNECTED: {
                    Slog.e(TAG, "ClientModeImpl channel lost, msg.arg1 =" + msg.arg1);
                    mClientModeImplChannel = null;
                    //Re-establish connection to state machine
                    mCmiChannel.connect(mContext, this, mClientModeImpl.getHandler());
                    break;
                }
                default: {
                    Slog.d(TAG, "ClientModeImplHandler.handleMessage ignoring msg=" + msg);
                    break;
                }
            }
        }
    }

    private final ClientModeImplHandler mClientModeImplHandler;
    private final WifiLockManager mWifiLockManager;
    private final WifiMulticastLockManager mWifiMulticastLockManager;
    private final DppManager mDppManager;
    private final WifiApConfigStore mWifiApConfigStore;
    private final WifiThreadRunner mWifiThreadRunner;

    private void restartSoftApIfNeeded() {
        if (getWifiApEnabledState() == WifiManager.WIFI_AP_STATE_DISABLED) {
            Slog.d(TAG ,"Repeater mode: not restarting SoftAP as Hotspot is disabled.");
            return;
        }

        Slog.d(TAG ,"Repeater mode: Stop SoftAP.");
        mRestartWifiApIfRequired = true;
        stopSoftAp();
    }

    private boolean mRestartWifiApIfRequired = false;
    private boolean mSoftApExtendingWifi = false;
    private final IntentFilter mQcIntentFilter;
    private final BroadcastReceiver mQcReceiver = new BroadcastReceiver() {
        @Override
        public void onReceive(Context context, Intent intent) {
            String action = intent.getAction();
            if (WifiManager.SUPPLICANT_STATE_CHANGED_ACTION.equals(action)) {
                SupplicantState state = (SupplicantState) intent.getParcelableExtra(WifiManager.EXTRA_NEW_STATE);
                if (isCurrentStaShareThisAp() && state == SupplicantState.COMPLETED) {
                    restartSoftApIfNeeded();
                } else if (mSoftApExtendingWifi && state == SupplicantState.DISCONNECTED) {
                    restartSoftApIfNeeded();
                }
            } else if (WifiManager.WIFI_STATE_CHANGED_ACTION.equals(action)) {
                 int state = intent.getIntExtra(WifiManager.EXTRA_WIFI_STATE, WifiManager.WIFI_STATE_UNKNOWN);
                 if (mSoftApExtendingWifi && state == WifiManager.WIFI_STATE_DISABLED) {
                     restartSoftApIfNeeded();
                 }
            }
        }
    };


    public WifiServiceImpl(Context context, WifiInjector wifiInjector, AsyncChannel asyncChannel) {
        mContext = context;
        mWifiInjector = wifiInjector;
        mClock = wifiInjector.getClock();

        mFacade = mWifiInjector.getFrameworkFacade();
        mWifiMetrics = mWifiInjector.getWifiMetrics();
        mWifiTrafficPoller = mWifiInjector.getWifiTrafficPoller();
        mUserManager = mWifiInjector.getUserManager();
        mCountryCode = mWifiInjector.getWifiCountryCode();
        mClientModeImpl = mWifiInjector.getClientModeImpl();
        mActiveModeWarden = mWifiInjector.getActiveModeWarden();
        mClientModeImpl.setTrafficPoller(mWifiTrafficPoller);
        mClientModeImpl.enableRssiPolling(true);                  //TODO(b/65033024) strange startup
        mScanRequestProxy = mWifiInjector.getScanRequestProxy();
        mSettingsStore = mWifiInjector.getWifiSettingsStore();
        mPowerManager = mContext.getSystemService(PowerManager.class);
        mAppOps = (AppOpsManager) mContext.getSystemService(Context.APP_OPS_SERVICE);
        mWifiLockManager = mWifiInjector.getWifiLockManager();
        mWifiMulticastLockManager = mWifiInjector.getWifiMulticastLockManager();
        HandlerThread asyncChannelHandlerThread = mWifiInjector.getAsyncChannelHandlerThread();
        mAsyncChannelExternalClientHandler =
                new AsyncChannelExternalClientHandler(TAG, asyncChannelHandlerThread.getLooper());
        mClientModeImplHandler = new ClientModeImplHandler(TAG,
                asyncChannelHandlerThread.getLooper(), asyncChannel);
        mWifiBackupRestore = mWifiInjector.getWifiBackupRestore();
        mWifiApConfigStore = mWifiInjector.getWifiApConfigStore();
        mWifiPermissionsUtil = mWifiInjector.getWifiPermissionsUtil();
        mLog = mWifiInjector.makeLog(TAG);
        mFrameworkFacade = wifiInjector.getFrameworkFacade();
        enableVerboseLoggingInternal(getVerboseLoggingLevel());
        mTetheredSoftApTracker = new TetheredSoftApTracker();
        mActiveModeWarden.registerSoftApCallback(mTetheredSoftApTracker);
        mLohsSoftApTracker = new LohsSoftApTracker();
        mActiveModeWarden.registerLohsCallback(mLohsSoftApTracker);
        mPowerProfile = mWifiInjector.getPowerProfile();
        mWifiNetworkSuggestionsManager = mWifiInjector.getWifiNetworkSuggestionsManager();
        mDppManager = mWifiInjector.getDppManager();
<<<<<<< HEAD

        mQcIntentFilter = new IntentFilter("android.net.wifi.supplicant.STATE_CHANGE");
        mQcIntentFilter.addAction("android.net.wifi.WIFI_STATE_CHANGED");
        mContext.registerReceiver(mQcReceiver, mQcIntentFilter);
=======
        mWifiThreadRunner = mWifiInjector.getWifiThreadRunner();
>>>>>>> 0c2733fe
    }

    /**
     * Provide a way for unit tests to set valid log object in the WifiHandler
     * @param log WifiLog object to assign to the clientHandler
     */
    @VisibleForTesting
    public void setWifiHandlerLogForTest(WifiLog log) {
        mAsyncChannelExternalClientHandler.setWifiLog(log);
    }

    /**
     * Check if we are ready to start wifi.
     *
     * First check if we will be restarting system services to decrypt the device. If the device is
     * not encrypted, check if Wi-Fi needs to be enabled and start if needed
     *
     * This function is used only at boot time.
     */
    public void checkAndStartWifi() {
        // Check if wi-fi needs to be enabled
        boolean wifiEnabled = mSettingsStore.isWifiToggleEnabled();
        Slog.i(TAG, "WifiService starting up with Wi-Fi " +
                (wifiEnabled ? "enabled" : "disabled"));

        registerForScanModeChange();
        mContext.registerReceiver(
                new BroadcastReceiver() {
                    @Override
                    public void onReceive(Context context, Intent intent) {
                        if (mSettingsStore.handleAirplaneModeToggled()) {
                            mActiveModeWarden.airplaneModeToggled();
                        }
                        if (mSettingsStore.isAirplaneModeOn()) {
                            Log.d(TAG, "resetting country code because Airplane mode is ON");
                            mCountryCode.airplaneModeEnabled();
                        }
                    }
                },
                new IntentFilter(Intent.ACTION_AIRPLANE_MODE_CHANGED));

        mContext.registerReceiver(
                new BroadcastReceiver() {
                    @Override
                    public void onReceive(Context context, Intent intent) {
                        String state = intent.getStringExtra(IccCardConstants.INTENT_KEY_ICC_STATE);
                        if (IccCardConstants.INTENT_VALUE_ICC_ABSENT.equals(state)) {
                            Log.d(TAG, "resetting networks because SIM was removed");
                            mClientModeImpl.resetSimAuthNetworks(false);
                        } else if (IccCardConstants.INTENT_VALUE_ICC_LOADED.equals(state)) {
                            Log.d(TAG, "resetting networks because SIM was loaded");
                            mClientModeImpl.resetSimAuthNetworks(true);
                        }
                    }
                },
                new IntentFilter(TelephonyIntents.ACTION_SIM_STATE_CHANGED));

        // Adding optimizations of only receiving broadcasts when wifi is enabled
        // can result in race conditions when apps toggle wifi in the background
        // without active user involvement. Always receive broadcasts.
        registerForBroadcasts();
        mInIdleMode = mPowerManager.isDeviceIdleMode();

        if (!mClientModeImpl.syncInitialize(mClientModeImplChannel)) {
            Log.wtf(TAG, "Failed to initialize ClientModeImpl");
        }
<<<<<<< HEAD
        mWifiController.start();
        mIsControllerStarted = true;
=======
        mActiveModeWarden.start();
>>>>>>> 0c2733fe

        // If we are already disabled (could be due to airplane mode), avoid changing persist
        // state here
        if (wifiEnabled) {
            setWifiEnabled(mContext.getPackageName(), true);
        }
    }

    public void handleBootCompleted() {
        Log.d(TAG, "Handle boot completed");
        mClientModeImpl.handleBootCompleted();
    }

    public void handleUserSwitch(int userId) {
        Log.d(TAG, "Handle user switch " + userId);
        mClientModeImpl.handleUserSwitch(userId);
    }

    public void handleUserUnlock(int userId) {
        Log.d(TAG, "Handle user unlock " + userId);
        mClientModeImpl.handleUserUnlock(userId);
    }

    public void handleUserStop(int userId) {
        Log.d(TAG, "Handle user stop " + userId);
        mClientModeImpl.handleUserStop(userId);
    }

    /**
     * See {@link android.net.wifi.WifiManager#startScan}
     *
     * @param packageName Package name of the app that requests wifi scan.
     */
    @Override
    public boolean startScan(String packageName) {
        if (enforceChangePermission(packageName) != MODE_ALLOWED) {
            return false;
        }

        int callingUid = Binder.getCallingUid();
        long ident = Binder.clearCallingIdentity();
        mLog.info("startScan uid=%").c(callingUid).flush();
        synchronized (this) {
            if (mInIdleMode) {
                // Need to send an immediate scan result broadcast in case the
                // caller is waiting for a result ..

                // TODO: investigate if the logic to cancel scans when idle can move to
                // WifiScanningServiceImpl.  This will 1 - clean up WifiServiceImpl and 2 -
                // avoid plumbing an awkward path to report a cancelled/failed scan.  This will
                // be sent directly until b/31398592 is fixed.
                sendFailedScanBroadcast();
                mScanPending = true;
                return false;
            }
        }
        try {
            mWifiPermissionsUtil.enforceCanAccessScanResults(packageName, callingUid);
            Boolean scanSuccess = mWifiThreadRunner.call(() ->
                    mScanRequestProxy.startScan(callingUid, packageName));
            if (scanSuccess == null) {
                Log.e(TAG, "Timed out while synchronously starting scan");
                sendFailedScanBroadcast();
                return false;
            }
            if (!scanSuccess) {
                Log.e(TAG, "Failed to start scan");
                return false;
            }
        } catch (SecurityException e) {
            Slog.e(TAG, "Permission violation - startScan not allowed for"
                    + " uid=" + callingUid + ", packageName=" + packageName + ", reason=" + e);
            return false;
        } finally {
            Binder.restoreCallingIdentity(ident);
        }
        return true;
    }

    // Send a failed scan broadcast to indicate the current scan request failed.
    private void sendFailedScanBroadcast() {
        // clear calling identity to send broadcast
        long callingIdentity = Binder.clearCallingIdentity();
        try {
            Intent intent = new Intent(WifiManager.SCAN_RESULTS_AVAILABLE_ACTION);
            intent.addFlags(Intent.FLAG_RECEIVER_REGISTERED_ONLY_BEFORE_BOOT);
            intent.putExtra(WifiManager.EXTRA_RESULTS_UPDATED, false);
            mContext.sendBroadcastAsUser(intent, UserHandle.ALL);
        } finally {
            // restore calling identity
            Binder.restoreCallingIdentity(callingIdentity);
        }

    }

    /**
     * WPS support in Client mode is deprecated.  Return null.
     */
    @Override
    public String getCurrentNetworkWpsNfcConfigurationToken() {
        // while CLs are in flight, return null here, will be removed (b/72423090)
        enforceConnectivityInternalPermission();
        if (mVerboseLoggingEnabled) {
            mLog.info("getCurrentNetworkWpsNfcConfigurationToken uid=%")
                    .c(Binder.getCallingUid()).flush();
        }
        return null;
    }

    private boolean mInIdleMode;
    private boolean mScanPending;

    private void handleIdleModeChanged() {
        boolean doScan = false;
        synchronized (this) {
            boolean idle = mPowerManager.isDeviceIdleMode();
            if (mInIdleMode != idle) {
                mInIdleMode = idle;
                if (!idle) {
                    if (mScanPending) {
                        mScanPending = false;
                        doScan = true;
                    }
                }
            }
        }
        if (doScan) {
            // Someone requested a scan while we were idle; do a full scan now.
            // A security check of the caller's identity was made when the request arrived via
            // Binder. Now we'll pass the current process's identity to startScan().
            startScan(mContext.getOpPackageName());
        }
    }

    private boolean checkNetworkSettingsPermission(int pid, int uid) {
        return mContext.checkPermission(android.Manifest.permission.NETWORK_SETTINGS, pid, uid)
                == PERMISSION_GRANTED;
    }

    private boolean checkNetworkSetupWizardPermission(int pid, int uid) {
        return mContext.checkPermission(android.Manifest.permission.NETWORK_SETUP_WIZARD, pid, uid)
                == PackageManager.PERMISSION_GRANTED;
    }

    private boolean checkNetworkStackPermission(int pid, int uid) {
        return mContext.checkPermission(android.Manifest.permission.NETWORK_STACK, pid, uid)
                == PackageManager.PERMISSION_GRANTED;
    }

    private boolean checkMainlineWifiStackPermission(int pid, int uid) {
        return mContext.checkPermission(WifiStackClient.PERMISSION_MAINLINE_WIFI_STACK, pid, uid)
                == PackageManager.PERMISSION_GRANTED;
    }

    private boolean checkNetworkManagedProvisioningPermission(int pid, int uid) {
        return mContext.checkPermission(android.Manifest.permission.NETWORK_MANAGED_PROVISIONING,
                pid, uid) == PackageManager.PERMISSION_GRANTED;
    }

    /**
     * Helper method to check if the entity initiating the binder call has any of the signature only
     * permissions.
     */
    private boolean isPrivileged(int pid, int uid) {
        return checkNetworkSettingsPermission(pid, uid)
                || checkNetworkSetupWizardPermission(pid, uid)
                || checkNetworkStackPermission(pid, uid)
                || checkNetworkManagedProvisioningPermission(pid, uid)
                || checkMainlineWifiStackPermission(pid, uid);
    }

    /**
     * Helper method to check if the entity initiating the binder call has setup wizard or settings
     * permissions.
     */
    private boolean isSettingsOrSuw(int pid, int uid) {
        return checkNetworkSettingsPermission(pid, uid)
                || checkNetworkSetupWizardPermission(pid, uid);
    }

    /** Helper method to check if the entity initiating the binder call is a system app. */
    private boolean isSystem(String packageName, int uid) {
        long ident = Binder.clearCallingIdentity();
        try {
            ApplicationInfo info = mContext.getPackageManager().getApplicationInfoAsUser(
                    packageName, 0, UserHandle.getUserId(uid));
            return info.isSystemApp() || info.isUpdatedSystemApp();
        } catch (PackageManager.NameNotFoundException e) {
            // In case of exception, assume unknown app (more strict checking)
            // Note: This case will never happen since checkPackage is
            // called to verify validity before checking App's version.
        } finally {
            Binder.restoreCallingIdentity(ident);
        }
        return false;
    }

    /** Helper method to check if the entity initiating the binder call is a DO/PO app. */
    private boolean isDeviceOrProfileOwner(int uid) {
        final DevicePolicyManagerInternal dpmi =
                mWifiInjector.getWifiPermissionsWrapper().getDevicePolicyManagerInternal();
        if (dpmi == null) return false;
        return dpmi.isActiveAdminWithPolicy(uid, DeviceAdminInfo.USES_POLICY_DEVICE_OWNER)
                || dpmi.isActiveAdminWithPolicy(uid, DeviceAdminInfo.USES_POLICY_PROFILE_OWNER);
    }

    private void enforceNetworkSettingsPermission() {
        mContext.enforceCallingOrSelfPermission(android.Manifest.permission.NETWORK_SETTINGS,
                "WifiService");
    }

    private void enforceNetworkStackPermission() {
        mContext.enforceCallingOrSelfPermission(android.Manifest.permission.NETWORK_STACK,
                "WifiService");
    }

    private void enforceAccessPermission() {
        mContext.enforceCallingOrSelfPermission(android.Manifest.permission.ACCESS_WIFI_STATE,
                "WifiService");
    }

    /**
     * Checks whether the caller can change the wifi state.
     * Possible results:
     * 1. Operation is allowed. No exception thrown, and AppOpsManager.MODE_ALLOWED returned.
     * 2. Operation is not allowed, and caller must be told about this. SecurityException is thrown.
     * 3. Operation is not allowed, and caller must not be told about this (i.e. must silently
     * ignore the operation). No exception is thrown, and AppOpsManager.MODE_IGNORED returned.
     */
    @CheckResult
    private int enforceChangePermission(String callingPackage) {
        mAppOps.checkPackage(Binder.getCallingUid(), callingPackage);
        if (checkNetworkSettingsPermission(Binder.getCallingPid(), Binder.getCallingUid())) {
            return MODE_ALLOWED;
        }
        mContext.enforceCallingOrSelfPermission(android.Manifest.permission.CHANGE_WIFI_STATE,
                "WifiService");

        return mAppOps.noteOp(
                AppOpsManager.OPSTR_CHANGE_WIFI_STATE, Binder.getCallingUid(), callingPackage);
    }

    private void enforceReadCredentialPermission() {
        mContext.enforceCallingOrSelfPermission(android.Manifest.permission.READ_WIFI_CREDENTIAL,
                                                "WifiService");
    }

    private void enforceMulticastChangePermission() {
        mContext.enforceCallingOrSelfPermission(
                android.Manifest.permission.CHANGE_WIFI_MULTICAST_STATE,
                "WifiService");
    }

    private void enforceConnectivityInternalPermission() {
        mContext.enforceCallingOrSelfPermission(
                android.Manifest.permission.CONNECTIVITY_INTERNAL,
                "ConnectivityService");
    }

    private void enforceLocationPermission(String pkgName, int uid) {
        mWifiPermissionsUtil.enforceLocationPermission(pkgName, uid);
    }

    /**
     * Helper method to check if the app is allowed to access public API's deprecated in
     * {@link Build.VERSION_CODES.Q}.
     * Note: Invoke mAppOps.checkPackage(uid, packageName) before to ensure correct package name.
     */
    private boolean isTargetSdkLessThanQOrPrivileged(String packageName, int pid, int uid) {
        return mWifiPermissionsUtil.isTargetSdkLessThan(packageName, Build.VERSION_CODES.Q, uid)
                || isPrivileged(pid, uid)
                // DO/PO apps should be able to add/modify saved networks.
                || isDeviceOrProfileOwner(uid)
                // TODO: Remove this system app bypass once Q is released.
                || isSystem(packageName, uid)
                || mWifiPermissionsUtil.checkSystemAlertWindowPermission(uid, packageName);
    }

    /**
     * see {@link android.net.wifi.WifiManager#setWifiEnabled(boolean)}
     * @param enable {@code true} to enable, {@code false} to disable.
     * @return {@code true} if the enable/disable operation was
     *         started or is already in the queue.
     */
    @Override
    public synchronized boolean setWifiEnabled(String packageName, boolean enable) {
        if (enforceChangePermission(packageName) != MODE_ALLOWED) {
            return false;
        }
        boolean isPrivileged = isPrivileged(Binder.getCallingPid(), Binder.getCallingUid());
        if (!isPrivileged && !isDeviceOrProfileOwner(Binder.getCallingUid())
                && !mWifiPermissionsUtil.isTargetSdkLessThan(packageName, Build.VERSION_CODES.Q,
                  Binder.getCallingUid())
                && !isSystem(packageName, Binder.getCallingUid())) {
            mLog.info("setWifiEnabled not allowed for uid=%")
                    .c(Binder.getCallingUid()).flush();
            return false;
        }
        // If Airplane mode is enabled, only privileged apps are allowed to toggle Wifi
        if (mSettingsStore.isAirplaneModeOn() && !isPrivileged) {
            mLog.err("setWifiEnabled in Airplane mode: only Settings can toggle wifi").flush();
            return false;
        }

        // If SoftAp is enabled, only privileged apps are allowed to toggle wifi
        if (!isPrivileged && mTetheredSoftApTracker.getState() == WIFI_AP_STATE_ENABLED) {
            mLog.err("setWifiEnabled with SoftAp enabled: only Settings can toggle wifi").flush();
            return false;
        }

        mLog.info("setWifiEnabled package=% uid=% enable=%").c(packageName)
                .c(Binder.getCallingUid()).c(enable).flush();
        long ident = Binder.clearCallingIdentity();
        try {
            if (!mSettingsStore.handleWifiToggled(enable)) {
                // Nothing to do if wifi cannot be toggled
                return true;
            }
        } finally {
            Binder.restoreCallingIdentity(ident);
        }

        if (!mIsControllerStarted) {
            Slog.e(TAG,"WifiController is not yet started, abort setWifiEnabled");
            return false;
        }

        mWifiMetrics.incrementNumWifiToggles(isPrivileged, enable);
<<<<<<< HEAD

        mWifiController.sendMessage(CMD_WIFI_TOGGLED);
=======
        mActiveModeWarden.wifiToggled();
>>>>>>> 0c2733fe
        return true;
    }

    /**
     * see {@link WifiManager#getWifiState()}
     * @return One of {@link WifiManager#WIFI_STATE_DISABLED},
     *         {@link WifiManager#WIFI_STATE_DISABLING},
     *         {@link WifiManager#WIFI_STATE_ENABLED},
     *         {@link WifiManager#WIFI_STATE_ENABLING},
     *         {@link WifiManager#WIFI_STATE_UNKNOWN}
     */
    @Override
    public int getWifiEnabledState() {
        enforceAccessPermission();
        if (mVerboseLoggingEnabled) {
            mLog.info("getWifiEnabledState uid=%").c(Binder.getCallingUid()).flush();
        }
        return mClientModeImpl.syncGetWifiState();
    }

    /**
     * see {@link WifiManager#getWifiApState()}
     * @return One of {@link WifiManager#WIFI_AP_STATE_DISABLED},
     *         {@link WifiManager#WIFI_AP_STATE_DISABLING},
     *         {@link WifiManager#WIFI_AP_STATE_ENABLED},
     *         {@link WifiManager#WIFI_AP_STATE_ENABLING},
     *         {@link WifiManager#WIFI_AP_STATE_FAILED}
     */
    @Override
    public int getWifiApEnabledState() {
        enforceAccessPermission();
        if (mVerboseLoggingEnabled) {
            mLog.info("getWifiApEnabledState uid=%").c(Binder.getCallingUid()).flush();
        }
        return mTetheredSoftApTracker.getState();
    }

    /**
     * see {@link android.net.wifi.WifiManager#updateInterfaceIpState(String, int)}
     *
     * The possible modes include: {@link WifiManager#IFACE_IP_MODE_TETHERED},
     *                             {@link WifiManager#IFACE_IP_MODE_LOCAL_ONLY},
     *                             {@link WifiManager#IFACE_IP_MODE_CONFIGURATION_ERROR}
     *
     * @param ifaceName String name of the updated interface
     * @param mode new operating mode of the interface
     *
     * @throws SecurityException if the caller does not have permission to call update
     */
    @Override
    public void updateInterfaceIpState(String ifaceName, int mode) {
        // NETWORK_STACK is a signature only permission.
        enforceNetworkStackPermission();
        mLog.info("updateInterfaceIpState uid=%").c(Binder.getCallingUid()).flush();

        // hand off the work to our handler thread
        mWifiThreadRunner.post(() -> mLohsSoftApTracker.updateInterfaceIpState(ifaceName, mode));
    }

    /**
     * see {@link android.net.wifi.WifiManager#startSoftAp(WifiConfiguration)}
     * @param wifiConfig SSID, security and channel details as part of WifiConfiguration
     * @return {@code true} if softap start was triggered
     * @throws SecurityException if the caller does not have permission to start softap
     */
    @Override
    public boolean startSoftAp(WifiConfiguration wifiConfig) {
        // NETWORK_STACK is a signature only permission.
        enforceNetworkStackPermission();

        mLog.info("startSoftAp uid=%").c(Binder.getCallingUid()).flush();

        if (mTetheredSoftApTracker.setEnablingIfAllowed()) {
            if (!isConcurrentLohsAndTetheringSupported()) {
                // Take down LOHS if it is up.
                mLohsSoftApTracker.stopAll();
            }
            return startSoftApInternal(wifiConfig, WifiManager.IFACE_IP_MODE_TETHERED);
        }
        mLog.err("Tethering is already active.").flush();
        return false;
    }

    /**
     * Internal method to start softap mode. Callers of this method should have already checked
     * proper permissions beyond the NetworkStack permission.
     */
    private boolean startSoftApInternal(WifiConfiguration wifiConfig, int mode) {
        mLog.trace("startSoftApInternal uid=% mode=%")
                .c(Binder.getCallingUid()).c(mode).flush();

        if (wifiConfig == null && mSettingsStore.isAirplaneModeOn()) {
            Log.d(TAG, "Starting softap in airplane mode. Fallback to 2G band");
            wifiConfig = new WifiConfiguration(mWifiApConfigStore.getApConfiguration());
            wifiConfig.apBand = WifiConfiguration.AP_BAND_2GHZ;
        }

        setDualSapMode(wifiConfig);

        mSoftApExtendingWifi = isCurrentStaShareThisAp();
        if (mSoftApExtendingWifi) {
            startSoftApInRepeaterMode(mode, wifiConfig);
            return true;
        }

        // null wifiConfig is a meaningful input for CMD_SET_AP
        if (wifiConfig == null || WifiApConfigStore.validateApWifiConfiguration(wifiConfig)) {
            SoftApModeConfiguration softApConfig = new SoftApModeConfiguration(mode, wifiConfig);
            mActiveModeWarden.startSoftAp(softApConfig);
            return true;
        }
        Slog.e(TAG, "Invalid WifiConfiguration");
        return false;
    }

    /**
     * see {@link android.net.wifi.WifiManager#stopSoftAp()}
     * @return {@code true} if softap stop was triggered
     * @throws SecurityException if the caller does not have permission to stop softap
     */
    @Override
    public boolean stopSoftAp() {
        // NETWORK_STACK is a signature only permission.
        enforceNetworkStackPermission();

        // only permitted callers are allowed to this point - they must have gone through
        // connectivity service since this method is protected with the NETWORK_STACK PERMISSION

        mLog.info("stopSoftAp uid=%").c(Binder.getCallingUid()).flush();

        stopSoftApInternal(WifiManager.IFACE_IP_MODE_TETHERED);
        return true;
    }

    /**
     * Internal method to stop softap mode.
     *
     * Callers of this method should have already checked
     * proper permissions beyond the NetworkStack permission.
     *
     * @param mode the operating mode of APs to bring down (ex,
     *             {@link WifiManager.IFACE_IP_MODE_TETHERED} or
     *             {@link WifiManager.IFACE_IP_MODE_LOCAL_ONLY}).
     *             Use {@link WifiManager.IFACE_IP_MODE_UNSPECIFIED} to stop all APs.
     */
    private void stopSoftApInternal(int mode) {
        mLog.trace("stopSoftApInternal uid=% mode=%").c(Binder.getCallingUid()).c(mode).flush();

<<<<<<< HEAD
        mSoftApExtendingWifi = false;
        mWifiController.sendMessage(CMD_SET_AP, 0, mode);
=======
        mActiveModeWarden.stopSoftAp(mode);
>>>>>>> 0c2733fe
    }

    /**
     * SoftAp callback
     */
    private final class TetheredSoftApTracker implements WifiManager.SoftApCallback {
        /**
         * State of tethered SoftAP
         * One of:  {@link WifiManager#WIFI_AP_STATE_DISABLED},
         *          {@link WifiManager#WIFI_AP_STATE_DISABLING},
         *          {@link WifiManager#WIFI_AP_STATE_ENABLED},
         *          {@link WifiManager#WIFI_AP_STATE_ENABLING},
         *          {@link WifiManager#WIFI_AP_STATE_FAILED}
         */
        private final Object mLock = new Object();
        private int mTetheredSoftApState = WIFI_AP_STATE_DISABLED;
        private int mTetheredSoftApNumClients = 0;

        public int getState() {
            synchronized (mLock) {
                return mTetheredSoftApState;
            }
        }

        public boolean setEnablingIfAllowed() {
            synchronized (mLock) {
                if (mTetheredSoftApState == WIFI_AP_STATE_ENABLING) return false;
                if (mTetheredSoftApState == WIFI_AP_STATE_ENABLED) return false;
                mTetheredSoftApState = WIFI_AP_STATE_ENABLING;
                return true;
            }
        }

        public int getNumClients() {
            return mTetheredSoftApNumClients;
        }

        private final ExternalCallbackTracker<ISoftApCallback> mRegisteredSoftApCallbacks =
                new ExternalCallbackTracker<>(mClientModeImplHandler);

        public boolean registerSoftApCallback(IBinder binder, ISoftApCallback callback,
                int callbackIdentifier) {
            return mRegisteredSoftApCallbacks.add(binder, callback, callbackIdentifier);
        }

        public void unregisterSoftApCallback(int callbackIdentifier) {
            mRegisteredSoftApCallbacks.remove(callbackIdentifier);
        }

        /**
         * Called when soft AP state changes.
         *
         * @param state new new AP state. One of {@link #WIFI_AP_STATE_DISABLED},
         *        {@link #WIFI_AP_STATE_DISABLING}, {@link #WIFI_AP_STATE_ENABLED},
         *        {@link #WIFI_AP_STATE_ENABLING}, {@link #WIFI_AP_STATE_FAILED}
         * @param failureReason reason when in failed state. One of
         *        {@link #SAP_START_FAILURE_GENERAL}, {@link #SAP_START_FAILURE_NO_CHANNEL}
         */
        @Override
        public void onStateChanged(int state, int failureReason) {
            synchronized (mLock) {
                mTetheredSoftApState = state;
            }

            Iterator<ISoftApCallback> iterator =
                    mRegisteredSoftApCallbacks.getCallbacks().iterator();
            while (iterator.hasNext()) {
                ISoftApCallback callback = iterator.next();
                try {
                    callback.onStateChanged(state, failureReason);
                } catch (RemoteException e) {
                    Log.e(TAG, "onStateChanged: remote exception -- " + e);
                    // TODO(b/138863863) remove does nothing, getCallbacks() returns a copy
                    iterator.remove();
                }
            }
            // Notify WifiController so it has a chance to turn wifi back on
<<<<<<< HEAD
            if (state == WIFI_AP_STATE_DISABLED) {
                mWifiController.sendMessage(WifiController.CMD_AP_STOPPED);
            } else if (state == WIFI_AP_STATE_FAILED) {
                mWifiController.sendMessage(WifiController.CMD_AP_START_FAILURE);
=======
            if (state == WIFI_AP_STATE_FAILED || state == WIFI_AP_STATE_DISABLED) {
                mActiveModeWarden.softApStopped();
>>>>>>> 0c2733fe
            }
        }

        /**
         * Called when number of connected clients to soft AP changes.
         *
         * @param numClients number of connected clients to soft AP
         */
        @Override
        public void onNumClientsChanged(int numClients) {
            mTetheredSoftApNumClients = numClients;

            Iterator<ISoftApCallback> iterator =
                    mRegisteredSoftApCallbacks.getCallbacks().iterator();
            while (iterator.hasNext()) {
                ISoftApCallback callback = iterator.next();
                try {
                    callback.onNumClientsChanged(numClients);
                } catch (RemoteException e) {
                    Log.e(TAG, "onNumClientsChanged: remote exception -- " + e);
                    // TODO(b/138863863) remove does nothing, getCallbacks() returns a copy
                    iterator.remove();
                }
            }
        }

        /**
         * Called when station connected to soft AP changes.
         *
         * @param Macaddr Mac Address of connected Stations to soft AP
         * @param numClients number of connected clients to soft AP
         */
        @Override
        public void onStaConnected(String Macaddr,int numClients) {
            mQCSoftApNumClients = numClients;

            Iterator<ISoftApCallback> iterator = mRegisteredSoftApCallbacks.getCallbacks().iterator();
            while (iterator.hasNext()) {
                ISoftApCallback callback = iterator.next();
                try {
                    Log.d(TAG, "onStaConnected Macaddr: " + Macaddr +
                          " with num of active client:" + mQCSoftApNumClients);
                    callback.onStaConnected(Macaddr, mQCSoftApNumClients);
                } catch (RemoteException e) {
                    Log.e(TAG, "onStaConnected: remote exception -- " + e);
                    iterator.remove();
                }
            }
        }

        /**
         * Called when station disconnected to soft AP changes.
         *
         * @param Macaddr Mac Address of Disconnected Stations to soft AP
         * @param numClients number of connected clients to soft AP
         */
        @Override
        public void onStaDisconnected(String Macaddr, int numClients) {
            mQCSoftApNumClients = numClients;

            Iterator<ISoftApCallback> iterator = mRegisteredSoftApCallbacks.getCallbacks().iterator();
            while (iterator.hasNext()) {
                ISoftApCallback callback = iterator.next();
                try {
                    Log.d(TAG, "onStaDisconnected Macaddr: " + Macaddr +
                          " with num of active client:" + mQCSoftApNumClients);
                    callback.onStaDisconnected(Macaddr, mQCSoftApNumClients);
                } catch (RemoteException e) {
                    Log.e(TAG, "onStaDisconnected: remote exception -- " + e);
                    iterator.remove();
                }
            }
        }
    }

    /**
     * Lohs callback
     */
    private final class LohsSoftApTracker implements WifiManager.SoftApCallback {
        @GuardedBy("mLocalOnlyHotspotRequests")
        private final HashMap<Integer, LocalOnlyHotspotRequestInfo>
                mLocalOnlyHotspotRequests = new HashMap<>();

        @GuardedBy("mLocalOnlyHotspotRequests")
        private WifiConfiguration mLocalOnlyHotspotConfig = null;

        @GuardedBy("mLocalOnlyHotspotRequests")
        private String mLohsInterfaceName;

        /**
         * State of local-only hotspot
         * One of:  {@link WifiManager#WIFI_AP_STATE_DISABLED},
         *          {@link WifiManager#WIFI_AP_STATE_DISABLING},
         *          {@link WifiManager#WIFI_AP_STATE_ENABLED},
         *          {@link WifiManager#WIFI_AP_STATE_ENABLING},
         *          {@link WifiManager#WIFI_AP_STATE_FAILED}
         */
        @GuardedBy("mLocalOnlyHotspotRequests")
        private int mLohsState = WIFI_AP_STATE_DISABLED;

        @GuardedBy("mLocalOnlyHotspotRequests")
        private int mLohsInterfaceMode = WifiManager.IFACE_IP_MODE_UNSPECIFIED;

        public void updateInterfaceIpState(String ifaceName, int mode) {
            // update interface IP state related to local-only hotspot
            synchronized (mLocalOnlyHotspotRequests) {
                Slog.d(TAG, "updateInterfaceIpState: ifaceName=" + ifaceName + " mode=" + mode
                        + " previous LOHS mode= " + mLohsInterfaceMode);

                switch (mode) {
                    case WifiManager.IFACE_IP_MODE_LOCAL_ONLY:
                        // first make sure we have registered requests.
                        if (mLocalOnlyHotspotRequests.isEmpty()) {
                            // we don't have requests...  stop the hotspot
                            Log.wtf(TAG, "Starting LOHS without any requests?");
                            stopSoftApInternal(WifiManager.IFACE_IP_MODE_LOCAL_ONLY);
                            return;
                        }
                        // LOHS is ready to go!  Call our registered requestors!
                        mLohsInterfaceName = ifaceName;
                        mLohsInterfaceMode = mode;
                        sendHotspotStartedMessageToAllLOHSRequestInfoEntriesLocked();
                        break;
                    case WifiManager.IFACE_IP_MODE_TETHERED:
                        if (mLohsInterfaceName != null
                                && mLohsInterfaceName.equals(ifaceName)) {
                            /* This shouldn't happen except in a race, but if it does, tear down
                             * the LOHS and let tethering win.
                             *
                             * If concurrent SAPs are allowed, the interface names will differ,
                             * so we don't have to check the config here.
                             */
                            Slog.e(TAG, "Unexpected IP mode change on " + ifaceName);
                            mLohsInterfaceName = null;
                            mLohsInterfaceMode = WifiManager.IFACE_IP_MODE_UNSPECIFIED;
                            sendHotspotFailedMessageToAllLOHSRequestInfoEntriesLocked(
                                    LocalOnlyHotspotCallback.ERROR_INCOMPATIBLE_MODE);
                        }
                        break;
                    case WifiManager.IFACE_IP_MODE_CONFIGURATION_ERROR:
                        if (ifaceName == null) {
                            // All softAps
                            mLohsInterfaceName = null;
                            mLohsInterfaceMode = mode;
                            sendHotspotFailedMessageToAllLOHSRequestInfoEntriesLocked(
                                    LocalOnlyHotspotCallback.ERROR_GENERIC);
                            stopSoftApInternal(WifiManager.IFACE_IP_MODE_UNSPECIFIED);
                        } else if (ifaceName.equals(mLohsInterfaceName)) {
                            mLohsInterfaceName = null;
                            mLohsInterfaceMode = mode;
                            sendHotspotFailedMessageToAllLOHSRequestInfoEntriesLocked(
                                    LocalOnlyHotspotCallback.ERROR_GENERIC);
                            stopSoftApInternal(WifiManager.IFACE_IP_MODE_LOCAL_ONLY);
                        } else {
                            // Not for LOHS. This is the wrong place to do this, but...
                            stopSoftApInternal(WifiManager.IFACE_IP_MODE_TETHERED);
                        }
                        break;
                    case WifiManager.IFACE_IP_MODE_UNSPECIFIED:
                        if (ifaceName == null || ifaceName.equals(mLohsInterfaceName)) {
                            mLohsInterfaceName = null;
                            mLohsInterfaceMode = mode;
                        }
                        break;
                    default:
                        mLog.warn("updateInterfaceIpState: unknown mode %").c(mode).flush();
                }
            }
        }

        /**
         * Helper method to send a HOTSPOT_FAILED message to all registered LocalOnlyHotspotRequest
         * callers and clear the registrations.
         *
         * Callers should already hold the mLocalOnlyHotspotRequests lock.
         */
        @GuardedBy("mLocalOnlyHotspotRequests")
        private void sendHotspotFailedMessageToAllLOHSRequestInfoEntriesLocked(int reason) {
            for (LocalOnlyHotspotRequestInfo requestor : mLocalOnlyHotspotRequests.values()) {
                try {
                    requestor.sendHotspotFailedMessage(reason);
                    requestor.unlinkDeathRecipient();
                } catch (RemoteException e) {
                    // This will be cleaned up by binder death handling
                }
            }

            // Since all callers were notified, now clear the registrations.
            mLocalOnlyHotspotRequests.clear();
        }

        /**
         * Helper method to send a HOTSPOT_STOPPED message to all registered LocalOnlyHotspotRequest
         * callers and clear the registrations.
         *
         * Callers should already hold the mLocalOnlyHotspotRequests lock.
         */
        @GuardedBy("mLocalOnlyHotspotRequests")
        private void sendHotspotStoppedMessageToAllLOHSRequestInfoEntriesLocked() {
            for (LocalOnlyHotspotRequestInfo requestor : mLocalOnlyHotspotRequests.values()) {
                try {
                    requestor.sendHotspotStoppedMessage();
                    requestor.unlinkDeathRecipient();
                } catch (RemoteException e) {
                    // This will be cleaned up by binder death handling
                }
            }

            // Since all callers were notified, now clear the registrations.
            mLocalOnlyHotspotRequests.clear();
        }

        /**
         * Add a new LOHS client
         */
        private int start(int pid, LocalOnlyHotspotRequestInfo request) {
            synchronized (mLocalOnlyHotspotRequests) {
                // does this caller already have a request?
                if (mLocalOnlyHotspotRequests.get(pid) != null) {
                    mLog.trace("caller already has an active request").flush();
                    throw new IllegalStateException(
                            "Caller already has an active LocalOnlyHotspot request");
                }

                // check current operating state and take action if needed
                if (mLohsInterfaceMode == WifiManager.IFACE_IP_MODE_LOCAL_ONLY) {
                    // LOHS is already active, send out what is running
                    try {
                        mLog.trace("LOHS already up, trigger onStarted callback").flush();
                        request.sendHotspotStartedMessage(mLocalOnlyHotspotConfig);
                    } catch (RemoteException e) {
                        return LocalOnlyHotspotCallback.ERROR_GENERIC;
                    }
                } else if (mLocalOnlyHotspotRequests.isEmpty()) {
                    // this is the first request, then set up our config and start LOHS
                    boolean is5Ghz = hasAutomotiveFeature(mContext)
                            && mContext.getResources().getBoolean(
                            com.android.internal.R.bool.config_wifi_local_only_hotspot_5ghz)
                            && is5GhzSupported();

                    mLocalOnlyHotspotConfig =
                            WifiApConfigStore.generateLocalOnlyHotspotConfig(mContext,
                                    is5Ghz ? WifiConfiguration.AP_BAND_5GHZ
                                            : WifiConfiguration.AP_BAND_2GHZ);

                    startSoftApInternal(mLocalOnlyHotspotConfig,
                            WifiManager.IFACE_IP_MODE_LOCAL_ONLY);
                }

                mLocalOnlyHotspotRequests.put(pid, request);
                return LocalOnlyHotspotCallback.REQUEST_REGISTERED;
            }
        }

        /**
         * Requests that any local-only hotspot be stopped.
         */
        public void stopAll() {
            synchronized (mLocalOnlyHotspotRequests) {
                if (!mLocalOnlyHotspotRequests.isEmpty()) {
                    // This is used to take down LOHS when tethering starts, and in that
                    // case we send failed instead of stopped.
                    // TODO check if that is right. Calling onFailed instead of onStopped when the
                    // hotspot is already started does not seem to match the documentation
                    sendHotspotFailedMessageToAllLOHSRequestInfoEntriesLocked(
                            LocalOnlyHotspotCallback.ERROR_INCOMPATIBLE_MODE);
                    stopIfEmptyLocked();
                }
            }
        }

        /**
         * Unregisters the LOHS request from the given process and stops LOHS if no other clients.
         */
        public void stopByPid(int pid) {
            synchronized (mLocalOnlyHotspotRequests) {
                LocalOnlyHotspotRequestInfo requestInfo = mLocalOnlyHotspotRequests.remove(pid);
                if (requestInfo == null) return;
                requestInfo.unlinkDeathRecipient();
                stopIfEmptyLocked();
            }
        }

        /**
         * Unregisters LocalOnlyHotspot request and stops the hotspot if needed.
         */
        public void stopByRequest(LocalOnlyHotspotRequestInfo request) {

            synchronized (mLocalOnlyHotspotRequests) {
                if (mLocalOnlyHotspotRequests.remove(request.getPid()) == null) {
                    mLog.trace("LocalOnlyHotspotRequestInfo not found to remove").flush();
                    return;
                }
                stopIfEmptyLocked();
            }
        }

        @GuardedBy("mLocalOnlyHotspotRequests")
        private void stopIfEmptyLocked() {
            if (mLocalOnlyHotspotRequests.isEmpty()) {
                mLocalOnlyHotspotConfig = null;
                mLohsInterfaceName = null;
                mLohsInterfaceMode = WifiManager.IFACE_IP_MODE_UNSPECIFIED;
                stopSoftApInternal(WifiManager.IFACE_IP_MODE_LOCAL_ONLY);
            }
        }


        /**
         * Helper method to send a HOTSPOT_STARTED message to all registered LocalOnlyHotspotRequest
         * callers.
         *
         * Callers should already hold the mLocalOnlyHotspotRequests lock.
         */
        @GuardedBy("mLocalOnlyHotspotRequests")
        private void sendHotspotStartedMessageToAllLOHSRequestInfoEntriesLocked() {
            for (LocalOnlyHotspotRequestInfo requestor : mLocalOnlyHotspotRequests.values()) {
                try {
                    requestor.sendHotspotStartedMessage(mLocalOnlyHotspotConfig);
                } catch (RemoteException e) {
                    // This will be cleaned up by binder death handling
                }
            }
        }

        @Override
        public void onStateChanged(int state, int failureReason) {
            // The AP state update from ClientModeImpl for softap
            synchronized (mLocalOnlyHotspotRequests) {
                Slog.d(TAG, "lohs.onStateChanged: currentState=" + state
                        + " previousState=" + mLohsState + " errorCode= " + failureReason
                        + " ifaceName=" + mLohsInterfaceName);

                // check if we have a failure - since it is possible (worst case scenario where
                // WifiController and ClientModeImpl are out of sync wrt modes) to get two FAILED
                // notifications in a row, we need to handle this first.
                if (state == WIFI_AP_STATE_FAILED) {
                    // update registered LOHS callbacks if we see a failure
                    int errorToReport = ERROR_GENERIC;
                    if (failureReason == SAP_START_FAILURE_NO_CHANNEL) {
                        errorToReport = ERROR_NO_CHANNEL;
                    }
                    // holding the required lock: send message to requestors and clear the list
                    sendHotspotFailedMessageToAllLOHSRequestInfoEntriesLocked(errorToReport);
                    // also need to clear interface ip state
                    updateInterfaceIpState(mLohsInterfaceName,
                            WifiManager.IFACE_IP_MODE_UNSPECIFIED);
                } else if (state == WIFI_AP_STATE_DISABLING || state == WIFI_AP_STATE_DISABLED) {
                    // softap is shutting down or is down...  let requestors know via the
                    // onStopped call
                    // if we are currently in hotspot mode, then trigger onStopped for registered
                    // requestors, otherwise something odd happened and we should clear state
                    if (mLohsInterfaceName != null
                            && mLohsInterfaceMode == WifiManager.IFACE_IP_MODE_LOCAL_ONLY) {
                        // holding the required lock: send message to requestors and clear the list
                        sendHotspotStoppedMessageToAllLOHSRequestInfoEntriesLocked();
                    } else if (!isConcurrentLohsAndTetheringSupported()) {
                        // LOHS not active: report an error (still holding the required lock)
                        sendHotspotFailedMessageToAllLOHSRequestInfoEntriesLocked(ERROR_GENERIC);
                    }
                    // also clear interface ip state
                    updateInterfaceIpState(mLohsInterfaceName,
                            WifiManager.IFACE_IP_MODE_UNSPECIFIED);
                }
                // For enabling and enabled, just record the new state
                mLohsState = state;
            }
        }
        @Override
        public void onNumClientsChanged(int numClients) {
            // Nothing to do
        }

        /**
         * Called when station connected to soft AP changes.
         *
         * @param Macaddr Mac Address of connected Stations to soft AP
         * @param numClients number of connected clients to soft AP
         */
        @Override
        public void onStaConnected(String Macaddr,int numClients) {
          // Not implemented.
        }

        /**
         * Called when station disconnected to soft AP changes.
         *
         * @param Macaddr Mac Address of Disconnected Stations to soft AP
         * @param numClients number of connected clients to soft AP
         */
        @Override
        public void onStaDisconnected(String Macaddr, int numClients) {
          // Not implemented.
        }
    }

    /**
     * see {@link android.net.wifi.WifiManager#registerSoftApCallback(SoftApCallback, Handler)}
     *
     * @param binder IBinder instance to allow cleanup if the app dies
     * @param callback Soft AP callback to register
     * @param callbackIdentifier Unique ID of the registering callback. This ID will be used to
     *        unregister the callback. See {@link unregisterSoftApCallback(int)}
     *
     * @throws SecurityException if the caller does not have permission to register a callback
     * @throws RemoteException if remote exception happens
     * @throws IllegalArgumentException if the arguments are null or invalid
     */
    @Override
    public void registerSoftApCallback(IBinder binder, ISoftApCallback callback,
            int callbackIdentifier) {
        // verify arguments
        if (binder == null) {
            throw new IllegalArgumentException("Binder must not be null");
        }
        if (callback == null) {
            throw new IllegalArgumentException("Callback must not be null");
        }

        enforceNetworkSettingsPermission();
        if (mVerboseLoggingEnabled) {
            mLog.info("registerSoftApCallback uid=%").c(Binder.getCallingUid()).flush();
        }

        // post operation to handler thread
        mWifiThreadRunner.post(() -> {
            if (!mTetheredSoftApTracker.registerSoftApCallback(binder, callback,
                    callbackIdentifier)) {
                Log.e(TAG, "registerSoftApCallback: Failed to add callback");
                return;
            }
            // Update the client about the current state immediately after registering the callback
            try {
                callback.onStateChanged(mTetheredSoftApTracker.getState(), 0);
                callback.onNumClientsChanged(mTetheredSoftApTracker.getNumClients());
                callback.onStaConnected("", mQCSoftApNumClients);
            } catch (RemoteException e) {
                Log.e(TAG, "registerSoftApCallback: remote exception -- " + e);
            }
        });
    }

    /**
     * see {@link android.net.wifi.WifiManager#unregisterSoftApCallback(SoftApCallback)}
     *
     * @param callbackIdentifier Unique ID of the callback to be unregistered.
     *
     * @throws SecurityException if the caller does not have permission to register a callback
     */
    @Override
    public void unregisterSoftApCallback(int callbackIdentifier) {
        enforceNetworkSettingsPermission();
        if (mVerboseLoggingEnabled) {
            mLog.info("unregisterSoftApCallback uid=%").c(Binder.getCallingUid()).flush();
        }

        // post operation to handler thread
        mWifiThreadRunner.post(() ->
                mTetheredSoftApTracker.unregisterSoftApCallback(callbackIdentifier));
    }

    /**
     * Temporary method used for testing while start is not fully implemented.  This
     * method allows unit tests to register callbacks directly for testing mechanisms triggered by
     * softap mode changes.
     */
    @VisibleForTesting
    void registerLOHSForTest(int pid, LocalOnlyHotspotRequestInfo request) {
        mLohsSoftApTracker.start(pid, request);
    }

    /**
     * Method to start LocalOnlyHotspot.  In this method, permissions, settings and modes are
     * checked to verify that we can enter softapmode.  This method returns
     * {@link LocalOnlyHotspotCallback#REQUEST_REGISTERED} if we will attempt to start, otherwise,
     * possible startup erros may include tethering being disallowed failure reason {@link
     * LocalOnlyHotspotCallback#ERROR_TETHERING_DISALLOWED} or an incompatible mode failure reason
     * {@link LocalOnlyHotspotCallback#ERROR_INCOMPATIBLE_MODE}.
     *
     * see {@link WifiManager#startLocalOnlyHotspot(LocalOnlyHotspotCallback)}
     *
     * @param messenger Messenger to send messages to the corresponding WifiManager.
     * @param binder IBinder instance to allow cleanup if the app dies
     * @param packageName String name of the calling package
     *
     * @return int return code for attempt to start LocalOnlyHotspot.
     *
     * @throws SecurityException if the caller does not have permission to start a Local Only
     * Hotspot.
     * @throws IllegalStateException if the caller attempts to start the LocalOnlyHotspot while they
     * have an outstanding request.
     */
    @Override
    public int startLocalOnlyHotspot(Messenger messenger, IBinder binder, String packageName) {
        // first check if the caller has permission to start a local only hotspot
        // need to check for WIFI_STATE_CHANGE and location permission
        final int uid = Binder.getCallingUid();
        final int pid = Binder.getCallingPid();

        mLog.info("start uid=% pid=%").c(uid).c(pid).flush();

        if (enforceChangePermission(packageName) != MODE_ALLOWED) {
            return LocalOnlyHotspotCallback.ERROR_GENERIC;
        }
        enforceLocationPermission(packageName, uid);
        long ident = Binder.clearCallingIdentity();
        try {
            // also need to verify that Locations services are enabled.
            if (!mWifiPermissionsUtil.isLocationModeEnabled()) {
                throw new SecurityException("Location mode is not enabled.");
            }
        } finally {
            Binder.restoreCallingIdentity(ident);
        }

        // verify that tethering is not disabled
        if (mUserManager.hasUserRestriction(UserManager.DISALLOW_CONFIG_TETHERING)) {
            return LocalOnlyHotspotCallback.ERROR_TETHERING_DISALLOWED;
        }

        // the app should be in the foreground
        if (!mFrameworkFacade.isAppForeground(uid)) {
            return LocalOnlyHotspotCallback.ERROR_INCOMPATIBLE_MODE;
        }

        // check if we are currently tethering
        // TODO(b/123227116): handle all interface combinations just by changing the HAL.
        if (!isConcurrentLohsAndTetheringSupported()
                && mTetheredSoftApTracker.getState() == WIFI_AP_STATE_ENABLED) {
            // Tethering is enabled, cannot start LocalOnlyHotspot
            mLog.info("Cannot start localOnlyHotspot when WiFi Tethering is active.")
                    .flush();
            return LocalOnlyHotspotCallback.ERROR_INCOMPATIBLE_MODE;
        }

        // now create the new LOHS request info object
        LocalOnlyHotspotRequestInfo request = new LocalOnlyHotspotRequestInfo(binder, messenger,
                new LocalOnlyRequestorCallback());

        return mLohsSoftApTracker.start(pid, request);
    }

    /**
     * see {@link WifiManager#stopLocalOnlyHotspot()}
     *
     * @throws SecurityException if the caller does not have permission to stop a Local Only
     * Hotspot.
     */
    @Override
    public void stopLocalOnlyHotspot() {
        // don't do a permission check here. if the app's permission to change the wifi state is
        // revoked, we still want them to be able to stop a previously created hotspot (otherwise
        // it could cost the user money). When the app created the hotspot, its permission was
        // checked.
        final int uid = Binder.getCallingUid();
        final int pid = Binder.getCallingPid();

        mLog.info("stopLocalOnlyHotspot uid=% pid=%").c(uid).c(pid).flush();

        mLohsSoftApTracker.stopByPid(pid);
    }

    /**
     * see {@link WifiManager#watchLocalOnlyHotspot(LocalOnlyHotspotObserver)}
     *
     * This call requires the android.permission.NETWORK_SETTINGS permission.
     *
     * @param messenger Messenger to send messages to the corresponding WifiManager.
     * @param binder IBinder instance to allow cleanup if the app dies
     *
     * @throws SecurityException if the caller does not have permission to watch Local Only Hotspot
     * status updates.
     * @throws IllegalStateException if the caller attempts to watch LocalOnlyHotspot updates with
     * an existing subscription.
     */
    @Override
    public void startWatchLocalOnlyHotspot(Messenger messenger, IBinder binder) {
        // NETWORK_SETTINGS is a signature only permission.
        enforceNetworkSettingsPermission();

        throw new UnsupportedOperationException("LocalOnlyHotspot is still in development");
    }

    /**
     * see {@link WifiManager#unregisterLocalOnlyHotspotObserver()}
     */
    @Override
    public void stopWatchLocalOnlyHotspot() {
        // NETWORK_STACK is a signature only permission.
        enforceNetworkSettingsPermission();
        throw new UnsupportedOperationException("LocalOnlyHotspot is still in development");
    }

    /**
     * see {@link WifiManager#getWifiApConfiguration()}
     * @return soft access point configuration
     * @throws SecurityException if the caller does not have permission to retrieve the softap
     * config
     */
    @Override
    public WifiConfiguration getWifiApConfiguration() {
        enforceAccessPermission();
        int uid = Binder.getCallingUid();
        // only allow Settings UI to get the saved SoftApConfig
        if (!mWifiPermissionsUtil.checkConfigOverridePermission(uid)) {
            // random apps should not be allowed to read the user specified config
            throw new SecurityException("App not allowed to read or update stored WiFi Ap config "
                    + "(uid = " + uid + ")");
        }

        if (mVerboseLoggingEnabled) {
            mLog.info("getWifiApConfiguration uid=%").c(uid).flush();
        }

        // hand off work to the ClientModeImpl handler thread to sync work between calls
        // and SoftApManager starting up softap
        WifiConfiguration config = mWifiThreadRunner.call(mWifiApConfigStore::getApConfiguration);
        if (config == null) {
            Log.e(TAG, "Timed out while synchronously fetching AP config");
            return new WifiConfiguration();
        }
        return config;
    }

    /**
     * see {@link WifiManager#setWifiApConfiguration(WifiConfiguration)}
     * @param wifiConfig WifiConfiguration details for soft access point
     * @return boolean indicating success or failure of the operation
     * @throws SecurityException if the caller does not have permission to write the softap config
     */
    @Override
    public boolean setWifiApConfiguration(WifiConfiguration wifiConfig, String packageName) {
        if (enforceChangePermission(packageName) != MODE_ALLOWED) {
            return false;
        }
        int uid = Binder.getCallingUid();
        // only allow Settings UI to write the stored SoftApConfig
        if (!mWifiPermissionsUtil.checkConfigOverridePermission(uid)) {
            // random apps should not be allowed to read the user specified config
            throw new SecurityException("App not allowed to read or update stored WiFi AP config "
                    + "(uid = " + uid + ")");
        }
        mLog.info("setWifiApConfiguration uid=%").c(uid).flush();
        if (wifiConfig == null)
            return false;
        if (WifiApConfigStore.validateApWifiConfiguration(wifiConfig)) {
            mWifiThreadRunner.post(() -> mWifiApConfigStore.setApConfiguration(wifiConfig));
            return true;
        } else {
            Slog.e(TAG, "Invalid WifiConfiguration");
            return false;
        }
    }

    /**
     * Method used to inform user of Ap Configuration conversion due to hardware.
     */
    @Override
    public void notifyUserOfApBandConversion(String packageName) {
        enforceNetworkSettingsPermission();

        if (mVerboseLoggingEnabled) {
            mLog.info("notifyUserOfApBandConversion uid=% packageName=%")
                    .c(Binder.getCallingUid()).c(packageName).flush();
        }

        mWifiApConfigStore.notifyUserOfApBandConversion(packageName);
    }

    /**
     * see {@link android.net.wifi.WifiManager#isScanAlwaysAvailable()}
     */
    @Override
    public boolean isScanAlwaysAvailable() {
        enforceAccessPermission();
        if (mVerboseLoggingEnabled) {
            mLog.info("isScanAlwaysAvailable uid=%").c(Binder.getCallingUid()).flush();
        }
        return mSettingsStore.isScanAlwaysAvailable();
    }

    /**
     * see {@link android.net.wifi.WifiManager#disconnect()}
     */
    @Override
    public boolean disconnect(String packageName) {
        if (enforceChangePermission(packageName) != MODE_ALLOWED) {
            return false;
        }
        if (!isTargetSdkLessThanQOrPrivileged(
                packageName, Binder.getCallingPid(), Binder.getCallingUid())) {
            mLog.info("disconnect not allowed for uid=%")
                    .c(Binder.getCallingUid()).flush();
            return false;
        }
        mLog.info("disconnect uid=%").c(Binder.getCallingUid()).flush();
        mClientModeImpl.disconnectCommand();
        return true;
    }

    /**
     * see {@link android.net.wifi.WifiManager#reconnect()}
     */
    @Override
    public boolean reconnect(String packageName) {
        if (enforceChangePermission(packageName) != MODE_ALLOWED) {
            return false;
        }
        if (!isTargetSdkLessThanQOrPrivileged(
                packageName, Binder.getCallingPid(), Binder.getCallingUid())) {
            mLog.info("reconnect not allowed for uid=%")
                    .c(Binder.getCallingUid()).flush();
            return false;
        }
        mLog.info("reconnect uid=%").c(Binder.getCallingUid()).flush();
        mClientModeImpl.reconnectCommand(new WorkSource(Binder.getCallingUid()));
        return true;
    }

    /**
     * see {@link android.net.wifi.WifiManager#reassociate()}
     */
    @Override
    public boolean reassociate(String packageName) {
        if (enforceChangePermission(packageName) != MODE_ALLOWED) {
            return false;
        }
        if (!isTargetSdkLessThanQOrPrivileged(
                packageName, Binder.getCallingPid(), Binder.getCallingUid())) {
            mLog.info("reassociate not allowed for uid=%")
                    .c(Binder.getCallingUid()).flush();
            return false;
        }
        mLog.info("reassociate uid=%").c(Binder.getCallingUid()).flush();
        mClientModeImpl.reassociateCommand();
        return true;
    }

    /**
     * see {@link android.net.wifi.WifiManager#getSupportedFeatures}
     */
    @Override
    public long getSupportedFeatures() {
        enforceAccessPermission();
        if (mVerboseLoggingEnabled) {
            mLog.info("getSupportedFeatures uid=%").c(Binder.getCallingUid()).flush();
        }
        return getSupportedFeaturesInternal();
    }

    @Override
    public void requestActivityInfo(ResultReceiver result) {
        Bundle bundle = new Bundle();
        if (mVerboseLoggingEnabled) {
            mLog.info("requestActivityInfo uid=%").c(Binder.getCallingUid()).flush();
        }
        bundle.putParcelable(BatteryStats.RESULT_RECEIVER_CONTROLLER_KEY, reportActivityInfo());
        result.send(0, bundle);
    }

    /**
     * see {@link android.net.wifi.WifiManager#getControllerActivityEnergyInfo(int)}
     */
    @Override
    public WifiActivityEnergyInfo reportActivityInfo() {
        enforceAccessPermission();
        if (mVerboseLoggingEnabled) {
            mLog.info("reportActivityInfo uid=%").c(Binder.getCallingUid()).flush();
        }
        if ((getSupportedFeatures() & WifiManager.WIFI_FEATURE_LINK_LAYER_STATS) == 0) {
            return null;
        }
        WifiLinkLayerStats stats;
        WifiActivityEnergyInfo energyInfo = null;
        if (mClientModeImplChannel != null) {
            stats = mClientModeImpl.syncGetLinkLayerStats(mClientModeImplChannel);
            if (stats != null) {
                final double rxIdleCurrent = mPowerProfile.getAveragePower(
                    PowerProfile.POWER_WIFI_CONTROLLER_IDLE);
                final double rxCurrent = mPowerProfile.getAveragePower(
                    PowerProfile.POWER_WIFI_CONTROLLER_RX);
                final double txCurrent = mPowerProfile.getAveragePower(
                    PowerProfile.POWER_WIFI_CONTROLLER_TX);
                final double voltage = mPowerProfile.getAveragePower(
                    PowerProfile.POWER_WIFI_CONTROLLER_OPERATING_VOLTAGE) / 1000.0;
                final long rxIdleTime = stats.on_time - stats.tx_time - stats.rx_time;
                final long[] txTimePerLevel;
                if (stats.tx_time_per_level != null) {
                    txTimePerLevel = new long[stats.tx_time_per_level.length];
                    for (int i = 0; i < txTimePerLevel.length; i++) {
                        txTimePerLevel[i] = stats.tx_time_per_level[i];
                        // TODO(b/27227497): Need to read the power consumed per level from config
                    }
                } else {
                    // This will happen if the HAL get link layer API returned null.
                    txTimePerLevel = new long[0];
                }
                final long energyUsed = (long)((stats.tx_time * txCurrent +
                        stats.rx_time * rxCurrent +
                        rxIdleTime * rxIdleCurrent) * voltage);
                if (VDBG || rxIdleTime < 0 || stats.on_time < 0 || stats.tx_time < 0 ||
                        stats.rx_time < 0 || stats.on_time_scan < 0 || energyUsed < 0) {
                    String sb = " rxIdleCur=" + rxIdleCurrent
                            + " rxCur=" + rxCurrent
                            + " txCur=" + txCurrent
                            + " voltage=" + voltage
                            + " on_time=" + stats.on_time
                            + " tx_time=" + stats.tx_time
                            + " tx_time_per_level=" + Arrays.toString(txTimePerLevel)
                            + " rx_time=" + stats.rx_time
                            + " rxIdleTime=" + rxIdleTime
                            + " scan_time=" + stats.on_time_scan
                            + " energy=" + energyUsed;
                    Log.d(TAG, " reportActivityInfo: " + sb);
                }

                // Convert the LinkLayerStats into EnergyActivity
                energyInfo = new WifiActivityEnergyInfo(mClock.getElapsedSinceBootMillis(),
                        WifiActivityEnergyInfo.STACK_STATE_STATE_IDLE, stats.tx_time,
                        txTimePerLevel, stats.rx_time, stats.on_time_scan, rxIdleTime, energyUsed);
            }
            if (energyInfo != null && energyInfo.isValid()) {
                return energyInfo;
            } else {
                return null;
            }
        } else {
            Slog.e(TAG, "mClientModeImplChannel is not initialized");
            return null;
        }
    }

    /**
     * see {@link android.net.wifi.WifiManager#getConfiguredNetworks()}
     *
     * @param packageName String name of the calling package
     * @return the list of configured networks
     */
    @Override
    public ParceledListSlice<WifiConfiguration> getConfiguredNetworks(String packageName) {
        enforceAccessPermission();
        int callingUid = Binder.getCallingUid();
        // bypass shell: can get varioud pkg name
        if (callingUid != Process.SHELL_UID && callingUid != Process.ROOT_UID) {
            long ident = Binder.clearCallingIdentity();
            try {
                mWifiPermissionsUtil.enforceCanAccessScanResults(packageName, callingUid);
            } catch (SecurityException e) {
                Slog.e(TAG, "Permission violation - getConfiguredNetworks not allowed for uid="
                        + callingUid + ", packageName=" + packageName + ", reason=" + e);
                return new ParceledListSlice<>(new ArrayList<>());
            } finally {
                Binder.restoreCallingIdentity(ident);
            }
        }
        boolean isTargetSdkLessThanQOrPrivileged = isTargetSdkLessThanQOrPrivileged(
                packageName, Binder.getCallingPid(), callingUid);
        boolean isCarrierApp = mWifiInjector.makeTelephonyManager()
                .checkCarrierPrivilegesForPackageAnyPhone(packageName)
                == TelephonyManager.CARRIER_PRIVILEGE_STATUS_HAS_ACCESS;
        if (!isTargetSdkLessThanQOrPrivileged && !isCarrierApp) {
            mLog.info("getConfiguredNetworks not allowed for uid=%")
                    .c(callingUid).flush();
            return new ParceledListSlice<>(new ArrayList<>());
        }
        if (mVerboseLoggingEnabled) {
            mLog.info("getConfiguredNetworks uid=%").c(callingUid).flush();
        }

        int targetConfigUid = Process.INVALID_UID; // don't expose any MAC addresses
        if (isPrivileged(getCallingPid(), callingUid) || isDeviceOrProfileOwner(callingUid)) {
            targetConfigUid = Process.WIFI_UID; // expose all MAC addresses
        } else if (isCarrierApp) {
            targetConfigUid = callingUid; // expose only those configs created by the Carrier App
        }

        if (mClientModeImplChannel != null) {
            List<WifiConfiguration> configs = mClientModeImpl.syncGetConfiguredNetworks(
                    callingUid, mClientModeImplChannel, targetConfigUid);
            if (configs != null) {
                if (isTargetSdkLessThanQOrPrivileged) {
                    return new ParceledListSlice<>(configs);
                } else { // Carrier app: should only get its own configs
                    List<WifiConfiguration> creatorConfigs = new ArrayList<>();
                    for (WifiConfiguration config : configs) {
                        if (config.creatorUid == callingUid) {
                            creatorConfigs.add(config);
                        }
                    }
                    return new ParceledListSlice<>(creatorConfigs);
                }
            }
        } else {
            Slog.e(TAG, "mClientModeImplChannel is not initialized");
        }
        return null;
    }

    /**
     * see {@link android.net.wifi.WifiManager#getPrivilegedConfiguredNetworks()}
     *
     * @param packageName String name of the calling package
     * @return the list of configured networks with real preSharedKey
     */
    @Override
    public ParceledListSlice<WifiConfiguration> getPrivilegedConfiguredNetworks(
            String packageName) {
        enforceReadCredentialPermission();
        enforceAccessPermission();
        int callingUid = Binder.getCallingUid();
        long ident = Binder.clearCallingIdentity();
        try {
            mWifiPermissionsUtil.enforceCanAccessScanResults(packageName, callingUid);
        } catch (SecurityException e) {
            Slog.e(TAG, "Permission violation - getPrivilegedConfiguredNetworks not allowed for"
                    + " uid=" + callingUid + ", packageName=" + packageName + ", reason=" + e);
            return null;
        } finally {
            Binder.restoreCallingIdentity(ident);
        }
        if (mVerboseLoggingEnabled) {
            mLog.info("getPrivilegedConfiguredNetworks uid=%").c(callingUid).flush();
        }
        if (mClientModeImplChannel != null) {
            List<WifiConfiguration> configs =
                    mClientModeImpl.syncGetPrivilegedConfiguredNetwork(mClientModeImplChannel);
            if (configs != null) {
                return new ParceledListSlice<>(configs);
            }
        } else {
            Slog.e(TAG, "mClientModeImplChannel is not initialized");
        }
        return null;
    }

    /**
     * Returns the list of FQDN (Fully Qualified Domain Name) to installed Passpoint configurations.
     *
     * Return the map of all matching configurations with corresponding scanResults (or an empty map
     * if none).
     *
     * @param scanResults The list of scan results
     * @return Map that consists of FQDN (Fully Qualified Domain Name) and corresponding
     * scanResults per network type({@link WifiManager#PASSPOINT_HOME_NETWORK} and {@link
     * WifiManager#PASSPOINT_ROAMING_NETWORK}).
     */
    @Override
    public Map<String, Map<Integer, List<ScanResult>>> getAllMatchingFqdnsForScanResults(
            List<ScanResult> scanResults) {
        if (!isSettingsOrSuw(Binder.getCallingPid(), Binder.getCallingUid())) {
            throw new SecurityException(TAG + ": Permission denied");
        }
        if (mVerboseLoggingEnabled) {
            mLog.info("getMatchingPasspointConfigurations uid=%").c(Binder.getCallingUid()).flush();
        }
        return mClientModeImpl.syncGetAllMatchingFqdnsForScanResults(scanResults,
                mClientModeImplChannel);
    }

    /**
     * Returns list of OSU (Online Sign-Up) providers associated with the given list of ScanResult.
     *
     * @param scanResults a list of ScanResult that has Passpoint APs.
     * @return Map that consists of {@link OsuProvider} and a matching list of {@link ScanResult}.
     */
    @Override
    public Map<OsuProvider, List<ScanResult>> getMatchingOsuProviders(
            List<ScanResult> scanResults) {
        if (!isSettingsOrSuw(Binder.getCallingPid(), Binder.getCallingUid())) {
            throw new SecurityException(TAG + ": Permission denied");
        }
        if (mVerboseLoggingEnabled) {
            mLog.info("getMatchingOsuProviders uid=%").c(Binder.getCallingUid()).flush();
        }
        return mClientModeImpl.syncGetMatchingOsuProviders(scanResults, mClientModeImplChannel);
    }

    /**
     * Returns the matching Passpoint configurations for given OSU(Online Sign-Up) providers.
     *
     * @param osuProviders a list of {@link OsuProvider}
     * @return Map that consists of {@link OsuProvider} and matching {@link PasspointConfiguration}.
     */
    @Override
    public Map<OsuProvider, PasspointConfiguration> getMatchingPasspointConfigsForOsuProviders(
            List<OsuProvider> osuProviders) {
        if (!isSettingsOrSuw(Binder.getCallingPid(), Binder.getCallingUid())) {
            throw new SecurityException(TAG + ": Permission denied");
        }
        if (mVerboseLoggingEnabled) {
            mLog.info("getMatchingPasspointConfigsForOsuProviders uid=%").c(
                    Binder.getCallingUid()).flush();
        }
        if (osuProviders == null) {
            Log.e(TAG, "Attempt to retrieve Passpoint configuration with null osuProviders");
            return new HashMap<>();
        }
        return mClientModeImpl.syncGetMatchingPasspointConfigsForOsuProviders(osuProviders,
                mClientModeImplChannel);
    }

    /**
     * Returns the corresponding wifi configurations for given FQDN (Fully Qualified Domain Name)
     * list.
     *
     * An empty list will be returned when no match is found.
     *
     * @param fqdnList a list of FQDN
     * @return List of {@link WifiConfiguration} converted from {@link PasspointProvider}
     */
    @Override
    public List<WifiConfiguration> getWifiConfigsForPasspointProfiles(List<String> fqdnList) {
        if (!isSettingsOrSuw(Binder.getCallingPid(), Binder.getCallingUid())) {
            throw new SecurityException(TAG + ": Permission denied");
        }
        if (mVerboseLoggingEnabled) {
            mLog.info("getWifiConfigsForPasspointProfiles uid=%").c(
                    Binder.getCallingUid()).flush();
        }
        if (fqdnList == null) {
            Log.e(TAG, "Attempt to retrieve WifiConfiguration with null fqdn List");
            return new ArrayList<>();
        }
        return mClientModeImpl.syncGetWifiConfigsForPasspointProfiles(fqdnList,
                mClientModeImplChannel);
    }

    /**
     * see {@link android.net.wifi.WifiManager#addOrUpdateNetwork(WifiConfiguration)}
     * @return the supplicant-assigned identifier for the new or updated
     * network if the operation succeeds, or {@code -1} if it fails
     */
    @Override
    public int addOrUpdateNetwork(WifiConfiguration config, String packageName) {
        if (enforceChangePermission(packageName) != MODE_ALLOWED) {
            return -1;
        }
        if (!isTargetSdkLessThanQOrPrivileged(
                packageName, Binder.getCallingPid(), Binder.getCallingUid())) {
            mLog.info("addOrUpdateNetwork not allowed for uid=%")
                    .c(Binder.getCallingUid()).flush();
            return -1;
        }
        mLog.info("addOrUpdateNetwork uid=%").c(Binder.getCallingUid()).flush();

        if (config == null) {
            Slog.e(TAG, "bad network configuration");
            return -1;
        }
        mWifiMetrics.incrementNumAddOrUpdateNetworkCalls();

        // Previously, this API is overloaded for installing Passpoint profiles.  Now
        // that we have a dedicated API for doing it, redirect the call to the dedicated API.
        if (config.isPasspoint()) {
            PasspointConfiguration passpointConfig =
                    PasspointProvider.convertFromWifiConfig(config);
            if (passpointConfig == null || passpointConfig.getCredential() == null) {
                Slog.e(TAG, "Missing credential for Passpoint profile");
                return -1;
            }

            // Copy over certificates and keys.
            X509Certificate[] x509Certificates = null;
            if (config.enterpriseConfig.getCaCertificate() != null) {
                x509Certificates =
                        new X509Certificate[]{config.enterpriseConfig.getCaCertificate()};
            }
            passpointConfig.getCredential().setCaCertificates(x509Certificates);
            passpointConfig.getCredential().setClientCertificateChain(
                    config.enterpriseConfig.getClientCertificateChain());
            passpointConfig.getCredential().setClientPrivateKey(
                    config.enterpriseConfig.getClientPrivateKey());
            if (!addOrUpdatePasspointConfiguration(passpointConfig, packageName)) {
                Slog.e(TAG, "Failed to add Passpoint profile");
                return -1;
            }
            // There is no network ID associated with a Passpoint profile.
            return 0;
        }

        //TODO: pass the Uid the ClientModeImpl as a message parameter
        Slog.i("addOrUpdateNetwork", " uid = " + Binder.getCallingUid()
                + " SSID " + config.SSID
                + " nid=" + config.networkId);
        if (config.networkId == WifiConfiguration.INVALID_NETWORK_ID) {
            config.creatorUid = Binder.getCallingUid();
        } else {
            config.lastUpdateUid = Binder.getCallingUid();
        }
        if (mClientModeImplChannel != null) {
            return mClientModeImpl.syncAddOrUpdateNetwork(mClientModeImplChannel, config);
        } else {
            Slog.e(TAG, "mClientModeImplChannel is not initialized");
            return -1;
        }
    }

    public static void verifyCert(X509Certificate caCert)
            throws GeneralSecurityException, IOException {
        CertificateFactory factory = CertificateFactory.getInstance("X.509");
        CertPathValidator validator =
                CertPathValidator.getInstance(CertPathValidator.getDefaultType());
        CertPath path = factory.generateCertPath(
                Arrays.asList(caCert));
        KeyStore ks = KeyStore.getInstance("AndroidCAStore");
        ks.load(null, null);
        PKIXParameters params = new PKIXParameters(ks);
        params.setRevocationEnabled(false);
        validator.validate(path, params);
    }

    /**
     * See {@link android.net.wifi.WifiManager#removeNetwork(int)}
     * @param netId the integer that identifies the network configuration
     * to the supplicant
     * @return {@code true} if the operation succeeded
     */
    @Override
    public boolean removeNetwork(int netId, String packageName) {
        if (enforceChangePermission(packageName) != MODE_ALLOWED) {
            return false;
        }
        if (!isTargetSdkLessThanQOrPrivileged(
                packageName, Binder.getCallingPid(), Binder.getCallingUid())) {
            mLog.info("removeNetwork not allowed for uid=%")
                    .c(Binder.getCallingUid()).flush();
            return false;
        }
        mLog.info("removeNetwork uid=%").c(Binder.getCallingUid()).flush();
        // TODO Add private logging for netId b/33807876
        if (mClientModeImplChannel != null) {
            return mClientModeImpl.syncRemoveNetwork(mClientModeImplChannel, netId);
        } else {
            Slog.e(TAG, "mClientModeImplChannel is not initialized");
            return false;
        }
    }

    /**
     * See {@link android.net.wifi.WifiManager#enableNetwork(int, boolean)}
     * @param netId the integer that identifies the network configuration
     * to the supplicant
     * @param disableOthers if true, disable all other networks.
     * @return {@code true} if the operation succeeded
     */
    @Override
    public boolean enableNetwork(int netId, boolean disableOthers, String packageName) {
        if (enforceChangePermission(packageName) != MODE_ALLOWED) {
            return false;
        }
        if (!isTargetSdkLessThanQOrPrivileged(
                packageName, Binder.getCallingPid(), Binder.getCallingUid())) {
            mLog.info("enableNetwork not allowed for uid=%")
                    .c(Binder.getCallingUid()).flush();
            return false;
        }
        // TODO b/33807876 Log netId
        mLog.info("enableNetwork uid=% disableOthers=%")
                .c(Binder.getCallingUid())
                .c(disableOthers).flush();

        mWifiMetrics.incrementNumEnableNetworkCalls();
        if (mClientModeImplChannel != null) {
            return mClientModeImpl.syncEnableNetwork(mClientModeImplChannel, netId,
                    disableOthers);
        } else {
            Slog.e(TAG, "mClientModeImplChannel is not initialized");
            return false;
        }
    }

    /**
     * See {@link android.net.wifi.WifiManager#disableNetwork(int)}
     * @param netId the integer that identifies the network configuration
     * to the supplicant
     * @return {@code true} if the operation succeeded
     */
    @Override
    public boolean disableNetwork(int netId, String packageName) {
        if (enforceChangePermission(packageName) != MODE_ALLOWED) {
            return false;
        }
        if (!isTargetSdkLessThanQOrPrivileged(
                packageName, Binder.getCallingPid(), Binder.getCallingUid())) {
            mLog.info("disableNetwork not allowed for uid=%")
                    .c(Binder.getCallingUid()).flush();
            return false;
        }
        // TODO b/33807876 Log netId
        mLog.info("disableNetwork uid=%").c(Binder.getCallingUid()).flush();

        if (mClientModeImplChannel != null) {
            return mClientModeImpl.syncDisableNetwork(mClientModeImplChannel, netId);
        } else {
            Slog.e(TAG, "mClientModeImplChannel is not initialized");
            return false;
        }
    }

    /**
     * See {@link android.net.wifi.WifiManager#getConnectionInfo()}
     * @return the Wi-Fi information, contained in {@link WifiInfo}.
     */
    @Override
    public WifiInfo getConnectionInfo(String callingPackage) {
        enforceAccessPermission();
        int uid = Binder.getCallingUid();
        if (mVerboseLoggingEnabled) {
            mLog.info("getConnectionInfo uid=%").c(uid).flush();
        }
        long ident = Binder.clearCallingIdentity();
        try {
            WifiInfo result = mClientModeImpl.syncRequestConnectionInfo();
            boolean hideDefaultMacAddress = true;
            boolean hideBssidSsidAndNetworkId = true;

            try {
                if (mWifiInjector.getWifiPermissionsWrapper().getLocalMacAddressPermission(uid)
                        == PERMISSION_GRANTED) {
                    hideDefaultMacAddress = false;
                }
                mWifiPermissionsUtil.enforceCanAccessScanResults(callingPackage, uid);
                hideBssidSsidAndNetworkId = false;
            } catch (RemoteException e) {
                Log.e(TAG, "Error checking receiver permission", e);
            } catch (SecurityException ignored) {
            }
            if (hideDefaultMacAddress) {
                result.setMacAddress(WifiInfo.DEFAULT_MAC_ADDRESS);
            }
            if (hideBssidSsidAndNetworkId) {
                result.setBSSID(WifiInfo.DEFAULT_MAC_ADDRESS);
                result.setSSID(WifiSsid.createFromHex(null));
                result.setNetworkId(WifiConfiguration.INVALID_NETWORK_ID);
            }
            if (mVerboseLoggingEnabled && (hideBssidSsidAndNetworkId || hideDefaultMacAddress)) {
                mLog.v("getConnectionInfo: hideBssidSsidAndNetworkId="
                        + hideBssidSsidAndNetworkId
                        + ", hideDefaultMacAddress="
                        + hideDefaultMacAddress);
            }
            return result;
        } finally {
            Binder.restoreCallingIdentity(ident);
        }
    }

    /**
     * Return the results of the most recent access point scan, in the form of
     * a list of {@link ScanResult} objects.
     * @return the list of results
     */
    @Override
    public List<ScanResult> getScanResults(String callingPackage) {
        enforceAccessPermission();
        int uid = Binder.getCallingUid();
        long ident = Binder.clearCallingIdentity();
        if (mVerboseLoggingEnabled) {
            mLog.info("getScanResults uid=%").c(uid).flush();
        }
        try {
            mWifiPermissionsUtil.enforceCanAccessScanResults(callingPackage, uid);
            List<ScanResult> scanResults = mWifiThreadRunner.call(
                    mScanRequestProxy::getScanResults);
            if (scanResults == null) {
                Log.e(TAG, "Timed out while synchronously fetching scan results");
                return new ArrayList<>();
            }
            return scanResults;
        } catch (SecurityException e) {
            Slog.e(TAG, "Permission violation - getScanResults not allowed for uid="
                    + uid + ", packageName=" + callingPackage + ", reason=" + e);
            return new ArrayList<>();
        } finally {
            Binder.restoreCallingIdentity(ident);
        }
    }

    /**
     * Add or update a Passpoint configuration.
     *
     * @param config The Passpoint configuration to be added
     * @return true on success or false on failure
     */
    @Override
    public boolean addOrUpdatePasspointConfiguration(
            PasspointConfiguration config, String packageName) {
        if (enforceChangePermission(packageName) != MODE_ALLOWED) {
            return false;
        }
        mLog.info("addorUpdatePasspointConfiguration uid=%").c(Binder.getCallingUid()).flush();
        return mClientModeImpl.syncAddOrUpdatePasspointConfig(mClientModeImplChannel, config,
                Binder.getCallingUid(), packageName);
    }

    /**
     * Remove the Passpoint configuration identified by its FQDN (Fully Qualified Domain Name).
     *
     * @param fqdn The FQDN of the Passpoint configuration to be removed
     * @return true on success or false on failure
     */
    @Override
    public boolean removePasspointConfiguration(String fqdn, String packageName) {
        final int uid = Binder.getCallingUid();
        if (!mWifiPermissionsUtil.checkNetworkSettingsPermission(uid)
                && !mWifiPermissionsUtil.checkNetworkCarrierProvisioningPermission(uid)) {
            if (mWifiPermissionsUtil.isTargetSdkLessThan(packageName, Build.VERSION_CODES.Q, uid)) {
                return false;
            }
            throw new SecurityException(TAG + ": Permission denied");
        }
        mLog.info("removePasspointConfiguration uid=%").c(Binder.getCallingUid()).flush();
        return mClientModeImpl.syncRemovePasspointConfig(mClientModeImplChannel, fqdn);
    }

    /**
     * Return the list of the installed Passpoint configurations.
     *
     * An empty list will be returned when no configuration is installed.
     * @param packageName String name of the calling package
     * @return A list of {@link PasspointConfiguration}.
     */
    @Override
    public List<PasspointConfiguration> getPasspointConfigurations(String packageName) {
        final int uid = Binder.getCallingUid();
        mAppOps.checkPackage(uid, packageName);
        if (!mWifiPermissionsUtil.checkNetworkSettingsPermission(uid)
                && !mWifiPermissionsUtil.checkNetworkSetupWizardPermission(uid)) {
            if (mWifiPermissionsUtil.isTargetSdkLessThan(packageName, Build.VERSION_CODES.Q, uid)) {
                return new ArrayList<>();
            }
            throw new SecurityException(TAG + ": Permission denied");
        }
        if (mVerboseLoggingEnabled) {
            mLog.info("getPasspointConfigurations uid=%").c(Binder.getCallingUid()).flush();
        }
        return mClientModeImpl.syncGetPasspointConfigs(mClientModeImplChannel);
    }

    /**
     * Query for a Hotspot 2.0 release 2 OSU icon
     * @param bssid The BSSID of the AP
     * @param fileName Icon file name
     */
    @Override
    public void queryPasspointIcon(long bssid, String fileName) {
        enforceAccessPermission();
        mLog.info("queryPasspointIcon uid=%").c(Binder.getCallingUid()).flush();
        mClientModeImpl.syncQueryPasspointIcon(mClientModeImplChannel, bssid, fileName);
    }

    /**
     * Match the currently associated network against the SP matching the given FQDN
     * @param fqdn FQDN of the SP
     * @return ordinal [HomeProvider, RoamingProvider, Incomplete, None, Declined]
     */
    @Override
    public int matchProviderWithCurrentNetwork(String fqdn) {
        mLog.info("matchProviderWithCurrentNetwork uid=%").c(Binder.getCallingUid()).flush();
        return mClientModeImpl.matchProviderWithCurrentNetwork(mClientModeImplChannel, fqdn);
    }

    /**
     * Deauthenticate and set the re-authentication hold off time for the current network
     * @param holdoff hold off time in milliseconds
     * @param ess set if the hold off pertains to an ESS rather than a BSS
     */
    @Override
    public void deauthenticateNetwork(long holdoff, boolean ess) {
        mLog.info("deauthenticateNetwork uid=%").c(Binder.getCallingUid()).flush();
        mClientModeImpl.deauthenticateNetwork(mClientModeImplChannel, holdoff, ess);
    }

    public String getCapabilities(String capaType) {
        return mClientModeImpl.getCapabilities(capaType);
    }

    /**
     * Set the country code
     * @param countryCode ISO 3166 country code.
     *
     */
    @Override
    public void setCountryCode(String countryCode) {
        Slog.i(TAG, "WifiService trying to set country code to " + countryCode);
        enforceConnectivityInternalPermission();
        mLog.info("setCountryCode uid=%").c(Binder.getCallingUid()).flush();
        final long token = Binder.clearCallingIdentity();
        mCountryCode.setCountryCode(countryCode);
        Binder.restoreCallingIdentity(token);
    }

     /**
     * Get the country code
     * @return Get the best choice country code for wifi, regardless of if it was set or
     * not.
     * Returns null when there is no country code available.
     */
    @Override
    public String getCountryCode() {
        enforceConnectivityInternalPermission();
        if (mVerboseLoggingEnabled) {
            mLog.info("getCountryCode uid=%").c(Binder.getCallingUid()).flush();
        }
        return mCountryCode.getCountryCode();
    }

    @Override
    public boolean isDualBandSupported() {
        //TODO (b/123227116): pull it from the HAL
        if (mVerboseLoggingEnabled) {
            mLog.info("isDualBandSupported uid=%").c(Binder.getCallingUid()).flush();
        }

        return (mContext.getResources().getBoolean(
                com.android.internal.R.bool.config_wifi_dual_band_support)
                   && mClientModeImpl.is5GhzBandSupported());
    }

    private int getMaxApInterfacesCount() {
        //TODO (b/123227116): pull it from the HAL
        return mContext.getResources().getInteger(
                com.android.internal.R.integer.config_wifi_max_ap_interfaces);
    }

    private boolean isConcurrentLohsAndTetheringSupported() {
        // TODO(b/110697252): handle all configurations in the wifi stack (just by changing the HAL)
        return getMaxApInterfacesCount() >= 2;
    }

    /**
     * Method allowing callers with NETWORK_SETTINGS permission to check if this is a dual mode
     * capable device (STA+AP).
     *
     * @return true if a dual mode capable device
     */
    @Override
    public boolean needs5GHzToAnyApBandConversion() {
        enforceNetworkSettingsPermission();

        if (mVerboseLoggingEnabled) {
            mLog.info("needs5GHzToAnyApBandConversion uid=%").c(Binder.getCallingUid()).flush();
        }
        return mContext.getResources().getBoolean(
                com.android.internal.R.bool.config_wifi_convert_apband_5ghz_to_any);
    }

    /**
     * Return the DHCP-assigned addresses from the last successful DHCP request,
     * if any.
     * @return the DHCP information
     * @deprecated
     */
    @Override
    @Deprecated
    public DhcpInfo getDhcpInfo() {
        enforceAccessPermission();
        if (mVerboseLoggingEnabled) {
            mLog.info("getDhcpInfo uid=%").c(Binder.getCallingUid()).flush();
        }
        DhcpResults dhcpResults = mClientModeImpl.syncGetDhcpResults();

        DhcpInfo info = new DhcpInfo();

        if (dhcpResults.ipAddress != null &&
                dhcpResults.ipAddress.getAddress() instanceof Inet4Address) {
            info.ipAddress = NetworkUtils.inetAddressToInt(
                    (Inet4Address) dhcpResults.ipAddress.getAddress());
        }

        if (dhcpResults.gateway != null) {
            info.gateway = NetworkUtils.inetAddressToInt((Inet4Address) dhcpResults.gateway);
        }

        int dnsFound = 0;
        for (InetAddress dns : dhcpResults.dnsServers) {
            if (dns instanceof Inet4Address) {
                if (dnsFound == 0) {
                    info.dns1 = NetworkUtils.inetAddressToInt((Inet4Address)dns);
                } else {
                    info.dns2 = NetworkUtils.inetAddressToInt((Inet4Address)dns);
                }
                if (++dnsFound > 1) break;
            }
        }
        Inet4Address serverAddress = dhcpResults.serverAddress;
        if (serverAddress != null) {
            info.serverAddress = NetworkUtils.inetAddressToInt(serverAddress);
        }
        info.leaseDuration = dhcpResults.leaseDuration;

        return info;
    }

    /**
     * enable TDLS for the local NIC to remote NIC
     * The APPs don't know the remote MAC address to identify NIC though,
     * so we need to do additional work to find it from remote IP address
     */

    private static class TdlsTaskParams {
        String mRemoteIpAddress;
        boolean mEnable;
    }

    private class TdlsTask extends AsyncTask<TdlsTaskParams, Integer, Integer> {
        @Override
        protected Integer doInBackground(TdlsTaskParams... params) {

            // Retrieve parameters for the call
            TdlsTaskParams param = params[0];
            String remoteIpAddress = param.mRemoteIpAddress.trim();
            boolean enable = param.mEnable;

            // Get MAC address of Remote IP
            String macAddress = null;

            try (BufferedReader reader = new BufferedReader(new FileReader("/proc/net/arp"))) {
                // Skip over the line bearing column titles
                reader.readLine();

                String line;
                while ((line = reader.readLine()) != null) {
                    String[] tokens = line.split("[ ]+");
                    if (tokens.length < 6) {
                        continue;
                    }

                    // ARP column format is
                    // Address HWType HWAddress Flags Mask IFace
                    String ip = tokens[0];
                    String mac = tokens[3];

                    if (remoteIpAddress.equals(ip)) {
                        macAddress = mac;
                        break;
                    }
                }

                if (macAddress == null) {
                    Slog.w(TAG, "Did not find remoteAddress {" + remoteIpAddress + "} in " +
                            "/proc/net/arp");
                } else {
                    enableTdlsWithMacAddress(macAddress, enable);
                }

            } catch (FileNotFoundException e) {
                Slog.e(TAG, "Could not open /proc/net/arp to lookup mac address");
            } catch (IOException e) {
                Slog.e(TAG, "Could not read /proc/net/arp to lookup mac address");
            }
            return 0;
        }
    }

    @Override
    public void enableTdls(String remoteAddress, boolean enable) {
        if (remoteAddress == null) {
          throw new IllegalArgumentException("remoteAddress cannot be null");
        }
        mLog.info("enableTdls uid=% enable=%").c(Binder.getCallingUid()).c(enable).flush();
        TdlsTaskParams params = new TdlsTaskParams();
        params.mRemoteIpAddress = remoteAddress;
        params.mEnable = enable;
        new TdlsTask().execute(params);
    }


    @Override
    public void enableTdlsWithMacAddress(String remoteMacAddress, boolean enable) {
        mLog.info("enableTdlsWithMacAddress uid=% enable=%")
                .c(Binder.getCallingUid())
                .c(enable)
                .flush();
        if (remoteMacAddress == null) {
          throw new IllegalArgumentException("remoteMacAddress cannot be null");
        }

        mClientModeImpl.enableTdls(remoteMacAddress, enable);
    }

    /**
     * Get a reference to handler. This is used by a client to establish
     * an AsyncChannel communication with WifiService
     */
    @Override
    public Messenger getWifiServiceMessenger(String packageName) {
        enforceAccessPermission();
        if (enforceChangePermission(packageName) != MODE_ALLOWED) {
            // We don't have a good way of creating a fake Messenger, and returning null would
            // immediately break callers.
            throw new SecurityException("Could not create wifi service messenger");
        }
        mLog.info("getWifiServiceMessenger uid=%").c(Binder.getCallingUid()).flush();
        return new Messenger(mAsyncChannelExternalClientHandler);
    }

    /**
     * Disable an ephemeral network, i.e. network that is created thru a WiFi Scorer
     */
    @Override
    public void disableEphemeralNetwork(String SSID, String packageName) {
        mContext.enforceCallingOrSelfPermission(android.Manifest.permission.CHANGE_WIFI_STATE,
                "WifiService");
        if (!isPrivileged(Binder.getCallingPid(), Binder.getCallingUid())) {
            mLog.info("disableEphemeralNetwork not allowed for uid=%")
                    .c(Binder.getCallingUid()).flush();
            return;
        }
        mLog.info("disableEphemeralNetwork uid=%").c(Binder.getCallingUid()).flush();
        mClientModeImpl.disableEphemeralNetwork(SSID);
    }

    private final BroadcastReceiver mReceiver = new BroadcastReceiver() {
        @Override
        public void onReceive(Context context, Intent intent) {
            String action = intent.getAction();
            if (action.equals(Intent.ACTION_USER_REMOVED)) {
                int userHandle = intent.getIntExtra(Intent.EXTRA_USER_HANDLE, 0);
                mClientModeImpl.removeUserConfigs(userHandle);
            } else if (action.equals(BluetoothAdapter.ACTION_CONNECTION_STATE_CHANGED)) {
                int state = intent.getIntExtra(BluetoothAdapter.EXTRA_CONNECTION_STATE,
                        BluetoothAdapter.STATE_DISCONNECTED);
                mClientModeImpl.sendBluetoothAdapterStateChange(state);
            } else if (action.equals(TelephonyIntents.ACTION_EMERGENCY_CALLBACK_MODE_CHANGED)) {
                boolean emergencyMode =
                        intent.getBooleanExtra(PhoneConstants.PHONE_IN_ECM_STATE, false);
                mActiveModeWarden.emergencyCallbackModeChanged(emergencyMode);
            } else if (action.equals(TelephonyIntents.ACTION_EMERGENCY_CALL_STATE_CHANGED)) {
                boolean inCall =
                        intent.getBooleanExtra(PhoneConstants.PHONE_IN_EMERGENCY_CALL, false);
                mActiveModeWarden.emergencyCallStateChanged(inCall);
            } else if (action.equals(PowerManager.ACTION_DEVICE_IDLE_MODE_CHANGED)) {
                handleIdleModeChanged();
            }
        }
    };

    /**
     * Observes settings changes to scan always mode.
     */
    private void registerForScanModeChange() {
        ContentObserver contentObserver = new ContentObserver(null) {
            @Override
            public void onChange(boolean selfChange) {
                mSettingsStore.handleWifiScanAlwaysAvailableToggled();
                mActiveModeWarden.scanAlwaysModeChanged();
            }
        };
        mFrameworkFacade.registerContentObserver(mContext,
                Settings.Global.getUriFor(Settings.Global.WIFI_SCAN_ALWAYS_AVAILABLE),
                false, contentObserver);

    }

    private void registerForBroadcasts() {
        IntentFilter intentFilter = new IntentFilter();
        intentFilter.addAction(Intent.ACTION_USER_PRESENT);
        intentFilter.addAction(Intent.ACTION_USER_REMOVED);
        intentFilter.addAction(WifiManager.NETWORK_STATE_CHANGED_ACTION);
        intentFilter.addAction(BluetoothAdapter.ACTION_CONNECTION_STATE_CHANGED);
        intentFilter.addAction(TelephonyIntents.ACTION_EMERGENCY_CALLBACK_MODE_CHANGED);
        intentFilter.addAction(PowerManager.ACTION_DEVICE_IDLE_MODE_CHANGED);

        boolean trackEmergencyCallState = mContext.getResources().getBoolean(
                com.android.internal.R.bool.config_wifi_turn_off_during_emergency_call);
        if (trackEmergencyCallState) {
            intentFilter.addAction(TelephonyIntents.ACTION_EMERGENCY_CALL_STATE_CHANGED);
        }
        mContext.registerReceiver(mReceiver, intentFilter);

        intentFilter = new IntentFilter();
        intentFilter.addAction(Intent.ACTION_PACKAGE_FULLY_REMOVED);
        intentFilter.addDataScheme("package");
        mContext.registerReceiver(new BroadcastReceiver() {
            @Override
            public void onReceive(Context context, Intent intent) {
                String action = intent.getAction();
                if (action.equals(Intent.ACTION_PACKAGE_FULLY_REMOVED)) {
                    int uid = intent.getIntExtra(Intent.EXTRA_UID, -1);
                    Uri uri = intent.getData();
                    if (uid == -1 || uri == null) {
                        return;
                    }
                    String pkgName = uri.getSchemeSpecificPart();
                    mClientModeImpl.removeAppConfigs(pkgName, uid);

                    // Call the method in the main Wifi thread.
                    mWifiThreadRunner.post(() -> {
                        mScanRequestProxy.clearScanRequestTimestampsForApp(pkgName, uid);

                        // Remove all suggestions from the package.
                        mWifiNetworkSuggestionsManager.removeApp(pkgName);
                        mClientModeImpl.removeNetworkRequestUserApprovedAccessPointsForApp(pkgName);

                        // Remove all Passpoint profiles from package.
                        mWifiInjector.getPasspointManager().removePasspointProviderWithPackage(
                                pkgName);
                    });
                }
            }
        }, intentFilter);
    }

    @Override
    public void onShellCommand(FileDescriptor in, FileDescriptor out, FileDescriptor err,
            String[] args, ShellCallback callback, ResultReceiver resultReceiver) {
        (new WifiShellCommand(mWifiInjector)).exec(this, in, out, err,
                args, callback, resultReceiver);
    }

    @Override
    protected void dump(FileDescriptor fd, PrintWriter pw, String[] args) {
        if (mContext.checkCallingOrSelfPermission(android.Manifest.permission.DUMP)
                != PERMISSION_GRANTED) {
            pw.println("Permission Denial: can't dump WifiService from from pid="
                    + Binder.getCallingPid()
                    + ", uid=" + Binder.getCallingUid());
            return;
        }
        if (args != null && args.length > 0 && WifiMetrics.PROTO_DUMP_ARG.equals(args[0])) {
            // WifiMetrics proto bytes were requested. Dump only these.
            mClientModeImpl.updateWifiMetrics();
            mWifiMetrics.dump(fd, pw, args);
        } else if (args != null && args.length > 0 && IpClientUtil.DUMP_ARG.equals(args[0])) {
            // IpClient dump was requested. Pass it along and take no further action.
            String[] ipClientArgs = new String[args.length - 1];
            System.arraycopy(args, 1, ipClientArgs, 0, ipClientArgs.length);
            mClientModeImpl.dumpIpClient(fd, pw, ipClientArgs);
        } else if (args != null && args.length > 0 && WifiScoreReport.DUMP_ARG.equals(args[0])) {
            WifiScoreReport wifiScoreReport = mClientModeImpl.getWifiScoreReport();
            if (wifiScoreReport != null) wifiScoreReport.dump(fd, pw, args);
        } else if (args != null && args.length > 0 && WifiScoreCard.DUMP_ARG.equals(args[0])) {
            WifiScoreCard wifiScoreCard = mWifiInjector.getWifiScoreCard();
            String networkListBase64 = mWifiThreadRunner.call(() ->
                    wifiScoreCard.getNetworkListBase64(true));
            pw.println(networkListBase64);
        } else {
            // Polls link layer stats and RSSI. This allows the stats to show up in
            // WifiScoreReport's dump() output when taking a bug report even if the screen is off.
            mClientModeImpl.updateLinkLayerStatsRssiAndScoreReport();
            pw.println("Wi-Fi is " + mClientModeImpl.syncGetWifiStateByName());
            pw.println("Verbose logging is " + (mVerboseLoggingEnabled ? "on" : "off"));
            pw.println("Stay-awake conditions: " +
                    mFacade.getIntegerSetting(mContext,
                            Settings.Global.STAY_ON_WHILE_PLUGGED_IN, 0));
            pw.println("mInIdleMode " + mInIdleMode);
            pw.println("mScanPending " + mScanPending);
            mSettingsStore.dump(fd, pw, args);
            mWifiTrafficPoller.dump(fd, pw, args);
            pw.println();
            pw.println("Locks held:");
            mWifiLockManager.dump(pw);
            pw.println();
            mWifiMulticastLockManager.dump(pw);
            pw.println();
            mActiveModeWarden.dump(fd, pw, args);
            pw.println();
            mClientModeImpl.dump(fd, pw, args);
            pw.println();
            WifiScoreCard wifiScoreCard = mWifiInjector.getWifiScoreCard();
            String networkListBase64 = mWifiThreadRunner.call(() ->
                    wifiScoreCard.getNetworkListBase64(true));
            pw.println("WifiScoreCard:");
            pw.println(networkListBase64);
            mClientModeImpl.updateWifiMetrics();
            mWifiMetrics.dump(fd, pw, args);
            pw.println();
            mWifiThreadRunner.run(() -> mWifiNetworkSuggestionsManager.dump(fd, pw, args));
            pw.println();
            mWifiBackupRestore.dump(fd, pw, args);
            pw.println();
            pw.println("ScoringParams: settings put global " + Settings.Global.WIFI_SCORE_PARAMS
                       + " " + mWifiInjector.getScoringParams());
            pw.println();
            pw.println("WifiScoreReport:");
            WifiScoreReport wifiScoreReport = mClientModeImpl.getWifiScoreReport();
            wifiScoreReport.dump(fd, pw, args);
            pw.println();
            SarManager sarManager = mWifiInjector.getSarManager();
            sarManager.dump(fd, pw, args);
            pw.println();
        }
    }

    @Override
    public boolean acquireWifiLock(IBinder binder, int lockMode, String tag, WorkSource ws) {
        mLog.info("acquireWifiLock uid=% lockMode=%")
                .c(Binder.getCallingUid())
                .c(lockMode).flush();

        // Check on permission to make this call
        mContext.enforceCallingOrSelfPermission(android.Manifest.permission.WAKE_LOCK, null);

        // If no UID is provided in worksource, use the calling UID
        WorkSource updatedWs = (ws == null || ws.isEmpty())
                ? new WorkSource(Binder.getCallingUid()) : ws;

        Boolean lockSuccess = mWifiThreadRunner.call(() ->
                mWifiLockManager.acquireWifiLock(lockMode, tag, binder, updatedWs));
        if (lockSuccess == null) {
            Log.e(TAG, "Timed out while synchronously calling acquireWifiLock()");
            return false;
        }
        return lockSuccess;
    }

    @Override
    public void updateWifiLockWorkSource(IBinder binder, WorkSource ws) {
        mLog.info("updateWifiLockWorkSource uid=%").c(Binder.getCallingUid()).flush();

        // Check on permission to make this call
        mContext.enforceCallingOrSelfPermission(
                android.Manifest.permission.UPDATE_DEVICE_STATS, null);

        // If no UID is provided in worksource, use the calling UID
        WorkSource updatedWs = (ws == null || ws.isEmpty())
                ? new WorkSource(Binder.getCallingUid()) : ws;

        boolean runSuccess = mWifiThreadRunner.run(() ->
                mWifiLockManager.updateWifiLockWorkSource(binder, updatedWs));
        if (!runSuccess) {
            Log.e(TAG, "Timed out while synchronously calling updateWifiLockWorkSource()");
        }
    }

    @Override
    public boolean releaseWifiLock(IBinder binder) {
        mLog.info("releaseWifiLock uid=%").c(Binder.getCallingUid()).flush();

        // Check on permission to make this call
        mContext.enforceCallingOrSelfPermission(android.Manifest.permission.WAKE_LOCK, null);

        Boolean lockSuccess = mWifiThreadRunner.call(() ->
                mWifiLockManager.releaseWifiLock(binder));
        if (lockSuccess == null) {
            Log.e(TAG, "Timed out while synchronously calling releaseWifiLock()");
            return false;
        }
        return lockSuccess;
    }

    @Override
    public void initializeMulticastFiltering() {
        enforceMulticastChangePermission();
        mLog.info("initializeMulticastFiltering uid=%").c(Binder.getCallingUid()).flush();
        mWifiMulticastLockManager.initializeFiltering();
    }

    @Override
    public void acquireMulticastLock(IBinder binder, String tag) {
        enforceMulticastChangePermission();
        mLog.info("acquireMulticastLock uid=%").c(Binder.getCallingUid()).flush();
        mWifiMulticastLockManager.acquireLock(binder, tag);
    }

    @Override
    public void releaseMulticastLock(String tag) {
        enforceMulticastChangePermission();
        mLog.info("releaseMulticastLock uid=%").c(Binder.getCallingUid()).flush();
        mWifiMulticastLockManager.releaseLock(tag);
    }

    @Override
    public boolean isMulticastEnabled() {
        enforceAccessPermission();
        if (mVerboseLoggingEnabled) {
            mLog.info("isMulticastEnabled uid=%").c(Binder.getCallingUid()).flush();
        }
        return mWifiMulticastLockManager.isMulticastEnabled();
    }

    @Override
    public void enableVerboseLogging(int verbose) {
        enforceAccessPermission();
        enforceNetworkSettingsPermission();
        mLog.info("enableVerboseLogging uid=% verbose=%")
                .c(Binder.getCallingUid())
                .c(verbose).flush();
        mFacade.setIntegerSetting(
                mContext, Settings.Global.WIFI_VERBOSE_LOGGING_ENABLED, verbose);
        enableVerboseLoggingInternal(verbose);
    }

    private void enableVerboseLoggingInternal(int verbose) {
        mVerboseLoggingEnabled = verbose > 0;
        mClientModeImpl.enableVerboseLogging(verbose);
        mWifiLockManager.enableVerboseLogging(verbose);
        mWifiMulticastLockManager.enableVerboseLogging(verbose);
        mWifiInjector.enableVerboseLogging(verbose);
    }

    @Override
    public int getVerboseLoggingLevel() {
        if (mVerboseLoggingEnabled) {
            mLog.info("getVerboseLoggingLevel uid=%").c(Binder.getCallingUid()).flush();
        }
        return mFacade.getIntegerSetting(
                mContext, Settings.Global.WIFI_VERBOSE_LOGGING_ENABLED, 0);
    }

    @Override
    public void factoryReset(String packageName) {
        enforceConnectivityInternalPermission();
        if (enforceChangePermission(packageName) != MODE_ALLOWED) {
            return;
        }
        mLog.info("factoryReset uid=%").c(Binder.getCallingUid()).flush();
        if (mUserManager.hasUserRestriction(UserManager.DISALLOW_NETWORK_RESET)) {
            return;
        }

        if (!mUserManager.hasUserRestriction(UserManager.DISALLOW_CONFIG_TETHERING)) {
            // Turn mobile hotspot off
            stopSoftApInternal(WifiManager.IFACE_IP_MODE_UNSPECIFIED);
        }

        if (!mUserManager.hasUserRestriction(UserManager.DISALLOW_CONFIG_WIFI)) {
            if (mClientModeImplChannel != null) {
                // Delete all Wifi SSIDs
                List<WifiConfiguration> networks = mClientModeImpl.syncGetConfiguredNetworks(
                        Binder.getCallingUid(), mClientModeImplChannel, Process.WIFI_UID);
                if (networks != null) {
                    for (WifiConfiguration config : networks) {
                        removeNetwork(config.networkId, packageName);
                    }
                }

                // Delete all Passpoint configurations
                List<PasspointConfiguration> configs = mClientModeImpl.syncGetPasspointConfigs(
                        mClientModeImplChannel);
                if (configs != null) {
                    for (PasspointConfiguration config : configs) {
                        removePasspointConfiguration(config.getHomeSp().getFqdn(), packageName);
                    }
                }
            }

            mWifiThreadRunner.post(() -> {
                mWifiInjector.getWifiConfigManager().clearDeletedEphemeralNetworks();
                mClientModeImpl.clearNetworkRequestUserApprovedAccessPoints();
                mWifiNetworkSuggestionsManager.clear();
                mWifiInjector.getWifiScoreCard().clear();
            });
            notifyFactoryReset();
        }
    }

    /**
     * Notify the Factory Reset Event to application who may installed wifi configurations.
     */
    private void notifyFactoryReset() {
        Intent intent = new Intent(WifiManager.WIFI_NETWORK_SETTINGS_RESET_ACTION);
        intent.addFlags(Intent.FLAG_RECEIVER_INCLUDE_BACKGROUND);
        mContext.sendBroadcastAsUser(intent, UserHandle.ALL,
                android.Manifest.permission.NETWORK_CARRIER_PROVISIONING);
    }

    @Override
    public Network getCurrentNetwork() {
        enforceAccessPermission();
        if (mVerboseLoggingEnabled) {
            mLog.info("getCurrentNetwork uid=%").c(Binder.getCallingUid()).flush();
        }
        return mClientModeImpl.getCurrentNetwork();
    }

    public static String toHexString(String s) {
        if (s == null) {
            return "null";
        }
        StringBuilder sb = new StringBuilder();
        sb.append('\'').append(s).append('\'');
        for (int n = 0; n < s.length(); n++) {
            sb.append(String.format(" %02x", s.charAt(n) & 0xffff));
        }
        return sb.toString();
    }

    /**
     * Enable/disable WifiConnectivityManager at runtime
     *
     * @param enabled true-enable; false-disable
     */
    @Override
    public void enableWifiConnectivityManager(boolean enabled) {
        enforceConnectivityInternalPermission();
        mLog.info("enableWifiConnectivityManager uid=% enabled=%")
                .c(Binder.getCallingUid())
                .c(enabled).flush();
        mClientModeImpl.enableWifiConnectivityManager(enabled);
    }

    /**
     * Retrieve the data to be backed to save the current state.
     *
     * @return  Raw byte stream of the data to be backed up.
     */
    @Override
    public byte[] retrieveBackupData() {
        enforceNetworkSettingsPermission();
        mLog.info("retrieveBackupData uid=%").c(Binder.getCallingUid()).flush();
        if (mClientModeImplChannel == null) {
            Slog.e(TAG, "mClientModeImplChannel is not initialized");
            return null;
        }

        Slog.d(TAG, "Retrieving backup data");
        List<WifiConfiguration> wifiConfigurations =
                mClientModeImpl.syncGetPrivilegedConfiguredNetwork(mClientModeImplChannel);
        byte[] backupData =
                mWifiBackupRestore.retrieveBackupDataFromConfigurations(wifiConfigurations);
        Slog.d(TAG, "Retrieved backup data");
        return backupData;
    }

    /**
     * Helper method to restore networks retrieved from backup data.
     *
     * @param configurations list of WifiConfiguration objects parsed from the backup data.
     */
    private void restoreNetworks(List<WifiConfiguration> configurations) {
        if (configurations == null) {
            Slog.e(TAG, "Backup data parse failed");
            return;
        }
        for (WifiConfiguration configuration : configurations) {
            int networkId = mClientModeImpl.syncAddOrUpdateNetwork(
                    mClientModeImplChannel, configuration);
            if (networkId == WifiConfiguration.INVALID_NETWORK_ID) {
                Slog.e(TAG, "Restore network failed: " + configuration.configKey());
                continue;
            }
            // Enable all networks restored.
            mClientModeImpl.syncEnableNetwork(mClientModeImplChannel, networkId, false);
        }
    }

    /**
     * Restore state from the backed up data.
     *
     * @param data Raw byte stream of the backed up data.
     */
    @Override
    public void restoreBackupData(byte[] data) {
        enforceNetworkSettingsPermission();
        mLog.info("restoreBackupData uid=%").c(Binder.getCallingUid()).flush();
        if (mClientModeImplChannel == null) {
            Slog.e(TAG, "mClientModeImplChannel is not initialized");
            return;
        }

        Slog.d(TAG, "Restoring backup data");
        List<WifiConfiguration> wifiConfigurations =
                mWifiBackupRestore.retrieveConfigurationsFromBackupData(data);
        restoreNetworks(wifiConfigurations);
        Slog.d(TAG, "Restored backup data");
    }

    /**
     * Restore state from the older supplicant back up data.
     * The old backup data was essentially a backup of wpa_supplicant.conf & ipconfig.txt file.
     *
     * @param supplicantData Raw byte stream of wpa_supplicant.conf
     * @param ipConfigData Raw byte stream of ipconfig.txt
     */
    public void restoreSupplicantBackupData(byte[] supplicantData, byte[] ipConfigData) {
        enforceNetworkSettingsPermission();
        mLog.trace("restoreSupplicantBackupData uid=%").c(Binder.getCallingUid()).flush();
        if (mClientModeImplChannel == null) {
            Slog.e(TAG, "mClientModeImplChannel is not initialized");
            return;
        }

        Slog.d(TAG, "Restoring supplicant backup data");
        List<WifiConfiguration> wifiConfigurations =
                mWifiBackupRestore.retrieveConfigurationsFromSupplicantBackupData(
                        supplicantData, ipConfigData);
        restoreNetworks(wifiConfigurations);
        Slog.d(TAG, "Restored supplicant backup data");
    }

    /**
     * Starts subscription provisioning with a provider.
     *
     * @param provider {@link OsuProvider} the provider to provision with
     * @param callback {@link IProvisioningCallback} the callback object to inform status
     */
    @Override
    public void startSubscriptionProvisioning(OsuProvider provider,
            IProvisioningCallback callback) {
        if (provider == null) {
            throw new IllegalArgumentException("Provider must not be null");
        }
        if (callback == null) {
            throw new IllegalArgumentException("Callback must not be null");
        }
        if (!isSettingsOrSuw(Binder.getCallingPid(), Binder.getCallingUid())) {
            throw new SecurityException(TAG + ": Permission denied");
        }
        final int uid = Binder.getCallingUid();
        mLog.trace("startSubscriptionProvisioning uid=%").c(uid).flush();
        if (mClientModeImpl.syncStartSubscriptionProvisioning(uid, provider,
                callback, mClientModeImplChannel)) {
            mLog.trace("Subscription provisioning started with %")
                    .c(provider.toString()).flush();
        }
    }

    /**
     * see {@link android.net.wifi.WifiManager#registerTrafficStateCallback(
     * WifiManager.TrafficStateCallback, Handler)}
     *
     * @param binder IBinder instance to allow cleanup if the app dies
     * @param callback Traffic State callback to register
     * @param callbackIdentifier Unique ID of the registering callback. This ID will be used to
     *        unregister the callback. See {@link unregisterTrafficStateCallback(int)}
     *
     * @throws SecurityException if the caller does not have permission to register a callback
     * @throws RemoteException if remote exception happens
     * @throws IllegalArgumentException if the arguments are null or invalid
     */
    @Override
    public void registerTrafficStateCallback(IBinder binder, ITrafficStateCallback callback,
                                             int callbackIdentifier) {
        // verify arguments
        if (binder == null) {
            throw new IllegalArgumentException("Binder must not be null");
        }
        if (callback == null) {
            throw new IllegalArgumentException("Callback must not be null");
        }
        enforceNetworkSettingsPermission();
        if (mVerboseLoggingEnabled) {
            mLog.info("registerTrafficStateCallback uid=%").c(Binder.getCallingUid()).flush();
        }
        // Post operation to handler thread
        mWifiThreadRunner.post(() ->
                mWifiTrafficPoller.addCallback(binder, callback, callbackIdentifier));
    }

    /**
     * see {@link android.net.wifi.WifiManager#unregisterTrafficStateCallback(
     * WifiManager.TrafficStateCallback)}
     *
     * @param callbackIdentifier Unique ID of the callback to be unregistered.
     *
     * @throws SecurityException if the caller does not have permission to register a callback
     */
    @Override
    public void unregisterTrafficStateCallback(int callbackIdentifier) {
        enforceNetworkSettingsPermission();
        if (mVerboseLoggingEnabled) {
            mLog.info("unregisterTrafficStateCallback uid=%").c(Binder.getCallingUid()).flush();
        }
        // Post operation to handler thread
        mWifiThreadRunner.post(() ->
                mWifiTrafficPoller.removeCallback(callbackIdentifier));
    }

    private boolean is5GhzSupported() {
        return (getSupportedFeaturesInternal() & WIFI_FEATURE_INFRA_5G) == WIFI_FEATURE_INFRA_5G;
    }

    private long getSupportedFeaturesInternal() {
        final AsyncChannel channel = mClientModeImplChannel;
        if (channel != null) {
            return mClientModeImpl.syncGetSupportedFeatures(channel);
        } else {
            Slog.e(TAG, "mClientModeImplChannel is not initialized");
            return 0;
        }
    }

    private static boolean hasAutomotiveFeature(Context context) {
        return context.getPackageManager().hasSystemFeature(PackageManager.FEATURE_AUTOMOTIVE);
    }

    /**
     * see {@link android.net.wifi.WifiManager#registerNetworkRequestMatchCallback(
     * WifiManager.NetworkRequestMatchCallback, Handler)} (
     *
     * @param binder IBinder instance to allow cleanup if the app dies
     * @param callback Network Request Match callback to register
     * @param callbackIdentifier Unique ID of the registering callback. This ID will be used to
     *                           unregister the callback.
     *                           See {@link #unregisterNetworkRequestMatchCallback(int)} (int)}
     *
     * @throws SecurityException if the caller does not have permission to register a callback
     * @throws RemoteException if remote exception happens
     * @throws IllegalArgumentException if the arguments are null or invalid
     */
    @Override
    public void registerNetworkRequestMatchCallback(IBinder binder,
                                                    INetworkRequestMatchCallback callback,
                                                    int callbackIdentifier) {
        // verify arguments
        if (binder == null) {
            throw new IllegalArgumentException("Binder must not be null");
        }
        if (callback == null) {
            throw new IllegalArgumentException("Callback must not be null");
        }
        enforceNetworkSettingsPermission();
        if (mVerboseLoggingEnabled) {
            mLog.info("registerNetworkRequestMatchCallback uid=%")
                    .c(Binder.getCallingUid()).flush();
        }
        // Post operation to handler thread
        mWifiThreadRunner.post(() -> mClientModeImpl.addNetworkRequestMatchCallback(
                binder, callback, callbackIdentifier));
    }

    /**
     * see {@link android.net.wifi.WifiManager#unregisterNetworkRequestMatchCallback(
     * WifiManager.NetworkRequestMatchCallback)}
     *
     * @param callbackIdentifier Unique ID of the callback to be unregistered.
     *
     * @throws SecurityException if the caller does not have permission to register a callback
     */
    @Override
    public void unregisterNetworkRequestMatchCallback(int callbackIdentifier) {
        enforceNetworkSettingsPermission();
        if (mVerboseLoggingEnabled) {
            mLog.info("unregisterNetworkRequestMatchCallback uid=%")
                    .c(Binder.getCallingUid()).flush();
        }
        // Post operation to handler thread
        mWifiThreadRunner.post(() ->
                mClientModeImpl.removeNetworkRequestMatchCallback(callbackIdentifier));
    }

    /**
     * See {@link android.net.wifi.WifiManager#addNetworkSuggestions(List)}
     *
     * @param networkSuggestions List of network suggestions to be added.
     * @param callingPackageName Package Name of the app adding the suggestions.
     * @throws SecurityException if the caller does not have permission.
     * @return One of status codes from {@link WifiManager.NetworkSuggestionsStatusCode}.
     */
    @Override
    public int addNetworkSuggestions(
            List<WifiNetworkSuggestion> networkSuggestions, String callingPackageName) {
        if (enforceChangePermission(callingPackageName) != MODE_ALLOWED) {
            return WifiManager.STATUS_NETWORK_SUGGESTIONS_ERROR_APP_DISALLOWED;
        }
        if (mVerboseLoggingEnabled) {
            mLog.info("addNetworkSuggestions uid=%").c(Binder.getCallingUid()).flush();
        }
        int callingUid = Binder.getCallingUid();

        Integer success = mWifiThreadRunner.call(() -> mWifiNetworkSuggestionsManager.add(
                networkSuggestions, callingUid, callingPackageName));
        if (success == null) {
            Log.e(TAG, "Timed out while synchronously adding network suggestions");
            return WifiManager.STATUS_NETWORK_SUGGESTIONS_ERROR_INTERNAL;
        }
        if (success != WifiManager.STATUS_NETWORK_SUGGESTIONS_SUCCESS) {
            Log.e(TAG, "Failed to add network suggestions");
        }
        return success;
    }

    /**
     * See {@link android.net.wifi.WifiManager#removeNetworkSuggestions(List)}
     *
     * @param networkSuggestions List of network suggestions to be removed.
     * @param callingPackageName Package Name of the app removing the suggestions.
     * @throws SecurityException if the caller does not have permission.
     * @return One of status codes from {@link WifiManager.NetworkSuggestionsStatusCode}.
     */
    @Override
    public int removeNetworkSuggestions(
            List<WifiNetworkSuggestion> networkSuggestions, String callingPackageName) {
        if (enforceChangePermission(callingPackageName) != MODE_ALLOWED) {
            return WifiManager.STATUS_NETWORK_SUGGESTIONS_ERROR_APP_DISALLOWED;
        }
        if (mVerboseLoggingEnabled) {
            mLog.info("removeNetworkSuggestions uid=%").c(Binder.getCallingUid()).flush();
        }
        int callingUid = Binder.getCallingUid();

        Integer success = mWifiThreadRunner.call(() -> mWifiNetworkSuggestionsManager.remove(
                networkSuggestions, callingUid, callingPackageName));
        if (success == null) {
            Log.e(TAG, "Timed out while synchronously removing network suggestions");
            return WifiManager.STATUS_NETWORK_SUGGESTIONS_ERROR_INTERNAL;
        }
        if (success != WifiManager.STATUS_NETWORK_SUGGESTIONS_SUCCESS) {
            Log.e(TAG, "Failed to remove network suggestions");
        }
        return success;
    }

    /**
     * See {@link android.net.wifi.WifiManager#getNetworkSuggestions()}
     * @param callingPackageName Package Name of the app getting the suggestions.
     * @return a list of network suggestions suggested by this app
     */
    public List<WifiNetworkSuggestion> getNetworkSuggestions(String callingPackageName) {
        mAppOps.checkPackage(Binder.getCallingUid(), callingPackageName);
        enforceAccessPermission();
        if (mVerboseLoggingEnabled) {
            mLog.info("getNetworkSuggestionList uid=%").c(Binder.getCallingUid()).flush();
        }

        List<WifiNetworkSuggestion> result = mWifiThreadRunner.call(() ->
                mWifiNetworkSuggestionsManager.get(callingPackageName));
        if (result == null) {
            Log.e(TAG, "Timed out while synchronously getting network suggestions");
            return new ArrayList<>();
        }
        return result;
    }

    /**
     * Gets the factory Wi-Fi MAC addresses.
     * @throws SecurityException if the caller does not have permission.
     * @return Array of String representing Wi-Fi MAC addresses, or null if failed.
     */
    @Override
    public String[] getFactoryMacAddresses() {
        final int uid = Binder.getCallingUid();
        if (!mWifiPermissionsUtil.checkNetworkSettingsPermission(uid)) {
            throw new SecurityException("App not allowed to get Wi-Fi factory MAC address "
                    + "(uid = " + uid + ")");
        }
        String result = mWifiThreadRunner.call(mClientModeImpl::getFactoryMacAddress);
        // result can be null if either: WifiThreadRunner.call() timed out, or
        // ClientModeImpl.getFactoryMacAddress() returned null.
        // In this particular instance, we don't differentiate the two types of nulls.
        if (result == null) {
            return null;
        }
        return new String[]{result};
    }

    /**
     * Sets the current device mobility state.
     * @param state the new device mobility state
     */
    @Override
    public void setDeviceMobilityState(@DeviceMobilityState int state) {
        mContext.enforceCallingPermission(
                android.Manifest.permission.WIFI_SET_DEVICE_MOBILITY_STATE, "WifiService");

        if (mVerboseLoggingEnabled) {
            mLog.info("setDeviceMobilityState uid=% state=%")
                    .c(Binder.getCallingUid())
                    .c(state)
                    .flush();
        }
        // Post operation to handler thread
        mWifiThreadRunner.post(() -> mClientModeImpl.setDeviceMobilityState(state));
    }

    /**
     * Proxy for the final native call of the parent class. Enables mocking of
     * the function.
     */
    public int getMockableCallingUid() {
        return getCallingUid();
    }

    /**
     * Start DPP in Configurator-Initiator role. The current device will initiate DPP bootstrapping
     * with a peer, and send the SSID and password of the selected network.
     *
     * @param binder Caller's binder context
     * @param enrolleeUri URI of the Enrollee obtained externally (e.g. QR code scanning)
     * @param selectedNetworkId Selected network ID to be sent to the peer
     * @param netRole The network role of the enrollee
     * @param callback Callback for status updates
     */
    @Override
    public void startDppAsConfiguratorInitiator(IBinder binder, String enrolleeUri,
            int selectedNetworkId, int netRole, IDppCallback callback) {
        // verify arguments
        if (binder == null) {
            throw new IllegalArgumentException("Binder must not be null");
        }
        if (TextUtils.isEmpty(enrolleeUri)) {
            throw new IllegalArgumentException("Enrollee URI must not be null or empty");
        }
        if (selectedNetworkId < 0) {
            throw new IllegalArgumentException("Selected network ID invalid");
        }
        if (callback == null) {
            throw new IllegalArgumentException("Callback must not be null");
        }

        final int uid = getMockableCallingUid();

        if (!isSettingsOrSuw(Binder.getCallingPid(), Binder.getCallingUid())) {
            throw new SecurityException(TAG + ": Permission denied");
        }

        mWifiThreadRunner.post(() -> mDppManager.startDppAsConfiguratorInitiator(
                uid, binder, enrolleeUri, selectedNetworkId, netRole, callback));
    }

    /**
     * Start DPP in Enrollee-Initiator role. The current device will initiate DPP bootstrapping
     * with a peer, and receive the SSID and password from the peer configurator.
     *
     * @param binder Caller's binder context
     * @param configuratorUri URI of the Configurator obtained externally (e.g. QR code scanning)
     * @param callback Callback for status updates
     */
    @Override
    public void startDppAsEnrolleeInitiator(IBinder binder, String configuratorUri,
            IDppCallback callback) {
        // verify arguments
        if (binder == null) {
            throw new IllegalArgumentException("Binder must not be null");
        }
        if (TextUtils.isEmpty(configuratorUri)) {
            throw new IllegalArgumentException("Enrollee URI must not be null or empty");
        }
        if (callback == null) {
            throw new IllegalArgumentException("Callback must not be null");
        }

        final int uid = getMockableCallingUid();

        if (!isSettingsOrSuw(Binder.getCallingPid(), Binder.getCallingUid())) {
            throw new SecurityException(TAG + ": Permission denied");
        }

        mWifiThreadRunner.post(() ->
                mDppManager.startDppAsEnrolleeInitiator(uid, binder, configuratorUri, callback));
    }

    /**
     * Stop or abort a current DPP session.
     */
    @Override
    public void stopDppSession() throws RemoteException {
        if (!isSettingsOrSuw(Binder.getCallingPid(), Binder.getCallingUid())) {
            throw new SecurityException(TAG + ": Permission denied");
        }
        final int uid = getMockableCallingUid();

        mWifiThreadRunner.post(() -> mDppManager.stopDppSession(uid));
    }

    /**
     * Add the DPP bootstrap info obtained from QR code.
     *
     * @param uri:The URI obtained from the QR code reader.
     *
     * @return: Handle to strored info else -1 on failure
     * @hide
     */
    @Override
    public int dppAddBootstrapQrCode(String uri) {
        return mClientModeImpl.syncDppAddBootstrapQrCode(mClientModeImplChannel, uri);
    }

    /**
     * Generate bootstrap URI based on the passed arguments
     *
     * @param config – bootstrap generate config
     *
     * @return: Handle to strored URI info else -1 on failure
     */
    @Override
    public int dppBootstrapGenerate(WifiDppConfig config) {
        return mClientModeImpl.syncDppBootstrapGenerate(mClientModeImplChannel, config);
    }

    /**
     * Get bootstrap URI based on bootstrap ID
     *
     * @param bootstrap_id: Stored bootstrap ID
     *
     * @return: URI string else -1 on failure
     */
    @Override
    public String dppGetUri(int bootstrap_id) {
        return mClientModeImpl.syncDppGetUri(mClientModeImplChannel, bootstrap_id);
    }

    /**
     * Remove bootstrap URI based on bootstrap ID.
     *
     * @param bootstrap_id: Stored bootstrap ID
     *
     * @return: 0 – Success or -1 on failure
     */
    @Override
    public int dppBootstrapRemove(int bootstrap_id) {
        return mClientModeImpl.syncDppBootstrapRemove(mClientModeImplChannel, bootstrap_id);
    }

    /**
     * start listen on the channel specified waiting to receive
     * the DPP Authentication request.
     *
     * @param frequency: DPP listen frequency
     * @param dpp_role: Configurator/Enrollee role
     * @param qr_mutual: Mutual authentication required
     * @param netrole_ap: network role
     *
     * @return: Returns 0 if a DPP-listen work is successfully
     *  queued and -1 on failure.
     */
    @Override
    public int dppListen(String frequency, int dpp_role, boolean qr_mutual, boolean netrole_ap) {
        return mClientModeImpl.syncDppListen(mClientModeImplChannel, frequency, dpp_role,
                                               qr_mutual, netrole_ap);
    }

    /**
     * stop ongoing dpp listen
     */
    @Override
    public void dppStopListen() {
        mClientModeImpl.dppStopListen(mClientModeImplChannel);
    }

    /**
     * Adds the DPP configurator
     *
     * @param curve curve used for dpp encryption
     * @param key private key
     * @param expiry timeout in seconds
     *
     * @return: Identifier of the added configurator or -1 on failure
     */
    @Override
    public int dppConfiguratorAdd(String curve, String key, int expiry) {
        return mClientModeImpl.syncDppConfiguratorAdd(
            mClientModeImplChannel, curve, key, expiry);
    }

    /**
     * Remove the added configurator through dppConfiguratorAdd.
     *
     * @param config_id: DPP Configurator ID
     *
     * @return: Handle to strored info else -1 on failure
     */
    @Override
    public int dppConfiguratorRemove(int config_id) {
        return mClientModeImpl.syncDppConfiguratorRemove(mClientModeImplChannel, config_id);
    }

    /**
     * Start DPP authentication and provisioning with the specified peer
     *
     * @param config – dpp auth init config
     *
     * @return: 0 if DPP Authentication request was transmitted and -1 on failure
     */
    @Override
    public int  dppStartAuth(WifiDppConfig config) {
        return mClientModeImpl.syncDppStartAuth(mClientModeImplChannel, config);
    }

    /**
     * Retrieve Private key to be used for configurator
     *
     * @param id: id of configurator object
     *
     * @return: KEY string else -1 on failure
     */
    public String dppConfiguratorGetKey(int id) {
        return mClientModeImpl.syncDppConfiguratorGetKey(mClientModeImplChannel, id);
    }

    private void setDualSapMode(WifiConfiguration apConfig) {
        if (apConfig == null)
            apConfig = mWifiApConfigStore.getApConfiguration();

        if (apConfig.apBand == WifiConfiguration.AP_BAND_DUAL
                || apConfig.allowedKeyManagement.get(WifiConfiguration.KeyMgmt.OWE)) {
            mLog.trace("setDualSapMode uid=%").c(Binder.getCallingUid()).flush();
            mWifiApConfigStore.setDualSapStatus(true);
        } else {
            mWifiApConfigStore.setDualSapStatus(false);
        }
    }

    /* API to check whether SoftAp extending current sta connected AP network*/
    public boolean isExtendingWifi() {
        return mSoftApExtendingWifi;
    }

    public boolean isCurrentStaShareThisAp() {
        if(!isWifiCoverageExtendFeatureEnabled())
            return false;

        WifiConfiguration currentStaConfig = mClientModeImpl.getCurrentWifiConfiguration();

        if (currentStaConfig != null && currentStaConfig.shareThisAp) {
            int authType = currentStaConfig.getAuthType();

            if (authType == WifiConfiguration.KeyMgmt.NONE || authType == WifiConfiguration.KeyMgmt.WPA_PSK)
                return true;
        }

        return false;
    }

    private void startSoftApInRepeaterMode(int mode, WifiConfiguration apConfig) {
        WifiInfo wifiInfo = mClientModeImpl.getWifiInfo();
        WifiConfigManager wifiConfigManager = mWifiInjector.getWifiConfigManager();
        WifiConfiguration currentStaConfig = wifiConfigManager.getConfiguredNetworkWithPassword(wifiInfo.getNetworkId());
        SoftApModeConfiguration softApConfig = new SoftApModeConfiguration(mode, currentStaConfig);

        // Remove double quotes in SSID and psk
        softApConfig.mConfig.SSID = WifiInfo.removeDoubleQuotes(softApConfig.mConfig.SSID);
        softApConfig.mConfig.preSharedKey = WifiInfo.removeDoubleQuotes(softApConfig.mConfig.preSharedKey);

        // Get band info from SoftAP configuration
        if (apConfig == null)
            softApConfig.mConfig.apBand = mWifiApConfigStore.getApConfiguration().apBand;
        else
            softApConfig.mConfig.apBand = apConfig.apBand;

        Slog.d(TAG,"Repeater mode config - " + softApConfig.mConfig);
        mWifiController.sendMessage(CMD_SET_AP, 1, 0, softApConfig);
    }

    public boolean isWifiCoverageExtendFeatureEnabled() {
        enforceAccessPermission();
        return mFacade.getIntegerSetting(mContext, Settings.Global.WIFI_COVERAGE_EXTEND_FEATURE_ENABLED, 0) > 0 ;
    }

    public void enableWifiCoverageExtendFeature(boolean enable) {
        enforceAccessPermission();
        enforceNetworkSettingsPermission();
        mLog.info("enableWifiCoverageExtendFeature uid=% enable=%")
                .c(Binder.getCallingUid())
                .c(enable).flush();
        mFacade.setIntegerSetting(mContext, Settings.Global.WIFI_COVERAGE_EXTEND_FEATURE_ENABLED, (enable ? 1 : 0));
    }

    /**
     * see {@link android.net.wifi.WifiManager#addOnWifiUsabilityStatsListener(Executor,
     * OnWifiUsabilityStatsListener)}
     *
     * @param binder IBinder instance to allow cleanup if the app dies
     * @param listener WifiUsabilityStatsEntry listener to add
     * @param listenerIdentifier Unique ID of the adding listener. This ID will be used to
     *        remove the listener. See {@link removeOnWifiUsabilityStatsListener(int)}
     *
     * @throws SecurityException if the caller does not have permission to add a listener
     * @throws RemoteException if remote exception happens
     * @throws IllegalArgumentException if the arguments are null or invalid
     */
    @Override
    public void addOnWifiUsabilityStatsListener(IBinder binder,
            IOnWifiUsabilityStatsListener listener, int listenerIdentifier) {
        // verify arguments
        if (binder == null) {
            throw new IllegalArgumentException("Binder must not be null");
        }
        if (listener == null) {
            throw new IllegalArgumentException("Listener must not be null");
        }
        mContext.enforceCallingPermission(
                android.Manifest.permission.WIFI_UPDATE_USABILITY_STATS_SCORE, "WifiService");
        if (mVerboseLoggingEnabled) {
            mLog.info("addOnWifiUsabilityStatsListener uid=%")
                .c(Binder.getCallingUid()).flush();
        }
        // Post operation to handler thread
        mWifiThreadRunner.post(() ->
                mWifiMetrics.addOnWifiUsabilityListener(binder, listener, listenerIdentifier));
    }

    /**
     * see {@link android.net.wifi.WifiManager#removeOnWifiUsabilityStatsListener(
     * OnWifiUsabilityStatsListener)}
     *
     * @param listenerIdentifier Unique ID of the listener to be removed.
     *
     * @throws SecurityException if the caller does not have permission to add a listener
     */
    @Override
    public void removeOnWifiUsabilityStatsListener(int listenerIdentifier) {
        mContext.enforceCallingPermission(
                android.Manifest.permission.WIFI_UPDATE_USABILITY_STATS_SCORE, "WifiService");
        if (mVerboseLoggingEnabled) {
            mLog.info("removeOnWifiUsabilityStatsListener uid=%")
                    .c(Binder.getCallingUid()).flush();
        }
        // Post operation to handler thread
        mWifiThreadRunner.post(() ->
                mWifiMetrics.removeOnWifiUsabilityListener(listenerIdentifier));
    }

    /**
     * Updates the Wi-Fi usability score.
     * @param seqNum Sequence number of the Wi-Fi usability score.
     * @param score The Wi-Fi usability score.
     * @param predictionHorizonSec Prediction horizon of the Wi-Fi usability score in second.
     */
    @Override
    public void updateWifiUsabilityScore(int seqNum, int score, int predictionHorizonSec) {
        mContext.enforceCallingPermission(
                android.Manifest.permission.WIFI_UPDATE_USABILITY_STATS_SCORE, "WifiService");

        if (mVerboseLoggingEnabled) {
            mLog.info("updateWifiUsabilityScore uid=% seqNum=% score=% predictionHorizonSec=%")
                    .c(Binder.getCallingUid())
                    .c(seqNum)
                    .c(score)
                    .c(predictionHorizonSec)
                    .flush();
        }
        // Post operation to handler thread
        mWifiThreadRunner.post(() ->
                mClientModeImpl.updateWifiUsabilityScore(seqNum, score, predictionHorizonSec));
    }

    /**
     * Gets SoftAP Wi-Fi Generation
     * @return Wi-Fi generation if SoftAp enabled or -1.
     */
    @Override
    public int getSoftApWifiGeneration() {
        enforceAccessPermission();
        if (getWifiApEnabledState() == WifiManager.WIFI_AP_STATE_ENABLED) {
            return mWifiApConfigStore.getWifiGeneration();
        } else {
            return -1;
        }
    }
}<|MERGE_RESOLUTION|>--- conflicted
+++ resolved
@@ -478,14 +478,10 @@
         mPowerProfile = mWifiInjector.getPowerProfile();
         mWifiNetworkSuggestionsManager = mWifiInjector.getWifiNetworkSuggestionsManager();
         mDppManager = mWifiInjector.getDppManager();
-<<<<<<< HEAD
-
+        mWifiThreadRunner = mWifiInjector.getWifiThreadRunner();
         mQcIntentFilter = new IntentFilter("android.net.wifi.supplicant.STATE_CHANGE");
         mQcIntentFilter.addAction("android.net.wifi.WIFI_STATE_CHANGED");
         mContext.registerReceiver(mQcReceiver, mQcIntentFilter);
-=======
-        mWifiThreadRunner = mWifiInjector.getWifiThreadRunner();
->>>>>>> 0c2733fe
     }
 
     /**
@@ -552,12 +548,8 @@
         if (!mClientModeImpl.syncInitialize(mClientModeImplChannel)) {
             Log.wtf(TAG, "Failed to initialize ClientModeImpl");
         }
-<<<<<<< HEAD
-        mWifiController.start();
+        mActiveModeWarden.start();
         mIsControllerStarted = true;
-=======
-        mActiveModeWarden.start();
->>>>>>> 0c2733fe
 
         // If we are already disabled (could be due to airplane mode), avoid changing persist
         // state here
@@ -886,12 +878,7 @@
         }
 
         mWifiMetrics.incrementNumWifiToggles(isPrivileged, enable);
-<<<<<<< HEAD
-
-        mWifiController.sendMessage(CMD_WIFI_TOGGLED);
-=======
         mActiveModeWarden.wifiToggled();
->>>>>>> 0c2733fe
         return true;
     }
 
@@ -1040,12 +1027,8 @@
     private void stopSoftApInternal(int mode) {
         mLog.trace("stopSoftApInternal uid=% mode=%").c(Binder.getCallingUid()).c(mode).flush();
 
-<<<<<<< HEAD
         mSoftApExtendingWifi = false;
-        mWifiController.sendMessage(CMD_SET_AP, 0, mode);
-=======
         mActiveModeWarden.stopSoftAp(mode);
->>>>>>> 0c2733fe
     }
 
     /**
@@ -1123,15 +1106,8 @@
                 }
             }
             // Notify WifiController so it has a chance to turn wifi back on
-<<<<<<< HEAD
-            if (state == WIFI_AP_STATE_DISABLED) {
-                mWifiController.sendMessage(WifiController.CMD_AP_STOPPED);
-            } else if (state == WIFI_AP_STATE_FAILED) {
-                mWifiController.sendMessage(WifiController.CMD_AP_START_FAILURE);
-=======
             if (state == WIFI_AP_STATE_FAILED || state == WIFI_AP_STATE_DISABLED) {
                 mActiveModeWarden.softApStopped();
->>>>>>> 0c2733fe
             }
         }
 
