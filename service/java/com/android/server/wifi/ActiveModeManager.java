/*
 * Copyright (C) 2016 The Android Open Source Project
 *
 * Licensed under the Apache License, Version 2.0 (the "License");
 * you may not use this file except in compliance with the License.
 * You may obtain a copy of the License at
 *
 *      http://www.apache.org/licenses/LICENSE-2.0
 *
 * Unless required by applicable law or agreed to in writing, software
 * distributed under the License is distributed on an "AS IS" BASIS,
 * WITHOUT WARRANTIES OR CONDITIONS OF ANY KIND, either express or implied.
 * See the License for the specific language governing permissions and
 * limitations under the License.
 */

package com.android.server.wifi;

<<<<<<< HEAD
=======
import android.annotation.NonNull;
import android.os.WorkSource;

>>>>>>> 4419e593
import java.io.FileDescriptor;
import java.io.PrintWriter;

/**
 * Base class for available WiFi operating modes.
 *
 * Currently supported modes include Client, ScanOnly and SoftAp.
 */
public interface ActiveModeManager {
    /**
     * Listener for ActiveModeManager state changes.
     */
    interface Listener {
        /**
         * Invoked when mode manager completes start.
         */
        void onStarted();
        /**
         * Invoked when mode manager completes stop.
         */
        void onStopped();
        /**
         * Invoked when mode manager completes a role switch.
         */
        void onRoleChanged();
        /**
         * Invoked when mode manager encountered a failure on start or on mode switch.
         */
        void onStartFailure();
    }

    /**
     * Method used to start the Manager for a given Wifi operational mode.
     */
    void start(@NonNull WorkSource requestorWs);

    /**
     * Method used to stop the Manager for a given Wifi operational mode.
     */
    void stop();

    // Hierarchy of roles - note that currently, the roles form a tree: no role has more than 1
    // parent. However, since interfaces support multiple inheritance, a role could have more than 1
    // parent if needed.

    /** Roles assigned to each mode manager. */
    interface Role {}

    /** SoftAp roles */
    interface SoftApRole extends Role {}
    /** SoftApManager - Tethering, will respond to public APIs. */
    SoftApRole ROLE_SOFTAP_TETHERED = new SoftApRole() {
        @Override
        public String toString() {
            return "ROLE_SOFTAP_TETHERED";
        }
    };
    /** SoftApManager - Local only hotspot. */
    SoftApRole ROLE_SOFTAP_LOCAL_ONLY = new SoftApRole() {
        @Override
        public String toString() {
            return "ROLE_SOFTAP_LOCAL_ONLY";
        }
    };

    /** Client roles */
    interface ClientRole extends Role {}
    /** ClientModeManager, STA created for scans only. */
    ClientRole ROLE_CLIENT_SCAN_ONLY = new ClientRole() {
        @Override
        public String toString() {
            return "ROLE_CLIENT_SCAN_ONLY";
        }
    };

    /** Client roles that could initiate a wifi connection */
    interface ClientConnectivityRole extends ClientRole {}
    /** ClientModeManager, secondary STA used for make before break, can switch to primary later. */
    ClientConnectivityRole ROLE_CLIENT_SECONDARY_TRANSIENT = new ClientConnectivityRole() {
        @Override
        public String toString() {
            return "ROLE_CLIENT_SECONDARY_TRANSIENT";
        }
    };
    /** ClientModeManager, secondary STA created for local connection (no internet connectivity). */
    ClientConnectivityRole ROLE_CLIENT_LOCAL_ONLY = new ClientConnectivityRole() {
        @Override
        public String toString() {
            return "ROLE_CLIENT_LOCAL_ONLY";
        }
    };

    /** Long running Client roles that could initiate a wifi connection for internet connectivity */
    interface ClientInternetConnectivityRole extends ClientConnectivityRole {}
    /** ClientModeManager, primary STA, will respond to public WifiManager APIs */
    ClientInternetConnectivityRole ROLE_CLIENT_PRIMARY =
            new ClientInternetConnectivityRole() {
                @Override
                public String toString() {
                    return "ROLE_CLIENT_PRIMARY";
                }
            };
    /**
     * ClientModeManager, secondary STA used for duplication/bonding use cases, will not respond to
     * public WifiManager APIs.
     */
    ClientInternetConnectivityRole ROLE_CLIENT_SECONDARY_LONG_LIVED =
            new ClientInternetConnectivityRole() {
                @Override
                public String toString() {
                    return "ROLE_CLIENT_SECONDARY_LONG_LIVED";
                }
            };

    /**
     * Method to get the role for a mode manager.
     */
    Role getRole();
<<<<<<< HEAD

=======
>>>>>>> 4419e593

    /**
     * Method to get the iface name for the mode manager.
     */
    String getInterfaceName();

    /**
     * Method to dump for logging state.
     */
    void dump(FileDescriptor fd, PrintWriter pw, String[] args);

    /**
     * Method to enable verbose logging.
     */
    void enableVerboseLogging(boolean verbose);
}<|MERGE_RESOLUTION|>--- conflicted
+++ resolved
@@ -16,12 +16,9 @@
 
 package com.android.server.wifi;
 
-<<<<<<< HEAD
-=======
 import android.annotation.NonNull;
 import android.os.WorkSource;
 
->>>>>>> 4419e593
 import java.io.FileDescriptor;
 import java.io.PrintWriter;
 
@@ -140,10 +137,6 @@
      * Method to get the role for a mode manager.
      */
     Role getRole();
-<<<<<<< HEAD
-
-=======
->>>>>>> 4419e593
 
     /**
      * Method to get the iface name for the mode manager.
