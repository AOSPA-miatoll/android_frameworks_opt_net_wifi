/*
 * Copyright (C) 2011 The Android Open Source Project
 *
 * Licensed under the Apache License, Version 2.0 (the "License");
 * you may not use this file except in compliance with the License.
 * You may obtain a copy of the License at
 *
 *      http://www.apache.org/licenses/LICENSE-2.0
 *
 * Unless required by applicable law or agreed to in writing, software
 * distributed under the License is distributed on an "AS IS" BASIS,
 * WITHOUT WARRANTIES OR CONDITIONS OF ANY KIND, either express or implied.
 * See the License for the specific language governing permissions and
 * limitations under the License.
 */

package com.android.server.wifi.p2p;

import static com.android.server.wifi.WifiSettingsConfigStore.WIFI_P2P_DEVICE_NAME;
import static com.android.server.wifi.WifiSettingsConfigStore.WIFI_P2P_PENDING_FACTORY_RESET;
import static com.android.server.wifi.WifiSettingsConfigStore.WIFI_VERBOSE_LOGGING_ENABLED;

import android.annotation.Nullable;
import android.app.AlertDialog;
import android.content.BroadcastReceiver;
import android.content.Context;
import android.content.DialogInterface;
import android.content.DialogInterface.OnClickListener;
import android.content.Intent;
import android.content.IntentFilter;
import android.content.pm.PackageInfo;
import android.content.pm.PackageManager;
import android.content.res.Configuration;
import android.content.res.Resources;
import android.location.LocationManager;
import android.net.ConnectivityManager;
import android.net.DhcpResultsParcelable;
import android.net.InetAddresses;
import android.net.LinkProperties;
import android.net.NetworkInfo;
import android.net.NetworkStack;
import android.net.TetheringManager;
import android.net.ip.IIpClient;
import android.net.ip.IpClientCallbacks;
import android.net.ip.IpClientUtil;
import android.net.shared.ProvisioningConfiguration;
import android.net.wifi.ScanResult;
import android.net.wifi.WifiConfiguration;
import android.net.wifi.WifiInfo;
import android.net.wifi.WifiManager;
import android.net.wifi.WpsInfo;
import android.net.wifi.p2p.IWifiP2pManager;
import android.net.wifi.p2p.WifiP2pConfig;
import android.net.wifi.p2p.WifiP2pDevice;
import android.net.wifi.p2p.WifiP2pDeviceList;
import android.net.wifi.p2p.WifiP2pGroup;
import android.net.wifi.p2p.WifiP2pGroupList;
import android.net.wifi.p2p.WifiP2pGroupList.GroupDeleteListener;
import android.net.wifi.p2p.WifiP2pInfo;
import android.net.wifi.p2p.WifiP2pManager;
import android.net.wifi.p2p.WifiP2pProvDiscEvent;
import android.net.wifi.p2p.WifiP2pWfdInfo;
import android.net.wifi.p2p.nsd.WifiP2pServiceInfo;
import android.net.wifi.p2p.nsd.WifiP2pServiceRequest;
import android.net.wifi.p2p.nsd.WifiP2pServiceResponse;
import android.os.Binder;
import android.os.Bundle;
import android.os.Handler;
import android.os.HandlerThread;
import android.os.IBinder;
import android.os.Looper;
import android.os.Message;
import android.os.Messenger;
import android.os.Process;
import android.os.RemoteException;
import android.os.UserHandle;
import android.os.UserManager;
import android.os.WorkSource;
import android.provider.Settings;
import android.text.TextUtils;
import android.util.Log;
import android.util.SparseArray;
import android.view.KeyEvent;
import android.view.LayoutInflater;
import android.view.View;
import android.view.ViewGroup;
import android.view.WindowManager;
import android.widget.EditText;
import android.widget.TextView;

import com.android.internal.annotations.VisibleForTesting;
import com.android.internal.util.AsyncChannel;
import com.android.internal.util.Protocol;
import com.android.internal.util.State;
import com.android.internal.util.StateMachine;
import com.android.server.wifi.FrameworkFacade;
import com.android.server.wifi.WifiInjector;
import com.android.server.wifi.WifiLog;
import com.android.server.wifi.WifiSettingsConfigStore;
import com.android.server.wifi.proto.nano.WifiMetricsProto.P2pConnectionEvent;
import com.android.server.wifi.util.NetdWrapper;
import com.android.server.wifi.util.WifiAsyncChannel;
import com.android.server.wifi.WifiNative;
import com.android.server.wifi.util.WifiHandler;
import com.android.server.wifi.util.WifiPermissionsUtil;
import com.android.server.wifi.util.WifiPermissionsWrapper;
import com.android.wifi.resources.R;

import java.io.FileDescriptor;
import java.io.PrintWriter;
import java.net.Inet4Address;
import java.net.InetAddress;
import java.net.NetworkInterface;
import java.net.SocketException;
import java.nio.charset.StandardCharsets;
import java.util.ArrayList;
import java.util.Collection;
import java.util.Enumeration;
import java.util.HashMap;
import java.util.List;
import java.util.Map;
import java.util.Objects;

/**
 * WifiP2pService includes a state machine to perform Wi-Fi p2p operations. Applications
 * communicate with this service to issue device discovery and connectivity requests
 * through the WifiP2pManager interface. The state machine communicates with the wifi
 * driver through wpa_supplicant and handles the event responses through WifiMonitor.
 *
 * Note that the term Wifi when used without a p2p suffix refers to the client mode
 * of Wifi operation
 * @hide
 */
public class WifiP2pServiceImpl extends IWifiP2pManager.Stub {
    private static final String TAG = "WifiP2pService";
    private boolean mVerboseLoggingEnabled = false;
    private static final String NETWORKTYPE = "WIFI_P2P";
    @VisibleForTesting
    static final int DEFAULT_GROUP_OWNER_INTENT = 6;

    private Context mContext;

    NetdWrapper mNetdWrapper;
    private IIpClient mIpClient;
    private int mIpClientStartIndex = 0;
    private DhcpResultsParcelable mDhcpResultsParcelable;

    private P2pStateMachine mP2pStateMachine;
    private AsyncChannel mReplyChannel = new WifiAsyncChannel(TAG);
    private AsyncChannel mWifiChannel;
    private LocationManager mLocationManager;
    private WifiInjector mWifiInjector;
    private WifiPermissionsUtil mWifiPermissionsUtil;
    private FrameworkFacade mFrameworkFacade;
    private WifiSettingsConfigStore mSettingsConfigStore;
    private WifiP2pMetrics mWifiP2pMetrics;

    private static final Boolean JOIN_GROUP = true;
    private static final Boolean FORM_GROUP = false;

    private static final Boolean RELOAD = true;
    private static final Boolean NO_RELOAD = false;

    private static final String[] RECEIVER_PERMISSIONS_FOR_BROADCAST = {
            android.Manifest.permission.ACCESS_FINE_LOCATION,
            android.Manifest.permission.ACCESS_WIFI_STATE
    };

    private static final String[] RECEIVER_PERMISSIONS_FOR_BROADCAST_LOCATION_OFF = {
            android.Manifest.permission.NETWORK_SETTINGS,
            android.Manifest.permission.ACCESS_FINE_LOCATION,
            android.Manifest.permission.ACCESS_WIFI_STATE
    };

    // Maximum number of bytes allowed for a network name, i.e. SSID.
    private static final int MAX_NETWORK_NAME_BYTES = 32;
    // Minimum number of bytes for a network name, i.e. DIRECT-xy.
    private static final int MIN_NETWORK_NAME_BYTES = 9;

    // Two minutes comes from the wpa_supplicant setting
    private static final int GROUP_CREATING_WAIT_TIME_MS = 120 * 1000;
    private static int sGroupCreatingTimeoutIndex = 0;

    private static final int DISABLE_P2P_WAIT_TIME_MS = 5 * 1000;
    private static int sDisableP2pTimeoutIndex = 0;

    // Set a two minute discover timeout to avoid STA scans from being blocked
    private static final int DISCOVER_TIMEOUT_S = 120;

    // Idle time after a peer is gone when the group is torn down
    private static final int GROUP_IDLE_TIME_S = 10;

    private static final int BASE = Protocol.BASE_WIFI_P2P_SERVICE;

    // Delayed message to timeout group creation
    public static final int GROUP_CREATING_TIMED_OUT        =   BASE + 1;

    // User accepted a peer request
    private static final int PEER_CONNECTION_USER_ACCEPT    =   BASE + 2;
    // User rejected a peer request
    private static final int PEER_CONNECTION_USER_REJECT    =   BASE + 3;
    // User wants to disconnect wifi in favour of p2p
    private static final int DROP_WIFI_USER_ACCEPT          =   BASE + 4;
    // User wants to keep his wifi connection and drop p2p
    private static final int DROP_WIFI_USER_REJECT          =   BASE + 5;
    // Delayed message to timeout p2p disable
    public static final int DISABLE_P2P_TIMED_OUT           =   BASE + 6;
    // User confirm a peer request
    public static final int PEER_CONNECTION_USER_CONFIRM    =   BASE + 7;

    // Commands to the ClientModeImpl
    public static final int P2P_CONNECTION_CHANGED          =   BASE + 11;

    // These commands are used to temporarily disconnect wifi when we detect
    // a frequency conflict which would make it impossible to have with p2p
    // and wifi active at the same time.
    // If the user chooses to disable wifi temporarily, we keep wifi disconnected
    // until the p2p connection is done and terminated at which point we will
    // bring back wifi up
    // DISCONNECT_WIFI_REQUEST
    //      msg.arg1 = 1 enables temporary disconnect and 0 disables it.
    public static final int DISCONNECT_WIFI_REQUEST         =   BASE + 12;
    public static final int DISCONNECT_WIFI_RESPONSE        =   BASE + 13;

    public static final int SET_MIRACAST_MODE               =   BASE + 14;

    // During dhcp (and perhaps other times) we can't afford to drop packets
    // but Discovery will switch our channel enough we will.
    //   msg.arg1 = ENABLED for blocking, DISABLED for resumed.
    //   msg.arg2 = msg to send when blocked
    //   msg.obj  = StateMachine to send to when blocked
    public static final int BLOCK_DISCOVERY                 =   BASE + 15;
    public static final int ENABLE_P2P                      =   BASE + 16;
    public static final int DISABLE_P2P                     =   BASE + 17;
    public static final int REMOVE_CLIENT_INFO              =   BASE + 18;

    // Messages for interaction with IpClient.
    private static final int IPC_PRE_DHCP_ACTION            =   BASE + 30;
    private static final int IPC_POST_DHCP_ACTION           =   BASE + 31;
    private static final int IPC_DHCP_RESULTS               =   BASE + 32;
    private static final int IPC_PROVISIONING_SUCCESS       =   BASE + 33;
    private static final int IPC_PROVISIONING_FAILURE       =   BASE + 34;

    private static final int GROUP_OWNER_TETHER_READY       =   BASE + 35;

    public static final int ENABLED                         = 1;
    public static final int DISABLED                        = 0;

    static final int P2P_BLUETOOTH_COEXISTENCE_MODE_DISABLED    = 1;
    static final int P2P_BLUETOOTH_COEXISTENCE_MODE_SENSE       = 2;

    private final boolean mP2pSupported;

    private final WifiP2pDevice mThisDevice = new WifiP2pDevice();

    // When a group has been explicitly created by an app, we persist the group
    // even after all clients have been disconnected until an explicit remove
    // is invoked
    private boolean mAutonomousGroup;

    // Invitation to join an existing p2p group
    private boolean mJoinExistingGroup;

    // Track whether we are in p2p discovery. This is used to avoid sending duplicate
    // broadcasts
    private boolean mDiscoveryStarted;

    // Track whether servcice/peer discovery is blocked in favor of other wifi actions
    // (notably dhcp)
    private boolean mDiscoveryBlocked;

    // remember if we were in a scan when it had to be stopped
    private boolean mDiscoveryPostponed = false;

    private NetworkInfo.DetailedState mDetailedState;

    private boolean mTemporarilyDisconnectedWifi = false;

    // The transaction Id of service discovery request
    private int mServiceTransactionId = 0;

    // Service discovery request ID of wpa_supplicant.
    // null means it's not set yet.
    private String mServiceDiscReqId;

    // clients(application) information list
    private HashMap<Messenger, ClientInfo> mClientInfoList = new HashMap<Messenger, ClientInfo>();

    // clients(application) channel list
    private Map<IBinder, Messenger> mClientChannelList = new HashMap<IBinder, Messenger>();

    // The empty device address set by wpa_supplicant.
    private static final String EMPTY_DEVICE_ADDRESS = "00:00:00:00:00:00";

    // An anonymized device address. This is used instead of the own device MAC to prevent the
    // latter from leaking to apps
    private static final String ANONYMIZED_DEVICE_ADDRESS = "02:00:00:00:00:00";

    /**
     * Error code definition.
     * see the Table.8 in the WiFi Direct specification for the detail.
     */
    public enum P2pStatus {
        // Success
        SUCCESS,

        // The target device is currently unavailable
        INFORMATION_IS_CURRENTLY_UNAVAILABLE,

        // Protocol error
        INCOMPATIBLE_PARAMETERS,

        // The target device reached the limit of the number of the connectable device.
        // For example, device limit or group limit is set
        LIMIT_REACHED,

        // Protocol error
        INVALID_PARAMETER,

        // Unable to accommodate request
        UNABLE_TO_ACCOMMODATE_REQUEST,

        // Previous protocol error, or disruptive behavior
        PREVIOUS_PROTOCOL_ERROR,

        // There is no common channels the both devices can use
        NO_COMMON_CHANNEL,

        // Unknown p2p group. For example, Device A tries to invoke the previous persistent group,
        // but device B has removed the specified credential already
        UNKNOWN_P2P_GROUP,

        // Both p2p devices indicated an intent of 15 in group owner negotiation
        BOTH_GO_INTENT_15,

        // Incompatible provisioning method
        INCOMPATIBLE_PROVISIONING_METHOD,

        // Rejected by user
        REJECTED_BY_USER,

        // Unknown error
        UNKNOWN;

        /**
         * Returns P2p status corresponding to a given error value
         * @param error integer error value
         * @return P2pStatus enum for value
         */
        public static P2pStatus valueOf(int error) {
            switch(error) {
                case 0 :
                    return SUCCESS;
                case 1:
                    return INFORMATION_IS_CURRENTLY_UNAVAILABLE;
                case 2:
                    return INCOMPATIBLE_PARAMETERS;
                case 3:
                    return LIMIT_REACHED;
                case 4:
                    return INVALID_PARAMETER;
                case 5:
                    return UNABLE_TO_ACCOMMODATE_REQUEST;
                case 6:
                    return PREVIOUS_PROTOCOL_ERROR;
                case 7:
                    return NO_COMMON_CHANNEL;
                case 8:
                    return UNKNOWN_P2P_GROUP;
                case 9:
                    return BOTH_GO_INTENT_15;
                case 10:
                    return INCOMPATIBLE_PROVISIONING_METHOD;
                case 11:
                    return REJECTED_BY_USER;
                default:
                    return UNKNOWN;
            }
        }
    }

    /**
     * Handles client connections
     */
    private class ClientHandler extends WifiHandler {

        ClientHandler(String tag, android.os.Looper looper) {
            super(tag, looper);
        }

        @Override
        public void handleMessage(Message msg) {
            super.handleMessage(msg);
            switch (msg.what) {
                case WifiP2pManager.SET_DEVICE_NAME:
                case WifiP2pManager.SET_WFD_INFO:
                case WifiP2pManager.SET_WFDR2_INFO:
                case WifiP2pManager.DISCOVER_PEERS:
                case WifiP2pManager.STOP_DISCOVERY:
                case WifiP2pManager.CONNECT:
                case WifiP2pManager.CANCEL_CONNECT:
                case WifiP2pManager.CREATE_GROUP:
                case WifiP2pManager.REMOVE_GROUP:
                case WifiP2pManager.START_LISTEN:
                case WifiP2pManager.STOP_LISTEN:
                case WifiP2pManager.SET_CHANNEL:
                case WifiP2pManager.START_WPS:
                case WifiP2pManager.ADD_LOCAL_SERVICE:
                case WifiP2pManager.REMOVE_LOCAL_SERVICE:
                case WifiP2pManager.CLEAR_LOCAL_SERVICES:
                case WifiP2pManager.DISCOVER_SERVICES:
                case WifiP2pManager.ADD_SERVICE_REQUEST:
                case WifiP2pManager.REMOVE_SERVICE_REQUEST:
                case WifiP2pManager.CLEAR_SERVICE_REQUESTS:
                case WifiP2pManager.REQUEST_PEERS:
                case WifiP2pManager.REQUEST_CONNECTION_INFO:
                case WifiP2pManager.REQUEST_GROUP_INFO:
                case WifiP2pManager.DELETE_PERSISTENT_GROUP:
                case WifiP2pManager.REQUEST_PERSISTENT_GROUP_INFO:
                case WifiP2pManager.FACTORY_RESET:
                case WifiP2pManager.SET_ONGOING_PEER_CONFIG:
                case WifiP2pManager.REQUEST_ONGOING_PEER_CONFIG:
                case WifiP2pManager.REQUEST_P2P_STATE:
                case WifiP2pManager.REQUEST_DISCOVERY_STATE:
                case WifiP2pManager.REQUEST_NETWORK_INFO:
                case WifiP2pManager.UPDATE_CHANNEL_INFO:
                case WifiP2pManager.REQUEST_DEVICE_INFO:
                    mP2pStateMachine.sendMessage(Message.obtain(msg));
                    break;
                default:
                    Log.d(TAG, "ClientHandler.handleMessage ignoring msg=" + msg);
                    break;
            }
        }
    }
    private ClientHandler mClientHandler;

    private NetworkInfo makeNetworkInfo() {
        final NetworkInfo info = new NetworkInfo(ConnectivityManager.TYPE_WIFI_P2P,
                0, NETWORKTYPE, "");
        if (mDetailedState != NetworkInfo.DetailedState.IDLE) {
            info.setDetailedState(mDetailedState, null, null);
        }
        return info;
    }

    /**
     * Provide a way for unit tests to set valid log object in the WifiHandler
     * @param log WifiLog object to assign to the clientHandler
     */
    @VisibleForTesting
    void setWifiHandlerLogForTest(WifiLog log) {
        mClientHandler.setWifiLog(log);

    }

    /**
     * Provide a way for unit tests to set valid log object in the WifiAsyncChannel
     * @param log WifiLog object to assign to the mReplyChannel
     */
    @VisibleForTesting
    void setWifiLogForReplyChannel(WifiLog log) {
        ((WifiAsyncChannel) mReplyChannel).setWifiLog(log);
    }

    private class DeathHandlerData {
        DeathHandlerData(DeathRecipient dr, Messenger m, WorkSource ws) {
            mDeathRecipient = dr;
            mMessenger = m;
            mWorkSource = ws;
        }

        @Override
        public String toString() {
            return "deathRecipient=" + mDeathRecipient + ", messenger=" + mMessenger
                    + ", worksource=" + mWorkSource;
        }

        final DeathRecipient mDeathRecipient;
        final Messenger mMessenger;
        final WorkSource mWorkSource;
    }
    private Object mLock = new Object();
    private final Map<IBinder, DeathHandlerData> mDeathDataByBinder = new HashMap<>();

    public WifiP2pServiceImpl(Context context, WifiInjector wifiInjector) {
        mContext = context;
        mWifiInjector = wifiInjector;
        mWifiPermissionsUtil = mWifiInjector.getWifiPermissionsUtil();
        mFrameworkFacade = mWifiInjector.getFrameworkFacade();
        mSettingsConfigStore = mWifiInjector.getSettingsConfigStore();
        mWifiP2pMetrics = mWifiInjector.getWifiP2pMetrics();

        mDetailedState = NetworkInfo.DetailedState.IDLE;

        mP2pSupported = mContext.getPackageManager().hasSystemFeature(
                PackageManager.FEATURE_WIFI_DIRECT);

        HandlerThread wifiP2pThread = mWifiInjector.getWifiP2pServiceHandlerThread();
        mClientHandler = new ClientHandler(TAG, wifiP2pThread.getLooper());
        mP2pStateMachine = new P2pStateMachine(TAG, wifiP2pThread.getLooper(), mP2pSupported);
        mP2pStateMachine.start();
    }
    public void enableVerboseLogging(int verbose) {
        mVerboseLoggingEnabled = verbose > 0;
    }
    /**
     * Obtains the service interface for Managements services
     */
    public void connectivityServiceReady() {
        mNetdWrapper = mWifiInjector.makeNetdWrapper();
    }

    private void enforceAccessPermission() {
        mContext.enforceCallingOrSelfPermission(android.Manifest.permission.ACCESS_WIFI_STATE,
                "WifiP2pService");
    }

    private void enforceChangePermission() {
        mContext.enforceCallingOrSelfPermission(android.Manifest.permission.CHANGE_WIFI_STATE,
                "WifiP2pService");
    }

    private boolean checkAnyPermissionOf(String... permissions) {
        for (String permission : permissions) {
            if (mContext.checkCallingOrSelfPermission(permission)
                    == PackageManager.PERMISSION_GRANTED) {
                return true;
            }
        }
        return false;
    }

    private void enforceAnyPermissionOf(String... permissions) {
        if (!checkAnyPermissionOf(permissions)) {
            throw new SecurityException("Requires one of the following permissions: "
                    + String.join(", ", permissions) + ".");
        }
    }

    private void enforceNetworkStackOrLocationHardwarePermission() {
        enforceAnyPermissionOf(
                android.Manifest.permission.LOCATION_HARDWARE,
                android.Manifest.permission.NETWORK_STACK,
                NetworkStack.PERMISSION_MAINLINE_NETWORK_STACK);
    }

    private void stopIpClient() {
        // Invalidate all previous start requests
        mIpClientStartIndex++;
        if (mIpClient != null) {
            try {
                mIpClient.stop();
            } catch (RemoteException e) {
                e.rethrowFromSystemServer();
            }
            mIpClient = null;
        }
        mDhcpResultsParcelable = null;
    }

    private void startIpClient(String ifname, Handler smHandler) {
        stopIpClient();
        mIpClientStartIndex++;
        IpClientUtil.makeIpClient(mContext, ifname, new IpClientCallbacksImpl(
                mIpClientStartIndex, smHandler));
    }

    private class IpClientCallbacksImpl extends IpClientCallbacks {
        private final int mStartIndex;
        private final Handler mHandler;

        private IpClientCallbacksImpl(int startIndex, Handler handler) {
            mStartIndex = startIndex;
            mHandler = handler;
        }

        @Override
        public void onIpClientCreated(IIpClient ipClient) {
            mHandler.post(() -> {
                if (mIpClientStartIndex != mStartIndex) {
                    // This start request is obsolete
                    return;
                }
                mIpClient = ipClient;

                final ProvisioningConfiguration config =
                        new ProvisioningConfiguration.Builder()
                                .withoutIpReachabilityMonitor()
                                .withPreDhcpAction(30 * 1000)
                                .withProvisioningTimeoutMs(36 * 1000)
                                .build();
                try {
                    mIpClient.startProvisioning(config.toStableParcelable());
                } catch (RemoteException e) {
                    e.rethrowFromSystemServer();
                }
            });
        }

        @Override
        public void onPreDhcpAction() {
            mP2pStateMachine.sendMessage(IPC_PRE_DHCP_ACTION);
        }
        @Override
        public void onPostDhcpAction() {
            mP2pStateMachine.sendMessage(IPC_POST_DHCP_ACTION);
        }
        @Override
        public void onNewDhcpResults(DhcpResultsParcelable dhcpResults) {
            mP2pStateMachine.sendMessage(IPC_DHCP_RESULTS, dhcpResults);
        }
        @Override
        public void onProvisioningSuccess(LinkProperties newLp) {
            mP2pStateMachine.sendMessage(IPC_PROVISIONING_SUCCESS);
        }
        @Override
        public void onProvisioningFailure(LinkProperties newLp) {
            mP2pStateMachine.sendMessage(IPC_PROVISIONING_FAILURE);
        }
    }

    /**
     * Get a reference to handler. This is used by a client to establish
     * an AsyncChannel communication with WifiP2pService
     */
    @Override
    public Messenger getMessenger(final IBinder binder, final String packageName) {
        enforceAccessPermission();
        enforceChangePermission();

        synchronized (mLock) {
            final Messenger messenger = new Messenger(mClientHandler);
            if (mVerboseLoggingEnabled) {
                Log.d(TAG, "getMessenger: uid=" + getCallingUid() + ", binder=" + binder
                        + ", messenger=" + messenger);
            }

            IBinder.DeathRecipient dr = () -> {
                if (mVerboseLoggingEnabled) Log.d(TAG, "binderDied: binder=" + binder);
                close(binder);
            };

            WorkSource ws = packageName != null
                    ? new WorkSource(Binder.getCallingUid(), packageName)
                    : new WorkSource(Binder.getCallingUid());
            try {
                binder.linkToDeath(dr, 0);
                mDeathDataByBinder.put(binder, new DeathHandlerData(dr, messenger, ws));
            } catch (RemoteException e) {
                Log.e(TAG, "Error on linkToDeath: e=" + e);
                // fall-through here - won't clean up
            }
            mP2pStateMachine.sendMessage(ENABLE_P2P, ws);

            return messenger;
        }
    }

    /**
     * Get a reference to handler. This is used by a ClientModeImpl to establish
     * an AsyncChannel communication with P2pStateMachine
     * @hide
     */
    @Override
    public Messenger getP2pStateMachineMessenger() {
        enforceNetworkStackOrLocationHardwarePermission();
        enforceAccessPermission();
        enforceChangePermission();
        return new Messenger(mP2pStateMachine.getHandler());
    }

    /**
     * Clean-up the state and configuration requested by the closing app. Takes same action as
     * when the app dies (binder death).
     */
    @Override
    public void close(IBinder binder) {
        enforceAccessPermission();
        enforceChangePermission();

        DeathHandlerData dhd;
        synchronized (mLock) {
            dhd = mDeathDataByBinder.get(binder);
            if (dhd == null) {
                Log.w(TAG, "close(): no death recipient for binder");
                return;
            }

            mP2pStateMachine.sendMessage(REMOVE_CLIENT_INFO, 0, 0, binder);
            binder.unlinkToDeath(dhd.mDeathRecipient, 0);
            mDeathDataByBinder.remove(binder);

            // clean-up if there are no more clients registered
            // TODO: what does the ClientModeImpl client do? It isn't tracked through here!
            if (dhd.mMessenger != null && mDeathDataByBinder.isEmpty()) {
                try {
                    dhd.mMessenger.send(
                            mClientHandler.obtainMessage(WifiP2pManager.STOP_DISCOVERY));
                    dhd.mMessenger.send(mClientHandler.obtainMessage(WifiP2pManager.REMOVE_GROUP));
                } catch (RemoteException e) {
                    Log.e(TAG, "close: Failed sending clean-up commands: e=" + e);
                }
                mP2pStateMachine.sendMessage(DISABLE_P2P);
            }
        }
    }

    /** This is used to provide information to drivers to optimize performance depending
     * on the current mode of operation.
     * 0 - disabled
     * 1 - source operation
     * 2 - sink operation
     *
     * As an example, the driver could reduce the channel dwell time during scanning
     * when acting as a source or sink to minimize impact on miracast.
     * @param int mode of operation
     */
    @Override
    public void setMiracastMode(int mode) {
        checkConfigureWifiDisplayPermission();
        mP2pStateMachine.sendMessage(SET_MIRACAST_MODE, mode);
        if (mWifiChannel != null) {
            mWifiChannel.sendMessage(WifiP2pServiceImpl.SET_MIRACAST_MODE, mode);
        } else {
            Log.e(TAG, "setMiracastMode(): WifiChannel is null");
        }
    }

    @Override
    public void checkConfigureWifiDisplayPermission() {
        if (!getWfdPermission(Binder.getCallingUid())) {
            throw new SecurityException("Wifi Display Permission denied for uid = "
                    + Binder.getCallingUid());
        }
    }

    private boolean getWfdPermission(int uid) {
        WifiPermissionsWrapper wifiPermissionsWrapper = mWifiInjector.getWifiPermissionsWrapper();
        return wifiPermissionsWrapper.getUidPermission(
                android.Manifest.permission.CONFIGURE_WIFI_DISPLAY, uid)
                != PackageManager.PERMISSION_DENIED;
    }

    @Override
    protected void dump(FileDescriptor fd, PrintWriter pw, String[] args) {
        if (mContext.checkCallingOrSelfPermission(android.Manifest.permission.DUMP)
                != PackageManager.PERMISSION_GRANTED) {
            pw.println("Permission Denial: can't dump WifiP2pService from from pid="
                    + Binder.getCallingPid()
                    + ", uid=" + Binder.getCallingUid());
            return;
        }
        mP2pStateMachine.dump(fd, pw, args);
        pw.println("mAutonomousGroup " + mAutonomousGroup);
        pw.println("mJoinExistingGroup " + mJoinExistingGroup);
        pw.println("mDiscoveryStarted " + mDiscoveryStarted);
        pw.println("mDetailedState " + mDetailedState);
        pw.println("mTemporarilyDisconnectedWifi " + mTemporarilyDisconnectedWifi);
        pw.println("mServiceDiscReqId " + mServiceDiscReqId);
        pw.println("mDeathDataByBinder " + mDeathDataByBinder);
        pw.println("mClientInfoList " + mClientInfoList.size());
        pw.println();

        final IIpClient ipClient = mIpClient;
        if (ipClient != null) {
            pw.println("mIpClient:");
            IpClientUtil.dumpIpClient(ipClient, fd, pw, args);
        }
    }

    /**
     * Handles interaction with ClientModeImpl
     */
    private class P2pStateMachine extends StateMachine {

        private DefaultState mDefaultState = new DefaultState();
        private P2pNotSupportedState mP2pNotSupportedState = new P2pNotSupportedState();
        private P2pDisablingState mP2pDisablingState = new P2pDisablingState();
        private P2pDisabledState mP2pDisabledState = new P2pDisabledState();
        private P2pEnabledState mP2pEnabledState = new P2pEnabledState();
        // Inactive is when p2p is enabled with no connectivity
        private InactiveState mInactiveState = new InactiveState();
        private GroupCreatingState mGroupCreatingState = new GroupCreatingState();
        private UserAuthorizingInviteRequestState mUserAuthorizingInviteRequestState =
                new UserAuthorizingInviteRequestState();
        private UserAuthorizingNegotiationRequestState mUserAuthorizingNegotiationRequestState =
                new UserAuthorizingNegotiationRequestState();
        private ProvisionDiscoveryState mProvisionDiscoveryState = new ProvisionDiscoveryState();
        private GroupNegotiationState mGroupNegotiationState = new GroupNegotiationState();
        private FrequencyConflictState mFrequencyConflictState = new FrequencyConflictState();

        private GroupCreatedState mGroupCreatedState = new GroupCreatedState();
        private UserAuthorizingJoinState mUserAuthorizingJoinState = new UserAuthorizingJoinState();
        private OngoingGroupRemovalState mOngoingGroupRemovalState = new OngoingGroupRemovalState();

        private WifiP2pNative mWifiNative = mWifiInjector.getWifiP2pNative();
        private WifiP2pMonitor mWifiMonitor = mWifiInjector.getWifiP2pMonitor();
        private WifiNative mWifNative = mWifiInjector.getWifiNative();
        private final WifiP2pDeviceList mPeers = new WifiP2pDeviceList();
        private String mInterfaceName;

        // During a connection, supplicant can tell us that a device was lost. From a supplicant's
        // perspective, the discovery stops during connection and it purges device since it does
        // not get latest updates about the device without being in discovery state.
        // From the framework perspective, the device is still there since we are connecting or
        // connected to it. so we keep these devices in a separate list, so that they are removed
        // when connection is cancelled or lost
        private final WifiP2pDeviceList mPeersLostDuringConnection = new WifiP2pDeviceList();
        private final WifiP2pGroupList mGroups = new WifiP2pGroupList(null,
                new GroupDeleteListener() {
                    @Override
                    public void onDeleteGroup(int netId) {
                        if (mVerboseLoggingEnabled) logd("called onDeleteGroup() netId=" + netId);
                        mWifiNative.removeP2pNetwork(netId);
                        mWifiNative.saveConfig();
                        sendP2pPersistentGroupsChangedBroadcast();
                    }
                });
        private final WifiP2pInfo mWifiP2pInfo = new WifiP2pInfo();
        private WifiP2pGroup mGroup;
<<<<<<< HEAD
        private boolean mIsBTCoexDisabled = false;
        // Is the HAL (HIDL) interface available for use.
        private boolean mIsHalInterfaceAvailable = false;
=======
>>>>>>> 4419e593
        // Is wifi on or off.
        private boolean mIsWifiEnabled = false;

        // p2p start failure count.
        // Current design keeps on calling setupIface even though p2p init fails in supplicant.
        // Break this infinite loop by maintaining a temp counter for continuous setup failures.
        private int mSetupFailureCount = 0;
        // Threshold for continuous setup failure.
        private static final int P2P_SETUP_FAILURE_COUNT_THRESHOLD = 10;

        // Saved WifiP2pConfig for an ongoing peer connection. This will never be null.
        // The deviceAddress will be an empty string when the device is inactive
        // or if it is connected without any ongoing join request
        private WifiP2pConfig mSavedPeerConfig = new WifiP2pConfig();

        private void logStateAndMessage(Message message, State state) {
            StringBuilder b = new StringBuilder();

            if (message != null) {
                b.append("{ what=");
                b.append(message.what);

                if (message.arg1 != 0) {
                    b.append(" arg1=");
                    b.append(message.arg1);
                }

                if (message.arg2 != 0) {
                    b.append(" arg2=");
                    b.append(message.arg2);
                }

                if (message.obj != null) {
                    b.append(" obj=");
                    b.append(message.obj.getClass().getSimpleName());
                }

                b.append(" }");
            }

            logd(" " + state.getClass().getSimpleName() + " " + b.toString());
        }

        P2pStateMachine(String name, Looper looper, boolean p2pSupported) {
            super(name, looper);

            // CHECKSTYLE:OFF IndentationCheck
            addState(mDefaultState);
                addState(mP2pNotSupportedState, mDefaultState);
                addState(mP2pDisablingState, mDefaultState);
                addState(mP2pDisabledState, mDefaultState);
                addState(mP2pEnabledState, mDefaultState);
                    addState(mInactiveState, mP2pEnabledState);
                    addState(mGroupCreatingState, mP2pEnabledState);
                        addState(mUserAuthorizingInviteRequestState, mGroupCreatingState);
                        addState(mUserAuthorizingNegotiationRequestState, mGroupCreatingState);
                        addState(mProvisionDiscoveryState, mGroupCreatingState);
                        addState(mGroupNegotiationState, mGroupCreatingState);
                        addState(mFrequencyConflictState, mGroupCreatingState);
                    addState(mGroupCreatedState, mP2pEnabledState);
                        addState(mUserAuthorizingJoinState, mGroupCreatedState);
                        addState(mOngoingGroupRemovalState, mGroupCreatedState);
            // CHECKSTYLE:ON IndentationCheck

            if (p2pSupported) {
                setInitialState(mP2pDisabledState);
            } else {
                setInitialState(mP2pNotSupportedState);
            }
            setLogRecSize(50);
            setLogOnlyTransitions(true);

            if (p2pSupported) {
                // Register for wifi on/off broadcasts
                mContext.registerReceiver(new BroadcastReceiver() {
                    @Override
                    public void onReceive(Context context, Intent intent) {
                        int wifistate = intent.getIntExtra(WifiManager.EXTRA_WIFI_STATE,
                                WifiManager.WIFI_STATE_UNKNOWN);
                        if (wifistate == WifiManager.WIFI_STATE_ENABLED) {
                            mIsWifiEnabled = true;
                            checkAndReEnableP2p();
                        } else {
                            mIsWifiEnabled = false;
                            mSetupFailureCount = 0;
                            // Teardown P2P if it's up already.
                            sendMessage(DISABLE_P2P);
                        }
                        checkAndSendP2pStateChangedBroadcast();
                    }
                }, new IntentFilter(WifiManager.WIFI_STATE_CHANGED_ACTION));
                // Register for location mode on/off broadcasts
                mContext.registerReceiver(new BroadcastReceiver() {
                    @Override
                    public void onReceive(Context context, Intent intent) {
                        /* if location mode is off, ongoing discovery should be stopped.
                         * possible ongoing discovery:
                         * - peer discovery
                         * - service discovery
                         * - group joining scan in native service
                         */
                        if (!mWifiPermissionsUtil.isLocationModeEnabled()) {
                            sendMessage(WifiP2pManager.STOP_DISCOVERY);
                        }
                    }
                }, new IntentFilter(LocationManager.MODE_CHANGED_ACTION));
                // Register for tethering state
                mContext.registerReceiver(new BroadcastReceiver() {
                    @Override
                    public void onReceive(Context context, Intent intent) {
                        if (mGroup == null) return;
                        if (!mGroup.isGroupOwner()) return;
                        if (TextUtils.isEmpty(mGroup.getInterface())) return;

                        final ArrayList<String> interfaces = intent.getStringArrayListExtra(
                                TetheringManager.EXTRA_ACTIVE_LOCAL_ONLY);

                        if (interfaces.contains(mGroup.getInterface())) {
                            sendMessage(GROUP_OWNER_TETHER_READY);
                        }
                    }
                }, new IntentFilter(TetheringManager.ACTION_TETHER_STATE_CHANGED));
<<<<<<< HEAD
                // Register for interface availability from HalDeviceManager
                mWifiNative.registerInterfaceAvailableListener((boolean isAvailable) -> {
                    mIsHalInterfaceAvailable = isAvailable;
                    if (mSetupFailureCount < P2P_SETUP_FAILURE_COUNT_THRESHOLD) {
                        checkAndSendP2pStateChangedBroadcast();
                    } else {
                        Log.i(TAG, "Ignore InterfaceAvailable for continuous failures. count=" +mSetupFailureCount);
                    }
                }, getHandler());

=======
>>>>>>> 4419e593
                mSettingsConfigStore.registerChangeListener(
                        WIFI_VERBOSE_LOGGING_ENABLED,
                        (key, newValue) -> enableVerboseLogging(newValue),
                        getHandler());
            }
        }

        /**
         * Enable verbose logging for all sub modules.
         */
        private void enableVerboseLogging(boolean verbose) {
            mVerboseLoggingEnabled = verbose;
            mWifiNative.enableVerboseLogging(verbose ? 1 : 0);
            mWifiMonitor.enableVerboseLogging(verbose ? 1 : 0);
        }

        public void registerForWifiMonitorEvents() {
            mWifiMonitor.registerHandler(mInterfaceName,
                    WifiP2pMonitor.AP_STA_CONNECTED_EVENT, getHandler());
            mWifiMonitor.registerHandler(mInterfaceName,
                    WifiP2pMonitor.AP_STA_DISCONNECTED_EVENT, getHandler());
            mWifiMonitor.registerHandler(mInterfaceName,
                    WifiP2pMonitor.P2P_DEVICE_FOUND_EVENT, getHandler());
            mWifiMonitor.registerHandler(mInterfaceName,
                    WifiP2pMonitor.P2P_DEVICE_LOST_EVENT, getHandler());
            mWifiMonitor.registerHandler(mInterfaceName,
                    WifiP2pMonitor.P2P_FIND_STOPPED_EVENT, getHandler());
            mWifiMonitor.registerHandler(mInterfaceName,
                    WifiP2pMonitor.P2P_GO_NEGOTIATION_FAILURE_EVENT, getHandler());
            mWifiMonitor.registerHandler(mInterfaceName,
                    WifiP2pMonitor.P2P_GO_NEGOTIATION_REQUEST_EVENT, getHandler());
            mWifiMonitor.registerHandler(mInterfaceName,
                    WifiP2pMonitor.P2P_GO_NEGOTIATION_SUCCESS_EVENT, getHandler());
            mWifiMonitor.registerHandler(mInterfaceName,
                    WifiP2pMonitor.P2P_GROUP_FORMATION_FAILURE_EVENT, getHandler());
            mWifiMonitor.registerHandler(mInterfaceName,
                    WifiP2pMonitor.P2P_GROUP_FORMATION_SUCCESS_EVENT, getHandler());
            mWifiMonitor.registerHandler(mInterfaceName,
                    WifiP2pMonitor.P2P_GROUP_REMOVED_EVENT, getHandler());
            mWifiMonitor.registerHandler(mInterfaceName,
                    WifiP2pMonitor.P2P_GROUP_STARTED_EVENT, getHandler());
            mWifiMonitor.registerHandler(mInterfaceName,
                    WifiP2pMonitor.P2P_INVITATION_RECEIVED_EVENT, getHandler());
            mWifiMonitor.registerHandler(mInterfaceName,
                    WifiP2pMonitor.P2P_INVITATION_RESULT_EVENT, getHandler());
            mWifiMonitor.registerHandler(mInterfaceName,
                    WifiP2pMonitor.P2P_PROV_DISC_ENTER_PIN_EVENT, getHandler());
            mWifiMonitor.registerHandler(mInterfaceName,
                    WifiP2pMonitor.P2P_PROV_DISC_FAILURE_EVENT, getHandler());
            mWifiMonitor.registerHandler(mInterfaceName,
                    WifiP2pMonitor.P2P_PROV_DISC_PBC_REQ_EVENT, getHandler());
            mWifiMonitor.registerHandler(mInterfaceName,
                    WifiP2pMonitor.P2P_PROV_DISC_PBC_RSP_EVENT, getHandler());
            mWifiMonitor.registerHandler(mInterfaceName,
                    WifiP2pMonitor.P2P_PROV_DISC_SHOW_PIN_EVENT, getHandler());
            mWifiMonitor.registerHandler(mInterfaceName,
                    WifiP2pMonitor.P2P_SERV_DISC_RESP_EVENT, getHandler());
            mWifiMonitor.registerHandler(mInterfaceName,
                    WifiP2pMonitor.SUP_CONNECTION_EVENT, getHandler());
            mWifiMonitor.registerHandler(mInterfaceName,
                    WifiP2pMonitor.SUP_DISCONNECTION_EVENT, getHandler());

            mWifiMonitor.startMonitoring(mInterfaceName);
        }

        class DefaultState extends State {
            @Override
            public boolean processMessage(Message message) {
                if (mVerboseLoggingEnabled) logd(getName() + message.toString());
                switch (message.what) {
                    case AsyncChannel.CMD_CHANNEL_HALF_CONNECTED:
                        if (message.arg1 == AsyncChannel.STATUS_SUCCESSFUL) {
                            if (mVerboseLoggingEnabled) {
                                logd("Full connection with ClientModeImpl established");
                            }
                            mWifiChannel = (AsyncChannel) message.obj;
                        } else {
                            loge("Full connection failure, error = " + message.arg1);
                            mWifiChannel = null;
                            transitionTo(mP2pDisabledState);
                        }
                        break;
                    case AsyncChannel.CMD_CHANNEL_DISCONNECTED:
                        if (message.arg1 == AsyncChannel.STATUS_SEND_UNSUCCESSFUL) {
                            loge("Send failed, client connection lost");
                        } else {
                            loge("Client connection lost with reason: " + message.arg1);
                        }
                        mWifiChannel = null;
                        transitionTo(mP2pDisabledState);
                        break;
                    case AsyncChannel.CMD_CHANNEL_FULL_CONNECTION:
                        AsyncChannel ac = new WifiAsyncChannel(TAG);
                        ac.connect(mContext, getHandler(), message.replyTo);
                        break;
                    case BLOCK_DISCOVERY:
                        mDiscoveryBlocked = (message.arg1 == ENABLED ? true : false);
                        // always reset this - we went to a state that doesn't support discovery so
                        // it would have stopped regardless
                        mDiscoveryPostponed = false;
                        if (mDiscoveryBlocked && mWifiChannel != null) {
                            mWifiChannel.replyToMessage(message, message.arg2);
                        }
                        break;
                    case WifiP2pManager.DISCOVER_PEERS:
                        replyToMessage(message, WifiP2pManager.DISCOVER_PEERS_FAILED,
                                WifiP2pManager.BUSY);
                        break;
                    case WifiP2pManager.STOP_DISCOVERY:
                        replyToMessage(message, WifiP2pManager.STOP_DISCOVERY_FAILED,
                                WifiP2pManager.BUSY);
                        break;
                    case WifiP2pManager.DISCOVER_SERVICES:
                        replyToMessage(message, WifiP2pManager.DISCOVER_SERVICES_FAILED,
                                WifiP2pManager.BUSY);
                        break;
                    case WifiP2pManager.CONNECT:
                        replyToMessage(message, WifiP2pManager.CONNECT_FAILED,
                                WifiP2pManager.BUSY);
                        break;
                    case WifiP2pManager.CANCEL_CONNECT:
                        replyToMessage(message, WifiP2pManager.CANCEL_CONNECT_FAILED,
                                WifiP2pManager.BUSY);
                        break;
                    case WifiP2pManager.CREATE_GROUP:
                        replyToMessage(message, WifiP2pManager.CREATE_GROUP_FAILED,
                                WifiP2pManager.BUSY);
                        break;
                    case WifiP2pManager.REMOVE_GROUP:
                        replyToMessage(message, WifiP2pManager.REMOVE_GROUP_FAILED,
                                WifiP2pManager.BUSY);
                        break;
                    case WifiP2pManager.ADD_LOCAL_SERVICE:
                        replyToMessage(message, WifiP2pManager.ADD_LOCAL_SERVICE_FAILED,
                                WifiP2pManager.BUSY);
                        break;
                    case WifiP2pManager.REMOVE_LOCAL_SERVICE:
                        replyToMessage(message, WifiP2pManager.REMOVE_LOCAL_SERVICE_FAILED,
                                WifiP2pManager.BUSY);
                        break;
                    case WifiP2pManager.CLEAR_LOCAL_SERVICES:
                        replyToMessage(message, WifiP2pManager.CLEAR_LOCAL_SERVICES_FAILED,
                                WifiP2pManager.BUSY);
                        break;
                    case WifiP2pManager.ADD_SERVICE_REQUEST:
                        replyToMessage(message, WifiP2pManager.ADD_SERVICE_REQUEST_FAILED,
                                WifiP2pManager.BUSY);
                        break;
                    case WifiP2pManager.REMOVE_SERVICE_REQUEST:
                        replyToMessage(message,
                                WifiP2pManager.REMOVE_SERVICE_REQUEST_FAILED,
                                WifiP2pManager.BUSY);
                        break;
                    case WifiP2pManager.CLEAR_SERVICE_REQUESTS:
                        replyToMessage(message,
                                WifiP2pManager.CLEAR_SERVICE_REQUESTS_FAILED,
                                WifiP2pManager.BUSY);
                        break;
                    case WifiP2pManager.SET_DEVICE_NAME:
                        replyToMessage(message, WifiP2pManager.SET_DEVICE_NAME_FAILED,
                                WifiP2pManager.BUSY);
                        break;
                    case WifiP2pManager.DELETE_PERSISTENT_GROUP:
                        replyToMessage(message, WifiP2pManager.DELETE_PERSISTENT_GROUP_FAILED,
                                WifiP2pManager.BUSY);
                        break;
                    case WifiP2pManager.SET_WFD_INFO:
                        if (!getWfdPermission(message.sendingUid)) {
                            replyToMessage(message, WifiP2pManager.SET_WFD_INFO_FAILED,
                                    WifiP2pManager.ERROR);
                        } else {
                            replyToMessage(message, WifiP2pManager.SET_WFD_INFO_FAILED,
                                    WifiP2pManager.BUSY);
                        }
                        break;
                    case WifiP2pManager.SET_WFDR2_INFO:
                        if (!getWfdPermission(message.sendingUid)) {
                            replyToMessage(message, WifiP2pManager.SET_WFDR2_INFO_FAILED,
                                    WifiP2pManager.ERROR);
                        } else {
                            replyToMessage(message, WifiP2pManager.SET_WFDR2_INFO_FAILED,
                                    WifiP2pManager.BUSY);
                        }
                        break;
                    case WifiP2pManager.REQUEST_PEERS:
                        replyToMessage(message, WifiP2pManager.RESPONSE_PEERS,
                                getPeers(getCallingPkgName(message.sendingUid, message.replyTo),
                                        getCallingFeatureId(message.sendingUid, message.replyTo),
                                        message.sendingUid));
                        break;
                    case WifiP2pManager.REQUEST_CONNECTION_INFO:
                        replyToMessage(message, WifiP2pManager.RESPONSE_CONNECTION_INFO,
                                new WifiP2pInfo(mWifiP2pInfo));
                        break;
                    case WifiP2pManager.REQUEST_GROUP_INFO:
                        if (!mWifiPermissionsUtil.checkCanAccessWifiDirect(
                                getCallingPkgName(message.sendingUid, message.replyTo),
                                getCallingFeatureId(message.sendingUid, message.replyTo),
                                message.sendingUid, false)) {
                            replyToMessage(message, WifiP2pManager.RESPONSE_GROUP_INFO, null);
                            // remain at this state.
                            break;
                        }
                        replyToMessage(message, WifiP2pManager.RESPONSE_GROUP_INFO,
                                maybeEraseOwnDeviceAddress(mGroup, message.sendingUid));
                        break;
                    case WifiP2pManager.REQUEST_PERSISTENT_GROUP_INFO:
                        if (!checkNetworkSettingsOrNetworkStackOrReadWifiCredentialPermission(
                                message.sendingUid)) {
                            loge("Permission violation - none of NETWORK_SETTING, NETWORK_STACK,"
                                    + " or READ_WIFI_CREDENTIAL permission, uid = "
                                    + message.sendingUid);
                            replyToMessage(message, WifiP2pManager.RESPONSE_PERSISTENT_GROUP_INFO,
                                    new WifiP2pGroupList());
                            break;
                        }
                        replyToMessage(message, WifiP2pManager.RESPONSE_PERSISTENT_GROUP_INFO,
                                new WifiP2pGroupList(
                                        maybeEraseOwnDeviceAddress(mGroups, message.sendingUid),
                                        null));
                        break;
                    case WifiP2pManager.REQUEST_P2P_STATE:
                        replyToMessage(message, WifiP2pManager.RESPONSE_P2P_STATE,
                                mIsWifiEnabled
                                ? WifiP2pManager.WIFI_P2P_STATE_ENABLED
                                : WifiP2pManager.WIFI_P2P_STATE_DISABLED);
                        break;
                    case WifiP2pManager.REQUEST_DISCOVERY_STATE:
                        replyToMessage(message, WifiP2pManager.RESPONSE_DISCOVERY_STATE,
                                mDiscoveryStarted
                                ? WifiP2pManager.WIFI_P2P_DISCOVERY_STARTED
                                : WifiP2pManager.WIFI_P2P_DISCOVERY_STOPPED);
                        break;
                    case WifiP2pManager.REQUEST_NETWORK_INFO:
                        replyToMessage(message, WifiP2pManager.RESPONSE_NETWORK_INFO,
                                makeNetworkInfo());
                        break;
                    case WifiP2pManager.START_WPS:
                        replyToMessage(message, WifiP2pManager.START_WPS_FAILED,
                                WifiP2pManager.BUSY);
                        break;
                    case WifiP2pManager.GET_HANDOVER_REQUEST:
                    case WifiP2pManager.GET_HANDOVER_SELECT:
                        replyToMessage(message, WifiP2pManager.RESPONSE_GET_HANDOVER_MESSAGE, null);
                        break;
                    case WifiP2pManager.INITIATOR_REPORT_NFC_HANDOVER:
                    case WifiP2pManager.RESPONDER_REPORT_NFC_HANDOVER:
                        replyToMessage(message, WifiP2pManager.REPORT_NFC_HANDOVER_FAILED,
                                WifiP2pManager.BUSY);
                        break;
                    case WifiP2pMonitor.P2P_INVITATION_RESULT_EVENT:
                    case WifiP2pMonitor.SUP_CONNECTION_EVENT:
                    case WifiP2pMonitor.SUP_DISCONNECTION_EVENT:
                    case WifiP2pMonitor.P2P_GROUP_REMOVED_EVENT:
                    case WifiP2pMonitor.P2P_DEVICE_FOUND_EVENT:
                    case WifiP2pMonitor.P2P_DEVICE_LOST_EVENT:
                    case WifiP2pMonitor.P2P_FIND_STOPPED_EVENT:
                    case WifiP2pMonitor.P2P_SERV_DISC_RESP_EVENT:
                    case PEER_CONNECTION_USER_ACCEPT:
                    case PEER_CONNECTION_USER_REJECT:
                    case DISCONNECT_WIFI_RESPONSE:
                    case DROP_WIFI_USER_ACCEPT:
                    case DROP_WIFI_USER_REJECT:
                    case GROUP_CREATING_TIMED_OUT:
                    case DISABLE_P2P_TIMED_OUT:
                    case IPC_PRE_DHCP_ACTION:
                    case IPC_POST_DHCP_ACTION:
                    case IPC_DHCP_RESULTS:
                    case IPC_PROVISIONING_SUCCESS:
                    case IPC_PROVISIONING_FAILURE:
                    case GROUP_OWNER_TETHER_READY:
                    case WifiP2pMonitor.P2P_PROV_DISC_FAILURE_EVENT:
                    case SET_MIRACAST_MODE:
                    case WifiP2pManager.START_LISTEN:
                    case WifiP2pManager.STOP_LISTEN:
                    case WifiP2pManager.SET_CHANNEL:
                    case ENABLE_P2P:
                        // Enable is lazy and has no response
                        break;
                    case DISABLE_P2P:
                        // If we end up handling in default, p2p is not enabled
                        break;
                    case WifiP2pMonitor.P2P_GROUP_STARTED_EVENT:
                        // unexpected group created, remove
                        if (message.obj == null) {
                            Log.e(TAG, "Illegal arguments");
                            break;
                        }
                        mGroup = (WifiP2pGroup) message.obj;
                        loge("Unexpected group creation, remove " + mGroup);
                        mWifiNative.p2pGroupRemove(mGroup.getInterface());
                        break;
                    case WifiP2pMonitor.P2P_GROUP_FORMATION_FAILURE_EVENT:
                        // A group formation failure is always followed by
                        // a group removed event. Flushing things at group formation
                        // failure causes supplicant issues. Ignore right now.
                        break;
                    case WifiP2pManager.FACTORY_RESET:
                        if (factoryReset(message.sendingUid)) {
                            replyToMessage(message, WifiP2pManager.FACTORY_RESET_SUCCEEDED);
                        } else {
                            replyToMessage(message, WifiP2pManager.FACTORY_RESET_FAILED,
                                    WifiP2pManager.ERROR);
                        }
                        break;
                    case WifiP2pManager.SET_ONGOING_PEER_CONFIG:
                        if (mWifiPermissionsUtil.checkNetworkStackPermission(message.sendingUid)) {
                            WifiP2pConfig peerConfig = (WifiP2pConfig) message.obj;
                            if (isConfigInvalid(peerConfig)) {
                                loge("Dropping set mSavedPeerConfig requeset" + peerConfig);
                                replyToMessage(message,
                                        WifiP2pManager.SET_ONGOING_PEER_CONFIG_FAILED);
                            } else {
                                logd("setSavedPeerConfig to " + peerConfig);
                                mSavedPeerConfig = peerConfig;
                                replyToMessage(message,
                                        WifiP2pManager.SET_ONGOING_PEER_CONFIG_SUCCEEDED);
                            }
                        } else {
                            loge("Permission violation - no NETWORK_STACK permission,"
                                    + " uid = " + message.sendingUid);
                            replyToMessage(message,
                                    WifiP2pManager.SET_ONGOING_PEER_CONFIG_FAILED);
                        }
                        break;
                    case WifiP2pManager.REQUEST_ONGOING_PEER_CONFIG:
                        if (mWifiPermissionsUtil.checkNetworkStackPermission(message.sendingUid)) {
                            replyToMessage(message,
                                    WifiP2pManager.RESPONSE_ONGOING_PEER_CONFIG, mSavedPeerConfig);
                        } else {
                            loge("Permission violation - no NETWORK_STACK permission,"
                                    + " uid = " + message.sendingUid);
                            replyToMessage(message,
                                    WifiP2pManager.RESPONSE_ONGOING_PEER_CONFIG, null);
                        }
                        break;
                    case WifiP2pManager.UPDATE_CHANNEL_INFO:
                        if (!(message.obj instanceof Bundle)) {
                            break;
                        }
                        Bundle bundle = (Bundle) message.obj;
                        String pkgName = bundle.getString(WifiP2pManager.CALLING_PACKAGE);
                        String featureId = bundle.getString(WifiP2pManager.CALLING_FEATURE_ID);
                        IBinder binder = bundle.getBinder(WifiP2pManager.CALLING_BINDER);
                        try {
                            mWifiPermissionsUtil.checkPackage(message.sendingUid, pkgName);
                        } catch (SecurityException se) {
                            loge("Unable to update calling package, " + se);
                            break;
                        }
                        if (binder != null && message.replyTo != null) {
                            mClientChannelList.put(binder, message.replyTo);
                            ClientInfo clientInfo = getClientInfo(message.replyTo, true);
                            clientInfo.mPackageName = pkgName;
                            clientInfo.mFeatureId = featureId;
                        }
                        break;
                    case WifiP2pManager.REQUEST_DEVICE_INFO:
                        if (!mWifiPermissionsUtil.checkCanAccessWifiDirect(
                                getCallingPkgName(message.sendingUid, message.replyTo),
                                getCallingFeatureId(message.sendingUid, message.replyTo),
                                message.sendingUid, false)) {
                            replyToMessage(message, WifiP2pManager.RESPONSE_DEVICE_INFO, null);
                            break;
                        }
                        replyToMessage(message, WifiP2pManager.RESPONSE_DEVICE_INFO,
                                maybeEraseOwnDeviceAddress(mThisDevice, message.sendingUid));
                        break;
                    default:
                        loge("Unhandled message " + message);
                        return NOT_HANDLED;
                }
                return HANDLED;
            }
        }

        class P2pNotSupportedState extends State {
            @Override
            public boolean processMessage(Message message) {
                if (mVerboseLoggingEnabled) logStateAndMessage(message, this);
                switch (message.what) {
                    case WifiP2pManager.DISCOVER_PEERS:
                        replyToMessage(message, WifiP2pManager.DISCOVER_PEERS_FAILED,
                                WifiP2pManager.P2P_UNSUPPORTED);
                        break;
                    case WifiP2pManager.STOP_DISCOVERY:
                        replyToMessage(message, WifiP2pManager.STOP_DISCOVERY_FAILED,
                                WifiP2pManager.P2P_UNSUPPORTED);
                        break;
                    case WifiP2pManager.DISCOVER_SERVICES:
                        replyToMessage(message, WifiP2pManager.DISCOVER_SERVICES_FAILED,
                                WifiP2pManager.P2P_UNSUPPORTED);
                        break;
                    case WifiP2pManager.CONNECT:
                        replyToMessage(message, WifiP2pManager.CONNECT_FAILED,
                                WifiP2pManager.P2P_UNSUPPORTED);
                        break;
                    case WifiP2pManager.CANCEL_CONNECT:
                        replyToMessage(message, WifiP2pManager.CANCEL_CONNECT_FAILED,
                                WifiP2pManager.P2P_UNSUPPORTED);
                        break;
                    case WifiP2pManager.CREATE_GROUP:
                        replyToMessage(message, WifiP2pManager.CREATE_GROUP_FAILED,
                                WifiP2pManager.P2P_UNSUPPORTED);
                        break;
                    case WifiP2pManager.REMOVE_GROUP:
                        replyToMessage(message, WifiP2pManager.REMOVE_GROUP_FAILED,
                                WifiP2pManager.P2P_UNSUPPORTED);
                        break;
                    case WifiP2pManager.ADD_LOCAL_SERVICE:
                        replyToMessage(message, WifiP2pManager.ADD_LOCAL_SERVICE_FAILED,
                                WifiP2pManager.P2P_UNSUPPORTED);
                        break;
                    case WifiP2pManager.REMOVE_LOCAL_SERVICE:
                        replyToMessage(message, WifiP2pManager.REMOVE_LOCAL_SERVICE_FAILED,
                                WifiP2pManager.P2P_UNSUPPORTED);
                        break;
                    case WifiP2pManager.CLEAR_LOCAL_SERVICES:
                        replyToMessage(message, WifiP2pManager.CLEAR_LOCAL_SERVICES_FAILED,
                                WifiP2pManager.P2P_UNSUPPORTED);
                        break;
                    case WifiP2pManager.ADD_SERVICE_REQUEST:
                        replyToMessage(message, WifiP2pManager.ADD_SERVICE_REQUEST_FAILED,
                                WifiP2pManager.P2P_UNSUPPORTED);
                        break;
                    case WifiP2pManager.REMOVE_SERVICE_REQUEST:
                        replyToMessage(message,
                                WifiP2pManager.REMOVE_SERVICE_REQUEST_FAILED,
                                WifiP2pManager.P2P_UNSUPPORTED);
                        break;
                    case WifiP2pManager.CLEAR_SERVICE_REQUESTS:
                        replyToMessage(message,
                                WifiP2pManager.CLEAR_SERVICE_REQUESTS_FAILED,
                                WifiP2pManager.P2P_UNSUPPORTED);
                        break;
                    case WifiP2pManager.SET_DEVICE_NAME:
                        replyToMessage(message, WifiP2pManager.SET_DEVICE_NAME_FAILED,
                                WifiP2pManager.P2P_UNSUPPORTED);
                        break;
                    case WifiP2pManager.DELETE_PERSISTENT_GROUP:
                        replyToMessage(message, WifiP2pManager.DELETE_PERSISTENT_GROUP_FAILED,
                                WifiP2pManager.P2P_UNSUPPORTED);
                        break;
                    case WifiP2pManager.SET_WFD_INFO:
                        if (!getWfdPermission(message.sendingUid)) {
                            replyToMessage(message, WifiP2pManager.SET_WFD_INFO_FAILED,
                                    WifiP2pManager.ERROR);
                        } else {
                            replyToMessage(message, WifiP2pManager.SET_WFD_INFO_FAILED,
                                    WifiP2pManager.P2P_UNSUPPORTED);
                        }
                        break;
                    case WifiP2pManager.SET_WFDR2_INFO:
                        if (!getWfdPermission(message.sendingUid)) {
                            replyToMessage(message, WifiP2pManager.SET_WFDR2_INFO_FAILED,
                                    WifiP2pManager.ERROR);
                        } else {
                            replyToMessage(message, WifiP2pManager.SET_WFDR2_INFO_FAILED,
                                    WifiP2pManager.P2P_UNSUPPORTED);
                        }
                        break;
                    case WifiP2pManager.START_WPS:
                        replyToMessage(message, WifiP2pManager.START_WPS_FAILED,
                                WifiP2pManager.P2P_UNSUPPORTED);
                        break;
                    case WifiP2pManager.START_LISTEN:
                        replyToMessage(message, WifiP2pManager.START_LISTEN_FAILED,
                                WifiP2pManager.P2P_UNSUPPORTED);
                        break;
                    case WifiP2pManager.STOP_LISTEN:
                        replyToMessage(message, WifiP2pManager.STOP_LISTEN_FAILED,
                                WifiP2pManager.P2P_UNSUPPORTED);
                        break;
                    case WifiP2pManager.FACTORY_RESET:
                        replyToMessage(message, WifiP2pManager.FACTORY_RESET_FAILED,
                                WifiP2pManager.P2P_UNSUPPORTED);
                        break;

                    default:
                        return NOT_HANDLED;
                }
                return HANDLED;
            }
        }

        class P2pDisablingState extends State {
            @Override
            public void enter() {
                if (mVerboseLoggingEnabled) logd(getName());
                sendMessageDelayed(obtainMessage(DISABLE_P2P_TIMED_OUT,
                        ++sDisableP2pTimeoutIndex, 0), DISABLE_P2P_WAIT_TIME_MS);
            }

            @Override
            public boolean processMessage(Message message) {
                if (mVerboseLoggingEnabled) logd(getName() + message.toString());
                switch (message.what) {
                    case WifiP2pMonitor.SUP_DISCONNECTION_EVENT:
                        if (mVerboseLoggingEnabled) logd("p2p socket connection lost");
                        transitionTo(mP2pDisabledState);
                        break;
                    case ENABLE_P2P:
                    case DISABLE_P2P:
                    case REMOVE_CLIENT_INFO:
                        deferMessage(message);
                        break;
                    case DISABLE_P2P_TIMED_OUT:
                        if (sDisableP2pTimeoutIndex == message.arg1) {
                            loge("P2p disable timed out");
                            transitionTo(mP2pDisabledState);
                        }
                        break;
                    default:
                        return NOT_HANDLED;
                }
                return HANDLED;
            }
        }

        class P2pDisabledState extends State {
            @Override
            public void enter() {
                if (mVerboseLoggingEnabled) logd(getName());
                mInterfaceName = null; // reset iface name on disable.
            }

            private void setupInterfaceFeatures(String interfaceName) {
                if (mContext.getResources().getBoolean(
                        R.bool.config_wifi_p2p_mac_randomization_supported)) {
                    Log.i(TAG, "Supported feature: P2P MAC randomization");
                    mWifiNative.setMacRandomization(true);
                } else {
                    mWifiNative.setMacRandomization(false);
                }
            }

            @Override
            public boolean processMessage(Message message) {
                if (mVerboseLoggingEnabled) logd(getName() + message.toString());
                switch (message.what) {
                    case ENABLE_P2P:
                        if (!mIsWifiEnabled) {
                            Log.e(TAG, "Ignore P2P enable since wifi is " + mIsWifiEnabled);
                            break;
                        }
                        WorkSource requestorWs = (WorkSource) message.obj;
                        mInterfaceName = mWifiNative.setupInterface((String ifaceName) -> {
                            sendMessage(DISABLE_P2P);
                            checkAndSendP2pStateChangedBroadcast();
                        }, getHandler(), requestorWs);
                        if (mInterfaceName == null) {
                            mSetupFailureCount++;
                            Log.e(TAG, "Failed to setup interface for P2P");
                            break;
                        }
                        mSetupFailureCount = 0;
                        setupInterfaceFeatures(mInterfaceName);
                        try {
                            mNetdWrapper.setInterfaceUp(mInterfaceName);
                        } catch (IllegalStateException ie) {
                            loge("Unable to change interface settings: " + ie);
                        }
                        registerForWifiMonitorEvents();
                        transitionTo(mInactiveState);
                        break;
                    case REMOVE_CLIENT_INFO:
                        if (!(message.obj instanceof IBinder)) {
                            loge("Invalid obj when REMOVE_CLIENT_INFO");
                            break;
                        }
                        IBinder b = (IBinder) message.obj;
                        // client service info is clear before enter disable p2p,
                        // just need to remove it from list
                        Messenger m = mClientChannelList.remove(b);
                        ClientInfo clientInfo = mClientInfoList.remove(m);
                        if (clientInfo != null) {
                            logd("Remove client - " + clientInfo.mPackageName);
                        }
                        break;
                    default:
                        return NOT_HANDLED;
                }
                return HANDLED;
            }
        }

        class P2pEnabledState extends State {
            @Override
            public void enter() {
                if (mVerboseLoggingEnabled) logd(getName());

                if (isPendingFactoryReset()) {
                    factoryReset(Process.SYSTEM_UID);
                }

                sendP2pConnectionChangedBroadcast();
                initializeP2pSettings();
            }

            @Override
            public boolean processMessage(Message message) {
                if (mVerboseLoggingEnabled) logd(getName() + message.toString());
                switch (message.what) {
                    case WifiP2pMonitor.SUP_DISCONNECTION_EVENT:
                        loge("Unexpected loss of p2p socket connection");
                        transitionTo(mP2pDisabledState);
                        break;
                    case ENABLE_P2P:
                        // Nothing to do
                        break;
                    case DISABLE_P2P:
                        if (mPeers.clear()) {
                            sendPeersChangedBroadcast();
                        }
                        if (mGroups.clear()) sendP2pPersistentGroupsChangedBroadcast();
                        // clear services list for all clients since interface will teardown soon.
                        clearServicesForAllClients();
                        mWifiMonitor.stopMonitoring(mInterfaceName);
                        mWifiNative.teardownInterface();
                        transitionTo(mP2pDisablingState);
                        break;
                    case REMOVE_CLIENT_INFO:
                        if (!(message.obj instanceof IBinder)) {
                            break;
                        }
                        IBinder b = (IBinder) message.obj;
                        // clear client info and remove it from list
                        clearClientInfo(mClientChannelList.get(b));
                        mClientChannelList.remove(b);
                        break;
                    case WifiP2pManager.SET_DEVICE_NAME:
                    {
                        if (!checkNetworkSettingsOrNetworkStackOrOverrideWifiConfigPermission(
                                message.sendingUid)) {
                            loge("Permission violation - none of NETWORK_SETTING, NETWORK_STACK,"
                                    + " or OVERRIDE_WIFI_CONFIG permission, uid = "
                                    + message.sendingUid);
                            replyToMessage(message, WifiP2pManager.SET_DEVICE_NAME_FAILED,
                                    WifiP2pManager.ERROR);
                            break;
                        }
                        WifiP2pDevice d = (WifiP2pDevice) message.obj;
                        if (d != null && setAndPersistDeviceName(d.deviceName)) {
                            if (mVerboseLoggingEnabled) logd("set device name " + d.deviceName);
                            replyToMessage(message, WifiP2pManager.SET_DEVICE_NAME_SUCCEEDED);
                        } else {
                            replyToMessage(message, WifiP2pManager.SET_DEVICE_NAME_FAILED,
                                    WifiP2pManager.ERROR);
                        }
                        break;
                    }
                    case WifiP2pManager.SET_WFD_INFO:
                    {
                        WifiP2pWfdInfo d = (WifiP2pWfdInfo) message.obj;
                        if (!getWfdPermission(message.sendingUid)) {
                            replyToMessage(message, WifiP2pManager.SET_WFD_INFO_FAILED,
                                    WifiP2pManager.ERROR);
                        } else if (d != null && setWfdInfo(d)) {
                            replyToMessage(message, WifiP2pManager.SET_WFD_INFO_SUCCEEDED);
                        } else {
                            replyToMessage(message, WifiP2pManager.SET_WFD_INFO_FAILED,
                                    WifiP2pManager.ERROR);
                        }
                        break;
                    }
                    case WifiP2pManager.SET_WFDR2_INFO:
                    {
                        WifiP2pWfdInfo d = (WifiP2pWfdInfo) message.obj;
                        if (!getWfdPermission(message.sendingUid)) {
                            replyToMessage(message, WifiP2pManager.SET_WFDR2_INFO_FAILED,
                                    WifiP2pManager.ERROR);
                        } else if (d != null && setWfdR2Info(d)) {
                            replyToMessage(message, WifiP2pManager.SET_WFDR2_INFO_SUCCEEDED);
                        } else {
                            replyToMessage(message, WifiP2pManager.SET_WFDR2_INFO_FAILED,
                                    WifiP2pManager.ERROR);
                        }
                        break;
                    }
                    case BLOCK_DISCOVERY:
                        boolean blocked = (message.arg1 == ENABLED ? true : false);
                        if (mDiscoveryBlocked == blocked) break;
                        mDiscoveryBlocked = blocked;
                        if (blocked && mDiscoveryStarted) {
                            mWifiNative.p2pStopFind();
                            mDiscoveryPostponed = true;
                        }
                        if (!blocked && mDiscoveryPostponed) {
                            mDiscoveryPostponed = false;
                            mWifiNative.p2pFind(DISCOVER_TIMEOUT_S);
                        }
                        if (blocked && mWifiChannel != null) {
                            mWifiChannel.replyToMessage(message, message.arg2);
                        }
                        break;
                    case WifiP2pManager.DISCOVER_PEERS:
                        if (!mWifiPermissionsUtil.checkCanAccessWifiDirect(
                                getCallingPkgName(message.sendingUid, message.replyTo),
                                getCallingFeatureId(message.sendingUid, message.replyTo),
                                message.sendingUid, true)) {
                            replyToMessage(message, WifiP2pManager.DISCOVER_PEERS_FAILED,
                                    WifiP2pManager.ERROR);
                            // remain at this state.
                            break;
                        }
                        if (mDiscoveryBlocked) {
                            replyToMessage(message, WifiP2pManager.DISCOVER_PEERS_FAILED,
                                    WifiP2pManager.BUSY);
                            break;
                        }
                        // do not send service discovery request while normal find operation.
                        clearSupplicantServiceRequest();
                        if (mWifiNative.p2pFind(DISCOVER_TIMEOUT_S)) {
                            mWifiP2pMetrics.incrementPeerScans();
                            replyToMessage(message, WifiP2pManager.DISCOVER_PEERS_SUCCEEDED);
                            sendP2pDiscoveryChangedBroadcast(true);
                        } else {
                            replyToMessage(message, WifiP2pManager.DISCOVER_PEERS_FAILED,
                                    WifiP2pManager.ERROR);
                        }
                        break;
                    case WifiP2pMonitor.P2P_FIND_STOPPED_EVENT:
                        sendP2pDiscoveryChangedBroadcast(false);
                        break;
                    case WifiP2pManager.STOP_DISCOVERY:
                        if (mWifiNative.p2pStopFind()) {
                            replyToMessage(message, WifiP2pManager.STOP_DISCOVERY_SUCCEEDED);
                        } else {
                            replyToMessage(message, WifiP2pManager.STOP_DISCOVERY_FAILED,
                                    WifiP2pManager.ERROR);
                        }
                        break;
                    case WifiP2pManager.DISCOVER_SERVICES:
                        if (!mWifiPermissionsUtil.checkCanAccessWifiDirect(
                                getCallingPkgName(message.sendingUid, message.replyTo),
                                getCallingFeatureId(message.sendingUid, message.replyTo),
                                message.sendingUid, true)) {
                            replyToMessage(message, WifiP2pManager.DISCOVER_SERVICES_FAILED,
                                    WifiP2pManager.ERROR);
                            // remain at this state.
                            break;
                        }
                        if (mDiscoveryBlocked) {
                            replyToMessage(message, WifiP2pManager.DISCOVER_SERVICES_FAILED,
                                    WifiP2pManager.BUSY);
                            break;
                        }
                        if (mVerboseLoggingEnabled) logd(getName() + " discover services");
                        if (!updateSupplicantServiceRequest()) {
                            replyToMessage(message, WifiP2pManager.DISCOVER_SERVICES_FAILED,
                                    WifiP2pManager.NO_SERVICE_REQUESTS);
                            break;
                        }
                        if (mWifiNative.p2pFind(DISCOVER_TIMEOUT_S)) {
                            mWifiP2pMetrics.incrementServiceScans();
                            replyToMessage(message, WifiP2pManager.DISCOVER_SERVICES_SUCCEEDED);
                        } else {
                            replyToMessage(message, WifiP2pManager.DISCOVER_SERVICES_FAILED,
                                    WifiP2pManager.ERROR);
                        }
                        break;
                    case WifiP2pMonitor.P2P_DEVICE_FOUND_EVENT:
                        if (message.obj == null) {
                            Log.e(TAG, "Illegal argument(s)");
                            break;
                        }
                        WifiP2pDevice device = (WifiP2pDevice) message.obj;
                        if (mThisDevice.deviceAddress.equals(device.deviceAddress)) break;
                        mPeers.updateSupplicantDetails(device);
                        sendPeersChangedBroadcast();
                        break;
                    case WifiP2pMonitor.P2P_DEVICE_LOST_EVENT:
                        if (message.obj == null) {
                            Log.e(TAG, "Illegal argument(s)");
                            break;
                        }
                        device = (WifiP2pDevice) message.obj;
                        // Gets current details for the one removed
                        device = mPeers.remove(device.deviceAddress);
                        if (device != null) {
                            sendPeersChangedBroadcast();
                        }
                        break;
                    case WifiP2pManager.ADD_LOCAL_SERVICE:
                        if (!mWifiPermissionsUtil.checkCanAccessWifiDirect(
                                getCallingPkgName(message.sendingUid, message.replyTo),
                                getCallingFeatureId(message.sendingUid, message.replyTo),
                                message.sendingUid, false)) {
                            replyToMessage(message, WifiP2pManager.ADD_LOCAL_SERVICE_FAILED);
                            // remain at this state.
                            break;
                        }
                        if (mVerboseLoggingEnabled) logd(getName() + " add service");
                        WifiP2pServiceInfo servInfo = (WifiP2pServiceInfo) message.obj;
                        if (addLocalService(message.replyTo, servInfo)) {
                            replyToMessage(message, WifiP2pManager.ADD_LOCAL_SERVICE_SUCCEEDED);
                        } else {
                            replyToMessage(message, WifiP2pManager.ADD_LOCAL_SERVICE_FAILED);
                        }
                        break;
                    case WifiP2pManager.REMOVE_LOCAL_SERVICE:
                        if (mVerboseLoggingEnabled) logd(getName() + " remove service");
                        servInfo = (WifiP2pServiceInfo) message.obj;
                        removeLocalService(message.replyTo, servInfo);
                        replyToMessage(message, WifiP2pManager.REMOVE_LOCAL_SERVICE_SUCCEEDED);
                        break;
                    case WifiP2pManager.CLEAR_LOCAL_SERVICES:
                        if (mVerboseLoggingEnabled) logd(getName() + " clear service");
                        clearLocalServices(message.replyTo);
                        replyToMessage(message, WifiP2pManager.CLEAR_LOCAL_SERVICES_SUCCEEDED);
                        break;
                    case WifiP2pManager.ADD_SERVICE_REQUEST:
                        if (mVerboseLoggingEnabled) logd(getName() + " add service request");
                        if (!addServiceRequest(message.replyTo,
                                (WifiP2pServiceRequest) message.obj)) {
                            replyToMessage(message, WifiP2pManager.ADD_SERVICE_REQUEST_FAILED);
                            break;
                        }
                        replyToMessage(message, WifiP2pManager.ADD_SERVICE_REQUEST_SUCCEEDED);
                        break;
                    case WifiP2pManager.REMOVE_SERVICE_REQUEST:
                        if (mVerboseLoggingEnabled) logd(getName() + " remove service request");
                        removeServiceRequest(message.replyTo, (WifiP2pServiceRequest) message.obj);
                        replyToMessage(message, WifiP2pManager.REMOVE_SERVICE_REQUEST_SUCCEEDED);
                        break;
                    case WifiP2pManager.CLEAR_SERVICE_REQUESTS:
                        if (mVerboseLoggingEnabled) logd(getName() + " clear service request");
                        clearServiceRequests(message.replyTo);
                        replyToMessage(message, WifiP2pManager.CLEAR_SERVICE_REQUESTS_SUCCEEDED);
                        break;
                    case WifiP2pMonitor.P2P_SERV_DISC_RESP_EVENT:
                        if (mVerboseLoggingEnabled) logd(getName() + " receive service response");
                        if (message.obj == null) {
                            Log.e(TAG, "Illegal argument(s)");
                            break;
                        }
                        List<WifiP2pServiceResponse> sdRespList =
                                (List<WifiP2pServiceResponse>) message.obj;
                        for (WifiP2pServiceResponse resp : sdRespList) {
                            WifiP2pDevice dev =
                                    mPeers.get(resp.getSrcDevice().deviceAddress);
                            resp.setSrcDevice(dev);
                            sendServiceResponse(resp);
                        }
                        break;
                    case WifiP2pManager.DELETE_PERSISTENT_GROUP:
                        if (!checkNetworkSettingsOrNetworkStackOrOverrideWifiConfigPermission(
                                message.sendingUid)) {
                            loge("Permission violation - none of NETWORK_SETTING, NETWORK_STACK,"
                                    + " or OVERRIDE_WIFI_CONFIG permission, uid = "
                                    + message.sendingUid);
                            replyToMessage(message, WifiP2pManager.DELETE_PERSISTENT_GROUP_FAILED,
                                    WifiP2pManager.ERROR);
                            break;
                        }
                        if (mVerboseLoggingEnabled) logd(getName() + " delete persistent group");
                        mGroups.remove(message.arg1);
                        mWifiP2pMetrics.updatePersistentGroup(mGroups);
                        replyToMessage(message, WifiP2pManager.DELETE_PERSISTENT_GROUP_SUCCEEDED);
                        break;
                    case SET_MIRACAST_MODE:
                        mWifiNative.setMiracastMode(message.arg1);
                        break;
                    case WifiP2pManager.START_LISTEN:
                        if (!mWifiPermissionsUtil.checkNetworkSettingsPermission(
                                message.sendingUid)) {
                            loge("Permission violation - no NETWORK_SETTING permission,"
                                    + " uid = " + message.sendingUid);
                            replyToMessage(message, WifiP2pManager.START_LISTEN_FAILED);
                            break;
                        }
                        if (mVerboseLoggingEnabled) logd(getName() + " start listen mode");
                        mWifiNative.p2pFlush();
                        if (mWifiNative.p2pExtListen(true, 500, 500)) {
                            replyToMessage(message, WifiP2pManager.START_LISTEN_SUCCEEDED);
                        } else {
                            replyToMessage(message, WifiP2pManager.START_LISTEN_FAILED);
                        }
                        break;
                    case WifiP2pManager.STOP_LISTEN:
                        if (!mWifiPermissionsUtil.checkNetworkSettingsPermission(
                                message.sendingUid)) {
                            loge("Permission violation - no NETWORK_SETTING permission,"
                                    + " uid = " + message.sendingUid);
                            replyToMessage(message, WifiP2pManager.STOP_LISTEN_FAILED);
                            break;
                        }
                        if (mVerboseLoggingEnabled) logd(getName() + " stop listen mode");
                        if (mWifiNative.p2pExtListen(false, 0, 0)) {
                            replyToMessage(message, WifiP2pManager.STOP_LISTEN_SUCCEEDED);
                        } else {
                            replyToMessage(message, WifiP2pManager.STOP_LISTEN_FAILED);
                        }
                        mWifiNative.p2pFlush();
                        break;
                    case WifiP2pManager.SET_CHANNEL:
                        if (!checkNetworkSettingsOrNetworkStackOrOverrideWifiConfigPermission(
                                message.sendingUid)) {
                            loge("Permission violation - none of NETWORK_SETTING, NETWORK_STACK,"
                                    + " or OVERRIDE_WIFI_CONFIG permission, uid = "
                                    + message.sendingUid);
                            replyToMessage(message, WifiP2pManager.SET_CHANNEL_FAILED,
                                    WifiP2pManager.ERROR);
                            break;
                        }
                        Bundle p2pChannels = (Bundle) message.obj;
                        int lc = p2pChannels.getInt("lc", 0);
                        int oc = p2pChannels.getInt("oc", 0);
                        if (mVerboseLoggingEnabled) {
                            logd(getName() + " set listen and operating channel");
                        }
                        if (mWifiNative.p2pSetChannel(lc, oc)) {
                            replyToMessage(message, WifiP2pManager.SET_CHANNEL_SUCCEEDED);
                        } else {
                            replyToMessage(message, WifiP2pManager.SET_CHANNEL_FAILED);
                        }
                        break;
                    case WifiP2pManager.GET_HANDOVER_REQUEST:
                        Bundle requestBundle = new Bundle();
                        requestBundle.putString(WifiP2pManager.EXTRA_HANDOVER_MESSAGE,
                                mWifiNative.getNfcHandoverRequest());
                        replyToMessage(message, WifiP2pManager.RESPONSE_GET_HANDOVER_MESSAGE,
                                requestBundle);
                        break;
                    case WifiP2pManager.GET_HANDOVER_SELECT:
                        Bundle selectBundle = new Bundle();
                        selectBundle.putString(WifiP2pManager.EXTRA_HANDOVER_MESSAGE,
                                mWifiNative.getNfcHandoverSelect());
                        replyToMessage(message, WifiP2pManager.RESPONSE_GET_HANDOVER_MESSAGE,
                                selectBundle);
                        break;
                    default:
                        return NOT_HANDLED;
                }
                return HANDLED;
            }

            @Override
            public void exit() {
                sendP2pDiscoveryChangedBroadcast(false);
            }
        }

        class InactiveState extends State {
            @Override
            public void enter() {
                if (mVerboseLoggingEnabled) logd(getName());
                mSavedPeerConfig.invalidate();
            }

            @Override
            public boolean processMessage(Message message) {
                if (mVerboseLoggingEnabled) logd(getName() + message.toString());
                switch (message.what) {
                    case WifiP2pManager.CONNECT:
                        if (!mWifiPermissionsUtil.checkCanAccessWifiDirect(
                                getCallingPkgName(message.sendingUid, message.replyTo),
                                getCallingFeatureId(message.sendingUid, message.replyTo),
                                message.sendingUid, false)) {
                            replyToMessage(message, WifiP2pManager.CONNECT_FAILED);
                            // remain at this state.
                            break;
                        }
                        if (mVerboseLoggingEnabled) logd(getName() + " sending connect");
                        WifiP2pConfig config = (WifiP2pConfig) message.obj;

                        boolean isConnectFailed = false;
                        if (isConfigValidAsGroup(config)) {
                            mAutonomousGroup = false;
                            mWifiNative.p2pStopFind();
                            if (mWifiNative.p2pGroupAdd(config, true)) {
                                mWifiP2pMetrics.startConnectionEvent(
                                        P2pConnectionEvent.CONNECTION_FAST,
                                        config);
                                transitionTo(mGroupNegotiationState);
                            } else {
                                loge("Cannot join a group with config.");
                                isConnectFailed = true;
                                replyToMessage(message, WifiP2pManager.CONNECT_FAILED);
                            }
                        } else {
                            if (isConfigInvalid(config)) {
                                loge("Dropping connect request " + config);
                                isConnectFailed = true;
                                replyToMessage(message, WifiP2pManager.CONNECT_FAILED);
                            } else {
                                mAutonomousGroup = false;
                                mWifiNative.p2pStopFind();
                                if (reinvokePersistentGroup(config, false)) {
                                    mWifiP2pMetrics.startConnectionEvent(
                                            P2pConnectionEvent.CONNECTION_REINVOKE,
                                            config);
                                    transitionTo(mGroupNegotiationState);
                                } else {
                                    mWifiP2pMetrics.startConnectionEvent(
                                            P2pConnectionEvent.CONNECTION_FRESH,
                                            config);
                                    transitionTo(mProvisionDiscoveryState);
                                }
                            }
                        }

                        if (!isConnectFailed) {
                            mSavedPeerConfig = config;
                            mPeers.updateStatus(mSavedPeerConfig.deviceAddress,
                                    WifiP2pDevice.INVITED);
                            sendPeersChangedBroadcast();
                            replyToMessage(message, WifiP2pManager.CONNECT_SUCCEEDED);
                        }
                        break;
                    case WifiP2pManager.STOP_DISCOVERY:
                        if (mWifiNative.p2pStopFind()) {
                            // When discovery stops in inactive state, flush to clear
                            // state peer data
                            mWifiNative.p2pFlush();
                            mServiceDiscReqId = null;
                            replyToMessage(message, WifiP2pManager.STOP_DISCOVERY_SUCCEEDED);
                        } else {
                            replyToMessage(message, WifiP2pManager.STOP_DISCOVERY_FAILED,
                                    WifiP2pManager.ERROR);
                        }
                        break;
                    case WifiP2pMonitor.P2P_GO_NEGOTIATION_REQUEST_EVENT:
                        config = (WifiP2pConfig) message.obj;
                        if (isConfigInvalid(config)) {
                            loge("Dropping GO neg request " + config);
                            break;
                        }
                        mSavedPeerConfig = config;
                        mAutonomousGroup = false;
                        mJoinExistingGroup = false;
                        mWifiP2pMetrics.startConnectionEvent(
                                P2pConnectionEvent.CONNECTION_FRESH,
                                config);
                        transitionTo(mUserAuthorizingNegotiationRequestState);
                        break;
                    case WifiP2pMonitor.P2P_INVITATION_RECEIVED_EVENT:
                        if (message.obj == null) {
                            Log.e(TAG, "Invalid argument(s)");
                            break;
                        }
                        WifiP2pGroup group = (WifiP2pGroup) message.obj;
                        WifiP2pDevice owner = group.getOwner();
                        if (owner == null) {
                            int id = group.getNetworkId();
                            if (id < 0) {
                                loge("Ignored invitation from null owner");
                                break;
                            }

                            String addr = mGroups.getOwnerAddr(id);
                            if (addr != null) {
                                group.setOwner(new WifiP2pDevice(addr));
                                owner = group.getOwner();
                            } else {
                                loge("Ignored invitation from null owner");
                                break;
                            }
                        }
                        config = new WifiP2pConfig();
                        config.deviceAddress = group.getOwner().deviceAddress;
                        if (isConfigInvalid(config)) {
                            loge("Dropping invitation request " + config);
                            break;
                        }
                        mSavedPeerConfig = config;

                        // Check if we have the owner in peer list and use appropriate
                        // wps method. Default is to use PBC.
                        if (owner != null && ((owner = mPeers.get(owner.deviceAddress)) != null)) {
                            if (owner.wpsPbcSupported()) {
                                mSavedPeerConfig.wps.setup = WpsInfo.PBC;
                            } else if (owner.wpsKeypadSupported()) {
                                mSavedPeerConfig.wps.setup = WpsInfo.KEYPAD;
                            } else if (owner.wpsDisplaySupported()) {
                                mSavedPeerConfig.wps.setup = WpsInfo.DISPLAY;
                            }
                        }

                        mAutonomousGroup = false;
                        mJoinExistingGroup = true;
                        mWifiP2pMetrics.startConnectionEvent(
                                P2pConnectionEvent.CONNECTION_FRESH,
                                config);
                        transitionTo(mUserAuthorizingInviteRequestState);
                        break;
                    case WifiP2pMonitor.P2P_PROV_DISC_PBC_REQ_EVENT:
                    case WifiP2pMonitor.P2P_PROV_DISC_ENTER_PIN_EVENT:
                        // We let the supplicant handle the provision discovery response
                        // and wait instead for the GO_NEGOTIATION_REQUEST_EVENT.
                        // Handling provision discovery and issuing a p2p_connect before
                        // group negotiation comes through causes issues
                        break;
                    case WifiP2pMonitor.P2P_PROV_DISC_SHOW_PIN_EVENT:
                        if (message.obj == null) {
                            Log.e(TAG, "Illegal argument(s)");
                            break;
                        }
                        WifiP2pProvDiscEvent provDisc = (WifiP2pProvDiscEvent) message.obj;
                        WifiP2pDevice device = provDisc.device;
                        if (device == null) {
                            Log.d(TAG, "Device entry is null");
                            break;
                        }
                        mSavedPeerConfig = new WifiP2pConfig();
                        mSavedPeerConfig.wps.setup = WpsInfo.KEYPAD;
                        mSavedPeerConfig.deviceAddress = device.deviceAddress;
                        mSavedPeerConfig.wps.pin = provDisc.pin;

                        notifyP2pProvDiscShowPinRequest(provDisc.pin, device.deviceAddress);
                        mPeers.updateStatus(device.deviceAddress, WifiP2pDevice.INVITED);
                        sendPeersChangedBroadcast();
                        transitionTo(mUserAuthorizingNegotiationRequestState);
                        break;
                    case WifiP2pManager.CREATE_GROUP:
                        if (!mWifiPermissionsUtil.checkCanAccessWifiDirect(
                                getCallingPkgName(message.sendingUid, message.replyTo),
                                getCallingFeatureId(message.sendingUid, message.replyTo),
                                message.sendingUid, false)) {
                            replyToMessage(message, WifiP2pManager.CREATE_GROUP_FAILED,
                                    WifiP2pManager.ERROR);
                            // remain at this state.
                            break;
                        }
                        mAutonomousGroup = true;
                        int netId = message.arg1;
                        config = (WifiP2pConfig) message.obj;
                        boolean ret = false;
                        if (config != null) {
                            if (isConfigValidAsGroup(config)) {
                                mWifiP2pMetrics.startConnectionEvent(
                                        P2pConnectionEvent.CONNECTION_FAST,
                                        config);
                                ret = mWifiNative.p2pGroupAdd(config, false);
                            } else {
                                ret = false;
                            }
                        } else if (netId == WifiP2pGroup.NETWORK_ID_PERSISTENT) {
                            // check if the go persistent group is present.
                            netId = mGroups.getNetworkId(mThisDevice.deviceAddress);
                            if (netId != -1) {
                                mWifiP2pMetrics.startConnectionEvent(
                                        P2pConnectionEvent.CONNECTION_REINVOKE,
                                        null);
                                ret = mWifiNative.p2pGroupAdd(netId);
                            } else {
                                mWifiP2pMetrics.startConnectionEvent(
                                        P2pConnectionEvent.CONNECTION_LOCAL,
                                        null);
                                ret = mWifiNative.p2pGroupAdd(true);
                            }
                        } else {
                            mWifiP2pMetrics.startConnectionEvent(
                                    P2pConnectionEvent.CONNECTION_LOCAL,
                                    null);
                            ret = mWifiNative.p2pGroupAdd(false);
                        }

                        if (ret) {
                            replyToMessage(message, WifiP2pManager.CREATE_GROUP_SUCCEEDED);
                            transitionTo(mGroupNegotiationState);
                        } else {
                            replyToMessage(message, WifiP2pManager.CREATE_GROUP_FAILED,
                                    WifiP2pManager.ERROR);
                            // remain at this state.
                        }
                        break;
                    case WifiP2pMonitor.P2P_GROUP_STARTED_EVENT:
                        if (message.obj == null) {
                            Log.e(TAG, "Invalid argument(s)");
                            break;
                        }
                        mGroup = (WifiP2pGroup) message.obj;
                        if (mVerboseLoggingEnabled) logd(getName() + " group started");
                        if (mGroup.isGroupOwner()
                                && EMPTY_DEVICE_ADDRESS.equals(mGroup.getOwner().deviceAddress)) {
                            // wpa_supplicant doesn't set own device address to go_dev_addr.
                            mGroup.getOwner().deviceAddress = mThisDevice.deviceAddress;
                        }
                        // We hit this scenario when a persistent group is reinvoked
                        if (mGroup.getNetworkId() == WifiP2pGroup.NETWORK_ID_PERSISTENT) {
                            mAutonomousGroup = false;
                            deferMessage(message);
                            transitionTo(mGroupNegotiationState);
                        } else {
                            loge("Unexpected group creation, remove " + mGroup);
                            mWifiNative.p2pGroupRemove(mGroup.getInterface());
                        }
                        break;
                    case WifiP2pManager.START_LISTEN:
                        if (!mWifiPermissionsUtil.checkNetworkSettingsPermission(
                                message.sendingUid)) {
                            loge("Permission violation - no NETWORK_SETTING permission,"
                                    + " uid = " + message.sendingUid);
                            replyToMessage(message, WifiP2pManager.START_LISTEN_FAILED);
                            break;
                        }
                        if (mVerboseLoggingEnabled) logd(getName() + " start listen mode");
                        mWifiNative.p2pFlush();
                        if (mWifiNative.p2pExtListen(true, 500, 500)) {
                            replyToMessage(message, WifiP2pManager.START_LISTEN_SUCCEEDED);
                        } else {
                            replyToMessage(message, WifiP2pManager.START_LISTEN_FAILED);
                        }
                        break;
                    case WifiP2pManager.STOP_LISTEN:
                        if (!mWifiPermissionsUtil.checkNetworkSettingsPermission(
                                message.sendingUid)) {
                            loge("Permission violation - no NETWORK_SETTING permission,"
                                    + " uid = " + message.sendingUid);
                            replyToMessage(message, WifiP2pManager.STOP_LISTEN_FAILED);
                            break;
                        }
                        if (mVerboseLoggingEnabled) logd(getName() + " stop listen mode");
                        if (mWifiNative.p2pExtListen(false, 0, 0)) {
                            replyToMessage(message, WifiP2pManager.STOP_LISTEN_SUCCEEDED);
                        } else {
                            replyToMessage(message, WifiP2pManager.STOP_LISTEN_FAILED);
                        }
                        mWifiNative.p2pFlush();
                        break;
                    case WifiP2pManager.SET_CHANNEL:
                        if (!checkNetworkSettingsOrNetworkStackOrOverrideWifiConfigPermission(
                                message.sendingUid)) {
                            loge("Permission violation - none of NETWORK_SETTING, NETWORK_STACK,"
                                    + " or OVERRIDE_WIFI_CONFIG permission, uid = "
                                    + message.sendingUid);
                            replyToMessage(message, WifiP2pManager.SET_CHANNEL_FAILED,
                                    WifiP2pManager.ERROR);
                            break;
                        }
                        if (message.obj == null) {
                            Log.e(TAG, "Illegal arguments(s)");
                            break;
                        }
                        Bundle p2pChannels = (Bundle) message.obj;
                        int lc = p2pChannels.getInt("lc", 0);
                        int oc = p2pChannels.getInt("oc", 0);
                        if (mVerboseLoggingEnabled) {
                            logd(getName() + " set listen and operating channel");
                        }
                        if (mWifiNative.p2pSetChannel(lc, oc)) {
                            replyToMessage(message, WifiP2pManager.SET_CHANNEL_SUCCEEDED);
                        } else {
                            replyToMessage(message, WifiP2pManager.SET_CHANNEL_FAILED);
                        }
                        break;
                    case WifiP2pManager.INITIATOR_REPORT_NFC_HANDOVER:
                        String handoverSelect = null;

                        if (message.obj != null) {
                            handoverSelect = ((Bundle) message.obj)
                                    .getString(WifiP2pManager.EXTRA_HANDOVER_MESSAGE);
                        }

                        if (handoverSelect != null
                                && mWifiNative.initiatorReportNfcHandover(handoverSelect)) {
                            replyToMessage(message, WifiP2pManager.REPORT_NFC_HANDOVER_SUCCEEDED);
                            transitionTo(mGroupCreatingState);
                        } else {
                            replyToMessage(message, WifiP2pManager.REPORT_NFC_HANDOVER_FAILED);
                        }
                        break;
                    case WifiP2pManager.RESPONDER_REPORT_NFC_HANDOVER:
                        String handoverRequest = null;

                        if (message.obj != null) {
                            handoverRequest = ((Bundle) message.obj)
                                    .getString(WifiP2pManager.EXTRA_HANDOVER_MESSAGE);
                        }

                        if (handoverRequest != null
                                && mWifiNative.responderReportNfcHandover(handoverRequest)) {
                            replyToMessage(message, WifiP2pManager.REPORT_NFC_HANDOVER_SUCCEEDED);
                            transitionTo(mGroupCreatingState);
                        } else {
                            replyToMessage(message, WifiP2pManager.REPORT_NFC_HANDOVER_FAILED);
                        }
                        break;
                    default:
                        return NOT_HANDLED;
                }
                return HANDLED;
            }
        }

        class GroupCreatingState extends State {
            @Override
            public void enter() {
                if (mVerboseLoggingEnabled) logd(getName());
                sendMessageDelayed(obtainMessage(GROUP_CREATING_TIMED_OUT,
                        ++sGroupCreatingTimeoutIndex, 0), GROUP_CREATING_WAIT_TIME_MS);
            }

            @Override
            public boolean processMessage(Message message) {
                if (mVerboseLoggingEnabled) logd(getName() + message.toString());
                boolean ret = HANDLED;
                switch (message.what) {
                    case GROUP_CREATING_TIMED_OUT:
                        if (sGroupCreatingTimeoutIndex == message.arg1) {
                            if (mVerboseLoggingEnabled) logd("Group negotiation timed out");
                            mWifiP2pMetrics.endConnectionEvent(
                                    P2pConnectionEvent.CLF_TIMEOUT);
                            handleGroupCreationFailure();
                            transitionTo(mInactiveState);
                        }
                        break;
                    case WifiP2pMonitor.P2P_DEVICE_LOST_EVENT:
                        if (message.obj == null) {
                            Log.e(TAG, "Illegal argument(s)");
                            break;
                        }
                        WifiP2pDevice device = (WifiP2pDevice) message.obj;
                        if (!mSavedPeerConfig.deviceAddress.equals(device.deviceAddress)) {
                            if (mVerboseLoggingEnabled) {
                                logd("mSavedPeerConfig " + mSavedPeerConfig.deviceAddress
                                        + "device " + device.deviceAddress);
                            }
                            // Do the regular device lost handling
                            ret = NOT_HANDLED;
                            break;
                        }
                        // Do nothing
                        if (mVerboseLoggingEnabled) logd("Add device to lost list " + device);
                        mPeersLostDuringConnection.updateSupplicantDetails(device);
                        break;
                    case WifiP2pManager.DISCOVER_PEERS:
                        // Discovery will break negotiation
                        replyToMessage(message, WifiP2pManager.DISCOVER_PEERS_FAILED,
                                WifiP2pManager.BUSY);
                        break;
                    case WifiP2pManager.CANCEL_CONNECT:
                        // Do a supplicant p2p_cancel which only cancels an ongoing
                        // group negotiation. This will fail for a pending provision
                        // discovery or for a pending user action, but at the framework
                        // level, we always treat cancel as succeeded and enter
                        // an inactive state
                        mWifiNative.p2pCancelConnect();
                        mWifiP2pMetrics.endConnectionEvent(
                                P2pConnectionEvent.CLF_CANCEL);
                        handleGroupCreationFailure();
                        transitionTo(mInactiveState);
                        replyToMessage(message, WifiP2pManager.CANCEL_CONNECT_SUCCEEDED);
                        break;
                    case WifiP2pMonitor.P2P_GO_NEGOTIATION_SUCCESS_EVENT:
                        // We hit this scenario when NFC handover is invoked.
                        mAutonomousGroup = false;
                        transitionTo(mGroupNegotiationState);
                        break;
                    default:
                        ret = NOT_HANDLED;
                }
                return ret;
            }
        }

        class UserAuthorizingNegotiationRequestState extends State {
            @Override
            public void enter() {
                if (mVerboseLoggingEnabled) logd(getName());
                if (mSavedPeerConfig.wps.setup == WpsInfo.PBC
                            || TextUtils.isEmpty(mSavedPeerConfig.wps.pin)) {
                    notifyInvitationReceived();
                }
            }

            @Override
            public boolean processMessage(Message message) {
                if (mVerboseLoggingEnabled) logd(getName() + message.toString());
                boolean ret = HANDLED;
                switch (message.what) {
                    case PEER_CONNECTION_USER_ACCEPT:
                        mWifiNative.p2pStopFind();
                        p2pConnectWithPinDisplay(mSavedPeerConfig, false);
                        mPeers.updateStatus(mSavedPeerConfig.deviceAddress, WifiP2pDevice.INVITED);
                        sendPeersChangedBroadcast();
                        transitionTo(mGroupNegotiationState);
                        break;
                    case PEER_CONNECTION_USER_REJECT:
                        if (mVerboseLoggingEnabled) {
                            logd("User rejected negotiation " + mSavedPeerConfig);
                        }
                        transitionTo(mInactiveState);
                        break;
                    case PEER_CONNECTION_USER_CONFIRM:
                        mSavedPeerConfig.wps.setup = WpsInfo.DISPLAY;
                        mSavedPeerConfig.groupOwnerIntent =
                                selectGroupOwnerIntentIfNecessary(mSavedPeerConfig);
                        mWifiNative.p2pConnect(mSavedPeerConfig, FORM_GROUP);
                        transitionTo(mGroupNegotiationState);
                        break;
                    default:
                        return NOT_HANDLED;
                }
                return ret;
            }

            @Override
            public void exit() {
                // TODO: dismiss dialog if not already done
            }
        }

        class UserAuthorizingInviteRequestState extends State {
            @Override
            public void enter() {
                if (mVerboseLoggingEnabled) logd(getName());
                notifyInvitationReceived();
            }

            @Override
            public boolean processMessage(Message message) {
                if (mVerboseLoggingEnabled) logd(getName() + message.toString());
                boolean ret = HANDLED;
                switch (message.what) {
                    case PEER_CONNECTION_USER_ACCEPT:
                        mWifiNative.p2pStopFind();
                        if (!reinvokePersistentGroup(mSavedPeerConfig, true)) {
                            // Do negotiation when persistence fails
                            p2pConnectWithPinDisplay(mSavedPeerConfig, true);
                        }
                        mPeers.updateStatus(mSavedPeerConfig.deviceAddress, WifiP2pDevice.INVITED);
                        sendPeersChangedBroadcast();
                        transitionTo(mGroupNegotiationState);
                        break;
                    case PEER_CONNECTION_USER_REJECT:
                        if (mVerboseLoggingEnabled) {
                            logd("User rejected invitation " + mSavedPeerConfig);
                        }
                        transitionTo(mInactiveState);
                        break;
                    default:
                        return NOT_HANDLED;
                }
                return ret;
            }

            @Override
            public void exit() {
                // TODO: dismiss dialog if not already done
            }
        }

        class ProvisionDiscoveryState extends State {
            @Override
            public void enter() {
                if (mVerboseLoggingEnabled) logd(getName());
                mWifiNative.p2pProvisionDiscovery(mSavedPeerConfig);
            }

            @Override
            public boolean processMessage(Message message) {
                if (mVerboseLoggingEnabled) logd(getName() + message.toString());
                WifiP2pProvDiscEvent provDisc = null;
                WifiP2pDevice device = null;
                switch (message.what) {
                    case WifiP2pMonitor.P2P_PROV_DISC_PBC_RSP_EVENT:
                        if (message.obj == null) {
                            Log.e(TAG, "Invalid argument(s)");
                            break;
                        }
                        provDisc = (WifiP2pProvDiscEvent) message.obj;
                        device = provDisc.device;
                        if (device != null
                                && !device.deviceAddress.equals(mSavedPeerConfig.deviceAddress)) {
                            break;
                        }
                        if (mSavedPeerConfig.wps.setup == WpsInfo.PBC) {
                            if (mVerboseLoggingEnabled) logd("Found a match " + mSavedPeerConfig);
                            p2pConnectWithPinDisplay(mSavedPeerConfig, false);
                            transitionTo(mGroupNegotiationState);
                        }
                        break;
                    case WifiP2pMonitor.P2P_PROV_DISC_ENTER_PIN_EVENT:
                        if (message.obj == null) {
                            Log.e(TAG, "Illegal argument(s)");
                            break;
                        }
                        provDisc = (WifiP2pProvDiscEvent) message.obj;
                        device = provDisc.device;
                        if (device != null
                                && !device.deviceAddress.equals(mSavedPeerConfig.deviceAddress)) {
                            break;
                        }
                        if (mSavedPeerConfig.wps.setup == WpsInfo.KEYPAD) {
                            if (mVerboseLoggingEnabled) logd("Found a match " + mSavedPeerConfig);
                            // we already have the pin
                            if (!TextUtils.isEmpty(mSavedPeerConfig.wps.pin)) {
                                p2pConnectWithPinDisplay(mSavedPeerConfig, false);
                                transitionTo(mGroupNegotiationState);
                            } else {
                                mJoinExistingGroup = false;
                                transitionTo(mUserAuthorizingNegotiationRequestState);
                            }
                        }
                        break;
                    case WifiP2pMonitor.P2P_PROV_DISC_SHOW_PIN_EVENT:
                        if (message.obj == null) {
                            Log.e(TAG, "Illegal argument(s)");
                            break;
                        }
                        provDisc = (WifiP2pProvDiscEvent) message.obj;
                        device = provDisc.device;
                        if (device == null) {
                            Log.e(TAG, "Invalid device");
                            break;
                        }
                        if (!device.deviceAddress.equals(mSavedPeerConfig.deviceAddress)) {
                            break;
                        }
                        if (mSavedPeerConfig.wps.setup == WpsInfo.DISPLAY) {
                            if (mVerboseLoggingEnabled) logd("Found a match " + mSavedPeerConfig);
                            mSavedPeerConfig.wps.pin = provDisc.pin;
                            p2pConnectWithPinDisplay(mSavedPeerConfig, false);
                            notifyInvitationSent(provDisc.pin, device.deviceAddress);
                            transitionTo(mGroupNegotiationState);
                        }
                        break;
                    case WifiP2pMonitor.P2P_PROV_DISC_FAILURE_EVENT:
                        loge("provision discovery failed");
                        mWifiP2pMetrics.endConnectionEvent(
                                P2pConnectionEvent.CLF_PROV_DISC_FAIL);
                        handleGroupCreationFailure();
                        transitionTo(mInactiveState);
                        break;
                    default:
                        return NOT_HANDLED;
                }
                return HANDLED;
            }
        }

        class GroupNegotiationState extends State {
            @Override
            public void enter() {
                if (mVerboseLoggingEnabled) logd(getName());
            }

            @Override
            public boolean processMessage(Message message) {
                if (mVerboseLoggingEnabled) logd(getName() + message.toString());
                switch (message.what) {
                    // We ignore these right now, since we get a GROUP_STARTED notification
                    // afterwards
                    case WifiP2pMonitor.P2P_GO_NEGOTIATION_SUCCESS_EVENT:
                    case WifiP2pMonitor.P2P_GROUP_FORMATION_SUCCESS_EVENT:
                        if (mVerboseLoggingEnabled) logd(getName() + " go success");
                        break;
                    case WifiP2pMonitor.P2P_GROUP_STARTED_EVENT:
                        if (message.obj == null) {
                            Log.e(TAG, "Illegal argument(s)");
                            break;
                        }
                        mGroup = (WifiP2pGroup) message.obj;
                        if (mVerboseLoggingEnabled) logd(getName() + " group started");
                        if (mGroup.isGroupOwner()
                                && EMPTY_DEVICE_ADDRESS.equals(mGroup.getOwner().deviceAddress)) {
                            // wpa_supplicant doesn't set own device address to go_dev_addr.
                            mGroup.getOwner().deviceAddress = mThisDevice.deviceAddress;
                        }
                        if (mGroup.getNetworkId() == WifiP2pGroup.NETWORK_ID_PERSISTENT) {
                             // update cache information and set network id to mGroup.
                            updatePersistentNetworks(RELOAD);
                            String devAddr = mGroup.getOwner().deviceAddress;
                            mGroup.setNetworkId(mGroups.getNetworkId(devAddr,
                                    mGroup.getNetworkName()));
                        }

                        if (mGroup.isGroupOwner()) {
                            // Setting an idle time out on GO causes issues with certain scenarios
                            // on clients where it can be off-channel for longer and with the power
                            // save modes used.
                            // TODO: Verify multi-channel scenarios and supplicant behavior are
                            // better before adding a time out in future
                            // Set group idle timeout of 10 sec, to avoid GO beaconing incase of any
                            // failure during 4-way Handshake.
                            if (!mAutonomousGroup) {
                                mWifiNative.setP2pGroupIdle(mGroup.getInterface(),
                                        GROUP_IDLE_TIME_S);
                            }
                            // {@link com.android.server.connectivity.Tethering} listens to
                            // {@link WifiP2pManager#WIFI_P2P_CONNECTION_CHANGED_ACTION}
                            // events and takes over the DHCP server management automatically.
                            // Because tethering service introduces random IP range, P2P could not
                            // hard-coded group owner IP and needs to wait for tethering completion.
                            // As a result, P2P sends a unicast intent to tether service to trigger
                            // the whole flow before entering GroupCreatedState.
                            setWifiP2pInfoOnGroupFormation(null);
                            String tetheringServicePackage = findTetheringServicePackage();
                            if (!TextUtils.isEmpty(tetheringServicePackage)) {
                                sendP2pTetherRequestBroadcast(tetheringServicePackage);
                            } else {
                                loge("No valid tethering service, remove " + mGroup);
                                mWifiNative.p2pGroupRemove(mGroup.getInterface());
                            }
                            break;
                        }

                        mWifiNative.setP2pGroupIdle(mGroup.getInterface(), GROUP_IDLE_TIME_S);
                        startIpClient(mGroup.getInterface(), getHandler());
                        mWifNative.setBluetoothCoexistenceMode(
                            mInterfaceName, P2P_BLUETOOTH_COEXISTENCE_MODE_DISABLED);
                        mIsBTCoexDisabled = true;
                        WifiP2pDevice groupOwner = mGroup.getOwner();
                        WifiP2pDevice peer = mPeers.get(groupOwner.deviceAddress);
                        if (peer != null) {
                            // update group owner details with peer details found at discovery
                            groupOwner.updateSupplicantDetails(peer);
                            mPeers.updateStatus(groupOwner.deviceAddress,
                                    WifiP2pDevice.CONNECTED);
                            sendPeersChangedBroadcast();
                        } else {
                            // A supplicant bug can lead to reporting an invalid
                            // group owner address (all zeroes) at times. Avoid a
                            // crash, but continue group creation since it is not
                            // essential.
                            logw("Unknown group owner " + groupOwner);
                        }
                        transitionTo(mGroupCreatedState);
                        break;
                    case GROUP_OWNER_TETHER_READY:
                        if (mGroup != null && mGroup.isGroupOwner()) {
                            Log.d(TAG, "tether " + mGroup.getInterface() + " ready");
                            transitionTo(mGroupCreatedState);
                        }
                        break;
                    case WifiP2pMonitor.P2P_GO_NEGOTIATION_FAILURE_EVENT:
                        P2pStatus status = (P2pStatus) message.obj;
                        if (status == P2pStatus.NO_COMMON_CHANNEL) {
                            transitionTo(mFrequencyConflictState);
                            break;
                        }
                        // continue with group removal handling
                    case WifiP2pMonitor.P2P_GROUP_REMOVED_EVENT:
                        if (mVerboseLoggingEnabled) logd(getName() + " go failure");
                        mWifiP2pMetrics.endConnectionEvent(
                                P2pConnectionEvent.CLF_UNKNOWN);
                        handleGroupCreationFailure();
                        transitionTo(mInactiveState);
                        break;
                    case WifiP2pMonitor.P2P_GROUP_FORMATION_FAILURE_EVENT:
                        // A group formation failure is always followed by
                        // a group removed event. Flushing things at group formation
                        // failure causes supplicant issues. Ignore right now.
                        status = (P2pStatus) message.obj;
                        if (status == P2pStatus.NO_COMMON_CHANNEL) {
                            transitionTo(mFrequencyConflictState);
                            break;
                        }
                        break;
                    case WifiP2pMonitor.P2P_INVITATION_RESULT_EVENT:
                        status = (P2pStatus) message.obj;
                        if (status == P2pStatus.SUCCESS) {
                            // invocation was succeeded.
                            // wait P2P_GROUP_STARTED_EVENT.
                            break;
                        }
                        loge("Invitation result " + status);
                        if (status == P2pStatus.UNKNOWN_P2P_GROUP) {
                            // target device has already removed the credential.
                            // So, remove this credential accordingly.
                            int netId = mSavedPeerConfig.netId;
                            if (netId >= 0) {
                                if (mVerboseLoggingEnabled) {
                                    logd("Remove unknown client from the list");
                                }
                                removeClientFromList(netId, mSavedPeerConfig.deviceAddress, true);
                            }

                            // Reinvocation has failed, try group negotiation
                            mSavedPeerConfig.netId = WifiP2pGroup.NETWORK_ID_PERSISTENT;
                            p2pConnectWithPinDisplay(mSavedPeerConfig, false);
                        } else if (status == P2pStatus.INFORMATION_IS_CURRENTLY_UNAVAILABLE) {

                            // Devices setting persistent_reconnect to 0 in wpa_supplicant
                            // always defer the invocation request and return
                            // "information is currently unavailable" error.
                            // So, try another way to connect for interoperability.
                            mSavedPeerConfig.netId = WifiP2pGroup.NETWORK_ID_PERSISTENT;
                            p2pConnectWithPinDisplay(mSavedPeerConfig, false);
                        } else if (status == P2pStatus.NO_COMMON_CHANNEL) {
                            transitionTo(mFrequencyConflictState);
                        } else {
                            mWifiP2pMetrics.endConnectionEvent(
                                    P2pConnectionEvent.CLF_INVITATION_FAIL);
                            handleGroupCreationFailure();
                            transitionTo(mInactiveState);
                        }
                        break;
                    case WifiP2pMonitor.AP_STA_CONNECTED_EVENT:
                    case WifiP2pMonitor.AP_STA_DISCONNECTED_EVENT:
                        // Group owner needs to wait for tethering completion before
                        // moving to GroupCreatedState. If native layer reports STA event
                        // earlier, defer it.
                        if (mGroup != null && mGroup.isGroupOwner()) {
                            deferMessage(message);
                            break;
                        }
                    default:
                        return NOT_HANDLED;
                }
                return HANDLED;
            }
        }

        class FrequencyConflictState extends State {
            private AlertDialog mFrequencyConflictDialog;
            @Override
            public void enter() {
                if (mVerboseLoggingEnabled) logd(getName());
                notifyFrequencyConflict();
            }

            private void notifyFrequencyConflict() {
                logd("Notify frequency conflict");
                Resources r = mContext.getResources();

                AlertDialog dialog = new AlertDialog.Builder(mContext)
                        .setMessage(r.getString(R.string.wifi_p2p_frequency_conflict_message,
                            getDeviceName(mSavedPeerConfig.deviceAddress)))
                        .setPositiveButton(r.getString(R.string.dlg_ok), new OnClickListener() {
                            @Override
                            public void onClick(DialogInterface dialog, int which) {
                                sendMessage(DROP_WIFI_USER_ACCEPT);
                            }
                        })
                        .setNegativeButton(r.getString(R.string.decline), new OnClickListener() {
                            @Override
                            public void onClick(DialogInterface dialog, int which) {
                                sendMessage(DROP_WIFI_USER_REJECT);
                            }
                        })
                        .setOnCancelListener(new DialogInterface.OnCancelListener() {
                            @Override
                            public void onCancel(DialogInterface arg0) {
                                sendMessage(DROP_WIFI_USER_REJECT);
                            }
                        })
                        .create();
                dialog.setCanceledOnTouchOutside(false);

                dialog.getWindow().setType(WindowManager.LayoutParams.TYPE_SYSTEM_ALERT);
                dialog.getWindow().addSystemFlags(
                        WindowManager.LayoutParams.SYSTEM_FLAG_SHOW_FOR_ALL_USERS);
                dialog.show();
                mFrequencyConflictDialog = dialog;
            }

            @Override
            public boolean processMessage(Message message) {
                if (mVerboseLoggingEnabled) logd(getName() + message.toString());
                switch (message.what) {
                    case WifiP2pMonitor.P2P_GO_NEGOTIATION_SUCCESS_EVENT:
                    case WifiP2pMonitor.P2P_GROUP_FORMATION_SUCCESS_EVENT:
                        loge(getName() + "group sucess during freq conflict!");
                        break;
                    case WifiP2pMonitor.P2P_GROUP_STARTED_EVENT:
                        loge(getName() + "group started after freq conflict, handle anyway");
                        deferMessage(message);
                        transitionTo(mGroupNegotiationState);
                        break;
                    case WifiP2pMonitor.P2P_GO_NEGOTIATION_FAILURE_EVENT:
                    case WifiP2pMonitor.P2P_GROUP_REMOVED_EVENT:
                    case WifiP2pMonitor.P2P_GROUP_FORMATION_FAILURE_EVENT:
                        // Ignore failures since we retry again
                        break;
                    case DROP_WIFI_USER_REJECT:
                        // User rejected dropping wifi in favour of p2p
                        mWifiP2pMetrics.endConnectionEvent(
                                P2pConnectionEvent.CLF_USER_REJECT);
                        handleGroupCreationFailure();
                        transitionTo(mInactiveState);
                        break;
                    case DROP_WIFI_USER_ACCEPT:
                        // User accepted dropping wifi in favour of p2p
                        if (mWifiChannel != null) {
                            mWifiChannel.sendMessage(WifiP2pServiceImpl.DISCONNECT_WIFI_REQUEST, 1);
                        } else {
                            loge("DROP_WIFI_USER_ACCEPT message received when WifiChannel is null");
                        }
                        mTemporarilyDisconnectedWifi = true;
                        break;
                    case DISCONNECT_WIFI_RESPONSE:
                        // Got a response from ClientModeImpl, retry p2p
                        if (mVerboseLoggingEnabled) {
                            logd(getName() + "Wifi disconnected, retry p2p");
                        }
                        transitionTo(mInactiveState);
                        sendMessage(WifiP2pManager.CONNECT, mSavedPeerConfig);
                        break;
                    default:
                        return NOT_HANDLED;
                }
                return HANDLED;
            }

            public void exit() {
                if (mFrequencyConflictDialog != null) mFrequencyConflictDialog.dismiss();
            }
        }

        class GroupCreatedState extends State {
            @Override
            public void enter() {
                if (mVerboseLoggingEnabled) logd(getName());
                // Once connected, peer config details are invalid
                mSavedPeerConfig.invalidate();
                mDetailedState = NetworkInfo.DetailedState.CONNECTED;

                updateThisDevice(WifiP2pDevice.CONNECTED);

                // DHCP server has already been started if I am a group owner
                if (mGroup.isGroupOwner()) {
                    Inet4Address addr = getInterfaceAddress(mGroup.getInterface());
                    if (addr != null) {
                        setWifiP2pInfoOnGroupFormation(addr.getHostAddress());
                        Log.d(TAG, "Group owner address: " + addr.getHostAddress()
                                + " at " + mGroup.getInterface());
                    } else {
                        mWifiNative.p2pGroupRemove(mGroup.getInterface());
                    }
                }

                // In case of a negotiation group, connection changed is sent
                // after a client joins. For autonomous, send now
                if (mAutonomousGroup) {
                    sendP2pConnectionChangedBroadcast();
                }

                mWifiP2pMetrics.endConnectionEvent(
                        P2pConnectionEvent.CLF_NONE);
                mWifiP2pMetrics.startGroupEvent(mGroup);
            }

            @Override
            public boolean processMessage(Message message) {
                if (mVerboseLoggingEnabled) logd(getName() + message.toString());
                WifiP2pDevice device = null;
                String deviceAddress = null;
                switch (message.what) {
                    case WifiP2pMonitor.AP_STA_CONNECTED_EVENT:
                        if (message.obj == null) {
                            Log.e(TAG, "Illegal argument(s)");
                            break;
                        }
                        device = (WifiP2pDevice) message.obj;
                        deviceAddress = device.deviceAddress;
                        // Clear timeout that was set when group was started.
                        mWifiNative.setP2pGroupIdle(mGroup.getInterface(), 0);
                        if (deviceAddress != null) {
                            if (mPeers.get(deviceAddress) != null) {
                                mGroup.addClient(mPeers.get(deviceAddress));
                            } else {
                                mGroup.addClient(deviceAddress);
                            }
                            mPeers.updateStatus(deviceAddress, WifiP2pDevice.CONNECTED);
                            if (mVerboseLoggingEnabled) logd(getName() + " ap sta connected");
                            sendPeersChangedBroadcast();
                            mWifiP2pMetrics.updateGroupEvent(mGroup);
                        } else {
                            loge("Connect on null device address, ignore");
                        }
                        sendP2pConnectionChangedBroadcast();
                        break;
                    case WifiP2pMonitor.AP_STA_DISCONNECTED_EVENT:
                        if (message.obj == null) {
                            Log.e(TAG, "Illegal argument(s)");
                            break;
                        }
                        device = (WifiP2pDevice) message.obj;
                        deviceAddress = device.deviceAddress;
                        if (deviceAddress != null) {
                            mPeers.updateStatus(deviceAddress, WifiP2pDevice.AVAILABLE);
                            if (mGroup.removeClient(deviceAddress)) {
                                if (mVerboseLoggingEnabled) logd("Removed client " + deviceAddress);
                                if (!mAutonomousGroup && mGroup.isClientListEmpty()) {
                                    logd("Client list empty, remove non-persistent p2p group");
                                    mWifiNative.p2pGroupRemove(mGroup.getInterface());
                                    // We end up sending connection changed broadcast
                                    // when this happens at exit()
                                } else {
                                    // Notify when a client disconnects from group
                                    sendP2pConnectionChangedBroadcast();
                                }
                                mWifiP2pMetrics.updateGroupEvent(mGroup);
                            } else {
                                if (mVerboseLoggingEnabled) {
                                    logd("Failed to remove client " + deviceAddress);
                                }
                                for (WifiP2pDevice c : mGroup.getClientList()) {
                                    if (mVerboseLoggingEnabled) logd("client " + c.deviceAddress);
                                }
                            }
                            sendPeersChangedBroadcast();
                            if (mVerboseLoggingEnabled) logd(getName() + " ap sta disconnected");
                        } else {
                            loge("Disconnect on unknown device: " + device);
                        }
                        break;
                    case IPC_PRE_DHCP_ACTION:
                        mWifiNative.setP2pPowerSave(mGroup.getInterface(), false);
                        try {
                            mIpClient.completedPreDhcpAction();
                        } catch (RemoteException e) {
                            e.rethrowFromSystemServer();
                        }
                        break;
                    case IPC_POST_DHCP_ACTION:
                        mWifiNative.setP2pPowerSave(mGroup.getInterface(), true);
                        enableBTCoex();
                        break;
                    case IPC_DHCP_RESULTS:
                        mDhcpResultsParcelable = (DhcpResultsParcelable) message.obj;
                        if (mDhcpResultsParcelable == null) {
                            break;
                        }

                        if (mVerboseLoggingEnabled) {
                            logd("mDhcpResultsParcelable: " + mDhcpResultsParcelable);
                        }
                        setWifiP2pInfoOnGroupFormation(mDhcpResultsParcelable.serverAddress);
                        sendP2pConnectionChangedBroadcast();
                        try {
                            final String ifname = mGroup.getInterface();
                            if (mDhcpResultsParcelable != null) {
                                mNetdWrapper.addInterfaceToLocalNetwork(
                                        ifname,
                                        mDhcpResultsParcelable.baseConfiguration.getRoutes(ifname));
                            }
                        } catch (Exception e) {
                            loge("Failed to add iface to local network " + e);
                        }
                        break;
                    case IPC_PROVISIONING_SUCCESS:
                        break;
                    case IPC_PROVISIONING_FAILURE:
                        loge("IP provisioning failed");
                        mWifiNative.p2pGroupRemove(mGroup.getInterface());
                        break;
                    case WifiP2pManager.REMOVE_GROUP:
                        if (mVerboseLoggingEnabled) logd(getName() + " remove group");
                        /*  We need to check BTCOex state, because some times
                         *  user can interupt connection before dhcp sucess, then
                         *  BTcoex will be in disabled state.
                         */
                        enableBTCoex();
                        if (mWifiNative.p2pGroupRemove(mGroup.getInterface())) {
                            transitionTo(mOngoingGroupRemovalState);
                            replyToMessage(message, WifiP2pManager.REMOVE_GROUP_SUCCEEDED);
                        } else {
                            handleGroupRemoved();
                            transitionTo(mInactiveState);
                            replyToMessage(message, WifiP2pManager.REMOVE_GROUP_FAILED,
                                    WifiP2pManager.ERROR);
                        }
                        break;
                    case WifiP2pMonitor.P2P_GROUP_REMOVED_EVENT:
                        // We do not listen to NETWORK_DISCONNECTION_EVENT for group removal
                        // handling since supplicant actually tries to reconnect after a temporary
                        // disconnect until group idle time out. Eventually, a group removal event
                        // will come when group has been removed.
                        //
                        // When there are connectivity issues during temporary disconnect,
                        // the application will also just remove the group.
                        //
                        // Treating network disconnection as group removal causes race conditions
                        // since supplicant would still maintain the group at that stage.
                        if (mVerboseLoggingEnabled) logd(getName() + " group removed");
                        /*  We need to check BTCOex state, because if group
                         *  is removed at GO side before dhcp sucess, then
                         *  BTCoex will be in disabled state.
                         */
                        enableBTCoex();
                        handleGroupRemoved();
                        transitionTo(mInactiveState);
                        break;
                    case WifiP2pMonitor.P2P_DEVICE_LOST_EVENT:
                        if (message.obj == null) {
                            Log.e(TAG, "Illegal argument(s)");
                            return NOT_HANDLED;
                        }
                        device = (WifiP2pDevice) message.obj;
                        if (!mGroup.contains(device)) {
                            // do the regular device lost handling
                            return NOT_HANDLED;
                        }
                        // Device loss for a connected device indicates
                        // it is not in discovery any more
                        if (mVerboseLoggingEnabled) logd("Add device to lost list " + device);
                        mPeersLostDuringConnection.updateSupplicantDetails(device);
                        return HANDLED;
                    case DISABLE_P2P:
                        sendMessage(WifiP2pManager.REMOVE_GROUP);
                        deferMessage(message);
                        break;
                        // This allows any client to join the GO during the
                        // WPS window
                    case WifiP2pManager.START_WPS:
                        WpsInfo wps = (WpsInfo) message.obj;
                        if (wps == null) {
                            replyToMessage(message, WifiP2pManager.START_WPS_FAILED);
                            break;
                        }
                        boolean ret = true;
                        if (wps.setup == WpsInfo.PBC) {
                            ret = mWifiNative.startWpsPbc(mGroup.getInterface(), null);
                        } else {
                            if (wps.pin == null) {
                                String pin = mWifiNative.startWpsPinDisplay(
                                        mGroup.getInterface(), null);
                                try {
                                    Integer.parseInt(pin);
                                    notifyInvitationSent(pin, "any");
                                } catch (NumberFormatException ignore) {
                                    ret = false;
                                }
                            } else {
                                ret = mWifiNative.startWpsPinKeypad(mGroup.getInterface(),
                                        wps.pin);
                            }
                        }
                        replyToMessage(message, ret ? WifiP2pManager.START_WPS_SUCCEEDED :
                                WifiP2pManager.START_WPS_FAILED);
                        break;
                    case WifiP2pManager.CONNECT:
                        if (!mWifiPermissionsUtil.checkCanAccessWifiDirect(
                                getCallingPkgName(message.sendingUid, message.replyTo),
                                getCallingFeatureId(message.sendingUid, message.replyTo),
                                message.sendingUid, false)) {
                            replyToMessage(message, WifiP2pManager.CONNECT_FAILED);
                            // remain at this state.
                            break;
                        }
                        WifiP2pConfig config = (WifiP2pConfig) message.obj;
                        if (isConfigInvalid(config)) {
                            loge("Dropping connect request " + config);
                            replyToMessage(message, WifiP2pManager.CONNECT_FAILED);
                            break;
                        }
                        logd("Inviting device : " + config.deviceAddress);
                        mSavedPeerConfig = config;
                        if (mWifiNative.p2pInvite(mGroup, config.deviceAddress)) {
                            mPeers.updateStatus(config.deviceAddress, WifiP2pDevice.INVITED);
                            sendPeersChangedBroadcast();
                            replyToMessage(message, WifiP2pManager.CONNECT_SUCCEEDED);
                        } else {
                            replyToMessage(message, WifiP2pManager.CONNECT_FAILED,
                                    WifiP2pManager.ERROR);
                        }
                        // TODO: figure out updating the status to declined
                        // when invitation is rejected
                        break;
                    case WifiP2pMonitor.P2P_INVITATION_RESULT_EVENT:
                        P2pStatus status = (P2pStatus) message.obj;
                        if (status == P2pStatus.SUCCESS) {
                            // invocation was succeeded.
                            break;
                        }
                        loge("Invitation result " + status);
                        if (status == P2pStatus.UNKNOWN_P2P_GROUP) {
                            // target device has already removed the credential.
                            // So, remove this credential accordingly.
                            int netId = mGroup.getNetworkId();
                            if (netId >= 0) {
                                if (mVerboseLoggingEnabled) {
                                    logd("Remove unknown client from the list");
                                }
                                removeClientFromList(netId, mSavedPeerConfig.deviceAddress, false);
                                // try invitation.
                                sendMessage(WifiP2pManager.CONNECT, mSavedPeerConfig);
                            }
                        }
                        break;
                    case WifiP2pMonitor.P2P_PROV_DISC_PBC_REQ_EVENT:
                    case WifiP2pMonitor.P2P_PROV_DISC_ENTER_PIN_EVENT:
                    case WifiP2pMonitor.P2P_PROV_DISC_SHOW_PIN_EVENT:
                        WifiP2pProvDiscEvent provDisc = (WifiP2pProvDiscEvent) message.obj;
                        mSavedPeerConfig = new WifiP2pConfig();
                        if (provDisc != null && provDisc.device != null) {
                            mSavedPeerConfig.deviceAddress = provDisc.device.deviceAddress;
                        }
                        if (message.what == WifiP2pMonitor.P2P_PROV_DISC_ENTER_PIN_EVENT) {
                            mSavedPeerConfig.wps.setup = WpsInfo.KEYPAD;
                        } else if (message.what == WifiP2pMonitor.P2P_PROV_DISC_SHOW_PIN_EVENT) {
                            mSavedPeerConfig.wps.setup = WpsInfo.DISPLAY;
                            mSavedPeerConfig.wps.pin = provDisc.pin;
                        } else {
                            mSavedPeerConfig.wps.setup = WpsInfo.PBC;
                        }

                        // According to section 3.2.3 in SPEC, only GO can handle group join.
                        // Multiple groups is not supported, ignore this discovery for GC.
                        if (mGroup.isGroupOwner()) {
                            transitionTo(mUserAuthorizingJoinState);
                        } else {
                            if (mVerboseLoggingEnabled) logd("Ignore provision discovery for GC");
                        }
                        break;
                    case WifiP2pMonitor.P2P_GROUP_STARTED_EVENT:
                        loge("Duplicate group creation event notice, ignore");
                        break;
                    case WifiP2pManager.CANCEL_CONNECT:
                        mWifiNative.p2pCancelConnect();
                        mWifiP2pMetrics.endConnectionEvent(
                                P2pConnectionEvent.CLF_CANCEL);

                        ArrayList<WifiP2pDevice> invitingPeers = new ArrayList<>();
                        mPeers.getDeviceList().forEach(dev -> {
                            if (dev.status == WifiP2pDevice.INVITED) {
                                invitingPeers.add(dev);
                            }
                        });
                        if (mPeers.remove(new WifiP2pDeviceList(invitingPeers))) {
                            sendPeersChangedBroadcast();
                        }

                        replyToMessage(message, WifiP2pManager.CANCEL_CONNECT_SUCCEEDED);
                        break;
                    default:
                        return NOT_HANDLED;
                }
                return HANDLED;
            }

            public void exit() {
                // The group is still there and handling incoming request,
                // no need to update P2P connection information.
                if (mGroup != null) return;

                mWifiP2pMetrics.endGroupEvent();
                updateThisDevice(WifiP2pDevice.AVAILABLE);
                resetWifiP2pInfo();
                mDetailedState = NetworkInfo.DetailedState.DISCONNECTED;
                sendP2pConnectionChangedBroadcast();
            }
        }

        class UserAuthorizingJoinState extends State {
            @Override
            public void enter() {
                if (mVerboseLoggingEnabled) logd(getName());
                notifyInvitationReceived();
            }

            @Override
            public boolean processMessage(Message message) {
                if (mVerboseLoggingEnabled) logd(getName() + message.toString());
                switch (message.what) {
                    case WifiP2pMonitor.P2P_PROV_DISC_PBC_REQ_EVENT:
                    case WifiP2pMonitor.P2P_PROV_DISC_ENTER_PIN_EVENT:
                    case WifiP2pMonitor.P2P_PROV_DISC_SHOW_PIN_EVENT:
                        // Ignore more client requests
                        break;
                    case PEER_CONNECTION_USER_ACCEPT:
                        // Stop discovery to avoid failure due to channel switch
                        mWifiNative.p2pStopFind();
                        if (mSavedPeerConfig.wps.setup == WpsInfo.PBC) {
                            mWifiNative.startWpsPbc(mGroup.getInterface(), null);
                        } else {
                            mWifiNative.startWpsPinKeypad(mGroup.getInterface(),
                                    mSavedPeerConfig.wps.pin);
                        }
                        transitionTo(mGroupCreatedState);
                        break;
                    case PEER_CONNECTION_USER_REJECT:
                        if (mVerboseLoggingEnabled) logd("User rejected incoming request");
                        transitionTo(mGroupCreatedState);
                        break;
                    default:
                        return NOT_HANDLED;
                }
                return HANDLED;
            }

            @Override
            public void exit() {
                // TODO: dismiss dialog if not already done
            }
        }

        class OngoingGroupRemovalState extends State {
            @Override
            public void enter() {
                if (mVerboseLoggingEnabled) logd(getName());
            }

            @Override
            public boolean processMessage(Message message) {
                if (mVerboseLoggingEnabled) logd(getName() + message.toString());
                switch (message.what) {
                    // Group removal ongoing. Multiple calls
                    // end up removing persisted network. Do nothing.
                    case WifiP2pManager.REMOVE_GROUP:
                        replyToMessage(message, WifiP2pManager.REMOVE_GROUP_SUCCEEDED);
                        break;
                    // Parent state will transition out of this state
                    // when removal is complete
                    default:
                        return NOT_HANDLED;
                }
                return HANDLED;
            }
        }

        @Override
        public void dump(FileDescriptor fd, PrintWriter pw, String[] args) {
            super.dump(fd, pw, args);
            pw.println("mWifiP2pInfo " + mWifiP2pInfo);
            pw.println("mGroup " + mGroup);
            pw.println("mSavedPeerConfig " + mSavedPeerConfig);
            pw.println("mGroups" + mGroups);
            pw.println();
        }

        // Check & re-enable P2P if needed.
        // P2P interface will be created if all of the below are true:
        // a) Wifi is enabled.
        // b) There is at least 1 client app which invoked initialize().
        private void checkAndReEnableP2p() {
            Log.d(TAG, "Wifi enabled=" + mIsWifiEnabled + ", Number of clients="
                    + mDeathDataByBinder.size());
            if (mIsWifiEnabled && !mDeathDataByBinder.isEmpty()) {
                // TODO(b/162344695): If there are more than 1 concurrent P2P clients, then we
                // attribute the iface to one of the apps (picked at random).

                DeathHandlerData deathHandlerData =
                        (DeathHandlerData) mDeathDataByBinder.values().toArray()[0];
                sendMessage(ENABLE_P2P, deathHandlerData.mWorkSource);
            }
        }

        private void checkAndSendP2pStateChangedBroadcast() {
            Log.d(TAG, "Wifi enabled=" + mIsWifiEnabled);
            sendP2pStateChangedBroadcast(mIsWifiEnabled);
        }

        private void sendP2pStateChangedBroadcast(boolean enabled) {
            final Intent intent = new Intent(WifiP2pManager.WIFI_P2P_STATE_CHANGED_ACTION);
            intent.addFlags(Intent.FLAG_RECEIVER_REGISTERED_ONLY_BEFORE_BOOT);
            if (enabled) {
                intent.putExtra(WifiP2pManager.EXTRA_WIFI_STATE,
                        WifiP2pManager.WIFI_P2P_STATE_ENABLED);
            } else {
                intent.putExtra(WifiP2pManager.EXTRA_WIFI_STATE,
                        WifiP2pManager.WIFI_P2P_STATE_DISABLED);
            }
            mContext.sendStickyBroadcastAsUser(intent, UserHandle.ALL);
        }

        private void sendP2pDiscoveryChangedBroadcast(boolean started) {
            if (mDiscoveryStarted == started) return;
            mDiscoveryStarted = started;

            if (mVerboseLoggingEnabled) logd("discovery change broadcast " + started);

            final Intent intent = new Intent(WifiP2pManager.WIFI_P2P_DISCOVERY_CHANGED_ACTION);
            intent.addFlags(Intent.FLAG_RECEIVER_REGISTERED_ONLY_BEFORE_BOOT);
            intent.putExtra(WifiP2pManager.EXTRA_DISCOVERY_STATE, started
                    ? WifiP2pManager.WIFI_P2P_DISCOVERY_STARTED :
                    WifiP2pManager.WIFI_P2P_DISCOVERY_STOPPED);
            mContext.sendStickyBroadcastAsUser(intent, UserHandle.ALL);
        }

        private void sendBroadcastMultiplePermissions(Intent intent) {
            Context context = mContext.createContextAsUser(UserHandle.ALL, 0);
            String[] permissions = RECEIVER_PERMISSIONS_FOR_BROADCAST;
            if (!mWifiPermissionsUtil.isLocationModeEnabled()) {
                permissions = RECEIVER_PERMISSIONS_FOR_BROADCAST_LOCATION_OFF;
            }
            context.sendBroadcastWithMultiplePermissions(
                    intent, permissions);
        }

        private void sendThisDeviceChangedBroadcast() {
            final Intent intent = new Intent(WifiP2pManager.WIFI_P2P_THIS_DEVICE_CHANGED_ACTION);
            intent.addFlags(Intent.FLAG_RECEIVER_REGISTERED_ONLY_BEFORE_BOOT);
            intent.putExtra(WifiP2pManager.EXTRA_WIFI_P2P_DEVICE,
                    eraseOwnDeviceAddress(mThisDevice));
            sendBroadcastMultiplePermissions(intent);
        }

        private void sendPeersChangedBroadcast() {
            final Intent intent = new Intent(WifiP2pManager.WIFI_P2P_PEERS_CHANGED_ACTION);
            intent.putExtra(WifiP2pManager.EXTRA_P2P_DEVICE_LIST, new WifiP2pDeviceList(mPeers));
            intent.addFlags(Intent.FLAG_RECEIVER_REGISTERED_ONLY_BEFORE_BOOT);
            sendBroadcastMultiplePermissions(intent);
        }

        private void sendP2pConnectionChangedBroadcast() {
            if (mVerboseLoggingEnabled) logd("sending p2p connection changed broadcast");
            Intent intent = new Intent(WifiP2pManager.WIFI_P2P_CONNECTION_CHANGED_ACTION);
            intent.addFlags(Intent.FLAG_RECEIVER_REGISTERED_ONLY_BEFORE_BOOT
                    | Intent.FLAG_RECEIVER_REPLACE_PENDING);
            intent.putExtra(WifiP2pManager.EXTRA_WIFI_P2P_INFO, new WifiP2pInfo(mWifiP2pInfo));
            intent.putExtra(WifiP2pManager.EXTRA_NETWORK_INFO, makeNetworkInfo());
            intent.putExtra(WifiP2pManager.EXTRA_WIFI_P2P_GROUP, eraseOwnDeviceAddress(mGroup));
            sendBroadcastMultiplePermissions(intent);
            if (mWifiChannel != null) {
                mWifiChannel.sendMessage(WifiP2pServiceImpl.P2P_CONNECTION_CHANGED,
                        makeNetworkInfo());
            } else {
                loge("sendP2pConnectionChangedBroadcast(): WifiChannel is null");
            }
        }

        private boolean isPackageExisted(String pkgName) {
            PackageManager pm = mContext.getPackageManager();
            try {
                PackageInfo info = pm.getPackageInfo(pkgName, PackageManager.GET_META_DATA);
            } catch (PackageManager.NameNotFoundException e) {
                return false;
            }
            return true;
        }

        private String findTetheringServicePackage() {
            ArrayList<String> possiblePackageNames = new ArrayList<>();
            // AOSP
            possiblePackageNames.add("com.android.networkstack.tethering");
            // mainline release
            possiblePackageNames.add("com.google.android.networkstack.tethering");
            // Android Go
            possiblePackageNames.add("com.android.networkstack.tethering.inprocess");

            for (String pkgName: possiblePackageNames) {
                if (isPackageExisted(pkgName)) {
                    Log.d(TAG, "Tethering service package: " + pkgName);
                    return pkgName;
                }
            }
            Log.w(TAG, "Cannot find tethering service package!");
            return null;
        }

        private void sendP2pTetherRequestBroadcast(String tetheringServicePackage) {
            if (mVerboseLoggingEnabled) logd("sending p2p tether request broadcast");

            Intent intent = new Intent(WifiP2pManager.WIFI_P2P_CONNECTION_CHANGED_ACTION);
            intent.setPackage(tetheringServicePackage);
            intent.addFlags(Intent.FLAG_RECEIVER_REGISTERED_ONLY_BEFORE_BOOT
                    | Intent.FLAG_RECEIVER_REPLACE_PENDING);
            intent.putExtra(WifiP2pManager.EXTRA_WIFI_P2P_INFO, new WifiP2pInfo(mWifiP2pInfo));
            intent.putExtra(WifiP2pManager.EXTRA_NETWORK_INFO, makeNetworkInfo());
            intent.putExtra(WifiP2pManager.EXTRA_WIFI_P2P_GROUP, eraseOwnDeviceAddress(mGroup));

            sendBroadcastMultiplePermissions(intent);
        }

        private void sendP2pPersistentGroupsChangedBroadcast() {
            if (mVerboseLoggingEnabled) logd("sending p2p persistent groups changed broadcast");
            Intent intent = new Intent(WifiP2pManager.ACTION_WIFI_P2P_PERSISTENT_GROUPS_CHANGED);
            intent.addFlags(Intent.FLAG_RECEIVER_REGISTERED_ONLY_BEFORE_BOOT);
            mContext.sendStickyBroadcastAsUser(intent, UserHandle.ALL);
        }

        private void addRowToDialog(ViewGroup group, int stringId, String value) {
            Resources r = mContext.getResources();
            View row = LayoutInflater.from(mContext).cloneInContext(mContext)
                    .inflate(R.layout.wifi_p2p_dialog_row, group, false);
            ((TextView) row.findViewById(R.id.name)).setText(r.getString(stringId));
            ((TextView) row.findViewById(R.id.value)).setText(value);
            group.addView(row);
        }

        private void notifyInvitationSent(String pin, String peerAddress) {
            Resources r = mContext.getResources();

            final View textEntryView = LayoutInflater.from(mContext).cloneInContext(mContext)
                    .inflate(R.layout.wifi_p2p_dialog, null);

            ViewGroup group = (ViewGroup) textEntryView.findViewById(R.id.info);
            addRowToDialog(group, R.string.wifi_p2p_to_message, getDeviceName(peerAddress));
            addRowToDialog(group, R.string.wifi_p2p_show_pin_message, pin);

            AlertDialog dialog = new AlertDialog.Builder(mContext)
                    .setTitle(r.getString(R.string.wifi_p2p_invitation_sent_title))
                    .setView(textEntryView)
                    .setPositiveButton(r.getString(R.string.ok), null)
                    .create();
            dialog.setCanceledOnTouchOutside(false);
            dialog.getWindow().setType(WindowManager.LayoutParams.TYPE_SYSTEM_ALERT);
            dialog.getWindow().addSystemFlags(
                    WindowManager.LayoutParams.SYSTEM_FLAG_SHOW_FOR_ALL_USERS);
            dialog.show();
        }

        private void notifyP2pProvDiscShowPinRequest(String pin, String peerAddress) {
            Resources r = mContext.getResources();
            final View textEntryView = LayoutInflater.from(mContext).cloneInContext(mContext)
                    .inflate(R.layout.wifi_p2p_dialog, null);

            ViewGroup group = (ViewGroup) textEntryView.findViewById(R.id.info);
            addRowToDialog(group, R.string.wifi_p2p_to_message, getDeviceName(peerAddress));
            addRowToDialog(group, R.string.wifi_p2p_show_pin_message, pin);

            AlertDialog dialog = new AlertDialog.Builder(mContext)
                    .setTitle(r.getString(R.string.wifi_p2p_invitation_sent_title))
                    .setView(textEntryView)
                    .setPositiveButton(r.getString(R.string.accept), new OnClickListener() {
                            public void onClick(DialogInterface dialog, int which) {
                                sendMessage(PEER_CONNECTION_USER_CONFIRM);
                            }
                    })
                    .setCancelable(false)
                    .create();
            dialog.setCanceledOnTouchOutside(false);
            dialog.getWindow().setType(WindowManager.LayoutParams.TYPE_SYSTEM_ALERT);
            dialog.getWindow().addSystemFlags(
                    WindowManager.LayoutParams.SYSTEM_FLAG_SHOW_FOR_ALL_USERS);
            dialog.show();
        }

        private void notifyInvitationReceived() {
            Resources r = mContext.getResources();
            final WpsInfo wps = mSavedPeerConfig.wps;
            final View textEntryView = LayoutInflater.from(mContext).cloneInContext(mContext)
                    .inflate(R.layout.wifi_p2p_dialog, null);

            ViewGroup group = (ViewGroup) textEntryView.findViewById(R.id.info);
            addRowToDialog(group, R.string.wifi_p2p_from_message, getDeviceName(
                    mSavedPeerConfig.deviceAddress));

            final EditText pin = (EditText) textEntryView.findViewById(R.id.wifi_p2p_wps_pin);

            AlertDialog dialog = new AlertDialog.Builder(mContext)
                    .setTitle(r.getString(R.string.wifi_p2p_invitation_to_connect_title))
                    .setView(textEntryView)
                    .setPositiveButton(r.getString(R.string.accept), new OnClickListener() {
                            public void onClick(DialogInterface dialog, int which) {
                                if (wps.setup == WpsInfo.KEYPAD) {
                                    mSavedPeerConfig.wps.pin = pin.getText().toString();
                                }
                                if (mVerboseLoggingEnabled) {
                                    logd(getName() + " accept invitation " + mSavedPeerConfig);
                                }
                                sendMessage(PEER_CONNECTION_USER_ACCEPT);
                            }
                        })
                    .setNegativeButton(r.getString(R.string.decline), new OnClickListener() {
                            @Override
                            public void onClick(DialogInterface dialog, int which) {
                                if (mVerboseLoggingEnabled) logd(getName() + " ignore connect");
                                sendMessage(PEER_CONNECTION_USER_REJECT);
                            }
                        })
                    .setOnCancelListener(new DialogInterface.OnCancelListener() {
                            @Override
                            public void onCancel(DialogInterface arg0) {
                                if (mVerboseLoggingEnabled) logd(getName() + " ignore connect");
                                sendMessage(PEER_CONNECTION_USER_REJECT);
                            }
                        })
                    .create();
            dialog.setCanceledOnTouchOutside(false);

            // make the enter pin area or the display pin area visible
            switch (wps.setup) {
                case WpsInfo.KEYPAD:
                    if (mVerboseLoggingEnabled) logd("Enter pin section visible");
                    textEntryView.findViewById(R.id.enter_pin_section).setVisibility(View.VISIBLE);
                    break;
                case WpsInfo.DISPLAY:
                    if (mVerboseLoggingEnabled) logd("Shown pin section visible");
                    addRowToDialog(group, R.string.wifi_p2p_show_pin_message, wps.pin);
                    break;
                default:
                    break;
            }

            if ((r.getConfiguration().uiMode & Configuration.UI_MODE_TYPE_APPLIANCE)
                    == Configuration.UI_MODE_TYPE_APPLIANCE) {
                // For appliance devices, add a key listener which accepts.
                dialog.setOnKeyListener(new DialogInterface.OnKeyListener() {

                    @Override
                    public boolean onKey(DialogInterface dialog, int keyCode, KeyEvent event) {
                        // TODO: make the actual key come from a config value.
                        if (keyCode == KeyEvent.KEYCODE_VOLUME_MUTE) {
                            sendMessage(PEER_CONNECTION_USER_ACCEPT);
                            dialog.dismiss();
                            return true;
                        }
                        return false;
                    }
                });
                // TODO: add timeout for this dialog.
                // TODO: update UI in appliance mode to tell user what to do.
            }

            dialog.getWindow().setType(WindowManager.LayoutParams.TYPE_SYSTEM_ALERT);
            dialog.getWindow().addSystemFlags(
                    WindowManager.LayoutParams.SYSTEM_FLAG_SHOW_FOR_ALL_USERS);
            dialog.show();
        }

        /**
         * This method unifies the persisent group list, cleans up unused
         * networks and if required, updates corresponding broadcast receivers
         * @param reload if true, reload the group list from scratch
         *                and send broadcast message with fresh list
         */
        private void updatePersistentNetworks(boolean reload) {
            if (reload) mGroups.clear();

            // Save in all cases, including when reload was requested, but
            // no network has been found.
            if (mWifiNative.p2pListNetworks(mGroups) || reload) {
                for (WifiP2pGroup group : mGroups.getGroupList()) {
                    if (group.getOwner() == null) {
                        Log.d(TAG, "group.getOwner() null");
                        continue;
                    }
                    if (Objects.equals(mThisDevice.deviceAddress, group.getOwner().deviceAddress)) {
                        group.setOwner(mThisDevice);
                    }
                }
                mWifiNative.saveConfig();
                mWifiP2pMetrics.updatePersistentGroup(mGroups);
                sendP2pPersistentGroupsChangedBroadcast();
            }
        }

        /**
         * A config is valid if it has a peer address that has already been
         * discovered
         * @param WifiP2pConfig config to be validated
         * @return true if it is invalid, false otherwise
         */
        private boolean isConfigInvalid(WifiP2pConfig config) {
            if (config == null) return true;
            if (TextUtils.isEmpty(config.deviceAddress)) return true;
            if (mPeers.get(config.deviceAddress) == null) return true;
            return false;
        }

        /**
         * Check the network name complies standard SSID naming rules.
         *
         * The network name of a group is also the broadcasting SSID,
         * as a result, the network name must complies standard SSID naming
         * rules.
         */
        private boolean isValidNetworkName(String networkName) {
            if (TextUtils.isEmpty(networkName)) return false;

            byte[] ssidBytes = networkName.getBytes(StandardCharsets.UTF_8);
            if (ssidBytes.length < MIN_NETWORK_NAME_BYTES) return false;
            if (ssidBytes.length > MAX_NETWORK_NAME_BYTES) return false;

            return true;
        }

        /**
         * A config is valid as a group if it has network name and passphrase.
         * Supplicant can construct a group on the fly for creating a group with specified config
         * or join a group without negotiation and WPS.
         * @param WifiP2pConfig config to be validated
         * @return true if it is valid, false otherwise
         */
        private boolean isConfigValidAsGroup(WifiP2pConfig config) {
            if (config == null) return false;
            if (TextUtils.isEmpty(config.deviceAddress)) return false;
            if (isValidNetworkName(config.networkName)
                    && !TextUtils.isEmpty(config.passphrase)) {
                return true;
            }

            return false;
        }

        private WifiP2pDevice fetchCurrentDeviceDetails(WifiP2pConfig config) {
            if (config == null) return null;
            // Fetch & update group capability from supplicant on the device
            int gc = mWifiNative.getGroupCapability(config.deviceAddress);
            // TODO: The supplicant does not provide group capability changes as an event.
            // Having it pushed as an event would avoid polling for this information right
            // before a connection
            mPeers.updateGroupCapability(config.deviceAddress, gc);
            return mPeers.get(config.deviceAddress);
        }

        /**
         * Erase the MAC address of our interface if it is present in a given device, to prevent
         * apps from having access to persistent identifiers.
         *
         * @param device a device possibly having the same physical address as the wlan interface.
         * @return a copy of the input, possibly with the device address erased.
         */
        private WifiP2pDevice eraseOwnDeviceAddress(WifiP2pDevice device) {
            if (device == null) {
                return null;
            }
            WifiP2pDevice result = new WifiP2pDevice(device);
            if (device.deviceAddress != null
                    && mThisDevice.deviceAddress != null
                    && device.deviceAddress.length() > 0
                    && mThisDevice.deviceAddress.equals(device.deviceAddress)) {
                result.deviceAddress = ANONYMIZED_DEVICE_ADDRESS;
            }
            return result;
        }

        /**
         * Erase the MAC address of our interface if it is set as the device address for any of the
         * devices in a group.
         *
         * @param group a p2p group containing p2p devices.
         * @return a copy of the input, with any devices corresponding to our wlan interface having
         *      their device address erased.
         */
        private WifiP2pGroup eraseOwnDeviceAddress(WifiP2pGroup group) {
            if (group == null) {
                return null;
            }

            WifiP2pGroup result = new WifiP2pGroup(group);

            // Create copies of the clients so they're not shared with the original object.
            for (WifiP2pDevice originalDevice : group.getClientList()) {
                result.removeClient(originalDevice);
                result.addClient(eraseOwnDeviceAddress(originalDevice));
            }

            WifiP2pDevice groupOwner = group.getOwner();
            result.setOwner(eraseOwnDeviceAddress(groupOwner));

            return result;
        }

        /**
         * Erase the MAC address of our interface if it is present in a given device, to prevent
         * apps from having access to persistent identifiers. If the requesting party holds the
         * {@link Manifest.permission.LOCAL_MAC_ADDRESS} permission, the address is not erased.
         *
         * @param device a device possibly having the same physical address as the wlan interface.
         * @param uid the user id of the app that requested the information.
         * @return a copy of the input, possibly with the device address erased.
         */
        private WifiP2pDevice maybeEraseOwnDeviceAddress(WifiP2pDevice device, int uid) {
            if (device == null) {
                return null;
            }
            if (mWifiPermissionsUtil.checkLocalMacAddressPermission(uid)) {
                // Calling app holds the LOCAL_MAC_ADDRESS permission, and is allowed to see this
                // device's MAC.
                return new WifiP2pDevice(device);
            } else {
                return eraseOwnDeviceAddress(device);
            }
        }

        /**
         * Erase the MAC address of our interface if it is set as the device address for any of the
         * devices in a group. If the requesting party holds the
         * {@link Manifest.permission.LOCAL_MAC_ADDRESS} permission, the address is not erased.
         *
         * @param group a p2p group containing p2p devices.
         * @param uid the user id of the app that requested the information.
         * @return a copy of the input, with any devices corresponding to our wlan interface having
         *      their device address erased. If the requesting app holds the LOCAL_MAC_ADDRESS
         *      permission, this method returns a copy of the input.
         */
        private WifiP2pGroup maybeEraseOwnDeviceAddress(WifiP2pGroup group, int uid) {
            if (group == null) {
                return null;
            }
            if (mWifiPermissionsUtil.checkLocalMacAddressPermission(uid)) {
                // Calling app holds the LOCAL_MAC_ADDRESS permission, and is allowed to see this
                // device's MAC.
                return new WifiP2pGroup(group);
            } else {
                return eraseOwnDeviceAddress(group);
            }
        }

        /**
         * Erase the MAC address of our interface if it is set as the device address for any of the
         * devices in a list of groups. If the requesting party holds the
         * {@link Manifest.permission.LOCAL_MAC_ADDRESS} permission, the address is not erased.
         *
         * @param groupList a list of p2p groups containing p2p devices.
         * @param uid the user id of the app that requested the information.
         * @return a copy of the input, with any devices corresponding to our wlan interface having
         *      their device address erased. If the requesting app holds the LOCAL_MAC_ADDRESS
         *      permission, this method returns a copy of the input.
         */
        private WifiP2pGroupList maybeEraseOwnDeviceAddress(WifiP2pGroupList groupList, int uid) {
            if (groupList == null) {
                return null;
            }
            WifiP2pGroupList result = new WifiP2pGroupList();
            for (WifiP2pGroup group : groupList.getGroupList()) {
                result.add(maybeEraseOwnDeviceAddress(group, uid));
            }
            return result;
        }

        /**
         * Start a p2p group negotiation and display pin if necessary
         * @param config for the peer
         */
        private void p2pConnectWithPinDisplay(WifiP2pConfig config, boolean isInvited) {
            if (config == null) {
                Log.e(TAG, "Illegal argument(s)");
                return;
            }
            WifiP2pDevice dev = fetchCurrentDeviceDetails(config);
            if (dev == null) {
                Log.e(TAG, "Invalid device");
                return;
            }
            config.groupOwnerIntent = selectGroupOwnerIntentIfNecessary(config);
            // The group owner won't report it is a Group Owner always.
            // If this is called from the invitation path, the sender should be in
            // a group, and the target should be a group owner.
            boolean action = (dev.isGroupOwner() || isInvited) ? JOIN_GROUP : FORM_GROUP;
            String pin = mWifiNative.p2pConnect(config, action);
            try {
                Integer.parseInt(pin);
                notifyInvitationSent(pin, config.deviceAddress);
            } catch (NumberFormatException ignore) {
                // do nothing if p2pConnect did not return a pin
            }
        }

        /**
         * Reinvoke a persistent group.
         *
         * @param config for the peer
         * @return true on success, false on failure
         */
        private boolean reinvokePersistentGroup(WifiP2pConfig config, boolean isInvited) {
            if (config == null) {
                Log.e(TAG, "Illegal argument(s)");
                return false;
            }
            WifiP2pDevice dev = fetchCurrentDeviceDetails(config);
            if (dev == null) {
                Log.e(TAG, "Invalid device");
                return false;
            }
            // The group owner won't report it is a Group Owner always.
            // If this is called from the invitation path, the sender should be in
            // a group, and the target should be a group owner.
            boolean join = dev.isGroupOwner() || isInvited;
            String ssid = mWifiNative.p2pGetSsid(dev.deviceAddress);
            if (mVerboseLoggingEnabled) logd("target ssid is " + ssid + " join:" + join);

            if (join && dev.isGroupLimit()) {
                if (mVerboseLoggingEnabled) logd("target device reaches group limit.");

                // if the target group has reached the limit,
                // try group formation.
                join = false;
            } else if (join) {
                int netId = mGroups.getNetworkId(dev.deviceAddress, ssid);
                if (isInvited && netId < 0) {
                    netId = mGroups.getNetworkId(dev.deviceAddress);
                }
                if (netId >= 0) {
                    // Skip WPS and start 4way handshake immediately.
                    if (!mWifiNative.p2pGroupAdd(netId)) {
                        return false;
                    }
                    return true;
                }
            }

            if (!join && dev.isDeviceLimit()) {
                loge("target device reaches the device limit.");
                return false;
            }

            if (!join && dev.isInvitationCapable()) {
                int netId = WifiP2pGroup.NETWORK_ID_PERSISTENT;
                if (config.netId >= 0) {
                    if (config.deviceAddress.equals(mGroups.getOwnerAddr(config.netId))) {
                        netId = config.netId;
                    }
                } else {
                    netId = mGroups.getNetworkId(dev.deviceAddress);
                }
                if (netId < 0) {
                    netId = getNetworkIdFromClientList(dev.deviceAddress);
                }
                if (mVerboseLoggingEnabled) {
                    logd("netId related with " + dev.deviceAddress + " = " + netId);
                }
                if (netId >= 0) {
                    // Invoke the persistent group.
                    if (mWifiNative.p2pReinvoke(netId, dev.deviceAddress)) {
                        // Save network id. It'll be used when an invitation
                        // result event is received.
                        config.netId = netId;
                        return true;
                    } else {
                        loge("p2pReinvoke() failed, update networks");
                        updatePersistentNetworks(RELOAD);
                        return false;
                    }
                }
            }
            return false;
        }

        /**
         * Return the network id of the group owner profile which has the p2p client with
         * the specified device address in it's client list.
         * If more than one persistent group of the same address is present in its client
         * lists, return the first one.
         *
         * @param deviceAddress p2p device address.
         * @return the network id. if not found, return -1.
         */
        private int getNetworkIdFromClientList(String deviceAddress) {
            if (deviceAddress == null) return -1;

            Collection<WifiP2pGroup> groups = mGroups.getGroupList();
            for (WifiP2pGroup group : groups) {
                int netId = group.getNetworkId();
                String[] p2pClientList = getClientList(netId);
                if (p2pClientList == null) continue;
                for (String client : p2pClientList) {
                    if (deviceAddress.equalsIgnoreCase(client)) {
                        return netId;
                    }
                }
            }
            return -1;
        }

        /**
         * Return p2p client list associated with the specified network id.
         * @param netId network id.
         * @return p2p client list. if not found, return null.
         */
        private String[] getClientList(int netId) {
            String p2pClients = mWifiNative.getP2pClientList(netId);
            if (p2pClients == null) {
                return null;
            }
            return p2pClients.split(" ");
        }

        /**
         * Remove the specified p2p client from the specified profile.
         * @param netId network id of the profile.
         * @param addr p2p client address to be removed.
         * @param isRemovable if true, remove the specified profile if its client
         *             list becomes empty.
         * @return whether removing the specified p2p client is successful or not.
         */
        private boolean removeClientFromList(int netId, String addr, boolean isRemovable) {
            StringBuilder modifiedClientList =  new StringBuilder();
            String[] currentClientList = getClientList(netId);
            boolean isClientRemoved = false;
            if (currentClientList != null) {
                for (String client : currentClientList) {
                    if (!client.equalsIgnoreCase(addr)) {
                        modifiedClientList.append(" ");
                        modifiedClientList.append(client);
                    } else {
                        isClientRemoved = true;
                    }
                }
            }
            if (modifiedClientList.length() == 0 && isRemovable) {
                // the client list is empty. so remove it.
                if (mVerboseLoggingEnabled) logd("Remove unknown network");
                mGroups.remove(netId);
                mWifiP2pMetrics.updatePersistentGroup(mGroups);
                return true;
            }

            if (!isClientRemoved) {
                // specified p2p client is not found. already removed.
                return false;
            }

            if (mVerboseLoggingEnabled) logd("Modified client list: " + modifiedClientList);
            if (modifiedClientList.length() == 0) {
                modifiedClientList.append("\"\"");
            }
            mWifiNative.setP2pClientList(netId, modifiedClientList.toString());
            mWifiNative.saveConfig();
            return true;
        }

        private Inet4Address getInterfaceAddress(String interfaceName) {
            NetworkInterface iface;
            try {
                iface = NetworkInterface.getByName(interfaceName);
            } catch (SocketException ex) {
                Log.w(TAG, "Could not obtain address of network interface "
                        + interfaceName, ex);
                return null;
            }
            Enumeration<InetAddress> addrs = iface.getInetAddresses();
            while (addrs.hasMoreElements()) {
                InetAddress addr = addrs.nextElement();
                if (addr instanceof Inet4Address) {
                    return (Inet4Address) addr;
                }
            }
            Log.w(TAG, "Could not obtain address of network interface "
                    + interfaceName + " because it had no IPv4 addresses.");
            return null;
        }

        private void setWifiP2pInfoOnGroupFormation(String serverAddress) {
            InetAddress serverInetAddress = serverAddress == null
                    ? null
                    : InetAddresses.parseNumericAddress(serverAddress);
            mWifiP2pInfo.groupFormed = true;
            mWifiP2pInfo.isGroupOwner = mGroup.isGroupOwner();
            mWifiP2pInfo.groupOwnerAddress = serverInetAddress;
        }

        private void resetWifiP2pInfo() {
            mWifiP2pInfo.groupFormed = false;
            mWifiP2pInfo.isGroupOwner = false;
            mWifiP2pInfo.groupOwnerAddress = null;
        }

        private String getDeviceName(String deviceAddress) {
            WifiP2pDevice d = mPeers.get(deviceAddress);
            if (d != null) {
                return d.deviceName;
            }
            //Treat the address as name if there is no match
            return deviceAddress;
        }

        private String getPersistedDeviceName() {
            String deviceName = mSettingsConfigStore.get(WIFI_P2P_DEVICE_NAME);
            if (deviceName == null) {
                // We use the 4 digits of the ANDROID_ID to have a friendly
                // default that has low likelihood of collision with a peer
                String id = mFrameworkFacade.getSecureStringSetting(mContext,
                        Settings.Secure.ANDROID_ID);
                return "Android_" + id.substring(0, 4);
            }
            return deviceName;
        }

        private boolean setAndPersistDeviceName(String devName) {
            if (devName == null) return false;

            if (!mWifiNative.setDeviceName(devName)) {
                loge("Failed to set device name " + devName);
                return false;
            }

            mThisDevice.deviceName = devName;
            mWifiNative.setP2pSsidPostfix("-" + mThisDevice.deviceName);

            mSettingsConfigStore.put(WIFI_P2P_DEVICE_NAME, devName);
            sendThisDeviceChangedBroadcast();
            return true;
        }

        private boolean setWfdInfo(WifiP2pWfdInfo wfdInfo) {
            boolean success;

            if (!wfdInfo.isEnabled()) {
                success = mWifiNative.setWfdEnable(false);
            } else {
                success =
                    mWifiNative.setWfdEnable(true)
                    && mWifiNative.setWfdDeviceInfo(wfdInfo.getDeviceInfoHex());
            }

            if (!success) {
                loge("Failed to set wfd properties");
                return false;
            }

            mThisDevice.wfdInfo = wfdInfo;
            sendThisDeviceChangedBroadcast();
            return true;
        }

        private boolean setWfdR2Info(WifiP2pWfdInfo wfdInfo) {
            boolean success;

            if (!wfdInfo.isEnabled()) {
                success = mWifiNative.setWfdEnable(false);
            } else {
                success =
                    mWifiNative.setWfdEnable(true)
                    && mWifiNative.setWfdR2DeviceInfo(wfdInfo.getR2DeviceInfoHex());
            }

            if (!success) {
                loge("Failed to set wfd properties");
                return false;
            }

            mThisDevice.wfdInfo = wfdInfo;
            sendThisDeviceChangedBroadcast();
            return true;
        }

        private void initializeP2pSettings() {
            mThisDevice.deviceName = getPersistedDeviceName();
            mThisDevice.primaryDeviceType = mContext.getResources().getString(
                    R.string.config_wifi_p2p_device_type);

            mWifiNative.setP2pDeviceName(mThisDevice.deviceName);
            // DIRECT-XY-DEVICENAME (XY is randomly generated)
            mWifiNative.setP2pSsidPostfix("-" + mThisDevice.deviceName);
            mWifiNative.setP2pDeviceType(mThisDevice.primaryDeviceType);
            // Supplicant defaults to using virtual display with display
            // which refers to a remote display. Use physical_display
            mWifiNative.setConfigMethods("virtual_push_button physical_display keypad");

            mThisDevice.deviceAddress = mWifiNative.p2pGetDeviceAddress();
            updateThisDevice(WifiP2pDevice.AVAILABLE);
            if (mVerboseLoggingEnabled) logd("DeviceAddress: " + mThisDevice.deviceAddress);
            mWifiNative.p2pFlush();
            mWifiNative.p2pServiceFlush();
            mServiceTransactionId = 0;
            mServiceDiscReqId = null;

            updatePersistentNetworks(RELOAD);
            enableVerboseLogging(mSettingsConfigStore.get(WIFI_VERBOSE_LOGGING_ENABLED));
        }

        private void updateThisDevice(int status) {
            mThisDevice.status = status;
            sendThisDeviceChangedBroadcast();
        }

        private void handleGroupCreationFailure() {
            resetWifiP2pInfo();
            mDetailedState = NetworkInfo.DetailedState.FAILED;
            sendP2pConnectionChangedBroadcast();

            // Remove only the peer we failed to connect to so that other devices discovered
            // that have not timed out still remain in list for connection
            boolean peersChanged = mPeers.remove(mPeersLostDuringConnection);
            if (!TextUtils.isEmpty(mSavedPeerConfig.deviceAddress)
                    && mPeers.remove(mSavedPeerConfig.deviceAddress) != null) {
                peersChanged = true;
            }
            if (peersChanged) {
                sendPeersChangedBroadcast();
            }

            mPeersLostDuringConnection.clear();
            mServiceDiscReqId = null;
            sendMessage(WifiP2pManager.DISCOVER_PEERS);
        }

        private void handleGroupRemoved() {
            if (mGroup.isGroupOwner()) {
                // {@link com.android.server.connectivity.Tethering} listens to
                // {@link WifiP2pManager#WIFI_P2P_CONNECTION_CHANGED_ACTION}
                // events and takes over the DHCP server management automatically.
            } else {
                if (mVerboseLoggingEnabled) logd("stop IpClient");
                stopIpClient();
                try {
                    mNetdWrapper.removeInterfaceFromLocalNetwork(mGroup.getInterface());
                } catch (IllegalStateException e) {
                    loge("Failed to remove iface from local network " + e);
                }
            }

            try {
                mNetdWrapper.clearInterfaceAddresses(mGroup.getInterface());
            } catch (Exception e) {
                loge("Failed to clear addresses " + e);
            }

            // Clear any timeout that was set. This is essential for devices
            // that reuse the main p2p interface for a created group.
            mWifiNative.setP2pGroupIdle(mGroup.getInterface(), 0);

            boolean peersChanged = false;
            // Remove only peers part of the group, so that other devices discovered
            // that have not timed out still remain in list for connection
            for (WifiP2pDevice d : mGroup.getClientList()) {
                if (mPeers.remove(d)) peersChanged = true;
            }
            if (mPeers.remove(mGroup.getOwner())) peersChanged = true;
            if (mPeers.remove(mPeersLostDuringConnection)) peersChanged = true;
            if (peersChanged) {
                sendPeersChangedBroadcast();
            }

            mGroup = null;
            mPeersLostDuringConnection.clear();
            mServiceDiscReqId = null;

            if (mTemporarilyDisconnectedWifi) {
                if (mWifiChannel != null) {
                    mWifiChannel.sendMessage(WifiP2pServiceImpl.DISCONNECT_WIFI_REQUEST, 0);
                } else {
                    loge("handleGroupRemoved(): WifiChannel is null");
                }
                mTemporarilyDisconnectedWifi = false;
            }
        }

        private void replyToMessage(Message msg, int what) {
            // State machine initiated requests can have replyTo set to null
            // indicating there are no recipients, we ignore those reply actions
            if (msg.replyTo == null) return;
            Message dstMsg = obtainMessage(msg);
            dstMsg.what = what;
            mReplyChannel.replyToMessage(msg, dstMsg);
        }

        private void replyToMessage(Message msg, int what, int arg1) {
            if (msg.replyTo == null) return;
            Message dstMsg = obtainMessage(msg);
            dstMsg.what = what;
            dstMsg.arg1 = arg1;
            mReplyChannel.replyToMessage(msg, dstMsg);
        }

        private void replyToMessage(Message msg, int what, Object obj) {
            if (msg.replyTo == null) return;
            Message dstMsg = obtainMessage(msg);
            dstMsg.what = what;
            dstMsg.obj = obj;
            mReplyChannel.replyToMessage(msg, dstMsg);
        }

        private Message obtainMessage(Message srcMsg) {
            // arg2 on the source message has a hash code that needs to
            // be retained in replies see WifiP2pManager for details
            Message msg = Message.obtain();
            msg.arg2 = srcMsg.arg2;
            return msg;
        }

        @Override
        protected void logd(String s) {
            Log.d(TAG, s);
        }

        @Override
        protected void loge(String s) {
            Log.e(TAG, s);
        }

        /**
         * Update service discovery request to wpa_supplicant.
         */
        private boolean updateSupplicantServiceRequest() {
            clearSupplicantServiceRequest();

            StringBuffer sb = new StringBuffer();
            for (ClientInfo c: mClientInfoList.values()) {
                int key;
                WifiP2pServiceRequest req;
                for (int i = 0; i < c.mReqList.size(); i++) {
                    req = c.mReqList.valueAt(i);
                    if (req != null) {
                        sb.append(req.getSupplicantQuery());
                    }
                }
            }

            if (sb.length() == 0) {
                return false;
            }

            mServiceDiscReqId = mWifiNative.p2pServDiscReq("00:00:00:00:00:00", sb.toString());
            if (mServiceDiscReqId == null) {
                return false;
            }
            return true;
        }

        /**
         * Clear service discovery request in wpa_supplicant
         */
        private void clearSupplicantServiceRequest() {
            if (mServiceDiscReqId == null) return;

            mWifiNative.p2pServDiscCancelReq(mServiceDiscReqId);
            mServiceDiscReqId = null;
        }

        private boolean addServiceRequest(Messenger m, WifiP2pServiceRequest req) {
            if (m == null || req == null) {
                Log.e(TAG, "Illegal argument(s)");
                return false;
            }
            // TODO: We could track individual service adds separately and avoid
            // having to do update all service requests on every new request
            clearClientDeadChannels();

            ClientInfo clientInfo = getClientInfo(m, false);
            if (clientInfo == null) {
                return false;
            }

            ++mServiceTransactionId;
            // The Wi-Fi p2p spec says transaction id should be 1 byte and non-zero.
            if (mServiceTransactionId == 256) mServiceTransactionId = 1;
            req.setTransactionId((mServiceTransactionId));
            clientInfo.mReqList.put(mServiceTransactionId, req);

            if (mServiceDiscReqId == null) {
                return true;
            }

            return updateSupplicantServiceRequest();
        }

        private void removeServiceRequest(Messenger m, WifiP2pServiceRequest req) {
            if (m == null || req == null) {
                Log.e(TAG, "Illegal argument(s)");
            }

            ClientInfo clientInfo = getClientInfo(m, false);
            if (clientInfo == null) {
                return;
            }

            // Application does not have transaction id information
            // go through stored requests to remove
            boolean removed = false;
            for (int i = 0; i < clientInfo.mReqList.size(); i++) {
                if (req.equals(clientInfo.mReqList.valueAt(i))) {
                    removed = true;
                    clientInfo.mReqList.removeAt(i);
                    break;
                }
            }

            if (!removed) return;

            if (mServiceDiscReqId == null) {
                return;
            }

            updateSupplicantServiceRequest();
        }

        private void clearServiceRequests(Messenger m) {
            if (m == null) {
                Log.e(TAG, "Illegal argument(s)");
                return;
            }

            ClientInfo clientInfo = getClientInfo(m, false);
            if (clientInfo == null) {
                return;
            }

            if (clientInfo.mReqList.size() == 0) {
                return;
            }

            clientInfo.mReqList.clear();

            if (mServiceDiscReqId == null) {
                return;
            }

            updateSupplicantServiceRequest();
        }

        private boolean addLocalService(Messenger m, WifiP2pServiceInfo servInfo) {
            if (m == null || servInfo == null) {
                Log.e(TAG, "Illegal arguments");
                return false;
            }

            clearClientDeadChannels();

            ClientInfo clientInfo = getClientInfo(m, false);

            if (clientInfo == null) {
                return false;
            }

            if (!clientInfo.mServList.add(servInfo)) {
                return false;
            }

            if (!mWifiNative.p2pServiceAdd(servInfo)) {
                clientInfo.mServList.remove(servInfo);
                return false;
            }

            return true;
        }

        private void removeLocalService(Messenger m, WifiP2pServiceInfo servInfo) {
            if (m == null || servInfo == null) {
                Log.e(TAG, "Illegal arguments");
                return;
            }

            ClientInfo clientInfo = getClientInfo(m, false);
            if (clientInfo == null) {
                return;
            }

            mWifiNative.p2pServiceDel(servInfo);
            clientInfo.mServList.remove(servInfo);
        }

        private void clearLocalServices(Messenger m) {
            if (m == null) {
                Log.e(TAG, "Illegal argument(s)");
                return;
            }

            ClientInfo clientInfo = getClientInfo(m, false);
            if (clientInfo == null) {
                return;
            }

            for (WifiP2pServiceInfo servInfo: clientInfo.mServList) {
                mWifiNative.p2pServiceDel(servInfo);
            }

            clientInfo.mServList.clear();
        }

        private void clearClientInfo(Messenger m) {
            // update wpa_supplicant service info
            clearLocalServices(m);
            clearServiceRequests(m);
            // remove client from client list
            ClientInfo clientInfo = mClientInfoList.remove(m);
            if (clientInfo != null) {
                logd("Client:" + clientInfo.mPackageName + " is removed");
            }
        }

        /**
         * Send the service response to the WifiP2pManager.Channel.
         * @param WifiP2pServiceResponse response to service discovery
         */
        private void sendServiceResponse(WifiP2pServiceResponse resp) {
            if (resp == null) {
                Log.e(TAG, "sendServiceResponse with null response");
                return;
            }
            for (ClientInfo c : mClientInfoList.values()) {
                WifiP2pServiceRequest req = c.mReqList.get(resp.getTransactionId());
                if (req != null) {
                    Message msg = Message.obtain();
                    msg.what = WifiP2pManager.RESPONSE_SERVICE;
                    msg.arg1 = 0;
                    msg.arg2 = 0;
                    msg.obj = resp;
                    if (c.mMessenger == null) {
                        continue;
                    }
                    try {
                        c.mMessenger.send(msg);
                    } catch (RemoteException e) {
                        if (mVerboseLoggingEnabled) logd("detect dead channel");
                        clearClientInfo(c.mMessenger);
                        return;
                    }
                }
            }
        }

        /**
         * We don't get notifications of clients that have gone away.
         * We detect this actively when services are added and throw
         * them away.
         *
         * TODO: This can be done better with full async channels.
         */
        private void clearClientDeadChannels() {
            ArrayList<Messenger> deadClients = new ArrayList<Messenger>();

            for (ClientInfo c : mClientInfoList.values()) {
                Message msg = Message.obtain();
                msg.what = WifiP2pManager.PING;
                msg.arg1 = 0;
                msg.arg2 = 0;
                msg.obj = null;
                if (c.mMessenger == null) {
                    continue;
                }
                try {
                    c.mMessenger.send(msg);
                } catch (RemoteException e) {
                    if (mVerboseLoggingEnabled) logd("detect dead channel");
                    deadClients.add(c.mMessenger);
                }
            }

            for (Messenger m : deadClients) {
                clearClientInfo(m);
            }
        }

        /**
         * Return the specified ClientInfo.
         * @param m Messenger
         * @param createIfNotExist if true and the specified channel info does not exist,
         * create new client info.
         * @return the specified ClientInfo.
         */
        private ClientInfo getClientInfo(Messenger m, boolean createIfNotExist) {
            ClientInfo clientInfo = mClientInfoList.get(m);

            if (clientInfo == null && createIfNotExist) {
                if (mVerboseLoggingEnabled) logd("add a new client");
                clientInfo = new ClientInfo(m);
                mClientInfoList.put(m, clientInfo);
            }

            return clientInfo;
        }

        /**
         * Enforces permissions on the caller who is requesting for P2p Peers
         * @param pkgName Package name of the caller
         * @param featureId Feature in the package of the caller
         * @param uid of the caller
         * @return WifiP2pDeviceList the peer list
         */
        private WifiP2pDeviceList getPeers(String pkgName, @Nullable String featureId, int uid) {
            // getPeers() is guaranteed to be invoked after Wifi Service is up
            // This ensures getInstance() will return a non-null object now
            if (mWifiPermissionsUtil.checkCanAccessWifiDirect(pkgName, featureId, uid, true)) {
                return new WifiP2pDeviceList(mPeers);
            } else {
                return new WifiP2pDeviceList();
            }
        }

        /**
         * Enable BTCOEXMODE after DHCP or GROUP REMOVE
         */
        private void enableBTCoex() {
            if (mIsBTCoexDisabled) {
                mWifNative.setBluetoothCoexistenceMode(
                    mInterfaceName, P2P_BLUETOOTH_COEXISTENCE_MODE_SENSE);
                mIsBTCoexDisabled = false;
            }
        }

        private void setPendingFactoryReset(boolean pending) {
            mSettingsConfigStore.put(WIFI_P2P_PENDING_FACTORY_RESET, pending);
        }

        private boolean isPendingFactoryReset() {
            return mSettingsConfigStore.get(WIFI_P2P_PENDING_FACTORY_RESET);
        }

        /**
         * Enforces permissions on the caller who is requesting factory reset.
         * @param pkg Bundle containing the calling package string.
         * @param uid The caller uid.
         */
        private boolean factoryReset(int uid) {
            String pkgName = mContext.getPackageManager().getNameForUid(uid);
            UserManager userManager = mWifiInjector.getUserManager();

            if (!mWifiPermissionsUtil.checkNetworkSettingsPermission(uid)) return false;

            if (userManager.hasUserRestrictionForUser(
                    UserManager.DISALLOW_NETWORK_RESET, UserHandle.getUserHandleForUid(uid))
                    || userManager.hasUserRestrictionForUser(
                    UserManager.DISALLOW_CONFIG_WIFI, UserHandle.getUserHandleForUid(uid))) {
                return false;
            }

            Log.i(TAG, "factoryReset uid=" + uid + " pkg=" + pkgName);

            if (mInterfaceName != null) {
                if (mWifiNative.p2pListNetworks(mGroups)) {
                    for (WifiP2pGroup group : mGroups.getGroupList()) {
                        mWifiNative.removeP2pNetwork(group.getNetworkId());
                    }
                }
                // reload will save native config and broadcast changed event.
                updatePersistentNetworks(true);
                setPendingFactoryReset(false);
            } else {
                setPendingFactoryReset(true);
            }
            return true;
        }

        /**
        * Get calling package string from Client HashMap
        *
        * @param uid The uid of the caller package
        * @param replyMessenger AsyncChannel handler in caller
        */
        private String getCallingPkgName(int uid, Messenger replyMessenger) {
            ClientInfo clientInfo = mClientInfoList.get(replyMessenger);
            if (clientInfo != null) {
                return clientInfo.mPackageName;
            }
            if (uid == Process.SYSTEM_UID) return mContext.getOpPackageName();
            return null;
        }

        /**
         * Get calling feature id from Client HashMap
         *
         * @param uid The uid of the caller
         * @param replyMessenger AsyncChannel handler in caller
         */
        private String getCallingFeatureId(int uid, Messenger replyMessenger) {
            ClientInfo clientInfo = mClientInfoList.get(replyMessenger);
            if (clientInfo != null) {
                return clientInfo.mFeatureId;
            }
            if (uid == Process.SYSTEM_UID) return mContext.getAttributionTag();
            return null;
        }

        /**
         * Clear all of p2p local service request/response for all p2p clients
         */
        private void clearServicesForAllClients() {
            for (ClientInfo c : mClientInfoList.values()) {
                clearLocalServices(c.mMessenger);
                clearServiceRequests(c.mMessenger);
            }
        }

        private int selectGroupOwnerIntentIfNecessary(WifiP2pConfig config) {
            int intent = config.groupOwnerIntent;
            // return the legacy default value for invalid values.
            if (intent != WifiP2pConfig.GROUP_OWNER_INTENT_AUTO) {
                if (intent < WifiP2pConfig.GROUP_OWNER_INTENT_MIN
                        || intent > WifiP2pConfig.GROUP_OWNER_INTENT_MAX) {
                    intent = DEFAULT_GROUP_OWNER_INTENT;
                }
                return intent;
            }

            WifiManager wifiManager = mContext.getSystemService(WifiManager.class);

            WifiInfo wifiInfo = wifiManager.getConnectionInfo();
            Log.d(TAG, "WifiInfo: " + wifiInfo);
            int freq = wifiInfo.getFrequency();
            if (wifiInfo.getNetworkId() == WifiConfiguration.INVALID_NETWORK_ID) {
                intent = DEFAULT_GROUP_OWNER_INTENT + 1;
            } else if (ScanResult.is24GHz(freq)) {
                intent = WifiP2pConfig.GROUP_OWNER_INTENT_MIN;
            } else if (ScanResult.is5GHz(freq)) {
                // If both sides use the maximum, the negotiation would fail.
                intent = WifiP2pConfig.GROUP_OWNER_INTENT_MAX - 1;
            } else {
                intent = DEFAULT_GROUP_OWNER_INTENT;
            }
            Log.i(TAG, "change GO intent value from "
                    + config.groupOwnerIntent + " to " + intent);
            return intent;
        }

    }

    /**
     * Information about a particular client and we track the service discovery requests
     * and the local services registered by the client.
     */
    private class ClientInfo {

        // A reference to WifiP2pManager.Channel handler.
        // The response of this request is notified to WifiP2pManager.Channel handler
        private Messenger mMessenger;
        private String mPackageName;
        private @Nullable String mFeatureId;


        // A service discovery request list.
        private SparseArray<WifiP2pServiceRequest> mReqList;

        // A local service information list.
        private List<WifiP2pServiceInfo> mServList;

        private ClientInfo(Messenger m) {
            mMessenger = m;
            mPackageName = null;
            mFeatureId = null;
            mReqList = new SparseArray();
            mServList = new ArrayList<WifiP2pServiceInfo>();
        }
    }

    /**
     * Check that the UID has one of the following permissions:
     * {@link android.Manifest.permission.NETWORK_SETTINGS}
     * {@link android.Manifest.permission.NETWORK_STACK}
     * {@link android.Manifest.permission.OVERRIDE_WIFI_CONFIG}
     *
     * @param uid the UID to check
     * @return whether the UID has any of the above permissions
     */
    private boolean checkNetworkSettingsOrNetworkStackOrOverrideWifiConfigPermission(int uid) {
        return mWifiPermissionsUtil.checkNetworkSettingsPermission(uid)
                || mWifiPermissionsUtil.checkNetworkStackPermission(uid)
                || mWifiPermissionsUtil.checkConfigOverridePermission(uid);
    }

    /**
     * Check that the UID has one of the following permissions:
     * {@link android.Manifest.permission.NETWORK_SETTINGS}
     * {@link android.Manifest.permission.NETWORK_STACK}
     * {@link android.Manifest.permission.READ_WIFI_CREDENTIAL}
     *
     * @param uid the UID to check
     * @return whether the UID has any of the above permissions
     */
    private boolean checkNetworkSettingsOrNetworkStackOrReadWifiCredentialPermission(int uid) {
        return mWifiPermissionsUtil.checkNetworkSettingsPermission(uid)
                || mWifiPermissionsUtil.checkNetworkStackPermission(uid)
                || mWifiPermissionsUtil.checkReadWifiCredentialPermission(uid);
    }
}<|MERGE_RESOLUTION|>--- conflicted
+++ resolved
@@ -819,12 +819,9 @@
                 });
         private final WifiP2pInfo mWifiP2pInfo = new WifiP2pInfo();
         private WifiP2pGroup mGroup;
-<<<<<<< HEAD
         private boolean mIsBTCoexDisabled = false;
         // Is the HAL (HIDL) interface available for use.
         private boolean mIsHalInterfaceAvailable = false;
-=======
->>>>>>> 4419e593
         // Is wifi on or off.
         private boolean mIsWifiEnabled = false;
 
@@ -947,19 +944,7 @@
                         }
                     }
                 }, new IntentFilter(TetheringManager.ACTION_TETHER_STATE_CHANGED));
-<<<<<<< HEAD
-                // Register for interface availability from HalDeviceManager
-                mWifiNative.registerInterfaceAvailableListener((boolean isAvailable) -> {
-                    mIsHalInterfaceAvailable = isAvailable;
-                    if (mSetupFailureCount < P2P_SETUP_FAILURE_COUNT_THRESHOLD) {
-                        checkAndSendP2pStateChangedBroadcast();
-                    } else {
-                        Log.i(TAG, "Ignore InterfaceAvailable for continuous failures. count=" +mSetupFailureCount);
-                    }
-                }, getHandler());
-
-=======
->>>>>>> 4419e593
+
                 mSettingsConfigStore.registerChangeListener(
                         WIFI_VERBOSE_LOGGING_ENABLED,
                         (key, newValue) -> enableVerboseLogging(newValue),
