/*
 * Copyright (C) 2010 The Android Open Source Project
 *
 * Licensed under the Apache License, Version 2.0 (the "License");
 * you may not use this file except in compliance with the License.
 * You may obtain a copy of the License at
 *
 *      http://www.apache.org/licenses/LICENSE-2.0
 *
 * Unless required by applicable law or agreed to in writing, software
 * distributed under the License is distributed on an "AS IS" BASIS,
 * WITHOUT WARRANTIES OR CONDITIONS OF ANY KIND, either express or implied.
 * See the License for the specific language governing permissions and
 * limitations under the License.
 */

package com.android.server.wifi;

import static android.net.wifi.WifiManager.WIFI_STATE_DISABLED;
import static android.net.wifi.WifiManager.WIFI_STATE_DISABLING;
import static android.net.wifi.WifiManager.WIFI_STATE_ENABLED;
import static android.net.wifi.WifiManager.WIFI_STATE_ENABLING;
import static android.net.wifi.WifiManager.WIFI_STATE_UNKNOWN;

import android.annotation.NonNull;
import android.annotation.Nullable;
import android.app.ActivityManager;
import android.bluetooth.BluetoothAdapter;
import android.content.BroadcastReceiver;
import android.content.Context;
import android.content.Intent;
import android.content.IntentFilter;
import android.content.pm.ApplicationInfo;
import android.content.pm.PackageManager;
import android.database.ContentObserver;
import android.net.ConnectivityManager;
import android.net.DhcpResults;
import android.net.IpConfiguration;
import android.net.KeepalivePacketData;
import android.net.LinkProperties;
import android.net.MacAddress;
import android.net.MatchAllNetworkSpecifier;
import android.net.NattKeepalivePacketData;
import android.net.Network;
import android.net.NetworkAgent;
import android.net.NetworkCapabilities;
import android.net.NetworkInfo;
import android.net.NetworkInfo.DetailedState;
import android.net.NetworkMisc;
import android.net.NetworkUtils;
import android.net.RouteInfo;
import android.net.SocketKeepalive;
import android.net.SocketKeepalive.InvalidPacketException;
import android.net.StaticIpConfiguration;
import android.net.TcpKeepalivePacketData;
import android.net.ip.IIpClient;
import android.net.ip.IpClientCallbacks;
import android.net.ip.IpClientManager;
import android.net.shared.ProvisioningConfiguration;
import android.net.wifi.INetworkRequestMatchCallback;
import android.net.wifi.RssiPacketCountInfo;
import android.net.wifi.ScanResult;
import android.net.wifi.SupplicantState;
import android.net.wifi.WifiConfiguration;
import android.net.wifi.WifiEnterpriseConfig;
import android.net.wifi.WifiInfo;
import android.net.wifi.WifiManager;
import android.net.wifi.WifiManager.DeviceMobilityState;
import android.net.wifi.WifiNetworkAgentSpecifier;
import android.net.wifi.WifiSsid;
import android.net.wifi.hotspot2.IProvisioningCallback;
import android.net.wifi.hotspot2.OsuProvider;
import android.net.wifi.hotspot2.PasspointConfiguration;
import android.net.wifi.p2p.IWifiP2pManager;
import android.net.wifi.WifiDppConfig;
import android.net.wifi.WifiDppConfig.DppResult;
import android.os.BatteryStats;
import android.os.Bundle;
import android.os.ConditionVariable;
import android.os.IBinder;
import android.os.INetworkManagementService;
import android.os.Looper;
import android.os.Message;
import android.os.Messenger;
import android.os.PowerManager;
import android.os.Process;
import android.os.RemoteException;
import android.os.SystemProperties;
import android.os.UserHandle;
import android.os.UserManager;
import android.os.WorkSource;
import android.os.SystemProperties;
import android.provider.Settings;
import android.system.OsConstants;
import android.telephony.SubscriptionManager;
import android.telephony.TelephonyManager;
import android.text.TextUtils;
import android.util.Log;
import android.util.Pair;
import android.util.SparseArray;
import android.util.StatsLog;

import com.android.internal.R;
import com.android.internal.annotations.GuardedBy;
import com.android.internal.annotations.VisibleForTesting;
import com.android.internal.app.IBatteryStats;
import com.android.internal.util.AsyncChannel;
import com.android.internal.util.MessageUtils;
import com.android.internal.util.Protocol;
import com.android.internal.util.State;
import com.android.internal.util.StateMachine;
import com.android.server.wifi.hotspot2.AnqpEvent;
import com.android.server.wifi.hotspot2.IconEvent;
import com.android.server.wifi.hotspot2.NetworkDetail;
import com.android.server.wifi.hotspot2.PasspointManager;
import com.android.server.wifi.hotspot2.WnmData;
import com.android.server.wifi.nano.WifiMetricsProto;
import com.android.server.wifi.nano.WifiMetricsProto.StaEvent;
import com.android.server.wifi.nano.WifiMetricsProto.WifiIsUnusableEvent;
import com.android.server.wifi.nano.WifiMetricsProto.WifiUsabilityStats;
import com.android.server.wifi.p2p.WifiP2pServiceImpl;
import com.android.server.wifi.util.NativeUtil;
import com.android.server.wifi.util.TelephonyUtil;
import com.android.server.wifi.util.TelephonyUtil.SimAuthRequestData;
import com.android.server.wifi.util.TelephonyUtil.SimAuthResponseData;
import com.android.server.wifi.util.WifiPermissionsUtil;
import com.android.server.wifi.util.WifiPermissionsWrapper;
import com.android.server.wifi.WifiNative.WifiGenerationStatus;

import java.io.BufferedReader;
import java.io.FileDescriptor;
import java.io.FileNotFoundException;
import java.io.FileReader;
import java.io.IOException;
import java.io.PrintWriter;
import java.net.Inet4Address;
import java.net.Inet6Address;
import java.net.InetAddress;
import java.util.ArrayList;
import java.util.Arrays;
import java.util.HashMap;
import java.util.List;
import java.util.Map;
import java.util.Set;
import java.util.concurrent.atomic.AtomicBoolean;
import java.util.concurrent.atomic.AtomicInteger;
import java.nio.ByteBuffer;

/**
 * Implementation of ClientMode.  Event handling for Client mode logic is done here,
 * and all changes in connectivity state are initiated here.
 *
 * @hide
 */
public class ClientModeImpl extends StateMachine {

    private static final String NETWORKTYPE = "WIFI";
    @VisibleForTesting public static final short NUM_LOG_RECS_NORMAL = 100;
    @VisibleForTesting public static final short NUM_LOG_RECS_VERBOSE_LOW_MEMORY = 200;
    @VisibleForTesting public static final short NUM_LOG_RECS_VERBOSE = 3000;
    private static final String TAG = "WifiClientModeImpl";

    private static final int ONE_HOUR_MILLI = 1000 * 60 * 60;

    private static final String GOOGLE_OUI = "DA-A1-19";

    private static final String EXTRA_OSU_ICON_QUERY_BSSID = "BSSID";
    private static final String EXTRA_OSU_ICON_QUERY_FILENAME = "FILENAME";
    private static final String EXTRA_OSU_PROVIDER = "OsuProvider";
    private static final String EXTRA_UID = "uid";
    private static final String EXTRA_PACKAGE_NAME = "PackageName";
    private static final String EXTRA_PASSPOINT_CONFIGURATION = "PasspointConfiguration";
    private static final int IPCLIENT_TIMEOUT_MS = 10_000;

    private boolean mVerboseLoggingEnabled = false;
    private final WifiPermissionsWrapper mWifiPermissionsWrapper;

    /* debug flag, indicating if handling of ASSOCIATION_REJECT ended up blacklisting
     * the corresponding BSSID.
     */
    private boolean mDidBlackListBSSID = false;

    /**
     * Log with error attribute
     *
     * @param s is string log
     */
    @Override
    protected void loge(String s) {
        Log.e(getName(), s);
    }
    @Override
    protected void logd(String s) {
        Log.d(getName(), s);
    }
    @Override
    protected void log(String s) {
        Log.d(getName(), s);
    }
    private final WifiMetrics mWifiMetrics;
    private final WifiInjector mWifiInjector;
    private final WifiMonitor mWifiMonitor;
    private final WifiNative mWifiNative;
    private final WifiPermissionsUtil mWifiPermissionsUtil;
    private final WifiConfigManager mWifiConfigManager;
    private final WifiConnectivityManager mWifiConnectivityManager;
    private ConnectivityManager mCm;
    private BaseWifiDiagnostics mWifiDiagnostics;
    private WifiP2pServiceImpl wifiP2pServiceImpl;
    private WifiTrafficPoller mTrafficPoller;
    private final boolean mP2pSupported;
    private final AtomicBoolean mP2pConnected = new AtomicBoolean(false);
    private boolean mTemporarilyDisconnectWifi = false;
    private final Clock mClock;
    private final PropertyService mPropertyService;
    private final BuildProperties mBuildProperties;
    private final WifiCountryCode mCountryCode;
    private final WifiScoreCard mWifiScoreCard;
    private final WifiScoreReport mWifiScoreReport;
    private final SarManager mSarManager;
    private final WifiTrafficPoller mWifiTrafficPoller;
    public WifiScoreReport getWifiScoreReport() {
        return mWifiScoreReport;
    }
    private final PasspointManager mPasspointManager;
    private final WifiDataStall mWifiDataStall;
    private final LinkProbeManager mLinkProbeManager;

    private final McastLockManagerFilterController mMcastLockManagerFilterController;

    private boolean mScreenOn = false;

    private String mInterfaceName;
    /* The interface for ipClient */
    private String mDataInterfaceName;

    private int mLastSignalLevel = -1;
    private String mLastBssid;
    private int mLastNetworkId; // The network Id we successfully joined

    private boolean mIpReachabilityDisconnectEnabled = true;

    /* if set to true then disconnect due to IP Reachability lost only when obtained for the first 10 seconds of L2 connection */
    private boolean mDisconnectOnlyOnInitialIpReachability = true;
    private boolean mIpReachabilityMonitorActive = true;

    private void processRssiThreshold(byte curRssi, int reason,
            WifiNative.WifiRssiEventHandler rssiHandler) {
        if (curRssi == Byte.MAX_VALUE || curRssi == Byte.MIN_VALUE) {
            Log.wtf(TAG, "processRssiThreshold: Invalid rssi " + curRssi);
            return;
        }
        for (int i = 0; i < mRssiRanges.length; i++) {
            if (curRssi < mRssiRanges[i]) {
                // Assume sorted values(ascending order) for rssi,
                // bounded by high(127) and low(-128) at extremeties
                byte maxRssi = mRssiRanges[i];
                byte minRssi = mRssiRanges[i - 1];
                // This value of hw has to be believed as this value is averaged and has breached
                // the rssi thresholds and raised event to host. This would be eggregious if this
                // value is invalid
                mWifiInfo.setRssi(curRssi);
                updateCapabilities();
                int ret = startRssiMonitoringOffload(maxRssi, minRssi, rssiHandler);
                Log.d(TAG, "Re-program RSSI thresholds for " + getWhatToString(reason)
                        + ": [" + minRssi + ", " + maxRssi + "], curRssi=" + curRssi
                        + " ret=" + ret);
                break;
            }
        }
    }

    private boolean mEnableRssiPolling = false;
    // Accessed via Binder thread ({get,set}PollRssiIntervalMsecs), and ClientModeImpl thread.
    private volatile int mPollRssiIntervalMsecs = DEFAULT_POLL_RSSI_INTERVAL_MSECS;
    private int mRssiPollToken = 0;
    /* 3 operational states for STA operation: CONNECT_MODE, SCAN_ONLY_MODE, SCAN_ONLY_WIFI_OFF_MODE
    * In CONNECT_MODE, the STA can scan and connect to an access point
    * In SCAN_ONLY_MODE, the STA can only scan for access points
    * In SCAN_ONLY_WIFI_OFF_MODE, the STA can only scan for access points with wifi toggle being off
    */
    private int mOperationalMode = DISABLED_MODE;

    // variable indicating we are expecting a mode switch - do not attempt recovery for failures
    private boolean mModeChange = false;

    private ClientModeManager.Listener mClientModeCallback = null;

    private boolean mBluetoothConnectionActive = false;

    private PowerManager.WakeLock mSuspendWakeLock;

    /**
     * Interval in milliseconds between polling for RSSI and linkspeed information.
     * This is also used as the polling interval for WifiTrafficPoller, which updates
     * its data activity on every CMD_RSSI_POLL.
     */
    private static final int DEFAULT_POLL_RSSI_INTERVAL_MSECS = 3000;

    /**
     * Interval in milliseconds between receiving a disconnect event
     * while connected to a good AP, and handling the disconnect proper
     */
    private static final int LINK_FLAPPING_DEBOUNCE_MSEC = 4000;

    /**
     * Delay between supplicant restarts upon failure to establish connection
     */
    private static final int SUPPLICANT_RESTART_INTERVAL_MSECS = 5000;

    /**
     * Number of times we attempt to restart supplicant
     */
    private static final int SUPPLICANT_RESTART_TRIES = 5;

    /**
     * Value to set in wpa_supplicant "bssid" field when we don't want to restrict connection to
     * a specific AP.
     */
    public static final String SUPPLICANT_BSSID_ANY = "any";

    /**
     * The link properties of the wifi interface.
     * Do not modify this directly; use updateLinkProperties instead.
     */
    private LinkProperties mLinkProperties;

    /* Tracks sequence number on a periodic scan message */
    private int mPeriodicScanToken = 0;

    // Wakelock held during wifi start/stop and driver load/unload
    private PowerManager.WakeLock mWakeLock;

    private Context mContext;

    private final Object mDhcpResultsLock = new Object();
    private DhcpResults mDhcpResults;

    // NOTE: Do not return to clients - see syncRequestConnectionInfo()
    private final ExtendedWifiInfo mWifiInfo;
    private NetworkInfo mNetworkInfo;
    private SupplicantStateTracker mSupplicantStateTracker;

    // Indicates that framework is attempting to roam, set true on CMD_START_ROAM, set false when
    // wifi connects or fails to connect
    private boolean mIsAutoRoaming = false;

    // Roaming failure count
    private int mRoamFailCount = 0;

    // This is the BSSID we are trying to associate to, it can be set to SUPPLICANT_BSSID_ANY
    // if we havent selected a BSSID for joining.
    private String mTargetRoamBSSID = SUPPLICANT_BSSID_ANY;
    // This one is used to track the current target network ID. This is used for error
    // handling during connection setup since many error message from supplicant does not report
    // SSID Once connected, it will be set to invalid
    private int mTargetNetworkId = WifiConfiguration.INVALID_NETWORK_ID;
    private long mLastDriverRoamAttempt = 0;
    private WifiConfiguration mTargetWifiConfiguration = null;

    int getPollRssiIntervalMsecs() {
        return mPollRssiIntervalMsecs;
    }

    void setPollRssiIntervalMsecs(int newPollIntervalMsecs) {
        mPollRssiIntervalMsecs = newPollIntervalMsecs;
    }

    /**
     * Method to clear {@link #mTargetRoamBSSID} and reset the the current connected network's
     * bssid in wpa_supplicant after a roam/connect attempt.
     */
    public boolean clearTargetBssid(String dbg) {
        WifiConfiguration config = mWifiConfigManager.getConfiguredNetwork(mTargetNetworkId);
        if (config == null) {
            return false;
        }
        String bssid = SUPPLICANT_BSSID_ANY;
        if (config.BSSID != null) {
            bssid = config.BSSID;
            if (mVerboseLoggingEnabled) {
                Log.d(TAG, "force BSSID to " + bssid + "due to config");
            }
        }
        if (mVerboseLoggingEnabled) {
            logd(dbg + " clearTargetBssid " + bssid + " key=" + config.configKey());
        }
        mTargetRoamBSSID = bssid;
        return mWifiNative.setConfiguredNetworkBSSID(mInterfaceName, bssid);
    }

    /**
     * Set Config's default BSSID (for association purpose) and {@link #mTargetRoamBSSID}
     * @param config config need set BSSID
     * @param bssid  default BSSID to assocaite with when connect to this network
     * @return false -- does not change the current default BSSID of the configure
     *         true -- change the  current default BSSID of the configur
     */
    private boolean setTargetBssid(WifiConfiguration config, String bssid) {
        if (config == null || bssid == null) {
            return false;
        }
        if (config.BSSID != null) {
            bssid = config.BSSID;
            if (mVerboseLoggingEnabled) {
                Log.d(TAG, "force BSSID to " + bssid + "due to config");
            }
        }
        if (mVerboseLoggingEnabled) {
            Log.d(TAG, "setTargetBssid set to " + bssid + " key=" + config.configKey());
        }
        mTargetRoamBSSID = bssid;
        config.getNetworkSelectionStatus().setNetworkSelectionBSSID(bssid);
        return true;
    }

    private volatile IpClientManager mIpClient;
    private IpClientCallbacksImpl mIpClientCallbacks;

    // Channel for sending replies.
    private AsyncChannel mReplyChannel = new AsyncChannel();

    // Used to initiate a connection with WifiP2pService
    private AsyncChannel mWifiP2pChannel;

    private WifiNetworkFactory mNetworkFactory;
    private UntrustedWifiNetworkFactory mUntrustedNetworkFactory;
    @GuardedBy("mNetworkAgentLock")
    private WifiNetworkAgent mNetworkAgent;
    private final Object mNetworkAgentLock = new Object();

    private byte[] mRssiRanges;

    // Used to filter out requests we couldn't possibly satisfy.
    private final NetworkCapabilities mNetworkCapabilitiesFilter = new NetworkCapabilities();

    // Provide packet filter capabilities to ConnectivityService.
    private final NetworkMisc mNetworkMisc = new NetworkMisc();

    /* The base for wifi message types */
    static final int BASE = Protocol.BASE_WIFI;

    static final int CMD_BLUETOOTH_ADAPTER_STATE_CHANGE                 = BASE + 31;

    /* Supplicant commands */
    /* Add/update a network configuration */
    static final int CMD_ADD_OR_UPDATE_NETWORK                          = BASE + 52;
    /* Delete a network */
    static final int CMD_REMOVE_NETWORK                                 = BASE + 53;
    /* Enable a network. The device will attempt a connection to the given network. */
    static final int CMD_ENABLE_NETWORK                                 = BASE + 54;
    /* Get configured networks */
    static final int CMD_GET_CONFIGURED_NETWORKS                        = BASE + 59;
    /* Get adaptors */
    static final int CMD_GET_SUPPORTED_FEATURES                         = BASE + 61;
    /* Get configured networks with real preSharedKey */
    static final int CMD_GET_PRIVILEGED_CONFIGURED_NETWORKS             = BASE + 62;
    /* Get Link Layer Stats thru HAL */
    static final int CMD_GET_LINK_LAYER_STATS                           = BASE + 63;
    /* Supplicant commands after driver start*/
    /* Set operational mode. CONNECT, SCAN ONLY, SCAN_ONLY with Wi-Fi off mode */
    static final int CMD_SET_OPERATIONAL_MODE                           = BASE + 72;
    /* Disconnect from a network */
    static final int CMD_DISCONNECT                                     = BASE + 73;
    /* Reconnect to a network */
    static final int CMD_RECONNECT                                      = BASE + 74;
    /* Reassociate to a network */
    static final int CMD_REASSOCIATE                                    = BASE + 75;

    /* Controls suspend mode optimizations
     *
     * When high perf mode is enabled, suspend mode optimizations are disabled
     *
     * When high perf mode is disabled, suspend mode optimizations are enabled
     *
     * Suspend mode optimizations include:
     * - packet filtering
     * - turn off roaming
     * - DTIM wake up settings
     */
    static final int CMD_SET_HIGH_PERF_MODE                             = BASE + 77;
    /* Enables RSSI poll */
    static final int CMD_ENABLE_RSSI_POLL                               = BASE + 82;
    /* RSSI poll */
    static final int CMD_RSSI_POLL                                      = BASE + 83;
    /** Runs RSSI poll once */
    static final int CMD_ONESHOT_RSSI_POLL                              = BASE + 84;
    /* Enable suspend mode optimizations in the driver */
    static final int CMD_SET_SUSPEND_OPT_ENABLED                        = BASE + 86;

    /* Enable TDLS on a specific MAC address */
    static final int CMD_ENABLE_TDLS                                    = BASE + 92;

    /**
     * Watchdog for protecting against b/16823537
     * Leave time for 4-way handshake to succeed
     */
    static final int ROAM_GUARD_TIMER_MSEC = 15000;

    int mRoamWatchdogCount = 0;
    /* Roam state watchdog */
    static final int CMD_ROAM_WATCHDOG_TIMER                            = BASE + 94;
    /* Screen change intent handling */
    static final int CMD_SCREEN_STATE_CHANGED                           = BASE + 95;

    /* Disconnecting state watchdog */
    static final int CMD_DISCONNECTING_WATCHDOG_TIMER                   = BASE + 96;

    /* Remove a packages associated configurations */
    static final int CMD_REMOVE_APP_CONFIGURATIONS                      = BASE + 97;

    /* Disable an ephemeral network */
    static final int CMD_DISABLE_EPHEMERAL_NETWORK                      = BASE + 98;

    /* SIM is removed; reset any cached data for it */
    static final int CMD_RESET_SIM_NETWORKS                             = BASE + 101;

    /* OSU APIs */
    static final int CMD_QUERY_OSU_ICON                                 = BASE + 104;

    /* try to match a provider with current network */
    static final int CMD_MATCH_PROVIDER_NETWORK                         = BASE + 105;

    // Add or update a Passpoint configuration.
    static final int CMD_ADD_OR_UPDATE_PASSPOINT_CONFIG                 = BASE + 106;

    // Remove a Passpoint configuration.
    static final int CMD_REMOVE_PASSPOINT_CONFIG                        = BASE + 107;

    // Get the list of installed Passpoint configurations.
    static final int CMD_GET_PASSPOINT_CONFIGS                          = BASE + 108;

    // Get the list of OSU providers associated with a Passpoint network.
    static final int CMD_GET_MATCHING_OSU_PROVIDERS                     = BASE + 109;

    // Get the list of installed Passpoint configurations matched with OSU providers
    static final int CMD_GET_MATCHING_PASSPOINT_CONFIGS_FOR_OSU_PROVIDERS = BASE + 110;

    /* Commands from/to the SupplicantStateTracker */
    /* Reset the supplicant state tracker */
    static final int CMD_RESET_SUPPLICANT_STATE                         = BASE + 111;

    // Get the list of wifi configurations for installed Passpoint profiles
    static final int CMD_GET_WIFI_CONFIGS_FOR_PASSPOINT_PROFILES = BASE + 112;

    int mDisconnectingWatchdogCount = 0;
    static final int DISCONNECTING_GUARD_TIMER_MSEC = 5000;

    /**
     * Indicates the end of boot process, should be used to trigger load from config store,
     * initiate connection attempt, etc.
     * */
    static final int CMD_BOOT_COMPLETED                                 = BASE + 134;
    /**
     * Initialize ClientModeImpl. This is currently used to initialize the
     * {@link HalDeviceManager} module.
     */
    static final int CMD_INITIALIZE                                     = BASE + 135;

    /* We now have a valid IP configuration. */
    static final int CMD_IP_CONFIGURATION_SUCCESSFUL                    = BASE + 138;
    /* We no longer have a valid IP configuration. */
    static final int CMD_IP_CONFIGURATION_LOST                          = BASE + 139;
    /* Link configuration (IP address, DNS, ...) changes notified via netlink */
    static final int CMD_UPDATE_LINKPROPERTIES                          = BASE + 140;

    /* Supplicant is trying to associate to a given BSSID */
    static final int CMD_TARGET_BSSID                                   = BASE + 141;

    static final int CMD_START_CONNECT                                  = BASE + 143;

    private static final int NETWORK_STATUS_UNWANTED_DISCONNECT         = 0;
    private static final int NETWORK_STATUS_UNWANTED_VALIDATION_FAILED  = 1;
    private static final int NETWORK_STATUS_UNWANTED_DISABLE_AUTOJOIN   = 2;

    static final int CMD_UNWANTED_NETWORK                               = BASE + 144;

    static final int CMD_START_ROAM                                     = BASE + 145;

    static final int CMD_ASSOCIATED_BSSID                               = BASE + 147;

    static final int CMD_NETWORK_STATUS                                 = BASE + 148;

    /* A layer 3 neighbor on the Wi-Fi link became unreachable. */
    static final int CMD_IP_REACHABILITY_LOST                           = BASE + 149;

    /* Remove a packages associated configrations */
    static final int CMD_REMOVE_USER_CONFIGURATIONS                     = BASE + 152;

    static final int CMD_ACCEPT_UNVALIDATED                             = BASE + 153;

    /* used to offload sending IP packet */
    static final int CMD_START_IP_PACKET_OFFLOAD                        = BASE + 160;

    /* used to stop offload sending IP packet */
    static final int CMD_STOP_IP_PACKET_OFFLOAD                         = BASE + 161;

    /* used to start rssi monitoring in hw */
    static final int CMD_START_RSSI_MONITORING_OFFLOAD                  = BASE + 162;

    /* used to stop rssi moniroting in hw */
    static final int CMD_STOP_RSSI_MONITORING_OFFLOAD                   = BASE + 163;

    /* used to indicated RSSI threshold breach in hw */
    static final int CMD_RSSI_THRESHOLD_BREACHED                        = BASE + 164;

    /* Enable/Disable WifiConnectivityManager */
    static final int CMD_ENABLE_WIFI_CONNECTIVITY_MANAGER               = BASE + 166;


    /* Get FQDN list for Passpoint profiles matched with a given scanResults */
    static final int CMD_GET_ALL_MATCHING_FQDNS_FOR_SCAN_RESULTS = BASE + 168;

    /**
     * Used to handle messages bounced between ClientModeImpl and IpClient.
     */
    static final int CMD_IPV4_PROVISIONING_SUCCESS                      = BASE + 200;
    static final int CMD_IPV4_PROVISIONING_FAILURE                      = BASE + 201;

    /* Push a new APF program to the HAL */
    static final int CMD_INSTALL_PACKET_FILTER                          = BASE + 202;

    /* Enable/disable fallback packet filtering */
    static final int CMD_SET_FALLBACK_PACKET_FILTERING                  = BASE + 203;

    /* Enable/disable Neighbor Discovery offload functionality. */
    static final int CMD_CONFIG_ND_OFFLOAD                              = BASE + 204;

    /* used to indicate that the foreground user was switched */
    static final int CMD_USER_SWITCH                                    = BASE + 205;

    /* used to indicate that the foreground user was switched */
    static final int CMD_USER_UNLOCK                                    = BASE + 206;

    /* used to indicate that the foreground user was switched */
    static final int CMD_USER_STOP                                      = BASE + 207;

    /* Read the APF program & data buffer */
    static final int CMD_READ_PACKET_FILTER                             = BASE + 208;

    /** Used to add packet filter to apf. */
    static final int CMD_ADD_KEEPALIVE_PACKET_FILTER_TO_APF = BASE + 209;

    /** Used to remove packet filter from apf. */
    static final int CMD_REMOVE_KEEPALIVE_PACKET_FILTER_FROM_APF = BASE + 210;

    /* Indicates that diagnostics should time out a connection start event. */
    static final int CMD_DIAGS_CONNECT_TIMEOUT                          = BASE + 252;

    // Start subscription provisioning with a given provider
    private static final int CMD_START_SUBSCRIPTION_PROVISIONING        = BASE + 254;

    @VisibleForTesting
    static final int CMD_PRE_DHCP_ACTION                                = BASE + 255;
    private static final int CMD_PRE_DHCP_ACTION_COMPLETE               = BASE + 256;
    private static final int CMD_POST_DHCP_ACTION                       = BASE + 257;
    /* Take some GAP in numbering, start DPP commands from 301 onwards */
    /* Add bootstrap info*/
    public static final int CMD_DPP_GENERATE_BOOTSTRAP                  = BASE + 301;
    /* Generate QRCODE bootstrap info*/
    public static final int CMD_DPP_ADD_BOOTSTRAP_QRCODE                = BASE + 302;
    /* Remove bootstrap info */
    public static final int CMD_DPP_REMOVE_BOOTSTRAP                    = BASE + 303;
    /* Get bootstrap URI*/
    public static final int CMD_DPP_GET_URI                             = BASE + 304;
    /* Start DPP Listen*/
    public static final int CMD_DPP_LISTEN_START                        = BASE + 305;
    /* Stop ongoing DPP Listen*/
    public static final int CMD_DPP_LISTEN_STOP                         = BASE + 306;
    /* Add DPP Configuration */
    public static final int CMD_DPP_CONF_ADD                            = BASE + 307;
    /* Remove DPP Configuration */
    public static final int CMD_DPP_CONF_REMOVE                         = BASE + 308;
    /* Start DPP AUTH*/
    public static final int CMD_DPP_AUTH_INIT                           = BASE + 309;
    /* Get Private Key*/
    public static final int CMD_DPP_CONFIGURATOR_GET_KEY                = BASE + 310;

    /* Vendor specific cmd: To handle IP Reachability session */
    private static final int CMD_IP_REACHABILITY_SESSION_END            = BASE + 311;

    // For message logging.
    private static final Class[] sMessageClasses = {
            AsyncChannel.class, ClientModeImpl.class };
    private static final SparseArray<String> sGetWhatToString =
            MessageUtils.findMessageNames(sMessageClasses);


    /* Wifi state machine modes of operation */
    /* CONNECT_MODE - connect to any 'known' AP when it becomes available */
    public static final int CONNECT_MODE = 1;
    /* SCAN_ONLY_MODE - don't connect to any APs; scan, but only while apps hold lock */
    public static final int SCAN_ONLY_MODE = 2;
    /* SCAN_ONLY_WITH_WIFI_OFF - scan, but don't connect to any APs */
    public static final int SCAN_ONLY_WITH_WIFI_OFF_MODE = 3;
    /* DISABLED_MODE - Don't connect, don't scan, don't be an AP */
    public static final int DISABLED_MODE = 4;

    private static final int SUCCESS = 1;
    private static final int FAILURE = -1;

    /* Tracks if suspend optimizations need to be disabled by DHCP,
     * screen or due to high perf mode.
     * When any of them needs to disable it, we keep the suspend optimizations
     * disabled
     */
    private int mSuspendOptNeedsDisabled = 0;

    private static final int SUSPEND_DUE_TO_DHCP = 1;
    private static final int SUSPEND_DUE_TO_HIGH_PERF = 1 << 1;
    private static final int SUSPEND_DUE_TO_SCREEN = 1 << 2;

    /**
     * Time window in milliseconds for which we send
     * {@link NetworkAgent#explicitlySelected(boolean, boolean)}
     * after connecting to the network which the user last selected.
     */
    @VisibleForTesting
    public static final int LAST_SELECTED_NETWORK_EXPIRATION_AGE_MILLIS = 30 * 1000;

    /* Tracks if user has enabled suspend optimizations through settings */
    private AtomicBoolean mUserWantsSuspendOpt = new AtomicBoolean(true);

    /* Tracks if user has enabled Connected Mac Randomization through settings */

    /**
     * Supplicant scan interval in milliseconds.
     * Comes from {@link Settings.Global#WIFI_SUPPLICANT_SCAN_INTERVAL_MS} or
     * from the default config if the setting is not set
     */
    private long mSupplicantScanIntervalMs;

    int mRunningBeaconCount = 0;

    /* Default parent state */
    private State mDefaultState = new DefaultState();
    /* Connecting to an access point */
    private State mConnectModeState = new ConnectModeState();
    /* Connected at 802.11 (L2) level */
    private State mL2ConnectedState = new L2ConnectedState();
    /* fetching IP after connection to access point (assoc+auth complete) */
    private State mObtainingIpState = new ObtainingIpState();
    /* Connected with IP addr */
    private State mConnectedState = new ConnectedState();
    /* Roaming */
    private State mRoamingState = new RoamingState();
    /* disconnect issued, waiting for network disconnect confirmation */
    private State mDisconnectingState = new DisconnectingState();
    /* Network is not connected, supplicant assoc+auth is not complete */
    private State mDisconnectedState = new DisconnectedState();

    private State mFilsState = new FilsState();
    private boolean mIsFilsConnection = false;
    private boolean mIsIpClientStarted = false;
    private WifiConfiguration mFilsConfig;

    /**
     * One of  {@link WifiManager#WIFI_STATE_DISABLED},
     * {@link WifiManager#WIFI_STATE_DISABLING},
     * {@link WifiManager#WIFI_STATE_ENABLED},
     * {@link WifiManager#WIFI_STATE_ENABLING},
     * {@link WifiManager#WIFI_STATE_UNKNOWN}
     */
    private final AtomicInteger mWifiState = new AtomicInteger(WIFI_STATE_DISABLED);

    /**
     * Work source to use to blame usage on the WiFi service
     */
    public static final WorkSource WIFI_WORK_SOURCE = new WorkSource(Process.WIFI_UID);

    /**
     * Keep track of whether WIFI is running.
     */
    private boolean mIsRunning = false;

    /**
     * Keep track of whether we last told the battery stats we had started.
     */
    private boolean mReportedRunning = false;

    /**
     * Most recently set source of starting WIFI.
     */
    private final WorkSource mRunningWifiUids = new WorkSource();

    /**
     * The last reported UIDs that were responsible for starting WIFI.
     */
    private final WorkSource mLastRunningWifiUids = new WorkSource();

    private TelephonyManager mTelephonyManager;
    private TelephonyManager getTelephonyManager() {
        if (mTelephonyManager == null) {
            mTelephonyManager = mWifiInjector.makeTelephonyManager();
        }
        return mTelephonyManager;
    }

    private final IBatteryStats mBatteryStats;

    private final String mTcpBufferSizes;

    // Used for debug and stats gathering
    private static int sScanAlarmIntentCount = 0;

    private FrameworkFacade mFacade;
    private WifiStateTracker mWifiStateTracker;
    private final BackupManagerProxy mBackupManagerProxy;
    private final WrongPasswordNotifier mWrongPasswordNotifier;
    private WifiNetworkSuggestionsManager mWifiNetworkSuggestionsManager;
    private boolean mConnectedMacRandomzationSupported;

    public ClientModeImpl(Context context, FrameworkFacade facade, Looper looper,
                            UserManager userManager, WifiInjector wifiInjector,
                            BackupManagerProxy backupManagerProxy, WifiCountryCode countryCode,
                            WifiNative wifiNative, WrongPasswordNotifier wrongPasswordNotifier,
                            SarManager sarManager, WifiTrafficPoller wifiTrafficPoller,
                            LinkProbeManager linkProbeManager) {
        super(TAG, looper);
        mWifiInjector = wifiInjector;
        mWifiMetrics = mWifiInjector.getWifiMetrics();
        mClock = wifiInjector.getClock();
        mPropertyService = wifiInjector.getPropertyService();
        mBuildProperties = wifiInjector.getBuildProperties();
        mWifiScoreCard = wifiInjector.getWifiScoreCard();
        mContext = context;
        mFacade = facade;
        mWifiNative = wifiNative;
        mBackupManagerProxy = backupManagerProxy;
        mWrongPasswordNotifier = wrongPasswordNotifier;
        mSarManager = sarManager;
        mWifiTrafficPoller = wifiTrafficPoller;
        mLinkProbeManager = linkProbeManager;

        mNetworkInfo = new NetworkInfo(ConnectivityManager.TYPE_WIFI, 0, NETWORKTYPE, "");
        mBatteryStats = IBatteryStats.Stub.asInterface(mFacade.getService(
                BatteryStats.SERVICE_NAME));
        mWifiStateTracker = wifiInjector.getWifiStateTracker();
        IBinder b = mFacade.getService(Context.NETWORKMANAGEMENT_SERVICE);

        mP2pSupported = mContext.getPackageManager().hasSystemFeature(
                PackageManager.FEATURE_WIFI_DIRECT);

        mWifiPermissionsUtil = mWifiInjector.getWifiPermissionsUtil();
        mWifiConfigManager = mWifiInjector.getWifiConfigManager();

        mPasspointManager = mWifiInjector.getPasspointManager();

        mWifiMonitor = mWifiInjector.getWifiMonitor();
        mWifiDiagnostics = mWifiInjector.getWifiDiagnostics();
        mWifiPermissionsWrapper = mWifiInjector.getWifiPermissionsWrapper();
        mWifiDataStall = mWifiInjector.getWifiDataStall();

        mWifiInfo = new ExtendedWifiInfo();
        mSupplicantStateTracker =
                mFacade.makeSupplicantStateTracker(context, mWifiConfigManager, getHandler());
        mWifiConnectivityManager = mWifiInjector.makeWifiConnectivityManager(this);


        mLinkProperties = new LinkProperties();
        mMcastLockManagerFilterController = new McastLockManagerFilterController();

        mNetworkInfo.setIsAvailable(false);
        mLastBssid = null;
        mLastNetworkId = WifiConfiguration.INVALID_NETWORK_ID;
        mLastSignalLevel = -1;

        mCountryCode = countryCode;

        mWifiScoreReport = new WifiScoreReport(mWifiInjector.getScoringParams(), mClock);

        mNetworkCapabilitiesFilter.addTransportType(NetworkCapabilities.TRANSPORT_WIFI);
        mNetworkCapabilitiesFilter.addCapability(NetworkCapabilities.NET_CAPABILITY_INTERNET);
        mNetworkCapabilitiesFilter.addCapability(NetworkCapabilities.NET_CAPABILITY_NOT_METERED);
        mNetworkCapabilitiesFilter.addCapability(NetworkCapabilities.NET_CAPABILITY_NOT_ROAMING);
        mNetworkCapabilitiesFilter.addCapability(NetworkCapabilities.NET_CAPABILITY_NOT_CONGESTED);
        mNetworkCapabilitiesFilter.addCapability(NetworkCapabilities.NET_CAPABILITY_NOT_RESTRICTED);
        // TODO - needs to be a bit more dynamic
        mNetworkCapabilitiesFilter.setLinkUpstreamBandwidthKbps(1024 * 1024);
        mNetworkCapabilitiesFilter.setLinkDownstreamBandwidthKbps(1024 * 1024);
        mNetworkCapabilitiesFilter.setNetworkSpecifier(new MatchAllNetworkSpecifier());
        // Make the network factories.
        mNetworkFactory = mWifiInjector.makeWifiNetworkFactory(
                mNetworkCapabilitiesFilter, mWifiConnectivityManager);
        // We can't filter untrusted network in the capabilities filter because a trusted
        // network would still satisfy a request that accepts untrusted ones.
        // We need a second network factory for untrusted network requests because we need a
        // different score filter for these requests.
        mUntrustedNetworkFactory = mWifiInjector.makeUntrustedWifiNetworkFactory(
                mNetworkCapabilitiesFilter, mWifiConnectivityManager);

        mWifiNetworkSuggestionsManager = mWifiInjector.getWifiNetworkSuggestionsManager();

        IntentFilter filter = new IntentFilter();
        filter.addAction(Intent.ACTION_SCREEN_ON);
        filter.addAction(Intent.ACTION_SCREEN_OFF);
        mContext.registerReceiver(
                new BroadcastReceiver() {
                    @Override
                    public void onReceive(Context context, Intent intent) {
                        String action = intent.getAction();

                        if (action.equals(Intent.ACTION_SCREEN_ON)) {
                            sendMessage(CMD_SCREEN_STATE_CHANGED, 1);
                        } else if (action.equals(Intent.ACTION_SCREEN_OFF)) {
                            sendMessage(CMD_SCREEN_STATE_CHANGED, 0);
                        }
                    }
                }, filter);

        mFacade.registerContentObserver(mContext, Settings.Global.getUriFor(
                        Settings.Global.WIFI_SUSPEND_OPTIMIZATIONS_ENABLED), false,
                new ContentObserver(getHandler()) {
                    @Override
                    public void onChange(boolean selfChange) {
                        mUserWantsSuspendOpt.set(mFacade.getIntegerSetting(mContext,
                                Settings.Global.WIFI_SUSPEND_OPTIMIZATIONS_ENABLED, 1) == 1);
                    }
                });

        mUserWantsSuspendOpt.set(mFacade.getIntegerSetting(mContext,
                Settings.Global.WIFI_SUSPEND_OPTIMIZATIONS_ENABLED, 1) == 1);

        PowerManager powerManager = (PowerManager) mContext.getSystemService(Context.POWER_SERVICE);
        mWakeLock = powerManager.newWakeLock(PowerManager.PARTIAL_WAKE_LOCK, getName());

        mSuspendWakeLock = powerManager.newWakeLock(PowerManager.PARTIAL_WAKE_LOCK, "WifiSuspend");
        mSuspendWakeLock.setReferenceCounted(false);

        mConnectedMacRandomzationSupported = mContext.getResources()
                .getBoolean(R.bool.config_wifi_connected_mac_randomization_supported);
        mWifiInfo.setEnableConnectedMacRandomization(mConnectedMacRandomzationSupported);
        mWifiMetrics.setIsMacRandomizationOn(mConnectedMacRandomzationSupported);

        mTcpBufferSizes = mContext.getResources().getString(
                R.string.config_wifi_tcp_buffers);

        mDisconnectOnlyOnInitialIpReachability = SystemProperties
                .get("persist.vendor.wifi.enableIpReachabilityMonitorPeriod", "1")
                .equals("1");

        // CHECKSTYLE:OFF IndentationCheck
        addState(mDefaultState);
            addState(mConnectModeState, mDefaultState);
                addState(mL2ConnectedState, mConnectModeState);
                    addState(mObtainingIpState, mL2ConnectedState);
                    addState(mConnectedState, mL2ConnectedState);
                    addState(mRoamingState, mL2ConnectedState);
                addState(mDisconnectingState, mConnectModeState);
                addState(mDisconnectedState, mConnectModeState);
                addState(mFilsState, mConnectModeState);
        // CHECKSTYLE:ON IndentationCheck

        setInitialState(mDefaultState);

        setLogRecSize(NUM_LOG_RECS_NORMAL);
        setLogOnlyTransitions(false);

        //start the state machine
        start();

        // Learn the initial state of whether the screen is on.
        // We update this field when we receive broadcasts from the system.
        handleScreenStateChanged(powerManager.isInteractive());
    }

    private void registerForWifiMonitorEvents()  {
        mWifiMonitor.registerHandler(mInterfaceName, CMD_TARGET_BSSID, getHandler());
        mWifiMonitor.registerHandler(mInterfaceName, CMD_ASSOCIATED_BSSID, getHandler());
        mWifiMonitor.registerHandler(mInterfaceName, WifiMonitor.ANQP_DONE_EVENT, getHandler());
        mWifiMonitor.registerHandler(mInterfaceName, WifiMonitor.ASSOCIATION_REJECTION_EVENT,
                getHandler());
        mWifiMonitor.registerHandler(mInterfaceName, WifiMonitor.AUTHENTICATION_FAILURE_EVENT,
                getHandler());
        mWifiMonitor.registerHandler(mInterfaceName, WifiMonitor.GAS_QUERY_DONE_EVENT,
                getHandler());
        mWifiMonitor.registerHandler(mInterfaceName, WifiMonitor.GAS_QUERY_START_EVENT,
                getHandler());
        mWifiMonitor.registerHandler(mInterfaceName, WifiMonitor.HS20_REMEDIATION_EVENT,
                getHandler());
        mWifiMonitor.registerHandler(mInterfaceName, WifiMonitor.NETWORK_CONNECTION_EVENT,
                getHandler());
        mWifiMonitor.registerHandler(mInterfaceName, WifiMonitor.NETWORK_DISCONNECTION_EVENT,
                getHandler());
        mWifiMonitor.registerHandler(mInterfaceName, WifiMonitor.RX_HS20_ANQP_ICON_EVENT,
                getHandler());
        mWifiMonitor.registerHandler(mInterfaceName, WifiMonitor.SUPPLICANT_STATE_CHANGE_EVENT,
                getHandler());
        mWifiMonitor.registerHandler(mInterfaceName, WifiMonitor.SUP_REQUEST_IDENTITY,
                getHandler());
        mWifiMonitor.registerHandler(mInterfaceName, WifiMonitor.SUP_REQUEST_SIM_AUTH,
                getHandler());
        mWifiMonitor.registerHandler(mInterfaceName, WifiMonitor.ASSOCIATION_REJECTION_EVENT,
                mWifiMetrics.getHandler());
        mWifiMonitor.registerHandler(mInterfaceName, WifiMonitor.AUTHENTICATION_FAILURE_EVENT,
                mWifiMetrics.getHandler());
        mWifiMonitor.registerHandler(mInterfaceName, WifiMonitor.NETWORK_CONNECTION_EVENT,
                mWifiMetrics.getHandler());
        mWifiMonitor.registerHandler(mInterfaceName, WifiMonitor.NETWORK_DISCONNECTION_EVENT,
                mWifiMetrics.getHandler());
        mWifiMonitor.registerHandler(mInterfaceName, WifiMonitor.SUPPLICANT_STATE_CHANGE_EVENT,
                mWifiMetrics.getHandler());
        mWifiMonitor.registerHandler(mInterfaceName, CMD_ASSOCIATED_BSSID,
                mWifiMetrics.getHandler());
        mWifiMonitor.registerHandler(mInterfaceName, CMD_TARGET_BSSID,
                mWifiMetrics.getHandler());
        mWifiMonitor.registerHandler(mInterfaceName, WifiMonitor.FILS_NETWORK_CONNECTION_EVENT,
                getHandler());
        mWifiMonitor.registerHandler(mInterfaceName, WifiMonitor.DPP_EVENT, getHandler());
    }

    private void setMulticastFilter(boolean enabled) {
        if (mIpClient != null) {
            mIpClient.setMulticastFilter(enabled);
        }
    }

    /**
     * Class to implement the MulticastLockManager.FilterController callback.
     */
    class McastLockManagerFilterController implements WifiMulticastLockManager.FilterController {
        /**
         * Start filtering Multicast v4 packets
         */
        public void startFilteringMulticastPackets() {
            setMulticastFilter(true);
        }

        /**
         * Stop filtering Multicast v4 packets
         */
        public void stopFilteringMulticastPackets() {
            setMulticastFilter(false);
        }
    }

    class IpClientCallbacksImpl extends IpClientCallbacks {
        private final ConditionVariable mWaitForCreationCv = new ConditionVariable(false);
        private final ConditionVariable mWaitForStopCv = new ConditionVariable(false);

        @Override
        public void onIpClientCreated(IIpClient ipClient) {
            mIpClient = new IpClientManager(ipClient, getName());
            mWaitForCreationCv.open();
        }

        @Override
        public void onPreDhcpAction() {
            sendMessage(CMD_PRE_DHCP_ACTION);
        }

        @Override
        public void onPostDhcpAction() {
            sendMessage(CMD_POST_DHCP_ACTION);
        }

        @Override
        public void onNewDhcpResults(DhcpResults dhcpResults) {
            if (dhcpResults != null) {
                sendMessage(CMD_IPV4_PROVISIONING_SUCCESS, dhcpResults);
            } else {
                sendMessage(CMD_IPV4_PROVISIONING_FAILURE);
            }
        }

        @Override
        public void onProvisioningSuccess(LinkProperties newLp) {
            mWifiMetrics.logStaEvent(StaEvent.TYPE_CMD_IP_CONFIGURATION_SUCCESSFUL);
            sendMessage(CMD_UPDATE_LINKPROPERTIES, newLp);
            sendMessage(CMD_IP_CONFIGURATION_SUCCESSFUL);
        }

        @Override
        public void onProvisioningFailure(LinkProperties newLp) {
            mWifiMetrics.logStaEvent(StaEvent.TYPE_CMD_IP_CONFIGURATION_LOST);
            sendMessage(CMD_IP_CONFIGURATION_LOST);
        }

        @Override
        public void onLinkPropertiesChange(LinkProperties newLp) {
            sendMessage(CMD_UPDATE_LINKPROPERTIES, newLp);
        }

        @Override
        public void onReachabilityLost(String logMsg) {
            mWifiMetrics.logStaEvent(StaEvent.TYPE_CMD_IP_REACHABILITY_LOST);
            sendMessage(CMD_IP_REACHABILITY_LOST, logMsg);
        }

        @Override
        public void installPacketFilter(byte[] filter) {
            sendMessage(CMD_INSTALL_PACKET_FILTER, filter);
        }

        @Override
        public void startReadPacketFilter() {
            sendMessage(CMD_READ_PACKET_FILTER);
        }

        @Override
        public void setFallbackMulticastFilter(boolean enabled) {
            sendMessage(CMD_SET_FALLBACK_PACKET_FILTERING, enabled);
        }

        @Override
        public void setNeighborDiscoveryOffload(boolean enabled) {
            sendMessage(CMD_CONFIG_ND_OFFLOAD, (enabled ? 1 : 0));
        }

        @Override
        public void onQuit() {
            mWaitForStopCv.open();
        }

        boolean awaitCreation() {
            return mWaitForCreationCv.block(IPCLIENT_TIMEOUT_MS);
        }

        boolean awaitShutdown() {
            return mWaitForStopCv.block(IPCLIENT_TIMEOUT_MS);
        }
    }

    private void stopIpClient() {
        /* Restore power save and suspend optimizations */
        handlePostDhcpSetup();
        if (mIpClient != null) {
            mIpClient.stop();
            mIsIpClientStarted = false;
        }
    }

    public void setWifiDiagnostics(BaseWifiDiagnostics WifiDiagnostics) {
        mWifiDiagnostics = WifiDiagnostics;
    }

    public void setTrafficPoller(WifiTrafficPoller trafficPoller) {
        mTrafficPoller = trafficPoller;
        if (mTrafficPoller != null) {
            mTrafficPoller.setInterface(mDataInterfaceName);
        }
    }

    /**
     * Set wpa_supplicant log level using |mVerboseLoggingLevel| flag.
     */
    void setSupplicantLogLevel() {
        mWifiNative.setSupplicantLogLevel(mVerboseLoggingEnabled);
    }

    /**
     * Method to update logging level in wifi service related classes.
     *
     * @param verbose int logging level to use
     */
    public void enableVerboseLogging(int verbose) {
        if (verbose > 0) {
            mVerboseLoggingEnabled = true;
            setLogRecSize(ActivityManager.isLowRamDeviceStatic()
                    ? NUM_LOG_RECS_VERBOSE_LOW_MEMORY : NUM_LOG_RECS_VERBOSE);
        } else {
            mVerboseLoggingEnabled = false;
            setLogRecSize(NUM_LOG_RECS_NORMAL);
        }
        configureVerboseHalLogging(mVerboseLoggingEnabled);
        setSupplicantLogLevel();
        mCountryCode.enableVerboseLogging(verbose);
        mWifiScoreReport.enableVerboseLogging(mVerboseLoggingEnabled);
        mWifiDiagnostics.startLogging(mVerboseLoggingEnabled);
        if (wifiP2pServiceImpl != null)
            wifiP2pServiceImpl.enableVerboseLogging(verbose);
        mWifiMonitor.enableVerboseLogging(verbose);
        mWifiNative.enableVerboseLogging(verbose);
        mWifiConfigManager.enableVerboseLogging(verbose);
        mSupplicantStateTracker.enableVerboseLogging(verbose);
        mPasspointManager.enableVerboseLogging(verbose);
        mNetworkFactory.enableVerboseLogging(verbose);
        mLinkProbeManager.enableVerboseLogging(mVerboseLoggingEnabled);
        if (mWifiConnectivityManager != null)
            mWifiConnectivityManager.enableVerboseLogging(verbose);
    }

    private static final String SYSTEM_PROPERTY_LOG_CONTROL_WIFIHAL = "log.tag.WifiHAL";
    private static final String LOGD_LEVEL_DEBUG = "D";
    private static final String LOGD_LEVEL_VERBOSE = "V";
    private void configureVerboseHalLogging(boolean enableVerbose) {
        if (mBuildProperties.isUserBuild()) {  // Verbose HAL logging not supported on user builds.
            return;
        }
        mPropertyService.set(SYSTEM_PROPERTY_LOG_CONTROL_WIFIHAL,
                enableVerbose ? LOGD_LEVEL_VERBOSE : LOGD_LEVEL_DEBUG);
    }

    private void updateDataInterface() {
        String dataInterfaceName = mWifiNative.getFstDataInterfaceName();
        if (TextUtils.isEmpty(dataInterfaceName)) {
            dataInterfaceName = mInterfaceName;
        }
        mDataInterfaceName = dataInterfaceName;

        if (mIpClient != null) {
            mIpClient.shutdown();
            // Block to make sure IpClient has really shut down, lest cleanup
            // race with, say, bringup code over in tethering.
            mIpClientCallbacks.awaitShutdown();
        }

        mIpClientCallbacks = new IpClientCallbacksImpl();
        mFacade.makeIpClient(mContext, mDataInterfaceName, mIpClientCallbacks);
        if (!mIpClientCallbacks.awaitCreation()) {
            loge("Timeout waiting for IpClient");
        }

        setMulticastFilter(true);

        if (mTrafficPoller != null) {
            mTrafficPoller.setInterface(mDataInterfaceName);
        }
    }

    private boolean setRandomMacOui() {
        String oui = mContext.getResources().getString(R.string.config_wifi_random_mac_oui);
        if (TextUtils.isEmpty(oui)) {
            oui = GOOGLE_OUI;
        }
        String[] ouiParts = oui.split("-");
        byte[] ouiBytes = new byte[3];
        ouiBytes[0] = (byte) (Integer.parseInt(ouiParts[0], 16) & 0xFF);
        ouiBytes[1] = (byte) (Integer.parseInt(ouiParts[1], 16) & 0xFF);
        ouiBytes[2] = (byte) (Integer.parseInt(ouiParts[2], 16) & 0xFF);

        logd("Setting OUI to " + oui);
        return mWifiNative.setScanningMacOui(mInterfaceName, ouiBytes);
    }

    /**
     * Initiates connection to a network specified by the user/app. This method checks if the
     * requesting app holds the NETWORK_SETTINGS permission.
     *
     * @param netId Id network to initiate connection.
     * @param uid UID of the app requesting the connection.
     * @param forceReconnect Whether to force a connection even if we're connected to the same
     *                       network currently.
     */
    private boolean connectToUserSelectNetwork(int netId, int uid, boolean forceReconnect) {
        logd("connectToUserSelectNetwork netId " + netId + ", uid " + uid
                + ", forceReconnect = " + forceReconnect);
        WifiConfiguration config = mWifiConfigManager.getConfiguredNetwork(netId);
        if (config == null) {
            loge("connectToUserSelectNetwork Invalid network Id=" + netId);
            return false;
        }
        if (!mWifiConfigManager.enableNetwork(netId, true, uid)
                || !mWifiConfigManager.updateLastConnectUid(netId, uid)) {
            logi("connectToUserSelectNetwork Allowing uid " + uid
                    + " with insufficient permissions to connect=" + netId);
        } else if (mWifiPermissionsUtil.checkNetworkSettingsPermission(uid)) {
            // Note user connect choice here, so that it will be considered in the next network
            // selection.
            mWifiConnectivityManager.setUserConnectChoice(netId);
        }
        if (!forceReconnect && mWifiInfo.getNetworkId() == netId) {
            // We're already connected to the user specified network, don't trigger a
            // reconnection unless it was forced.
            logi("connectToUserSelectNetwork already connecting/connected=" + netId);
        } else {
            mWifiConnectivityManager.prepareForForcedConnection(netId);
            if (uid == Process.SYSTEM_UID) {
                mWifiMetrics.setNominatorForNetwork(config.networkId,
                        WifiMetricsProto.ConnectionEvent.NOMINATOR_MANUAL);
            }
            startConnectToNetwork(netId, uid, SUPPLICANT_BSSID_ANY);
        }
        return true;
    }

    /**
     * ******************************************************
     * Methods exposed for public use
     * ******************************************************
     */

    /**
     * Retrieve a Messenger for the ClientModeImpl Handler
     *
     * @return Messenger
     */
    public Messenger getMessenger() {
        return new Messenger(getHandler());
    }

    // Last connect attempt is used to prevent scan requests:
    //  - for a period of 10 seconds after attempting to connect
    private long mLastConnectAttemptTimestamp = 0;

    // For debugging, keep track of last message status handling
    // TODO, find an equivalent mechanism as part of parent class
    private static final int MESSAGE_HANDLING_STATUS_PROCESSED = 2;
    private static final int MESSAGE_HANDLING_STATUS_OK = 1;
    private static final int MESSAGE_HANDLING_STATUS_UNKNOWN = 0;
    private static final int MESSAGE_HANDLING_STATUS_REFUSED = -1;
    private static final int MESSAGE_HANDLING_STATUS_FAIL = -2;
    private static final int MESSAGE_HANDLING_STATUS_OBSOLETE = -3;
    private static final int MESSAGE_HANDLING_STATUS_DEFERRED = -4;
    private static final int MESSAGE_HANDLING_STATUS_DISCARD = -5;
    private static final int MESSAGE_HANDLING_STATUS_LOOPED = -6;
    private static final int MESSAGE_HANDLING_STATUS_HANDLING_ERROR = -7;

    private int mMessageHandlingStatus = 0;

    private int mOnTime = 0;
    private int mTxTime = 0;
    private int mRxTime = 0;

    private int mOnTimeScreenStateChange = 0;
    private long mLastOntimeReportTimeStamp = 0;
    private long mLastScreenStateChangeTimeStamp = 0;
    private int mOnTimeLastReport = 0;
    private int mTxTimeLastReport = 0;
    private int mRxTimeLastReport = 0;

    private WifiLinkLayerStats mLastLinkLayerStats;
    private long mLastLinkLayerStatsUpdate = 0;

    String reportOnTime() {
        long now = mClock.getWallClockMillis();
        StringBuilder sb = new StringBuilder();
        // Report stats since last report
        int on = mOnTime - mOnTimeLastReport;
        mOnTimeLastReport = mOnTime;
        int tx = mTxTime - mTxTimeLastReport;
        mTxTimeLastReport = mTxTime;
        int rx = mRxTime - mRxTimeLastReport;
        mRxTimeLastReport = mRxTime;
        int period = (int) (now - mLastOntimeReportTimeStamp);
        mLastOntimeReportTimeStamp = now;
        sb.append(String.format("[on:%d tx:%d rx:%d period:%d]", on, tx, rx, period));
        // Report stats since Screen State Changed
        on = mOnTime - mOnTimeScreenStateChange;
        period = (int) (now - mLastScreenStateChangeTimeStamp);
        sb.append(String.format(" from screen [on:%d period:%d]", on, period));
        return sb.toString();
    }

    WifiLinkLayerStats getWifiLinkLayerStats() {
        if (mInterfaceName == null) {
            loge("getWifiLinkLayerStats called without an interface");
            return null;
        }
        mLastLinkLayerStatsUpdate = mClock.getWallClockMillis();
        WifiLinkLayerStats stats = mWifiNative.getWifiLinkLayerStats(mInterfaceName);
        if (stats != null) {
            mOnTime = stats.on_time;
            mTxTime = stats.tx_time;
            mRxTime = stats.rx_time;
            mRunningBeaconCount = stats.beacon_rx;
            mWifiInfo.updatePacketRates(stats, mLastLinkLayerStatsUpdate);
        } else {
            long mTxPkts = mFacade.getTxPackets(mDataInterfaceName);
            long mRxPkts = mFacade.getRxPackets(mDataInterfaceName);
            mWifiInfo.updatePacketRates(mTxPkts, mRxPkts, mLastLinkLayerStatsUpdate);
        }
        return stats;
    }

    private byte[] getDstMacForKeepalive(KeepalivePacketData packetData)
            throws InvalidPacketException {
        try {
            InetAddress gateway = RouteInfo.selectBestRoute(
                    mLinkProperties.getRoutes(), packetData.dstAddress).getGateway();
            String dstMacStr = macAddressFromRoute(gateway.getHostAddress());
            return NativeUtil.macAddressToByteArray(dstMacStr);
        } catch (NullPointerException | IllegalArgumentException e) {
            throw new InvalidPacketException(SocketKeepalive.ERROR_INVALID_IP_ADDRESS);
        }
    }

    private static int getEtherProtoForKeepalive(KeepalivePacketData packetData)
            throws InvalidPacketException {
        if (packetData.dstAddress instanceof Inet4Address) {
            return OsConstants.ETH_P_IP;
        } else if (packetData.dstAddress instanceof Inet6Address) {
            return OsConstants.ETH_P_IPV6;
        } else {
            throw new InvalidPacketException(SocketKeepalive.ERROR_INVALID_IP_ADDRESS);
        }
    }

    private int startWifiIPPacketOffload(int slot, KeepalivePacketData packetData,
            int intervalSeconds) {
        byte[] packet = null;
        byte[] dstMac = null;
        int proto = 0;

        try {
            packet = packetData.getPacket();
            dstMac = getDstMacForKeepalive(packetData);
            proto = getEtherProtoForKeepalive(packetData);
        } catch (InvalidPacketException e) {
            return e.error;
        }

        int ret = mWifiNative.startSendingOffloadedPacket(
                mInterfaceName, slot, dstMac, packet, proto, intervalSeconds * 1000);
        if (ret != 0) {
            loge("startWifiIPPacketOffload(" + slot + ", " + intervalSeconds
                    + "): hardware error " + ret);
            return SocketKeepalive.ERROR_HARDWARE_ERROR;
        } else {
            return SocketKeepalive.SUCCESS;
        }
    }

    private int stopWifiIPPacketOffload(int slot) {
        int ret = mWifiNative.stopSendingOffloadedPacket(mInterfaceName, slot);
        if (ret != 0) {
            loge("stopWifiIPPacketOffload(" + slot + "): hardware error " + ret);
            return SocketKeepalive.ERROR_HARDWARE_ERROR;
        } else {
            return SocketKeepalive.SUCCESS;
        }
    }

    private int startRssiMonitoringOffload(byte maxRssi, byte minRssi,
            WifiNative.WifiRssiEventHandler rssiHandler) {
        return mWifiNative.startRssiMonitoring(mInterfaceName, maxRssi, minRssi, rssiHandler);
    }

    private int stopRssiMonitoringOffload() {
        return mWifiNative.stopRssiMonitoring(mInterfaceName);
    }

    /**
     * Temporary method that allows the active ClientModeManager to set the wifi state that is
     * retrieved by API calls. This will be removed when WifiServiceImpl no longer directly calls
     * this class (b/31479117).
     *
     * @param newState new state to set, invalid states are ignored.
     */
    public void setWifiStateForApiCalls(int newState) {
        switch (newState) {
            case WIFI_STATE_DISABLING:
            case WIFI_STATE_DISABLED:
            case WIFI_STATE_ENABLING:
            case WIFI_STATE_ENABLED:
            case WIFI_STATE_UNKNOWN:
                if (mVerboseLoggingEnabled) {
                    Log.d(TAG, "setting wifi state to: " + newState);
                }
                mWifiState.set(newState);
                return;
            default:
                Log.d(TAG, "attempted to set an invalid state: " + newState);
                return;
        }
    }

    /**
     * Method used by WifiServiceImpl to get the current state of Wifi (in client mode) for API
     * calls.  This will be removed when WifiService no longer directly calls this class
     * (b/31479117).
     */
    public int syncGetWifiState() {
        return mWifiState.get();
    }

    /**
     * Converts the current wifi state to a printable form.
     */
    public String syncGetWifiStateByName() {
        switch (mWifiState.get()) {
            case WIFI_STATE_DISABLING:
                return "disabling";
            case WIFI_STATE_DISABLED:
                return "disabled";
            case WIFI_STATE_ENABLING:
                return "enabling";
            case WIFI_STATE_ENABLED:
                return "enabled";
            case WIFI_STATE_UNKNOWN:
                return "unknown state";
            default:
                return "[invalid state]";
        }
    }

    public boolean isConnected() {
        return getCurrentState() == mConnectedState;
    }

    public boolean isDisconnected() {
        /* Control stays in FilsState during connection with Fils networks. If connection
           attempt fails(Due to ASSOC_REJECT/AUTH_TIMEOUT), control stays in FilsState.
           If QNS kicks in during this time, it fails to go for candidate selection,
           because, WifiStateMachine is not in DisconnectedState. Since FilsState is
           equivalent to disconnected state add the conditional logic.*/
        return ((getCurrentState() == mDisconnectedState) ||
               (getCurrentState() == mFilsState));
    }

    /**
     * Method checking if supplicant is in a transient state
     *
     * @return boolean true if in transient state
     */
    public boolean isSupplicantTransientState() {
        SupplicantState supplicantState = mWifiInfo.getSupplicantState();
        if (supplicantState == SupplicantState.ASSOCIATING
                || supplicantState == SupplicantState.AUTHENTICATING
                || supplicantState == SupplicantState.FOUR_WAY_HANDSHAKE
                || supplicantState == SupplicantState.GROUP_HANDSHAKE) {

            if (mVerboseLoggingEnabled) {
                Log.d(TAG, "Supplicant is under transient state: " + supplicantState);
            }
            return true;
        } else {
            if (mVerboseLoggingEnabled) {
                Log.d(TAG, "Supplicant is under steady state: " + supplicantState);
            }
        }

        return false;
    }

    /**
     * Get status information for the current connection, if any.
     *
     * @return a {@link WifiInfo} object containing information about the current connection
     */
    public WifiInfo syncRequestConnectionInfo() {
        WifiInfo result = new WifiInfo(mWifiInfo);
        return result;
    }

    /**
     * Method to retrieve the current WifiInfo
     *
     * @returns WifiInfo
     */
    public WifiInfo getWifiInfo() {
        return mWifiInfo;
    }

    /**
     * Blocking call to get the current DHCP results
     *
     * @return DhcpResults current results
     */
    public DhcpResults syncGetDhcpResults() {
        synchronized (mDhcpResultsLock) {
            return new DhcpResults(mDhcpResults);
        }
    }

    /**
     * When the underlying interface is destroyed, we must immediately tell connectivity service to
     * mark network agent as disconnected and stop the ip client.
     */
    public void handleIfaceDestroyed() {
        handleNetworkDisconnect();
    }

    /**
     * TODO: doc
     */
    public void setOperationalMode(int mode, String ifaceName) {
        if (mVerboseLoggingEnabled) {
            log("setting operational mode to " + String.valueOf(mode) + " for iface: " + ifaceName);
        }
        mModeChange = true;
        if (mode != CONNECT_MODE) {
            // we are disabling client mode...   need to exit connect mode now
            transitionTo(mDefaultState);
        } else {
            // do a quick sanity check on the iface name, make sure it isn't null
            if (ifaceName != null) {
                mInterfaceName = ifaceName;
                transitionTo(mDisconnectedState);
            } else {
                Log.e(TAG, "supposed to enter connect mode, but iface is null -> DefaultState");
                transitionTo(mDefaultState);
            }
        }
        // use the CMD_SET_OPERATIONAL_MODE to force the transitions before other messages are
        // handled.
        sendMessageAtFrontOfQueue(CMD_SET_OPERATIONAL_MODE);
    }

    /**
     * Initiates a system-level bugreport, in a non-blocking fashion.
     */
    public void takeBugReport(String bugTitle, String bugDetail) {
        mWifiDiagnostics.takeBugReport(bugTitle, bugDetail);
    }

    /**
     * Allow tests to confirm the operational mode for ClientModeImpl for testing.
     */
    @VisibleForTesting
    protected int getOperationalModeForTest() {
        return mOperationalMode;
    }

    /**
     * Retrieve the WifiMulticastLockManager.FilterController callback for registration.
     */
    protected WifiMulticastLockManager.FilterController getMcastLockManagerFilterController() {
        return mMcastLockManagerFilterController;
    }

    /**
     * Blocking method to retrieve the passpoint icon.
     *
     * @param channel AsyncChannel for the response
     * @param bssid representation of the bssid as a long
     * @param fileName name of the file
     *
     * @return boolean returning the result of the call
     */
    public boolean syncQueryPasspointIcon(AsyncChannel channel, long bssid, String fileName) {
        Bundle bundle = new Bundle();
        bundle.putLong(EXTRA_OSU_ICON_QUERY_BSSID, bssid);
        bundle.putString(EXTRA_OSU_ICON_QUERY_FILENAME, fileName);
        Message resultMsg = channel.sendMessageSynchronously(CMD_QUERY_OSU_ICON, bundle);
        int result = resultMsg.arg1;
        resultMsg.recycle();
        return result == 1;
    }

    /**
     * Blocking method to match the provider with the current network
     *
     * @param channel AsyncChannel to use for the response
     * @param fqdn
     * @return int returns message result
     */
    public int matchProviderWithCurrentNetwork(AsyncChannel channel, String fqdn) {
        Message resultMsg = channel.sendMessageSynchronously(CMD_MATCH_PROVIDER_NETWORK, fqdn);
        int result = resultMsg.arg1;
        resultMsg.recycle();
        return result;
    }

    /**
     * Deauthenticate and set the re-authentication hold off time for the current network
     * @param holdoff hold off time in milliseconds
     * @param ess set if the hold off pertains to an ESS rather than a BSS
     */
    public void deauthenticateNetwork(AsyncChannel channel, long holdoff, boolean ess) {
        // TODO: This needs an implementation
    }

    /**
     * Method to disable an ephemeral config for an ssid
     *
     * @param ssid network name to disable
     */
    public void disableEphemeralNetwork(String ssid) {
        if (ssid != null) {
            sendMessage(CMD_DISABLE_EPHEMERAL_NETWORK, ssid);
        }
    }

    /**
     * Disconnect from Access Point
     */
    public void disconnectCommand() {
        sendMessage(CMD_DISCONNECT);
    }

    /**
     * Method to trigger a disconnect.
     *
     * @param uid UID of requesting caller
     * @param reason disconnect reason
     */
    public void disconnectCommand(int uid, int reason) {
        sendMessage(CMD_DISCONNECT, uid, reason);
    }

    /**
     * Initiate a reconnection to AP
     */
    public void reconnectCommand(WorkSource workSource) {
        sendMessage(CMD_RECONNECT, workSource);
    }

    /**
     * Initiate a re-association to AP
     */
    public void reassociateCommand() {
        sendMessage(CMD_REASSOCIATE);
    }

    /**
     * Checks for a null Message.
     *
     * This can happen with sendMessageSynchronously, for example if an
     * InterruptedException occurs. If this just happens once, silently
     * ignore it, because it is probably a side effect of shutting down.
     * If it happens a second time, generate a WTF.
     */
    private boolean messageIsNull(Message resultMsg) {
        if (resultMsg != null) return false;
        if (mNullMessageCounter.getAndIncrement() > 0) {
            Log.wtf(TAG, "Persistent null Message", new RuntimeException());
        }
        return true;
    }
    private AtomicInteger mNullMessageCounter = new AtomicInteger(0);

    /**
     * Add a network synchronously
     *
     * @return network id of the new network
     */
    public int syncAddOrUpdateNetwork(AsyncChannel channel, WifiConfiguration config) {
        Message resultMsg = channel.sendMessageSynchronously(CMD_ADD_OR_UPDATE_NETWORK, config);
        if (messageIsNull(resultMsg)) return WifiConfiguration.INVALID_NETWORK_ID;
        int result = resultMsg.arg1;
        resultMsg.recycle();
        return result;
    }

    /**
     * Get configured networks synchronously
     *
     * @param channel
     * @return
     */
    public List<WifiConfiguration> syncGetConfiguredNetworks(int uuid, AsyncChannel channel,
            int targetUid) {
        Message resultMsg = channel.sendMessageSynchronously(CMD_GET_CONFIGURED_NETWORKS, uuid,
                targetUid);
        if (messageIsNull(resultMsg)) return null;
        List<WifiConfiguration> result = (List<WifiConfiguration>) resultMsg.obj;
        resultMsg.recycle();
        return result;
    }

    /**
     * Blocking call to get the current WifiConfiguration by a privileged caller so private data,
     * like the password, is not redacted.
     *
     * @param channel AsyncChannel to use for the response
     * @return List list of configured networks configs
     */
    public List<WifiConfiguration> syncGetPrivilegedConfiguredNetwork(AsyncChannel channel) {
        Message resultMsg = channel.sendMessageSynchronously(
                CMD_GET_PRIVILEGED_CONFIGURED_NETWORKS);
        if (messageIsNull(resultMsg)) return null;
        List<WifiConfiguration> result = (List<WifiConfiguration>) resultMsg.obj;
        resultMsg.recycle();
        return result;
    }

    /**
     * Returns the list of FQDN (Fully Qualified Domain Name) to installed Passpoint configurations.
     *
     * Return the map of all matching configurations with corresponding scanResults (or an empty map
     * if none).
     *
     * @param scanResults The list of scan results
     * @return Map that consists of FQDN (Fully Qualified Domain Name) and corresponding
     * scanResults per network type({@link WifiManager#PASSPOINT_HOME_NETWORK} and {@link
     * WifiManager#PASSPOINT_ROAMING_NETWORK}).
     */
    @NonNull
    Map<String, Map<Integer, List<ScanResult>>> syncGetAllMatchingFqdnsForScanResults(
            List<ScanResult> scanResults,
            AsyncChannel channel) {
        Message resultMsg = channel.sendMessageSynchronously(
                CMD_GET_ALL_MATCHING_FQDNS_FOR_SCAN_RESULTS,
                scanResults);
        if (messageIsNull(resultMsg)) return new HashMap<>();
        Map<String, Map<Integer, List<ScanResult>>> configs =
                (Map<String, Map<Integer, List<ScanResult>>>) resultMsg.obj;
        resultMsg.recycle();
        return configs;
    }

    /**
     * Retrieve a list of {@link OsuProvider} associated with the given list of ScanResult
     * synchronously.
     *
     * @param scanResults a list of ScanResult that has Passpoint APs.
     * @param channel     Channel for communicating with the state machine
     * @return Map that consists of {@link OsuProvider} and a matching list of {@link ScanResult}.
     */
    @NonNull
    public Map<OsuProvider, List<ScanResult>> syncGetMatchingOsuProviders(
            List<ScanResult> scanResults,
            AsyncChannel channel) {
        Message resultMsg =
                channel.sendMessageSynchronously(CMD_GET_MATCHING_OSU_PROVIDERS, scanResults);
        if (messageIsNull(resultMsg)) return new HashMap<>();
        Map<OsuProvider, List<ScanResult>> providers =
                (Map<OsuProvider, List<ScanResult>>) resultMsg.obj;
        resultMsg.recycle();
        return providers;
    }

    /**
     * Returns the matching Passpoint configurations for given OSU(Online Sign-Up) Providers
     *
     * @param osuProviders a list of {@link OsuProvider}
     * @param channel  AsyncChannel to use for the response
     * @return Map that consists of {@link OsuProvider} and matching {@link PasspointConfiguration}.
     */
    @NonNull
    public Map<OsuProvider, PasspointConfiguration> syncGetMatchingPasspointConfigsForOsuProviders(
            List<OsuProvider> osuProviders, AsyncChannel channel) {
        Message resultMsg =
                channel.sendMessageSynchronously(
                        CMD_GET_MATCHING_PASSPOINT_CONFIGS_FOR_OSU_PROVIDERS, osuProviders);
        if (messageIsNull(resultMsg)) return new HashMap<>();
        Map<OsuProvider, PasspointConfiguration> result =
                (Map<OsuProvider, PasspointConfiguration>) resultMsg.obj;
        resultMsg.recycle();
        return result;
    }

    /**
     * Returns the corresponding wifi configurations for given FQDN (Fully Qualified Domain Name)
     * list.
     *
     * An empty list will be returned when no match is found.
     *
     * @param fqdnList a list of FQDN
     * @param channel  AsyncChannel to use for the response
     * @return List of {@link WifiConfiguration} converted from
     * {@link com.android.server.wifi.hotspot2.PasspointProvider}
     */
    @NonNull
    public List<WifiConfiguration> syncGetWifiConfigsForPasspointProfiles(List<String> fqdnList,
            AsyncChannel channel) {
        Message resultMsg =
                channel.sendMessageSynchronously(
                        CMD_GET_WIFI_CONFIGS_FOR_PASSPOINT_PROFILES, fqdnList);
        if (messageIsNull(resultMsg)) return new ArrayList<>();
        List<WifiConfiguration> result = (List<WifiConfiguration>) resultMsg.obj;
        resultMsg.recycle();
        return result;
    }

    /**
     * Add or update a Passpoint configuration synchronously.
     *
     * @param channel Channel for communicating with the state machine
     * @param config The configuration to add or update
     * @param packageName Package name of the app adding/updating {@code config}.
     * @return true on success
     */
    public boolean syncAddOrUpdatePasspointConfig(AsyncChannel channel,
            PasspointConfiguration config, int uid, String packageName) {
        Bundle bundle = new Bundle();
        bundle.putInt(EXTRA_UID, uid);
        bundle.putString(EXTRA_PACKAGE_NAME, packageName);
        bundle.putParcelable(EXTRA_PASSPOINT_CONFIGURATION, config);
        Message resultMsg = channel.sendMessageSynchronously(CMD_ADD_OR_UPDATE_PASSPOINT_CONFIG,
                bundle);
        if (messageIsNull(resultMsg)) return false;
        boolean result = (resultMsg.arg1 == SUCCESS);
        resultMsg.recycle();
        return result;
    }

    /**
     * Remove a Passpoint configuration synchronously.
     *
     * @param channel Channel for communicating with the state machine
     * @param fqdn The FQDN of the Passpoint configuration to remove
     * @return true on success
     */
    public boolean syncRemovePasspointConfig(AsyncChannel channel, String fqdn) {
        Message resultMsg = channel.sendMessageSynchronously(CMD_REMOVE_PASSPOINT_CONFIG,
                fqdn);
        if (messageIsNull(resultMsg)) return false;
        boolean result = (resultMsg.arg1 == SUCCESS);
        resultMsg.recycle();
        return result;
    }

    /**
     * Get the list of installed Passpoint configurations synchronously.
     *
     * @param channel Channel for communicating with the state machine
     * @return List of {@link PasspointConfiguration}
     */
    public List<PasspointConfiguration> syncGetPasspointConfigs(AsyncChannel channel) {
        Message resultMsg = channel.sendMessageSynchronously(CMD_GET_PASSPOINT_CONFIGS);
        if (messageIsNull(resultMsg)) return null;
        List<PasspointConfiguration> result = (List<PasspointConfiguration>) resultMsg.obj;
        resultMsg.recycle();
        return result;
    }

    /**
     * Start subscription provisioning synchronously
     *
     * @param provider {@link OsuProvider} the provider to provision with
     * @param callback {@link IProvisioningCallback} callback for provisioning status
     * @return boolean true indicates provisioning was started, false otherwise
     */
    public boolean syncStartSubscriptionProvisioning(int callingUid, OsuProvider provider,
            IProvisioningCallback callback, AsyncChannel channel) {
        Message msg = Message.obtain();
        msg.what = CMD_START_SUBSCRIPTION_PROVISIONING;
        msg.arg1 = callingUid;
        msg.obj = callback;
        msg.getData().putParcelable(EXTRA_OSU_PROVIDER, provider);
        Message resultMsg = channel.sendMessageSynchronously(msg);
        if (messageIsNull(resultMsg)) return false;
        boolean result = resultMsg.arg1 != 0;
        resultMsg.recycle();
        return result;
    }

    /**
     * Get the supported feature set synchronously
     */
    public long syncGetSupportedFeatures(AsyncChannel channel) {
        Message resultMsg = channel.sendMessageSynchronously(CMD_GET_SUPPORTED_FEATURES);
        if (messageIsNull(resultMsg)) return 0;
        long supportedFeatureSet = ((Long) resultMsg.obj).longValue();
        resultMsg.recycle();

        // Mask the feature set against system properties.
        boolean rttSupported = mContext.getPackageManager().hasSystemFeature(
                PackageManager.FEATURE_WIFI_RTT);
        if (!rttSupported) {
            supportedFeatureSet &=
                    ~(WifiManager.WIFI_FEATURE_D2D_RTT | WifiManager.WIFI_FEATURE_D2AP_RTT);
        }

        return supportedFeatureSet;
    }

    /**
     * Get link layers stats for adapter synchronously
     */
    public WifiLinkLayerStats syncGetLinkLayerStats(AsyncChannel channel) {
        Message resultMsg = channel.sendMessageSynchronously(CMD_GET_LINK_LAYER_STATS);
        if (messageIsNull(resultMsg)) return null;
        WifiLinkLayerStats result = (WifiLinkLayerStats) resultMsg.obj;
        resultMsg.recycle();
        return result;
    }

    /**
     * Delete a network
     *
     * @param networkId id of the network to be removed
     */
    public boolean syncRemoveNetwork(AsyncChannel channel, int networkId) {
        Message resultMsg = channel.sendMessageSynchronously(CMD_REMOVE_NETWORK, networkId);
        if (messageIsNull(resultMsg)) return false;
        boolean result = (resultMsg.arg1 != FAILURE);
        resultMsg.recycle();
        return result;
    }

    /**
     * Enable a network
     *
     * @param netId         network id of the network
     * @param disableOthers true, if all other networks have to be disabled
     * @return {@code true} if the operation succeeds, {@code false} otherwise
     */
    public boolean syncEnableNetwork(AsyncChannel channel, int netId, boolean disableOthers) {
        Message resultMsg = channel.sendMessageSynchronously(CMD_ENABLE_NETWORK, netId,
                disableOthers ? 1 : 0);
        if (messageIsNull(resultMsg)) return false;
        boolean result = (resultMsg.arg1 != FAILURE);
        resultMsg.recycle();
        return result;
    }

    /**
     * Disable a network
     *
     * @param netId network id of the network
     * @return {@code true} if the operation succeeds, {@code false} otherwise
     */
    public boolean syncDisableNetwork(AsyncChannel channel, int netId) {
        Message resultMsg = channel.sendMessageSynchronously(WifiManager.DISABLE_NETWORK, netId);
        boolean result = (resultMsg.what != WifiManager.DISABLE_NETWORK_FAILED);
        if (messageIsNull(resultMsg)) return false;
        resultMsg.recycle();
        return result;
    }

    /**
     * Method to enable/disable RSSI polling
     * @param enabled boolean idicating if polling should start
     */
    public void enableRssiPolling(boolean enabled) {
        sendMessage(CMD_ENABLE_RSSI_POLL, enabled ? 1 : 0, 0);
    }

    /**
     * Set high performance mode of operation.
     * Enabling would set active power mode and disable suspend optimizations;
     * disabling would set auto power mode and enable suspend optimizations
     *
     * @param enable true if enable, false otherwise
     */
    public void setHighPerfModeEnabled(boolean enable) {
        sendMessage(CMD_SET_HIGH_PERF_MODE, enable ? 1 : 0, 0);
    }


    /**
     * reset cached SIM credential data
     */
    public synchronized void resetSimAuthNetworks(boolean simPresent) {
        sendMessage(CMD_RESET_SIM_NETWORKS, simPresent ? 1 : 0);
    }

    /**
     * Get Network object of current wifi network
     * @return Network object of current wifi network
     */
    public Network getCurrentNetwork() {
        synchronized (mNetworkAgentLock) {
            if (mNetworkAgent != null) {
                return new Network(mNetworkAgent.netId);
            } else {
                return null;
            }
        }
    }

    /**
     * Enable TDLS for a specific MAC address
     */
    public void enableTdls(String remoteMacAddress, boolean enable) {
        int enabler = enable ? 1 : 0;
        sendMessage(CMD_ENABLE_TDLS, enabler, 0, remoteMacAddress);
    }

    /**
     * Send a message indicating bluetooth adapter connection state changed
     */
    public void sendBluetoothAdapterStateChange(int state) {
        sendMessage(CMD_BLUETOOTH_ADAPTER_STATE_CHANGE, state, 0);
    }

    /**
     * Send a message indicating a package has been uninstalled.
     */
    public void removeAppConfigs(String packageName, int uid) {
        // Build partial AppInfo manually - package may not exist in database any more
        ApplicationInfo ai = new ApplicationInfo();
        ai.packageName = packageName;
        ai.uid = uid;
        sendMessage(CMD_REMOVE_APP_CONFIGURATIONS, ai);
    }

    /**
     * Send a message indicating a user has been removed.
     */
    public void removeUserConfigs(int userId) {
        sendMessage(CMD_REMOVE_USER_CONFIGURATIONS, userId);
    }

    /**
     * Update the BatteryStats WorkSource.
     */
    public void updateBatteryWorkSource(WorkSource newSource) {
        synchronized (mRunningWifiUids) {
            try {
                if (newSource != null) {
                    mRunningWifiUids.set(newSource);
                }
                if (mIsRunning) {
                    if (mReportedRunning) {
                        // If the work source has changed since last time, need
                        // to remove old work from battery stats.
                        if (!mLastRunningWifiUids.equals(mRunningWifiUids)) {
                            mBatteryStats.noteWifiRunningChanged(mLastRunningWifiUids,
                                    mRunningWifiUids);
                            mLastRunningWifiUids.set(mRunningWifiUids);
                        }
                    } else {
                        // Now being started, report it.
                        mBatteryStats.noteWifiRunning(mRunningWifiUids);
                        mLastRunningWifiUids.set(mRunningWifiUids);
                        mReportedRunning = true;
                    }
                } else {
                    if (mReportedRunning) {
                        // Last reported we were running, time to stop.
                        mBatteryStats.noteWifiStopped(mLastRunningWifiUids);
                        mLastRunningWifiUids.clear();
                        mReportedRunning = false;
                    }
                }
                mWakeLock.setWorkSource(newSource);
            } catch (RemoteException ignore) {
            }
        }
    }

    /**
     * Trigger dump on the class IpClient object.
     */
    public void dumpIpClient(FileDescriptor fd, PrintWriter pw, String[] args) {
        if (mIpClient != null) {
            // All dumpIpClient does is print this log message.
            // TODO: consider deleting this, since it's not useful.
            pw.println("IpClient logs have moved to dumpsys network_stack");
        }
    }

    @Override
    public void dump(FileDescriptor fd, PrintWriter pw, String[] args) {
        super.dump(fd, pw, args);
        mSupplicantStateTracker.dump(fd, pw, args);
        pw.println("mLinkProperties " + mLinkProperties);
        pw.println("mWifiInfo " + mWifiInfo);
        pw.println("mDhcpResults " + mDhcpResults);
        pw.println("mNetworkInfo " + mNetworkInfo);
        pw.println("mLastSignalLevel " + mLastSignalLevel);
        pw.println("mLastBssid " + mLastBssid);
        pw.println("mLastNetworkId " + mLastNetworkId);
        pw.println("mOperationalMode " + mOperationalMode);
        pw.println("mUserWantsSuspendOpt " + mUserWantsSuspendOpt);
        pw.println("mSuspendOptNeedsDisabled " + mSuspendOptNeedsDisabled);
        mCountryCode.dump(fd, pw, args);
        mNetworkFactory.dump(fd, pw, args);
        mUntrustedNetworkFactory.dump(fd, pw, args);
        pw.println("Wlan Wake Reasons:" + mWifiNative.getWlanWakeReasonCount());
        pw.println();

        mWifiConfigManager.dump(fd, pw, args);
        pw.println();
        mPasspointManager.dump(pw);
        pw.println();
        mWifiDiagnostics.captureBugReportData(WifiDiagnostics.REPORT_REASON_USER_ACTION);
        mWifiDiagnostics.dump(fd, pw, args);
        dumpIpClient(fd, pw, args);
        mWifiConnectivityManager.dump(fd, pw, args);
        mWifiInjector.getWakeupController().dump(fd, pw, args);
        mLinkProbeManager.dump(fd, pw, args);
        mWifiInjector.getWifiLastResortWatchdog().dump(fd, pw, args);
    }

    /**
     * Trigger message to handle boot completed event.
     */
    public void handleBootCompleted() {
        sendMessage(CMD_BOOT_COMPLETED);
    }

    /**
     * Trigger message to handle user switch event.
     */
    public void handleUserSwitch(int userId) {
        sendMessage(CMD_USER_SWITCH, userId);
    }

    /**
     * Trigger message to handle user unlock event.
     */
    public void handleUserUnlock(int userId) {
        sendMessage(CMD_USER_UNLOCK, userId);
    }

    /**
     * Trigger message to handle user stop event.
     */
    public void handleUserStop(int userId) {
        sendMessage(CMD_USER_STOP, userId);
    }

    /**
     * ******************************************************
     * Internal private functions
     * ******************************************************
     */

    private void logStateAndMessage(Message message, State state) {
        mMessageHandlingStatus = 0;
        if (mVerboseLoggingEnabled) {
            logd(" " + state.getClass().getSimpleName() + " " + getLogRecString(message));
        }
    }

    @Override
    protected boolean recordLogRec(Message msg) {
        switch (msg.what) {
            case CMD_RSSI_POLL:
                return mVerboseLoggingEnabled;
            default:
                return true;
        }
    }

    /**
     * Return the additional string to be logged by LogRec, default
     *
     * @param msg that was processed
     * @return information to be logged as a String
     */
    @Override
    protected String getLogRecString(Message msg) {
        WifiConfiguration config;
        Long now;
        String report;
        String key;
        StringBuilder sb = new StringBuilder();
        sb.append("screen=").append(mScreenOn ? "on" : "off");
        if (mMessageHandlingStatus != MESSAGE_HANDLING_STATUS_UNKNOWN) {
            sb.append("(").append(mMessageHandlingStatus).append(")");
        }
        if (msg.sendingUid > 0 && msg.sendingUid != Process.WIFI_UID) {
            sb.append(" uid=" + msg.sendingUid);
        }
        switch (msg.what) {
            case WifiMonitor.SUPPLICANT_STATE_CHANGE_EVENT:
                sb.append(" ");
                sb.append(Integer.toString(msg.arg1));
                sb.append(" ");
                sb.append(Integer.toString(msg.arg2));
                StateChangeResult stateChangeResult = (StateChangeResult) msg.obj;
                if (stateChangeResult != null) {
                    sb.append(stateChangeResult.toString());
                }
                break;
            case WifiManager.SAVE_NETWORK:
                sb.append(" ");
                sb.append(Integer.toString(msg.arg1));
                sb.append(" ");
                sb.append(Integer.toString(msg.arg2));
                config = (WifiConfiguration) msg.obj;
                if (config != null) {
                    sb.append(" ").append(config.configKey());
                    sb.append(" nid=").append(config.networkId);
                    if (config.hiddenSSID) {
                        sb.append(" hidden");
                    }
                    if (config.preSharedKey != null
                            && !config.preSharedKey.equals("*")) {
                        sb.append(" hasPSK");
                    }
                    if (config.ephemeral) {
                        sb.append(" ephemeral");
                    }
                    if (config.selfAdded) {
                        sb.append(" selfAdded");
                    }
                    sb.append(" cuid=").append(config.creatorUid);
                    sb.append(" suid=").append(config.lastUpdateUid);
                }
                break;
            case WifiManager.FORGET_NETWORK:
                sb.append(" ");
                sb.append(Integer.toString(msg.arg1));
                sb.append(" ");
                sb.append(Integer.toString(msg.arg2));
                config = (WifiConfiguration) msg.obj;
                if (config != null) {
                    sb.append(" ").append(config.configKey());
                    sb.append(" nid=").append(config.networkId);
                    if (config.hiddenSSID) {
                        sb.append(" hidden");
                    }
                    if (config.preSharedKey != null) {
                        sb.append(" hasPSK");
                    }
                    if (config.ephemeral) {
                        sb.append(" ephemeral");
                    }
                    if (config.selfAdded) {
                        sb.append(" selfAdded");
                    }
                    sb.append(" cuid=").append(config.creatorUid);
                    sb.append(" suid=").append(config.lastUpdateUid);
                    WifiConfiguration.NetworkSelectionStatus netWorkSelectionStatus =
                            config.getNetworkSelectionStatus();
                    sb.append(" ajst=").append(
                            netWorkSelectionStatus.getNetworkStatusString());
                }
                break;
            case WifiMonitor.ASSOCIATION_REJECTION_EVENT:
                sb.append(" ");
                sb.append(" timedOut=" + Integer.toString(msg.arg1));
                sb.append(" ");
                sb.append(Integer.toString(msg.arg2));
                String bssid = (String) msg.obj;
                if (bssid != null && bssid.length() > 0) {
                    sb.append(" ");
                    sb.append(bssid);
                }
                sb.append(" blacklist=" + Boolean.toString(mDidBlackListBSSID));
                break;
            case WifiMonitor.FILS_NETWORK_CONNECTION_EVENT:
            case WifiMonitor.NETWORK_CONNECTION_EVENT:
                sb.append(" ");
                sb.append(Integer.toString(msg.arg1));
                sb.append(" ");
                sb.append(Integer.toString(msg.arg2));
                sb.append(" ").append(mLastBssid);
                sb.append(" nid=").append(mLastNetworkId);
                config = getCurrentWifiConfiguration();
                if (config != null) {
                    sb.append(" ").append(config.configKey());
                }
                key = mWifiConfigManager.getLastSelectedNetworkConfigKey();
                if (key != null) {
                    sb.append(" last=").append(key);
                }
                break;
            case CMD_TARGET_BSSID:
            case CMD_ASSOCIATED_BSSID:
                sb.append(" ");
                sb.append(Integer.toString(msg.arg1));
                sb.append(" ");
                sb.append(Integer.toString(msg.arg2));
                if (msg.obj != null) {
                    sb.append(" BSSID=").append((String) msg.obj);
                }
                if (mTargetRoamBSSID != null) {
                    sb.append(" Target=").append(mTargetRoamBSSID);
                }
                sb.append(" roam=").append(Boolean.toString(mIsAutoRoaming));
                break;
            case WifiMonitor.NETWORK_DISCONNECTION_EVENT:
                if (msg.obj != null) {
                    sb.append(" ").append((String) msg.obj);
                }
                sb.append(" nid=").append(msg.arg1);
                sb.append(" reason=").append(msg.arg2);
                if (mLastBssid != null) {
                    sb.append(" lastbssid=").append(mLastBssid);
                }
                if (mWifiInfo.getFrequency() != -1) {
                    sb.append(" freq=").append(mWifiInfo.getFrequency());
                    sb.append(" rssi=").append(mWifiInfo.getRssi());
                }
                break;
            case CMD_RSSI_POLL:
            case CMD_ONESHOT_RSSI_POLL:
            case CMD_UNWANTED_NETWORK:
            case WifiManager.RSSI_PKTCNT_FETCH:
                sb.append(" ");
                sb.append(Integer.toString(msg.arg1));
                sb.append(" ");
                sb.append(Integer.toString(msg.arg2));
                if (mWifiInfo.getSSID() != null) {
                    if (mWifiInfo.getSSID() != null) {
                        sb.append(" ").append(mWifiInfo.getSSID());
                    }
                }
                if (mWifiInfo.getBSSID() != null) {
                    sb.append(" ").append(mWifiInfo.getBSSID());
                }
                sb.append(" rssi=").append(mWifiInfo.getRssi());
                sb.append(" f=").append(mWifiInfo.getFrequency());
                sb.append(" sc=").append(mWifiInfo.score);
                sb.append(" link=").append(mWifiInfo.getLinkSpeed());
                sb.append(String.format(" tx=%.1f,", mWifiInfo.txSuccessRate));
                sb.append(String.format(" %.1f,", mWifiInfo.txRetriesRate));
                sb.append(String.format(" %.1f ", mWifiInfo.txBadRate));
                sb.append(String.format(" rx=%.1f", mWifiInfo.rxSuccessRate));
                sb.append(String.format(" bcn=%d", mRunningBeaconCount));
                report = reportOnTime();
                if (report != null) {
                    sb.append(" ").append(report);
                }
                sb.append(String.format(" score=%d", mWifiInfo.score));
                break;
            case CMD_START_CONNECT:
            case WifiManager.CONNECT_NETWORK:
                sb.append(" ");
                sb.append(Integer.toString(msg.arg1));
                sb.append(" ");
                sb.append(Integer.toString(msg.arg2));
                config = mWifiConfigManager.getConfiguredNetwork(msg.arg1);
                if (config != null) {
                    sb.append(" ").append(config.configKey());
                }
                if (mTargetRoamBSSID != null) {
                    sb.append(" ").append(mTargetRoamBSSID);
                }
                sb.append(" roam=").append(Boolean.toString(mIsAutoRoaming));
                config = getCurrentWifiConfiguration();
                if (config != null) {
                    sb.append(config.configKey());
                }
                break;
            case CMD_START_ROAM:
                sb.append(" ");
                sb.append(Integer.toString(msg.arg1));
                sb.append(" ");
                sb.append(Integer.toString(msg.arg2));
                ScanResult result = (ScanResult) msg.obj;
                if (result != null) {
                    now = mClock.getWallClockMillis();
                    sb.append(" bssid=").append(result.BSSID);
                    sb.append(" rssi=").append(result.level);
                    sb.append(" freq=").append(result.frequency);
                    if (result.seen > 0 && result.seen < now) {
                        sb.append(" seen=").append(now - result.seen);
                    } else {
                        // Somehow the timestamp for this scan result is inconsistent
                        sb.append(" !seen=").append(result.seen);
                    }
                }
                if (mTargetRoamBSSID != null) {
                    sb.append(" ").append(mTargetRoamBSSID);
                }
                sb.append(" roam=").append(Boolean.toString(mIsAutoRoaming));
                sb.append(" fail count=").append(Integer.toString(mRoamFailCount));
                break;
            case CMD_ADD_OR_UPDATE_NETWORK:
                sb.append(" ");
                sb.append(Integer.toString(msg.arg1));
                sb.append(" ");
                sb.append(Integer.toString(msg.arg2));
                if (msg.obj != null) {
                    config = (WifiConfiguration) msg.obj;
                    sb.append(" ").append(config.configKey());
                    sb.append(" prio=").append(config.priority);
                    sb.append(" status=").append(config.status);
                    if (config.BSSID != null) {
                        sb.append(" ").append(config.BSSID);
                    }
                    WifiConfiguration curConfig = getCurrentWifiConfiguration();
                    if (curConfig != null) {
                        if (curConfig.configKey().equals(config.configKey())) {
                            sb.append(" is current");
                        } else {
                            sb.append(" current=").append(curConfig.configKey());
                            sb.append(" prio=").append(curConfig.priority);
                            sb.append(" status=").append(curConfig.status);
                        }
                    }
                }
                break;
            case WifiManager.DISABLE_NETWORK:
            case CMD_ENABLE_NETWORK:
                sb.append(" ");
                sb.append(Integer.toString(msg.arg1));
                sb.append(" ");
                sb.append(Integer.toString(msg.arg2));
                key = mWifiConfigManager.getLastSelectedNetworkConfigKey();
                if (key != null) {
                    sb.append(" last=").append(key);
                }
                config = mWifiConfigManager.getConfiguredNetwork(msg.arg1);
                if (config != null && (key == null || !config.configKey().equals(key))) {
                    sb.append(" target=").append(key);
                }
                break;
            case CMD_GET_CONFIGURED_NETWORKS:
                sb.append(" ");
                sb.append(Integer.toString(msg.arg1));
                sb.append(" ");
                sb.append(Integer.toString(msg.arg2));
                sb.append(" num=").append(mWifiConfigManager.getConfiguredNetworks().size());
                break;
            case CMD_PRE_DHCP_ACTION:
                sb.append(" ");
                sb.append(Integer.toString(msg.arg1));
                sb.append(" ");
                sb.append(Integer.toString(msg.arg2));
                sb.append(" txpkts=").append(mWifiInfo.txSuccess);
                sb.append(",").append(mWifiInfo.txBad);
                sb.append(",").append(mWifiInfo.txRetries);
                break;
            case CMD_POST_DHCP_ACTION:
                if (mLinkProperties != null) {
                    sb.append(" ");
                    sb.append(getLinkPropertiesSummary(mLinkProperties));
                }
                break;
            case WifiP2pServiceImpl.P2P_CONNECTION_CHANGED:
                sb.append(" ");
                sb.append(Integer.toString(msg.arg1));
                sb.append(" ");
                sb.append(Integer.toString(msg.arg2));
                if (msg.obj != null) {
                    NetworkInfo info = (NetworkInfo) msg.obj;
                    NetworkInfo.State state = info.getState();
                    NetworkInfo.DetailedState detailedState = info.getDetailedState();
                    if (state != null) {
                        sb.append(" st=").append(state);
                    }
                    if (detailedState != null) {
                        sb.append("/").append(detailedState);
                    }
                }
                break;
            case CMD_IP_CONFIGURATION_LOST:
                int count = -1;
                WifiConfiguration c = getCurrentWifiConfiguration();
                if (c != null) {
                    count = c.getNetworkSelectionStatus().getDisableReasonCounter(
                            WifiConfiguration.NetworkSelectionStatus.DISABLED_DHCP_FAILURE);
                }
                sb.append(" ");
                sb.append(Integer.toString(msg.arg1));
                sb.append(" ");
                sb.append(Integer.toString(msg.arg2));
                sb.append(" failures: ");
                sb.append(Integer.toString(count));
                sb.append("/");
                sb.append(Integer.toString(mFacade.getIntegerSetting(
                        mContext, Settings.Global.WIFI_MAX_DHCP_RETRY_COUNT, 0)));
                if (mWifiInfo.getBSSID() != null) {
                    sb.append(" ").append(mWifiInfo.getBSSID());
                }
                sb.append(String.format(" bcn=%d", mRunningBeaconCount));
                break;
            case CMD_UPDATE_LINKPROPERTIES:
                sb.append(" ");
                sb.append(Integer.toString(msg.arg1));
                sb.append(" ");
                sb.append(Integer.toString(msg.arg2));
                if (mLinkProperties != null) {
                    sb.append(" ");
                    sb.append(getLinkPropertiesSummary(mLinkProperties));
                }
                break;
            case CMD_IP_REACHABILITY_LOST:
                if (msg.obj != null) {
                    sb.append(" ").append((String) msg.obj);
                }
                break;
            case CMD_INSTALL_PACKET_FILTER:
                sb.append(" len=" + ((byte[]) msg.obj).length);
                break;
            case CMD_SET_FALLBACK_PACKET_FILTERING:
                sb.append(" enabled=" + (boolean) msg.obj);
                break;
            case CMD_ROAM_WATCHDOG_TIMER:
                sb.append(" ");
                sb.append(Integer.toString(msg.arg1));
                sb.append(" ");
                sb.append(Integer.toString(msg.arg2));
                sb.append(" cur=").append(mRoamWatchdogCount);
                break;
            case CMD_DISCONNECTING_WATCHDOG_TIMER:
                sb.append(" ");
                sb.append(Integer.toString(msg.arg1));
                sb.append(" ");
                sb.append(Integer.toString(msg.arg2));
                sb.append(" cur=").append(mDisconnectingWatchdogCount);
                break;
            case CMD_START_RSSI_MONITORING_OFFLOAD:
            case CMD_STOP_RSSI_MONITORING_OFFLOAD:
            case CMD_RSSI_THRESHOLD_BREACHED:
                sb.append(" rssi=");
                sb.append(Integer.toString(msg.arg1));
                sb.append(" thresholds=");
                sb.append(Arrays.toString(mRssiRanges));
                break;
            case CMD_USER_SWITCH:
                sb.append(" userId=");
                sb.append(Integer.toString(msg.arg1));
                break;
            case CMD_IPV4_PROVISIONING_SUCCESS:
                sb.append(" ");
                sb.append(/* DhcpResults */ msg.obj);
                break;
            case WifiMonitor.DPP_EVENT:
                sb.append(" type=");
                sb.append(msg.arg1);
                break;
            case CMD_IP_REACHABILITY_SESSION_END:
                if (msg.obj != null) {
                    sb.append(" ").append((String) msg.obj);
                }
                break;
            default:
                sb.append(" ");
                sb.append(Integer.toString(msg.arg1));
                sb.append(" ");
                sb.append(Integer.toString(msg.arg2));
                break;
        }

        return sb.toString();
    }

    @Override
    protected String getWhatToString(int what) {
        String s = sGetWhatToString.get(what);
        if (s != null) {
            return s;
        }
        switch (what) {
            case AsyncChannel.CMD_CHANNEL_HALF_CONNECTED:
                s = "CMD_CHANNEL_HALF_CONNECTED";
                break;
            case AsyncChannel.CMD_CHANNEL_DISCONNECTED:
                s = "CMD_CHANNEL_DISCONNECTED";
                break;
            case WifiManager.DISABLE_NETWORK:
                s = "DISABLE_NETWORK";
                break;
            case WifiManager.CONNECT_NETWORK:
                s = "CONNECT_NETWORK";
                break;
            case WifiManager.SAVE_NETWORK:
                s = "SAVE_NETWORK";
                break;
            case WifiManager.FORGET_NETWORK:
                s = "FORGET_NETWORK";
                break;
            case WifiMonitor.SUPPLICANT_STATE_CHANGE_EVENT:
                s = "SUPPLICANT_STATE_CHANGE_EVENT";
                break;
            case WifiMonitor.AUTHENTICATION_FAILURE_EVENT:
                s = "AUTHENTICATION_FAILURE_EVENT";
                break;
            case WifiMonitor.SUP_REQUEST_IDENTITY:
                s = "SUP_REQUEST_IDENTITY";
                break;
            case WifiMonitor.NETWORK_CONNECTION_EVENT:
                s = "NETWORK_CONNECTION_EVENT";
                break;
            case WifiMonitor.NETWORK_DISCONNECTION_EVENT:
                s = "NETWORK_DISCONNECTION_EVENT";
                break;
            case WifiMonitor.ASSOCIATION_REJECTION_EVENT:
                s = "ASSOCIATION_REJECTION_EVENT";
                break;
            case WifiMonitor.ANQP_DONE_EVENT:
                s = "ANQP_DONE_EVENT";
                break;
            case WifiMonitor.RX_HS20_ANQP_ICON_EVENT:
                s = "RX_HS20_ANQP_ICON_EVENT";
                break;
            case WifiMonitor.GAS_QUERY_DONE_EVENT:
                s = "GAS_QUERY_DONE_EVENT";
                break;
            case WifiMonitor.HS20_REMEDIATION_EVENT:
                s = "HS20_REMEDIATION_EVENT";
                break;
            case WifiMonitor.GAS_QUERY_START_EVENT:
                s = "GAS_QUERY_START_EVENT";
                break;
            case WifiP2pServiceImpl.GROUP_CREATING_TIMED_OUT:
                s = "GROUP_CREATING_TIMED_OUT";
                break;
            case WifiP2pServiceImpl.P2P_CONNECTION_CHANGED:
                s = "P2P_CONNECTION_CHANGED";
                break;
            case WifiP2pServiceImpl.DISCONNECT_WIFI_REQUEST:
                s = "DISCONNECT_WIFI_REQUEST";
                break;
            case WifiP2pServiceImpl.DISCONNECT_WIFI_RESPONSE:
                s = "DISCONNECT_WIFI_RESPONSE";
                break;
            case WifiP2pServiceImpl.SET_MIRACAST_MODE:
                s = "SET_MIRACAST_MODE";
                break;
            case WifiP2pServiceImpl.BLOCK_DISCOVERY:
                s = "BLOCK_DISCOVERY";
                break;
            case WifiManager.RSSI_PKTCNT_FETCH:
                s = "RSSI_PKTCNT_FETCH";
                break;
            default:
                s = "what:" + Integer.toString(what);
                break;
        }
        return s;
    }

    private void handleScreenStateChanged(boolean screenOn) {
        mScreenOn = screenOn;
        if (mVerboseLoggingEnabled) {
            logd(" handleScreenStateChanged Enter: screenOn=" + screenOn
                    + " mUserWantsSuspendOpt=" + mUserWantsSuspendOpt
                    + " state " + getCurrentState().getName()
                    + " suppState:" + mSupplicantStateTracker.getSupplicantStateName());
        }
        enableRssiPolling(screenOn);
        if (mUserWantsSuspendOpt.get()) {
            int shouldReleaseWakeLock = 0;
            if (screenOn) {
                sendMessage(CMD_SET_SUSPEND_OPT_ENABLED, 0, shouldReleaseWakeLock);
            } else {
                if (isConnected()) {
                    // Allow 2s for suspend optimizations to be set
                    mSuspendWakeLock.acquire(2000);
                    shouldReleaseWakeLock = 1;
                }
                sendMessage(CMD_SET_SUSPEND_OPT_ENABLED, 1, shouldReleaseWakeLock);
            }
        }

        getWifiLinkLayerStats();
        mOnTimeScreenStateChange = mOnTime;
        mLastScreenStateChangeTimeStamp = mLastLinkLayerStatsUpdate;

        mWifiMetrics.setScreenState(screenOn);

        mWifiConnectivityManager.handleScreenStateChanged(screenOn);
        mNetworkFactory.handleScreenStateChanged(screenOn);

        WifiLockManager wifiLockManager = mWifiInjector.getWifiLockManager();
        if (wifiLockManager != null) {
            wifiLockManager.handleScreenStateChanged(screenOn);
        }

        mSarManager.handleScreenStateChanged(screenOn);

        if (mVerboseLoggingEnabled) log("handleScreenStateChanged Exit: " + screenOn);
    }

    private boolean checkAndSetConnectivityInstance() {
        if (mCm == null) {
            mCm = (ConnectivityManager) mContext.getSystemService(Context.CONNECTIVITY_SERVICE);
        }
        if (mCm == null) {
            Log.e(TAG, "Cannot retrieve connectivity service");
            return false;
        }
        return true;
    }

    private void setSuspendOptimizationsNative(int reason, boolean enabled) {
        if (mVerboseLoggingEnabled) {
            log("setSuspendOptimizationsNative: " + reason + " " + enabled
                    + " -want " + mUserWantsSuspendOpt.get()
                    + " stack:" + Thread.currentThread().getStackTrace()[2].getMethodName()
                    + " - " + Thread.currentThread().getStackTrace()[3].getMethodName()
                    + " - " + Thread.currentThread().getStackTrace()[4].getMethodName()
                    + " - " + Thread.currentThread().getStackTrace()[5].getMethodName());
        }
        //mWifiNative.setSuspendOptimizations(enabled);

        if (enabled) {
            mSuspendOptNeedsDisabled &= ~reason;
            /* None of dhcp, screen or highperf need it disabled and user wants it enabled */
            if (mSuspendOptNeedsDisabled == 0 && mUserWantsSuspendOpt.get()) {
                if (mVerboseLoggingEnabled) {
                    log("setSuspendOptimizationsNative do it " + reason + " " + enabled
                            + " stack:" + Thread.currentThread().getStackTrace()[2].getMethodName()
                            + " - " + Thread.currentThread().getStackTrace()[3].getMethodName()
                            + " - " + Thread.currentThread().getStackTrace()[4].getMethodName()
                            + " - " + Thread.currentThread().getStackTrace()[5].getMethodName());
                }
                mWifiNative.setSuspendOptimizations(mInterfaceName, true);
            }
        } else {
            mSuspendOptNeedsDisabled |= reason;
            mWifiNative.setSuspendOptimizations(mInterfaceName, false);
        }
    }

    /**
     * Makes a record of the user intent about suspend optimizations.
     */
    private void setSuspendOptimizations(int reason, boolean enabled) {
        if (mVerboseLoggingEnabled) log("setSuspendOptimizations: " + reason + " " + enabled);
        if (enabled) {
            mSuspendOptNeedsDisabled &= ~reason;
        } else {
            mSuspendOptNeedsDisabled |= reason;
        }
        if (mVerboseLoggingEnabled) log("mSuspendOptNeedsDisabled " + mSuspendOptNeedsDisabled);
    }

    /*
     * Fetch RSSI, linkspeed, and frequency on current connection
     */
    private void fetchRssiLinkSpeedAndFrequencyNative() {
        WifiNative.SignalPollResult pollResult = mWifiNative.signalPoll(mInterfaceName);
        if (pollResult == null) {
            return;
        }

        int newRssi = pollResult.currentRssi;
        int newTxLinkSpeed = pollResult.txBitrate;
        int newFrequency = pollResult.associationFrequency;
        int newRxLinkSpeed = pollResult.rxBitrate;

        if (mVerboseLoggingEnabled) {
            logd("fetchRssiLinkSpeedAndFrequencyNative rssi=" + newRssi
                    + " TxLinkspeed=" + newTxLinkSpeed + " freq=" + newFrequency
                    + " RxLinkSpeed=" + newRxLinkSpeed);
        }

        if (newRssi > WifiInfo.INVALID_RSSI && newRssi < WifiInfo.MAX_RSSI) {
            // screen out invalid values
            /* some implementations avoid negative values by adding 256
             * so we need to adjust for that here.
             */
            if (newRssi > 0) {
                Log.wtf(TAG, "Error! +ve value RSSI: " + newRssi);
                newRssi -= 256;
            }
            mWifiInfo.setRssi(newRssi);
            /*
             * Rather then sending the raw RSSI out every time it
             * changes, we precalculate the signal level that would
             * be displayed in the status bar, and only send the
             * broadcast if that much more coarse-grained number
             * changes. This cuts down greatly on the number of
             * broadcasts, at the cost of not informing others
             * interested in RSSI of all the changes in signal
             * level.
             */
            int newSignalLevel = WifiManager.calculateSignalLevel(newRssi, WifiManager.RSSI_LEVELS);
            if (newSignalLevel != mLastSignalLevel) {
                updateCapabilities();
                sendRssiChangeBroadcast(newRssi);
            }
            mLastSignalLevel = newSignalLevel;
        } else {
            mWifiInfo.setRssi(WifiInfo.INVALID_RSSI);
            updateCapabilities();
        }
        /*
         * set Tx link speed only if it is valid
         */
        if (newTxLinkSpeed > 0) {
            mWifiInfo.setLinkSpeed(newTxLinkSpeed);
            mWifiInfo.setTxLinkSpeedMbps(newTxLinkSpeed);
        }
        /*
         * set Rx link speed only if it is valid
         */
        if (newRxLinkSpeed > 0) {
            mWifiInfo.setRxLinkSpeedMbps(newRxLinkSpeed);
        }
        if (newFrequency > 0) {
            mWifiInfo.setFrequency(newFrequency);
        }
        mWifiConfigManager.updateScanDetailCacheFromWifiInfo(mWifiInfo);
        /*
         * Increment various performance metrics
         */
        mWifiMetrics.handlePollResult(mWifiInfo);
    }

    // Polling has completed, hence we won't have a score anymore
    private void cleanWifiScore() {
        mWifiInfo.txBadRate = 0;
        mWifiInfo.txSuccessRate = 0;
        mWifiInfo.txRetriesRate = 0;
        mWifiInfo.rxSuccessRate = 0;
        mWifiScoreReport.reset();
        mLastLinkLayerStats = null;
    }

    private void updateLinkProperties(LinkProperties newLp) {
        if (mVerboseLoggingEnabled) {
            log("Link configuration changed for netId: " + mLastNetworkId
                    + " old: " + mLinkProperties + " new: " + newLp);
        }
        // We own this instance of LinkProperties because IpClient passes us a copy.
        mLinkProperties = newLp;
        if (mNetworkAgent != null) {
            mNetworkAgent.sendLinkProperties(mLinkProperties);
        }

        if (getNetworkDetailedState() == DetailedState.CONNECTED) {
            // If anything has changed and we're already connected, send out a notification.
            // TODO: Update all callers to use NetworkCallbacks and delete this.
            sendLinkConfigurationChangedBroadcast();
        }

        if (mVerboseLoggingEnabled) {
            StringBuilder sb = new StringBuilder();
            sb.append("updateLinkProperties nid: " + mLastNetworkId);
            sb.append(" state: " + getNetworkDetailedState());

            if (mLinkProperties != null) {
                sb.append(" ");
                sb.append(getLinkPropertiesSummary(mLinkProperties));
            }
            logd(sb.toString());
        }
    }

    /**
     * Clears all our link properties.
     */
    private void clearLinkProperties() {
        // Clear the link properties obtained from DHCP. The only caller of this
        // function has already called IpClient#stop(), which clears its state.
        synchronized (mDhcpResultsLock) {
            if (mDhcpResults != null) {
                mDhcpResults.clear();
            }
        }

        // Now clear the merged link properties.
        mLinkProperties.clear();
        if (mNetworkAgent != null) mNetworkAgent.sendLinkProperties(mLinkProperties);
    }

    private void sendRssiChangeBroadcast(final int newRssi) {
        try {
            mBatteryStats.noteWifiRssiChanged(newRssi);
        } catch (RemoteException e) {
            // Won't happen.
        }
        StatsLog.write(StatsLog.WIFI_SIGNAL_STRENGTH_CHANGED,
                WifiManager.calculateSignalLevel(newRssi, WifiManager.RSSI_LEVELS));

        Intent intent = new Intent(WifiManager.RSSI_CHANGED_ACTION);
        intent.addFlags(Intent.FLAG_RECEIVER_REGISTERED_ONLY_BEFORE_BOOT);
        intent.putExtra(WifiManager.EXTRA_NEW_RSSI, newRssi);
        mContext.sendBroadcastAsUser(intent, UserHandle.ALL,
                android.Manifest.permission.ACCESS_WIFI_STATE);
    }

    private void sendNetworkStateChangeBroadcast(String bssid) {
        Intent intent = new Intent(WifiManager.NETWORK_STATE_CHANGED_ACTION);
        intent.addFlags(Intent.FLAG_RECEIVER_REGISTERED_ONLY_BEFORE_BOOT);
        NetworkInfo networkInfo = new NetworkInfo(mNetworkInfo);
        networkInfo.setExtraInfo(null);
        intent.putExtra(WifiManager.EXTRA_NETWORK_INFO, networkInfo);
        //TODO(b/69974497) This should be non-sticky, but settings needs fixing first.
        mContext.sendStickyBroadcastAsUser(intent, UserHandle.ALL);
    }

    private void sendLinkConfigurationChangedBroadcast() {
        Intent intent = new Intent(WifiManager.LINK_CONFIGURATION_CHANGED_ACTION);
        intent.addFlags(Intent.FLAG_RECEIVER_REGISTERED_ONLY_BEFORE_BOOT);
        intent.putExtra(WifiManager.EXTRA_LINK_PROPERTIES, new LinkProperties(mLinkProperties));
        mContext.sendBroadcastAsUser(intent, UserHandle.ALL);
    }

    /**
     * Helper method used to send state about supplicant - This is NOT information about the current
     * wifi connection state.
     *
     * TODO: b/79504296 This broadcast has been deprecated and should be removed
     */
    private void sendSupplicantConnectionChangedBroadcast(boolean connected) {
        Intent intent = new Intent(WifiManager.SUPPLICANT_CONNECTION_CHANGE_ACTION);
        intent.addFlags(Intent.FLAG_RECEIVER_REGISTERED_ONLY_BEFORE_BOOT);
        intent.putExtra(WifiManager.EXTRA_SUPPLICANT_CONNECTED, connected);
        mContext.sendBroadcastAsUser(intent, UserHandle.ALL);
    }

    private void sendDppEventBroadcast(int dppEventType, DppResult result) {
        WifiDppConfig config = new WifiDppConfig();
        config.setDppResult(result);
        Intent intent = new Intent(WifiManager.DPP_EVENT_ACTION);
        intent.addFlags(Intent.FLAG_RECEIVER_REGISTERED_ONLY_BEFORE_BOOT);
        intent.putExtra(WifiManager.EXTRA_DPP_EVENT_TYPE, dppEventType);
        intent.putExtra(WifiManager.EXTRA_DPP_EVENT_DATA, config);
        mContext.sendBroadcastAsUser(intent, UserHandle.ALL);
    }

    /**
     * Record the detailed state of a network.
     *
     * @param state the new {@code DetailedState}
     */
    private boolean setNetworkDetailedState(NetworkInfo.DetailedState state) {
        boolean hidden = false;

        if (mIsAutoRoaming) {
            // There is generally a confusion in the system about colluding
            // WiFi Layer 2 state (as reported by supplicant) and the Network state
            // which leads to multiple confusion.
            //
            // If link is roaming, we already have an IP address
            // as well we were connected and are doing L2 cycles of
            // reconnecting or renewing IP address to check that we still have it
            // This L2 link flapping should ne be reflected into the Network state
            // which is the state of the WiFi Network visible to Layer 3 and applications
            // Note that once roaming is completed, we will
            // set the Network state to where it should be, or leave it as unchanged
            //
            hidden = true;
        }
        if (mVerboseLoggingEnabled) {
            log("setDetailed state, old ="
                    + mNetworkInfo.getDetailedState() + " and new state=" + state
                    + " hidden=" + hidden);
        }
        if (hidden) {
            return false;
        }

        if (state != mNetworkInfo.getDetailedState()) {
            mNetworkInfo.setDetailedState(state, null, null);
            if (mNetworkAgent != null) {
                mNetworkAgent.sendNetworkInfo(mNetworkInfo);
            }
            sendNetworkStateChangeBroadcast(null);
            return true;
        }
        return false;
    }

    private DetailedState getNetworkDetailedState() {
        return mNetworkInfo.getDetailedState();
    }

    private SupplicantState handleSupplicantStateChange(Message message) {
        StateChangeResult stateChangeResult = (StateChangeResult) message.obj;
        SupplicantState state = stateChangeResult.state;
        mWifiScoreCard.noteSupplicantStateChanging(mWifiInfo, state);
        // Supplicant state change
        // [31-13] Reserved for future use
        // [8 - 0] Supplicant state (as defined in SupplicantState.java)
        // 50023 supplicant_state_changed (custom|1|5)
        mWifiInfo.setSupplicantState(state);
        // Network id and SSID are only valid when we start connecting
        if (SupplicantState.isConnecting(state)) {
            mWifiInfo.setNetworkId(stateChangeResult.networkId);
            mWifiInfo.setBSSID(stateChangeResult.BSSID);
            mWifiInfo.setSSID(stateChangeResult.wifiSsid);
        } else {
            // Reset parameters according to WifiInfo.reset()
            mWifiInfo.setNetworkId(WifiConfiguration.INVALID_NETWORK_ID);
            mWifiInfo.setBSSID(null);
            mWifiInfo.setSSID(null);
        }
        updateL2KeyAndGroupHint();
        // SSID might have been updated, so call updateCapabilities
        updateCapabilities();

        final WifiConfiguration config = getCurrentWifiConfiguration();
        if (config != null) {
            mWifiInfo.setEphemeral(config.ephemeral);
            mWifiInfo.setTrusted(config.trusted);
            mWifiInfo.setOsuAp(config.osu);
            if (config.fromWifiNetworkSpecifier || config.fromWifiNetworkSuggestion) {
                mWifiInfo.setNetworkSuggestionOrSpecifierPackageName(config.creatorName);
            }

            // Set meteredHint if scan result says network is expensive
            ScanDetailCache scanDetailCache = mWifiConfigManager.getScanDetailCacheForNetwork(
                    config.networkId);
            if (scanDetailCache != null) {
                ScanDetail scanDetail = scanDetailCache.getScanDetail(stateChangeResult.BSSID);
                if (scanDetail != null) {
                    mWifiInfo.setFrequency(scanDetail.getScanResult().frequency);
                    NetworkDetail networkDetail = scanDetail.getNetworkDetail();
                    if (networkDetail != null
                            && networkDetail.getAnt() == NetworkDetail.Ant.ChargeablePublic) {
                        mWifiInfo.setMeteredHint(true);
                    }
                }
            }
        }

        mSupplicantStateTracker.sendMessage(Message.obtain(message));
        mWifiScoreCard.noteSupplicantStateChanged(mWifiInfo);
        return state;
    }

    public ScanResult getScanResultForBssid(String bssid) {
      ArrayList<ScanDetail> scanResults = mWifiNative.getScanResults(mInterfaceName);
      ScanResult scanRes;
          for (ScanDetail result : scanResults) {
              scanRes = result.getScanResult();
              Log.e(TAG, "getScanResults scanRes.BSSID = " + scanRes.BSSID);
              if (scanRes.BSSID.equals(bssid))
                  return scanRes;
          }
          return null;
    }

    /**
     * Tells IpClient what L2Key and GroupHint to use for IpMemoryStore.
     */
    private void updateL2KeyAndGroupHint() {
        if (mIpClient != null) {
            Pair<String, String> p = mWifiScoreCard.getL2KeyAndGroupHint(mWifiInfo);
            if (!p.equals(mLastL2KeyAndGroupHint)) {
                if (mIpClient.setL2KeyAndGroupHint(p.first, p.second)) {
                    mLastL2KeyAndGroupHint = p;
                } else {
                    mLastL2KeyAndGroupHint = null;
                }
            }
        }
    }
    private @Nullable Pair<String, String> mLastL2KeyAndGroupHint = null;

    /**
     * Resets the Wi-Fi Connections by clearing any state, resetting any sockets
     * using the interface, stopping DHCP & disabling interface
     */
    private void handleNetworkDisconnect() {
        handleNetworkDisconnect(false);
    }

    private void handleNetworkDisconnect(boolean connectionInProgress) {
        if (mVerboseLoggingEnabled) {
            log("handleNetworkDisconnect: Stopping DHCP and clearing IP"
                    + " stack:" + Thread.currentThread().getStackTrace()[2].getMethodName()
                    + " - " + Thread.currentThread().getStackTrace()[3].getMethodName()
                    + " - " + Thread.currentThread().getStackTrace()[4].getMethodName()
                    + " - " + Thread.currentThread().getStackTrace()[5].getMethodName());
        }

        WifiConfiguration wifiConfig = getCurrentWifiConfiguration();
        if (wifiConfig != null) {
            ScanResultMatchInfo matchInfo = ScanResultMatchInfo.fromWifiConfiguration(wifiConfig);
            mWifiInjector.getWakeupController().setLastDisconnectInfo(matchInfo);
            mWifiNetworkSuggestionsManager.handleDisconnect(wifiConfig, getCurrentBSSID());
        }

        stopRssiMonitoringOffload();

        clearTargetBssid("handleNetworkDisconnect");

        if (getCurrentState() != mFilsState || !connectionInProgress)
            stopIpClient();

        /* Reset data structures */
        mWifiScoreReport.reset();
        mWifiInfo.reset();
        /* Reset roaming parameters */
        mIsAutoRoaming = false;

        setNetworkDetailedState(DetailedState.DISCONNECTED);
        synchronized (mNetworkAgentLock) {
            if (mNetworkAgent != null) {
                mNetworkAgent.sendNetworkInfo(mNetworkInfo);
                mNetworkAgent = null;
            }
        }

        /* Clear network properties */
        clearLinkProperties();

        /* Cend event to CM & network change broadcast */
        sendNetworkStateChangeBroadcast(mLastBssid);

        mLastBssid = null;
        mLastLinkLayerStats = null;
        registerDisconnected();
        mLastNetworkId = WifiConfiguration.INVALID_NETWORK_ID;
        mWifiScoreCard.resetConnectionState();
        updateL2KeyAndGroupHint();
    }

    void handlePreDhcpSetup() {
        // Disable the coexistence mode
        mWifiNative.setBluetoothCoexistenceMode(
            mInterfaceName, WifiNative.BLUETOOTH_COEXISTENCE_MODE_DISABLED);

        // Disable power save and suspend optimizations during DHCP
        // Note: The order here is important for now. Brcm driver changes
        // power settings when we control suspend mode optimizations.
        // TODO: Remove this comment when the driver is fixed.
        setSuspendOptimizationsNative(SUSPEND_DUE_TO_DHCP, false);
        setPowerSave(false);

        // Update link layer stats
        getWifiLinkLayerStats();

        if (mWifiP2pChannel != null) {
            /* P2p discovery breaks dhcp, shut it down in order to get through this */
            Message msg = new Message();
            msg.what = WifiP2pServiceImpl.BLOCK_DISCOVERY;
            msg.arg1 = WifiP2pServiceImpl.ENABLED;
            msg.arg2 = CMD_PRE_DHCP_ACTION_COMPLETE;
            msg.obj = ClientModeImpl.this;
            mWifiP2pChannel.sendMessage(msg);
        } else {
            // If the p2p service is not running, we can proceed directly.
            sendMessage(CMD_PRE_DHCP_ACTION_COMPLETE);
        }
    }

    void buildDiscoverWithRapidCommitPacket() {
        // TODO(b/124083198): IIpClient does not define buildDiscoverWithRapidCommitPacket.
        ByteBuffer mDiscoverPacket = null; // = mIpClient.buildDiscoverWithRapidCommitPacket();
        if (mDiscoverPacket != null) {
            byte [] bytes = mDiscoverPacket.array();
            StringBuilder dst = new StringBuilder();
            for(int i = 0; i < 5; i++) {
                dst.append(String.format("%02x:", bytes[i]));
            }
            dst.append(String.format("%02x", bytes[5]));
            StringBuilder sb = new StringBuilder();
            for(int i = 12; i < mDiscoverPacket.limit(); i++) {
                sb.append(String.format("%02x", bytes[i]));
            }
            String mDiscoverPacketBytes = sb.toString();
            mWifiNative.flushAllHlp(mInterfaceName);
            mWifiNative.addHlpReq(mInterfaceName, dst.toString(), mDiscoverPacketBytes);
        }
    }

    /* Pre DHCP operations are similar to normal pre DHCP. But if we
       set the power save driver shall reject the connection attempt(With
       FILS conenction DHCP starts first then connection request to
       driver made later). Hence seperated the pre DHCP operations into
       two parts handlePreFilsDhcpSetup and setPowerSaveForFilsDhcp.
       In case if AP is not responed with rapid commit then we should go
       for normal DHCP handshake. Hence use setPowerSaveForFilsDhcp.
    */
    void handlePreFilsDhcpSetup() {
        if (mWifiP2pChannel != null) {
            /* P2p discovery breaks dhcp, shut it down in order to get through this */
            Message msg = new Message();
            msg.what = WifiP2pServiceImpl.BLOCK_DISCOVERY;
            msg.arg1 = WifiP2pServiceImpl.ENABLED;
            msg.arg2 = CMD_PRE_DHCP_ACTION_COMPLETE;
            msg.obj = ClientModeImpl.this;
            mWifiP2pChannel.sendMessage(msg);
        } else {
            // If the p2p service is not running, we can proceed directly.
            sendMessage(CMD_PRE_DHCP_ACTION_COMPLETE);
        }
    }

    void setPowerSaveForFilsDhcp() {
        mWifiNative.setBluetoothCoexistenceMode(
               mInterfaceName, mWifiNative.BLUETOOTH_COEXISTENCE_MODE_DISABLED);
        setSuspendOptimizationsNative(SUSPEND_DUE_TO_DHCP, false);
        mWifiNative.setPowerSave(mInterfaceName, false);
    }

    void handlePostDhcpSetup() {
        /* Restore power save and suspend optimizations */
        setSuspendOptimizationsNative(SUSPEND_DUE_TO_DHCP, true);
        setPowerSave(true);

        p2pSendMessage(WifiP2pServiceImpl.BLOCK_DISCOVERY, WifiP2pServiceImpl.DISABLED);

        // Set the coexistence mode back to its default value
        mWifiNative.setBluetoothCoexistenceMode(
                mInterfaceName, WifiNative.BLUETOOTH_COEXISTENCE_MODE_SENSE);
    }

    public String getCapabilities(String capaType) {

        return mWifiNative.getCapabilities(mInterfaceName, capaType);
    }

    /**
     * Set power save mode
     *
     * @param ps true to enable power save (default behavior)
     *           false to disable power save.
     * @return true for success, false for failure
     */
    public boolean setPowerSave(boolean ps) {
        if (mInterfaceName != null) {
            if (mVerboseLoggingEnabled) {
                Log.d(TAG, "Setting power save for: " + mInterfaceName + " to: " + ps);
            }
            mWifiNative.setPowerSave(mInterfaceName, ps);
        } else {
            Log.e(TAG, "Failed to setPowerSave, interfaceName is null");
            return false;
        }
        return true;
    }

    /**
     * Set low latency mode
     *
     * @param enabled true to enable low latency
     *                false to disable low latency (default behavior).
     * @return true for success, false for failure
     */
    public boolean setLowLatencyMode(boolean enabled) {
        if (mVerboseLoggingEnabled) {
            Log.d(TAG, "Setting low latency mode to " + enabled);
        }
        if (!mWifiNative.setLowLatencyMode(enabled)) {
            Log.e(TAG, "Failed to setLowLatencyMode");
            return false;
        }
        return true;
    }

    @VisibleForTesting
    public static final long DIAGS_CONNECT_TIMEOUT_MILLIS = 60 * 1000;

    private WifiGenerationStatus getWifiGenerationStatus() {
         if (mInterfaceName == null)
             return null;

        return mWifiNative.getWifiGenerationStatus(mInterfaceName);
    }

    private void updateWifiGenerationInfo() {
        WifiGenerationStatus wifiGenerationStatus = getWifiGenerationStatus();

        if (wifiGenerationStatus != null) {
            mWifiInfo.setWifiGeneration(wifiGenerationStatus.generation);
            mWifiInfo.setVhtMax8SpatialStreamsSupport(wifiGenerationStatus.vhtMax8SpatialStreamsSupport);
            mWifiInfo.setTwtSupport(wifiGenerationStatus.twtSupport);
        } else {
            mWifiInfo.setWifiGeneration(0);
            mWifiInfo.setVhtMax8SpatialStreamsSupport(false);
            mWifiInfo.setTwtSupport(false);
        }
    }

    /**
     * Inform other components that a new connection attempt is starting.
     */
    private void reportConnectionAttemptStart(
            WifiConfiguration config, String targetBSSID, int roamType) {
        mWifiMetrics.startConnectionEvent(config, targetBSSID, roamType);
        mWifiDiagnostics.reportConnectionEvent(WifiDiagnostics.CONNECTION_EVENT_STARTED);
        mWrongPasswordNotifier.onNewConnectionAttempt();
        removeMessages(CMD_DIAGS_CONNECT_TIMEOUT);
        sendMessageDelayed(CMD_DIAGS_CONNECT_TIMEOUT, DIAGS_CONNECT_TIMEOUT_MILLIS);
    }

    private void handleConnectionAttemptEndForDiagnostics(int level2FailureCode) {
        switch (level2FailureCode) {
            case WifiMetrics.ConnectionEvent.FAILURE_NONE:
                break;
            case WifiMetrics.ConnectionEvent.FAILURE_CONNECT_NETWORK_FAILED:
                // WifiDiagnostics doesn't care about pre-empted connections, or cases
                // where we failed to initiate a connection attempt with supplicant.
                break;
            default:
                removeMessages(CMD_DIAGS_CONNECT_TIMEOUT);
                mWifiDiagnostics.reportConnectionEvent(WifiDiagnostics.CONNECTION_EVENT_FAILED);
        }
    }

    /**
     * Inform other components (WifiMetrics, WifiDiagnostics, WifiConnectivityManager, etc.) that
     * the current connection attempt has concluded.
     */
    private void reportConnectionAttemptEnd(int level2FailureCode, int connectivityFailureCode,
            int level2FailureReason) {
        if (level2FailureCode != WifiMetrics.ConnectionEvent.FAILURE_NONE) {
            mWifiScoreCard.noteConnectionFailure(mWifiInfo,
                    level2FailureCode, connectivityFailureCode);
        }
        // if connected, this should be non-null.
        WifiConfiguration configuration = getCurrentWifiConfiguration();
        if (configuration == null) {
            // If not connected, this should be non-null.
            configuration = getTargetWifiConfiguration();
        }
        mWifiMetrics.endConnectionEvent(level2FailureCode, connectivityFailureCode,
                level2FailureReason);
        mWifiConnectivityManager.handleConnectionAttemptEnded(level2FailureCode);
        if (configuration != null) {
            mNetworkFactory.handleConnectionAttemptEnded(level2FailureCode, configuration);
            mWifiNetworkSuggestionsManager.handleConnectionAttemptEnded(
                    level2FailureCode, configuration, getCurrentBSSID());
        }
        handleConnectionAttemptEndForDiagnostics(level2FailureCode);
    }

    private void handleIPv4Success(DhcpResults dhcpResults) {
        if (mVerboseLoggingEnabled) {
            logd("handleIPv4Success <" + dhcpResults.toString() + ">");
            logd("link address " + dhcpResults.ipAddress);
        }

        Inet4Address addr;
        synchronized (mDhcpResultsLock) {
            mDhcpResults = dhcpResults;
            addr = (Inet4Address) dhcpResults.ipAddress.getAddress();
        }

        if (mIsAutoRoaming) {
            int previousAddress = mWifiInfo.getIpAddress();
            int newAddress = NetworkUtils.inetAddressToInt(addr);
            if (previousAddress != newAddress) {
                logd("handleIPv4Success, roaming and address changed"
                        + mWifiInfo + " got: " + addr);
            }
        }

        mWifiInfo.setInetAddress(addr);

        final WifiConfiguration config = getCurrentWifiConfiguration();
        if (config != null) {
            mWifiInfo.setEphemeral(config.ephemeral);
            mWifiInfo.setTrusted(config.trusted);
        }

        // Set meteredHint if DHCP result says network is metered
        if (dhcpResults.hasMeteredHint()) {
            mWifiInfo.setMeteredHint(true);
        }

        updateCapabilities(config);
    }

    private void handleSuccessfulIpConfiguration() {
        mLastSignalLevel = -1; // Force update of signal strength
        WifiConfiguration c = getCurrentWifiConfiguration();
        if (c != null) {
            // Reset IP failure tracking
            c.getNetworkSelectionStatus().clearDisableReasonCounter(
                    WifiConfiguration.NetworkSelectionStatus.DISABLED_DHCP_FAILURE);

            // Tell the framework whether the newly connected network is trusted or untrusted.
            updateCapabilities(c);
        }
        mWifiScoreCard.noteIpConfiguration(mWifiInfo);
    }

    private void handleIPv4Failure() {
        // TODO: Move this to provisioning failure, not DHCP failure.
        // DHCPv4 failure is expected on an IPv6-only network.
        mWifiDiagnostics.captureBugReportData(WifiDiagnostics.REPORT_REASON_DHCP_FAILURE);
        if (mVerboseLoggingEnabled) {
            int count = -1;
            WifiConfiguration config = getCurrentWifiConfiguration();
            if (config != null) {
                count = config.getNetworkSelectionStatus().getDisableReasonCounter(
                        WifiConfiguration.NetworkSelectionStatus.DISABLED_DHCP_FAILURE);
            }
            log("DHCP failure count=" + count);
        }
        reportConnectionAttemptEnd(
                WifiMetrics.ConnectionEvent.FAILURE_DHCP,
                WifiMetricsProto.ConnectionEvent.HLF_DHCP,
                WifiMetricsProto.ConnectionEvent.FAILURE_REASON_UNKNOWN);
        synchronized (mDhcpResultsLock) {
            if (mDhcpResults != null) {
                mDhcpResults.clear();
            }
        }
        if (mVerboseLoggingEnabled) {
            logd("handleIPv4Failure");
        }
    }

    private void handleIpConfigurationLost() {
        mWifiInfo.setInetAddress(null);
        mWifiInfo.setMeteredHint(false);

        mWifiConfigManager.updateNetworkSelectionStatus(mLastNetworkId,
                WifiConfiguration.NetworkSelectionStatus.DISABLED_DHCP_FAILURE);

        /* DHCP times out after about 30 seconds, we do a
         * disconnect thru supplicant, we will let autojoin retry connecting to the network
         */
        mWifiNative.disconnect(mInterfaceName);
    }

    private void handleIpReachabilityLost() {
        mWifiScoreCard.noteIpReachabilityLost(mWifiInfo);
        mWifiInfo.setInetAddress(null);
        mWifiInfo.setMeteredHint(false);

        // Disconnect via supplicant, and let autojoin retry connecting to the network.
        mWifiNative.disconnect(mInterfaceName);
    }

    /*
     * Read a MAC address in /proc/arp/table, used by ClientModeImpl
     * so as to record MAC address of default gateway.
     **/
    private String macAddressFromRoute(String ipAddress) {
        String macAddress = null;
        BufferedReader reader = null;
        try {
            reader = new BufferedReader(new FileReader("/proc/net/arp"));

            // Skip over the line bearing column titles
            String line = reader.readLine();

            while ((line = reader.readLine()) != null) {
                String[] tokens = line.split("[ ]+");
                if (tokens.length < 6) {
                    continue;
                }

                // ARP column format is
                // Address HWType HWAddress Flags Mask IFace
                String ip = tokens[0];
                String mac = tokens[3];

                if (ipAddress.equals(ip)) {
                    macAddress = mac;
                    break;
                }
            }

            if (macAddress == null) {
                loge("Did not find remoteAddress {" + ipAddress + "} in /proc/net/arp");
            }

        } catch (FileNotFoundException e) {
            loge("Could not open /proc/net/arp to lookup mac address");
        } catch (IOException e) {
            loge("Could not read /proc/net/arp to lookup mac address");
        } finally {
            try {
                if (reader != null) {
                    reader.close();
                }
            } catch (IOException e) {
                // Do nothing
            }
        }
        return macAddress;

    }

    /**
     * Determine if the specified auth failure is considered to be a permanent wrong password
     * failure. The criteria for such failure is when wrong password error is detected
     * and the network had never been connected before.
     *
     * For networks that have previously connected successfully, we consider wrong password
     * failures to be temporary, to be on the conservative side.  Since this might be the
     * case where we are trying to connect to a wrong network (e.g. A network with same SSID
     * but different password).
     */
    private boolean isPermanentWrongPasswordFailure(int networkId, int reasonCode) {
        if (reasonCode != WifiManager.ERROR_AUTH_FAILURE_WRONG_PSWD) {
            return false;
        }
        WifiConfiguration network = mWifiConfigManager.getConfiguredNetwork(networkId);
        if (network != null && network.getNetworkSelectionStatus().getHasEverConnected()) {
            return false;
        }
        return true;
    }

    void registerNetworkFactory() {
        if (!checkAndSetConnectivityInstance()) return;
        mNetworkFactory.register();
        mUntrustedNetworkFactory.register();
    }

    /**
     * ClientModeImpl needs to enable/disable other services when wifi is in client mode.  This
     * method allows ClientModeImpl to get these additional system services.
     *
     * At this time, this method is used to setup variables for P2P service and Wifi Aware.
     */
    private void getAdditionalWifiServiceInterfaces() {
        // First set up Wifi Direct
        if (mP2pSupported) {
            IBinder s1 = mFacade.getService(Context.WIFI_P2P_SERVICE);
            wifiP2pServiceImpl =
                    (WifiP2pServiceImpl) IWifiP2pManager.Stub.asInterface(s1);

            if (wifiP2pServiceImpl != null) {
                mWifiP2pChannel = new AsyncChannel();
                mWifiP2pChannel.connect(mContext, getHandler(),
                        wifiP2pServiceImpl.getP2pStateMachineMessenger());
            }
        }
    }

     /**
     * Dynamically change the MAC address to use the locally randomized
     * MAC address generated for each network.
     * @param config WifiConfiguration with mRandomizedMacAddress to change into. If the address
     * is masked out or not set, it will generate a new random MAC address.
     */
    private void configureRandomizedMacAddress(WifiConfiguration config) {
        if (config == null) {
            Log.e(TAG, "No config to change MAC address to");
            return;
        }
        MacAddress currentMac = MacAddress.fromString(mWifiNative.getMacAddress(mInterfaceName));
        MacAddress newMac = config.getOrCreateRandomizedMacAddress();
        mWifiConfigManager.setNetworkRandomizedMacAddress(config.networkId, newMac);
        if (!WifiConfiguration.isValidMacAddressForRandomization(newMac)) {
            Log.wtf(TAG, "Config generated an invalid MAC address");
        } else if (currentMac.equals(newMac)) {
            Log.d(TAG, "No changes in MAC address");
        } else {
            mWifiMetrics.logStaEvent(StaEvent.TYPE_MAC_CHANGE, config);
            boolean setMacSuccess =
                    mWifiNative.setMacAddress(mInterfaceName, newMac);
            Log.d(TAG, "ConnectedMacRandomization SSID(" + config.getPrintableSsid()
                    + "). setMacAddress(" + newMac.toString() + ") from "
                    + currentMac.toString() + " = " + setMacSuccess);
        }
    }

    /**
     * Sets the current MAC to the factory MAC address.
     */
    private void setCurrentMacToFactoryMac(WifiConfiguration config) {
        MacAddress factoryMac = mWifiNative.getFactoryMacAddress(mInterfaceName);
        if (factoryMac == null) {
            Log.e(TAG, "Fail to set factory MAC address. Factory MAC is null.");
            return;
        }
        String currentMacStr = mWifiNative.getMacAddress(mInterfaceName);
        if (!TextUtils.equals(currentMacStr, factoryMac.toString())) {
            if (mWifiNative.setMacAddress(mInterfaceName, factoryMac)) {
                mWifiMetrics.logStaEvent(StaEvent.TYPE_MAC_CHANGE, config);
            } else {
                Log.e(TAG, "Failed to set MAC address to " + "'" + factoryMac.toString() + "'");
            }
        }
    }

    /**
     * Helper method to check if Connected MAC Randomization is supported - onDown events are
     * skipped if this feature is enabled (b/72459123).
     *
     * @return boolean true if Connected MAC randomization is supported, false otherwise
     */
    public boolean isConnectedMacRandomizationEnabled() {
        return mConnectedMacRandomzationSupported;
    }

    /**
     * Helper method allowing ClientModeManager to report an error (interface went down) and trigger
     * recovery.
     *
     * @param reason int indicating the SelfRecovery failure type.
     */
    public void failureDetected(int reason) {
        // report a failure
        mWifiInjector.getSelfRecovery().trigger(SelfRecovery.REASON_STA_IFACE_DOWN);
    }

    /********************************************************
     * HSM states
     *******************************************************/

    class DefaultState extends State {

        @Override
        public boolean processMessage(Message message) {
            boolean handleStatus = HANDLED;

            switch (message.what) {
                case AsyncChannel.CMD_CHANNEL_HALF_CONNECTED: {
                    AsyncChannel ac = (AsyncChannel) message.obj;
                    if (ac == mWifiP2pChannel) {
                        if (message.arg1 == AsyncChannel.STATUS_SUCCESSFUL) {
                            p2pSendMessage(AsyncChannel.CMD_CHANNEL_FULL_CONNECTION);
                        } else {
                            // TODO: We should probably do some cleanup or attempt a retry
                            // b/34283611
                            loge("WifiP2pService connection failure, error=" + message.arg1);
                        }
                    } else {
                        loge("got HALF_CONNECTED for unknown channel");
                    }
                    break;
                }
                case AsyncChannel.CMD_CHANNEL_DISCONNECTED: {
                    AsyncChannel ac = (AsyncChannel) message.obj;
                    if (ac == mWifiP2pChannel) {
                        loge("WifiP2pService channel lost, message.arg1 =" + message.arg1);
                        //TODO: Re-establish connection to state machine after a delay (b/34283611)
                        // mWifiP2pChannel.connect(mContext, getHandler(),
                        // mWifiP2pManager.getMessenger());
                    }
                    break;
                }
                case CMD_BLUETOOTH_ADAPTER_STATE_CHANGE:
                    mBluetoothConnectionActive =
                            (message.arg1 != BluetoothAdapter.STATE_DISCONNECTED);
                    break;
                case CMD_ENABLE_NETWORK:
                    boolean disableOthers = message.arg2 == 1;
                    int netId = message.arg1;
                    boolean ok = mWifiConfigManager.enableNetwork(
                            netId, disableOthers, message.sendingUid);
                    if (!ok) {
                        mMessageHandlingStatus = MESSAGE_HANDLING_STATUS_FAIL;
                    }
                    replyToMessage(message, message.what, ok ? SUCCESS : FAILURE);
                    break;
                case CMD_ADD_OR_UPDATE_NETWORK:
                    WifiConfiguration config = (WifiConfiguration) message.obj;
                    NetworkUpdateResult result =
                            mWifiConfigManager.addOrUpdateNetwork(config, message.sendingUid);
                    if (!result.isSuccess()) {
                        mMessageHandlingStatus = MESSAGE_HANDLING_STATUS_FAIL;
                    }
                    replyToMessage(message, message.what, result.getNetworkId());
                    break;
                case CMD_REMOVE_NETWORK:
                    deleteNetworkConfigAndSendReply(message, false);
                    break;
                case CMD_GET_CONFIGURED_NETWORKS:
                    replyToMessage(message, message.what,
                            mWifiConfigManager.getSavedNetworks(message.arg2));
                    break;
                case CMD_GET_PRIVILEGED_CONFIGURED_NETWORKS:
                    replyToMessage(message, message.what,
                            mWifiConfigManager.getConfiguredNetworksWithPasswords());
                    break;
                case CMD_ENABLE_RSSI_POLL:
                    mEnableRssiPolling = (message.arg1 == 1);
                    break;
                case CMD_SET_HIGH_PERF_MODE:
                    if (message.arg1 == 1) {
                        setSuspendOptimizations(SUSPEND_DUE_TO_HIGH_PERF, false);
                    } else {
                        setSuspendOptimizations(SUSPEND_DUE_TO_HIGH_PERF, true);
                    }
                    break;
                case CMD_INITIALIZE:
                    ok = mWifiNative.initialize();
                    mPasspointManager.initializeProvisioner(
                            mWifiInjector.getWifiServiceHandlerThread().getLooper());
                    replyToMessage(message, message.what, ok ? SUCCESS : FAILURE);
                    break;
                case CMD_BOOT_COMPLETED:
                    // get other services that we need to manage
                    getAdditionalWifiServiceInterfaces();
                    new MemoryStoreImpl(mContext, mWifiInjector, mWifiScoreCard).start();
                    if (!mWifiConfigManager.loadFromStore()) {
                        Log.e(TAG, "Failed to load from config store");
                    }
                    registerNetworkFactory();
                    break;
                case CMD_SCREEN_STATE_CHANGED:
                    handleScreenStateChanged(message.arg1 != 0);
                    break;
                case CMD_DISCONNECT:
                case CMD_RECONNECT:
                case CMD_REASSOCIATE:
                case WifiMonitor.NETWORK_CONNECTION_EVENT:
                case WifiMonitor.FILS_NETWORK_CONNECTION_EVENT:
                case WifiMonitor.NETWORK_DISCONNECTION_EVENT:
                case WifiMonitor.SUPPLICANT_STATE_CHANGE_EVENT:
                case WifiMonitor.AUTHENTICATION_FAILURE_EVENT:
                case WifiMonitor.ASSOCIATION_REJECTION_EVENT:
                case CMD_RSSI_POLL:
                case CMD_ONESHOT_RSSI_POLL:
                case CMD_PRE_DHCP_ACTION:
                case CMD_PRE_DHCP_ACTION_COMPLETE:
                case CMD_POST_DHCP_ACTION:
                case WifiMonitor.SUP_REQUEST_IDENTITY:
                case WifiMonitor.SUP_REQUEST_SIM_AUTH:
                case CMD_TARGET_BSSID:
                case CMD_START_CONNECT:
                case CMD_START_ROAM:
                case CMD_ASSOCIATED_BSSID:
                case CMD_UNWANTED_NETWORK:
                case CMD_DISCONNECTING_WATCHDOG_TIMER:
                case CMD_ROAM_WATCHDOG_TIMER:
                case CMD_DISABLE_EPHEMERAL_NETWORK:
                case WifiMonitor.DPP_EVENT:
                case CMD_IP_REACHABILITY_SESSION_END:
                    mMessageHandlingStatus = MESSAGE_HANDLING_STATUS_DISCARD;
                    break;
                case CMD_SET_OPERATIONAL_MODE:
                    // using the CMD_SET_OPERATIONAL_MODE (sent at front of queue) to trigger the
                    // state transitions performed in setOperationalMode.
                    break;
                case CMD_SET_SUSPEND_OPT_ENABLED:
                    if (message.arg1 == 1) {
                        if (message.arg2 == 1) {
                            mSuspendWakeLock.release();
                        }
                        setSuspendOptimizations(SUSPEND_DUE_TO_SCREEN, true);
                    } else {
                        setSuspendOptimizations(SUSPEND_DUE_TO_SCREEN, false);
                    }
                    break;
                case WifiManager.CONNECT_NETWORK:
                    replyToMessage(message, WifiManager.CONNECT_NETWORK_FAILED,
                            WifiManager.BUSY);
                    break;
                case WifiManager.FORGET_NETWORK:
                    deleteNetworkConfigAndSendReply(message, true);
                    break;
                case WifiManager.SAVE_NETWORK:
                    saveNetworkConfigAndSendReply(message);
                    break;
                case WifiManager.DISABLE_NETWORK:
                    replyToMessage(message, WifiManager.DISABLE_NETWORK_FAILED,
                            WifiManager.BUSY);
                    break;
                case WifiManager.RSSI_PKTCNT_FETCH:
                    replyToMessage(message, WifiManager.RSSI_PKTCNT_FETCH_FAILED,
                            WifiManager.BUSY);
                    break;
                case CMD_GET_SUPPORTED_FEATURES:
                    long featureSet = (mWifiNative.getSupportedFeatureSet(mInterfaceName));
                    replyToMessage(message, message.what, Long.valueOf(featureSet));
                    break;
                case CMD_GET_LINK_LAYER_STATS:
                    // Not supported hence reply with error message
                    replyToMessage(message, message.what, null);
                    break;
                case WifiP2pServiceImpl.P2P_CONNECTION_CHANGED:
                    NetworkInfo info = (NetworkInfo) message.obj;
                    mP2pConnected.set(info.isConnected());
                    break;
                case WifiP2pServiceImpl.DISCONNECT_WIFI_REQUEST:
                    mTemporarilyDisconnectWifi = (message.arg1 == 1);
                    replyToMessage(message, WifiP2pServiceImpl.DISCONNECT_WIFI_RESPONSE);
                    break;
                case WifiP2pServiceImpl.SET_MIRACAST_MODE:
                    if (mVerboseLoggingEnabled) logd("SET_MIRACAST_MODE: " + (int)message.arg1);
                    mWifiConnectivityManager.saveMiracastMode((int)message.arg1);
                    break;
                /* Link configuration (IP address, DNS, ...) changes notified via netlink */
                case CMD_UPDATE_LINKPROPERTIES:
                    updateLinkProperties((LinkProperties) message.obj);
                    break;
                case CMD_GET_MATCHING_OSU_PROVIDERS:
                    replyToMessage(message, message.what, new HashMap<>());
                    break;
                case CMD_GET_MATCHING_PASSPOINT_CONFIGS_FOR_OSU_PROVIDERS:
                    replyToMessage(message, message.what,
                            new HashMap<OsuProvider, PasspointConfiguration>());
                    break;
                case CMD_GET_WIFI_CONFIGS_FOR_PASSPOINT_PROFILES:
                    replyToMessage(message, message.what, new ArrayList<>());
                    break;
                case CMD_START_SUBSCRIPTION_PROVISIONING:
                    replyToMessage(message, message.what, 0);
                    break;
                case CMD_IP_CONFIGURATION_SUCCESSFUL:
                case CMD_IP_CONFIGURATION_LOST:
                case CMD_IP_REACHABILITY_LOST:
                    mMessageHandlingStatus = MESSAGE_HANDLING_STATUS_DISCARD;
                    break;
                case CMD_REMOVE_APP_CONFIGURATIONS:
                    deferMessage(message);
                    break;
                case CMD_REMOVE_USER_CONFIGURATIONS:
                    deferMessage(message);
                    break;
                case CMD_START_IP_PACKET_OFFLOAD:
                    /* fall-through */
                case CMD_STOP_IP_PACKET_OFFLOAD:
                case CMD_ADD_KEEPALIVE_PACKET_FILTER_TO_APF:
                case CMD_REMOVE_KEEPALIVE_PACKET_FILTER_FROM_APF:
                    if (mNetworkAgent != null) {
                        mNetworkAgent.onSocketKeepaliveEvent(message.arg1,
                                SocketKeepalive.ERROR_INVALID_NETWORK);
                    }
                    break;
                case CMD_START_RSSI_MONITORING_OFFLOAD:
                    mMessageHandlingStatus = MESSAGE_HANDLING_STATUS_DISCARD;
                    break;
                case CMD_STOP_RSSI_MONITORING_OFFLOAD:
                    mMessageHandlingStatus = MESSAGE_HANDLING_STATUS_DISCARD;
                    break;
                case CMD_USER_SWITCH:
                    Set<Integer> removedNetworkIds =
                            mWifiConfigManager.handleUserSwitch(message.arg1);
                    if (removedNetworkIds.contains(mTargetNetworkId)
                            || removedNetworkIds.contains(mLastNetworkId)) {
                        // Disconnect and let autojoin reselect a new network
                        sendMessage(CMD_DISCONNECT);
                    }
                    break;
                case CMD_USER_UNLOCK:
                    mWifiConfigManager.handleUserUnlock(message.arg1);
                    break;
                case CMD_USER_STOP:
                    mWifiConfigManager.handleUserStop(message.arg1);
                    break;
                case CMD_QUERY_OSU_ICON:
                case CMD_MATCH_PROVIDER_NETWORK:
                    /* reply with arg1 = 0 - it returns API failure to the calling app
                     * (message.what is not looked at)
                     */
                    replyToMessage(message, message.what);
                    break;
                case CMD_ADD_OR_UPDATE_PASSPOINT_CONFIG:
                    Bundle bundle = (Bundle) message.obj;
                    int addResult = mPasspointManager.addOrUpdateProvider(bundle.getParcelable(
                            EXTRA_PASSPOINT_CONFIGURATION),
                            bundle.getInt(EXTRA_UID),
                            bundle.getString(EXTRA_PACKAGE_NAME))
                            ? SUCCESS : FAILURE;
                    replyToMessage(message, message.what, addResult);
                    break;
                case CMD_REMOVE_PASSPOINT_CONFIG:
                    int removeResult = mPasspointManager.removeProvider(
                            (String) message.obj) ? SUCCESS : FAILURE;
                    replyToMessage(message, message.what, removeResult);
                    break;
                case CMD_GET_PASSPOINT_CONFIGS:
                    replyToMessage(message, message.what, mPasspointManager.getProviderConfigs());
                    break;
                case CMD_RESET_SIM_NETWORKS:
                    /* Defer this message until supplicant is started. */
                    mMessageHandlingStatus = MESSAGE_HANDLING_STATUS_DEFERRED;
                    deferMessage(message);
                    break;
                case CMD_INSTALL_PACKET_FILTER:
                    mWifiNative.installPacketFilter(mInterfaceName, (byte[]) message.obj);
                    break;
                case CMD_READ_PACKET_FILTER:
                    byte[] data = mWifiNative.readPacketFilter(mInterfaceName);
                    if (mIpClient != null) {
                        mIpClient.readPacketFilterComplete(data);
                    }
                    break;
                case CMD_SET_FALLBACK_PACKET_FILTERING:
                    if ((boolean) message.obj) {
                        mWifiNative.startFilteringMulticastV4Packets(mInterfaceName);
                    } else {
                        mWifiNative.stopFilteringMulticastV4Packets(mInterfaceName);
                    }
                    break;
                case CMD_DIAGS_CONNECT_TIMEOUT:
                    mWifiDiagnostics.reportConnectionEvent(
                            BaseWifiDiagnostics.CONNECTION_EVENT_TIMEOUT);
                    break;
                case CMD_GET_ALL_MATCHING_FQDNS_FOR_SCAN_RESULTS:
                    replyToMessage(message, message.what, new HashMap<>());
                    break;
                case CMD_DPP_GENERATE_BOOTSTRAP:
                case CMD_DPP_ADD_BOOTSTRAP_QRCODE:
                case CMD_DPP_REMOVE_BOOTSTRAP:
                case CMD_DPP_LISTEN_START:
                case CMD_DPP_CONF_ADD:
                case CMD_DPP_CONF_REMOVE:
                case CMD_DPP_AUTH_INIT:
                    replyToMessage(message, message.what, FAILURE);
                    break;
                case CMD_DPP_GET_URI:
                case CMD_DPP_CONFIGURATOR_GET_KEY:
                    replyToMessage(message, message.what, "Supplicant Not Started!!");
                    break;
                case CMD_DPP_LISTEN_STOP:
                    mMessageHandlingStatus = MESSAGE_HANDLING_STATUS_DISCARD;
                    break;
                case 0:
                    // We want to notice any empty messages (with what == 0) that might crop up.
                    // For example, we may have recycled a message sent to multiple handlers.
                    Log.wtf(TAG, "Error! empty message encountered");
                    break;
                default:
                    loge("Error! unhandled message" + message);
                    break;
            }

            if (handleStatus == HANDLED) {
                logStateAndMessage(message, this);
            }

            return handleStatus;
        }
    }

    /**
     * Helper method to start other services and get state ready for client mode
     */
    private void setupClientMode() {
        Log.d(TAG, "setupClientMode() ifacename = " + mInterfaceName);

        setHighPerfModeEnabled(false);

        mWifiStateTracker.updateState(WifiStateTracker.INVALID);

        updateDataInterface();
        registerForWifiMonitorEvents();
        mWifiInjector.getWifiLastResortWatchdog().clearAllFailureCounts();
        setSupplicantLogLevel();

        // reset state related to supplicant starting
        mSupplicantStateTracker.sendMessage(CMD_RESET_SUPPLICANT_STATE);
        // Initialize data structures
        mLastBssid = null;
        mLastNetworkId = WifiConfiguration.INVALID_NETWORK_ID;
        mLastSignalLevel = -1;
        mWifiInfo.setMacAddress(mWifiNative.getMacAddress(mInterfaceName));
        // TODO: b/79504296 This broadcast has been deprecated and should be removed
        sendSupplicantConnectionChangedBroadcast(true);

        mWifiNative.setExternalSim(mInterfaceName, true);

        setRandomMacOui();
        mCountryCode.setReadyForChange(true);

        mWifiDiagnostics.startLogging(mVerboseLoggingEnabled);
        mIsRunning = true;
        updateBatteryWorkSource(null);

        /**
         * Enable bluetooth coexistence scan mode when bluetooth connection is active.
         * When this mode is on, some of the low-level scan parameters used by the
         * driver are changed to reduce interference with bluetooth
         */
        mWifiNative.setBluetoothCoexistenceScanMode(mInterfaceName, mBluetoothConnectionActive);

        // initialize network state
        setNetworkDetailedState(DetailedState.DISCONNECTED);

        // Disable legacy multicast filtering, which on some chipsets defaults to enabled.
        // Legacy IPv6 multicast filtering blocks ICMPv6 router advertisements which breaks IPv6
        // provisioning. Legacy IPv4 multicast filtering may be re-enabled later via
        // IpClient.Callback.setFallbackMulticastFilter()
        mWifiNative.stopFilteringMulticastV4Packets(mInterfaceName);
        mWifiNative.stopFilteringMulticastV6Packets(mInterfaceName);

        // Set the right suspend mode settings
        mWifiNative.setSuspendOptimizations(mInterfaceName, mSuspendOptNeedsDisabled == 0
                && mUserWantsSuspendOpt.get());

        setPowerSave(true);

        // Disable wpa_supplicant from auto reconnecting.
        mWifiNative.enableStaAutoReconnect(mInterfaceName, false);
        // STA has higher priority over P2P
        mWifiNative.setConcurrencyPriority(true);
    }

    /**
     * Helper method to stop external services and clean up state from client mode.
     */
    private void stopClientMode() {
        // exiting supplicant started state is now only applicable to client mode
        mWifiDiagnostics.stopLogging();

        mIsRunning = false;
        updateBatteryWorkSource(null);

        if (mIpClient != null && mIpClient.shutdown()) {
            // Block to make sure IpClient has really shut down, lest cleanup
            // race with, say, bringup code over in tethering.
            mIpClientCallbacks.awaitShutdown();
        }
        mNetworkInfo.setIsAvailable(false);
        if (mNetworkAgent != null) mNetworkAgent.sendNetworkInfo(mNetworkInfo);
        mCountryCode.setReadyForChange(false);
        mInterfaceName = null;
        mDataInterfaceName = null;
        // TODO: b/79504296 This broadcast has been deprecated and should be removed
        sendSupplicantConnectionChangedBroadcast(false);

        // Let's remove any ephemeral or passpoint networks.
        mWifiConfigManager.removeAllEphemeralOrPasspointConfiguredNetworks();
    }

    void registerConnected() {
        if (mLastNetworkId != WifiConfiguration.INVALID_NETWORK_ID) {
            mWifiConfigManager.updateNetworkAfterConnect(mLastNetworkId);
            // Notify PasspointManager of Passpoint network connected event.
            WifiConfiguration currentNetwork = getCurrentWifiConfiguration();
            if (currentNetwork != null && currentNetwork.isPasspoint()) {
                mPasspointManager.onPasspointNetworkConnected(currentNetwork.FQDN);
            }
        }
    }

    void registerDisconnected() {
        if (mLastNetworkId != WifiConfiguration.INVALID_NETWORK_ID) {
            mWifiConfigManager.updateNetworkAfterDisconnect(mLastNetworkId);
        }
    }

    /**
     * Returns WifiConfiguration object corresponding to the currently connected network, null if
     * not connected.
     */
    public WifiConfiguration getCurrentWifiConfiguration() {
        if (mLastNetworkId == WifiConfiguration.INVALID_NETWORK_ID) {
            return null;
        }
        return mWifiConfigManager.getConfiguredNetwork(mLastNetworkId);
    }

    private WifiConfiguration getTargetWifiConfiguration() {
        if (mTargetNetworkId == WifiConfiguration.INVALID_NETWORK_ID) {
            return null;
        }
        return mWifiConfigManager.getConfiguredNetwork(mTargetNetworkId);
    }

    ScanResult getCurrentScanResult() {
        WifiConfiguration config = getCurrentWifiConfiguration();
        if (config == null) {
            return null;
        }
        String bssid = mWifiInfo.getBSSID();
        if (bssid == null) {
            bssid = mTargetRoamBSSID;
        }
        ScanDetailCache scanDetailCache =
                mWifiConfigManager.getScanDetailCacheForNetwork(config.networkId);

        if (scanDetailCache == null) {
            return null;
        }

        return scanDetailCache.getScanResult(bssid);
    }

    String getCurrentBSSID() {
        return mLastBssid;
    }

    class ConnectModeState extends State {

        @Override
        public void enter() {
            Log.d(TAG, "entering ConnectModeState: ifaceName = " + mInterfaceName);
            mOperationalMode = CONNECT_MODE;
            setupClientMode();
            if (!mWifiNative.removeAllNetworks(mInterfaceName)) {
                loge("Failed to remove networks on entering connect mode");
            }
            mWifiInfo.reset();
            mWifiInfo.setSupplicantState(SupplicantState.DISCONNECTED);

            mWifiInjector.getWakeupController().reset();

            mNetworkInfo.setIsAvailable(true);
            if (mNetworkAgent != null) mNetworkAgent.sendNetworkInfo(mNetworkInfo);

            // initialize network state
            setNetworkDetailedState(DetailedState.DISCONNECTED);

            // Inform WifiConnectivityManager that Wifi is enabled
            mWifiConnectivityManager.setWifiEnabled(true);
            mWifiConnectivityManager.enableVerboseLogging(mVerboseLoggingEnabled ? 1 : 0);
            mNetworkFactory.setWifiState(true);
            // Inform metrics that Wifi is Enabled (but not yet connected)
            mWifiMetrics.setWifiState(WifiMetricsProto.WifiLog.WIFI_DISCONNECTED);
            mWifiMetrics.logStaEvent(StaEvent.TYPE_WIFI_ENABLED);
            // Inform sar manager that wifi is Enabled
            mSarManager.setClientWifiState(WifiManager.WIFI_STATE_ENABLED);
            mWifiScoreCard.noteSupplicantStateChanged(mWifiInfo);
        }

        @Override
        public void exit() {
            mOperationalMode = DISABLED_MODE;
            // Let the system know that wifi is not available since we are exiting client mode.
            mNetworkInfo.setIsAvailable(false);
            if (mNetworkAgent != null) mNetworkAgent.sendNetworkInfo(mNetworkInfo);

            // Inform WifiConnectivityManager that Wifi is disabled
            mWifiConnectivityManager.setWifiEnabled(false);
            mNetworkFactory.setWifiState(false);
            // Inform metrics that Wifi is being disabled (Toggled, airplane enabled, etc)
            mWifiMetrics.setWifiState(WifiMetricsProto.WifiLog.WIFI_DISABLED);
            mWifiMetrics.logStaEvent(StaEvent.TYPE_WIFI_DISABLED);
            // Inform scorecard that wifi is being disabled
            mWifiScoreCard.noteWifiDisabled(mWifiInfo);
            // Inform sar manager that wifi is being disabled
            mSarManager.setClientWifiState(WifiManager.WIFI_STATE_DISABLED);

            if (!mWifiNative.removeAllNetworks(mInterfaceName)) {
                loge("Failed to remove networks on exiting connect mode");
            }
            mWifiInfo.reset();
            mWifiInfo.setSupplicantState(SupplicantState.DISCONNECTED);
            mWifiScoreCard.noteSupplicantStateChanged(mWifiInfo);
            stopClientMode();
        }

        @Override
        public boolean processMessage(Message message) {
            WifiConfiguration config;
            int netId;
            boolean ok;
            boolean didDisconnect;
            String bssid;
            String ssid;
            NetworkUpdateResult result;
            Set<Integer> removedNetworkIds;
            int reasonCode;
            boolean timedOut;
            boolean handleStatus = HANDLED;

            switch (message.what) {
                case WifiMonitor.ASSOCIATION_REJECTION_EVENT:
                    mWifiDiagnostics.captureBugReportData(
                            WifiDiagnostics.REPORT_REASON_ASSOC_FAILURE);
                    mDidBlackListBSSID = false;
                    bssid = (String) message.obj;
                    timedOut = message.arg1 > 0;
                    reasonCode = message.arg2;
                    Log.d(TAG, "Association Rejection event: bssid=" + bssid + " reason code="
                            + reasonCode + " timedOut=" + Boolean.toString(timedOut));
                    if (bssid == null || TextUtils.isEmpty(bssid)) {
                        // If BSSID is null, use the target roam BSSID
                        bssid = mTargetRoamBSSID;
                    }
                    if (bssid != null) {
                        // If we have a BSSID, tell configStore to black list it
                        mDidBlackListBSSID = mWifiConnectivityManager.trackBssid(bssid, false,
                            reasonCode);
                    }
                    mWifiConfigManager.updateNetworkSelectionStatus(mTargetNetworkId,
                            WifiConfiguration.NetworkSelectionStatus
                            .DISABLED_ASSOCIATION_REJECTION);
                    mWifiConfigManager.setRecentFailureAssociationStatus(mTargetNetworkId,
                            reasonCode);
                    mSupplicantStateTracker.sendMessage(WifiMonitor.ASSOCIATION_REJECTION_EVENT);
                    // If rejection occurred while Metrics is tracking a ConnnectionEvent, end it.
                    reportConnectionAttemptEnd(
                            timedOut
                                    ? WifiMetrics.ConnectionEvent.FAILURE_ASSOCIATION_TIMED_OUT
                                    : WifiMetrics.ConnectionEvent.FAILURE_ASSOCIATION_REJECTION,
                            WifiMetricsProto.ConnectionEvent.HLF_NONE,
                            WifiMetricsProto.ConnectionEvent.FAILURE_REASON_UNKNOWN);
                    mWifiInjector.getWifiLastResortWatchdog()
                            .noteConnectionFailureAndTriggerIfNeeded(
                                    getTargetSsid(), bssid,
                                    WifiLastResortWatchdog.FAILURE_CODE_ASSOCIATION);
                    break;
                case WifiMonitor.AUTHENTICATION_FAILURE_EVENT:
                    mWifiDiagnostics.captureBugReportData(
                            WifiDiagnostics.REPORT_REASON_AUTH_FAILURE);
                    mSupplicantStateTracker.sendMessage(WifiMonitor.AUTHENTICATION_FAILURE_EVENT);
                    int disableReason = WifiConfiguration.NetworkSelectionStatus
                            .DISABLED_AUTHENTICATION_FAILURE;
                    reasonCode = message.arg1;
                    // Check if this is a permanent wrong password failure.
                    if (isPermanentWrongPasswordFailure(mTargetNetworkId, reasonCode)) {
                        disableReason = WifiConfiguration.NetworkSelectionStatus
                                .DISABLED_BY_WRONG_PASSWORD;
                        WifiConfiguration targetedNetwork =
                                mWifiConfigManager.getConfiguredNetwork(mTargetNetworkId);
                        if (targetedNetwork != null) {
                            mWrongPasswordNotifier.onWrongPasswordError(
                                    targetedNetwork.SSID);
                        }
                    } else if (reasonCode == WifiManager.ERROR_AUTH_FAILURE_EAP_FAILURE) {
                        int errorCode = message.arg2;
                        handleEapAuthFailure(mTargetNetworkId, errorCode);
                        if (errorCode == WifiNative.EAP_SIM_NOT_SUBSCRIBED) {
                            disableReason = WifiConfiguration.NetworkSelectionStatus
                                .DISABLED_AUTHENTICATION_NO_SUBSCRIPTION;
                        }
                    }
                    mWifiConfigManager.updateNetworkSelectionStatus(
                            mTargetNetworkId, disableReason);
                    mWifiConfigManager.clearRecentFailureReason(mTargetNetworkId);

                    //If failure occurred while Metrics is tracking a ConnnectionEvent, end it.
                    int level2FailureReason;
                    switch (reasonCode) {
                        case WifiManager.ERROR_AUTH_FAILURE_NONE:
                            level2FailureReason =
                                    WifiMetricsProto.ConnectionEvent.AUTH_FAILURE_NONE;
                            break;
                        case WifiManager.ERROR_AUTH_FAILURE_TIMEOUT:
                            level2FailureReason =
                                    WifiMetricsProto.ConnectionEvent.AUTH_FAILURE_TIMEOUT;
                            break;
                        case WifiManager.ERROR_AUTH_FAILURE_WRONG_PSWD:
                            level2FailureReason =
                                    WifiMetricsProto.ConnectionEvent.AUTH_FAILURE_WRONG_PSWD;
                            break;
                        case WifiManager.ERROR_AUTH_FAILURE_EAP_FAILURE:
                            level2FailureReason =
                                    WifiMetricsProto.ConnectionEvent.AUTH_FAILURE_EAP_FAILURE;
                            break;
                        default:
                            level2FailureReason =
                                    WifiMetricsProto.ConnectionEvent.FAILURE_REASON_UNKNOWN;
                            break;
                    }
                    reportConnectionAttemptEnd(
                            WifiMetrics.ConnectionEvent.FAILURE_AUTHENTICATION_FAILURE,
                            WifiMetricsProto.ConnectionEvent.HLF_NONE,
                            level2FailureReason);
                    if (reasonCode != WifiManager.ERROR_AUTH_FAILURE_WRONG_PSWD) {
                        mWifiInjector.getWifiLastResortWatchdog()
                                .noteConnectionFailureAndTriggerIfNeeded(
                                        getTargetSsid(), mTargetRoamBSSID,
                                        WifiLastResortWatchdog.FAILURE_CODE_AUTHENTICATION);
                    }
                    break;
                case WifiMonitor.SUPPLICANT_STATE_CHANGE_EVENT:
                    SupplicantState state = handleSupplicantStateChange(message);

                    // Supplicant can fail to report a NETWORK_DISCONNECTION_EVENT
                    // when authentication times out after a successful connection,
                    // we can figure this from the supplicant state. If supplicant
                    // state is DISCONNECTED, but the mNetworkInfo says we are not
                    // disconnected, we need to handle a disconnection
                    if (state == SupplicantState.DISCONNECTED
                            && mNetworkInfo.getState() != NetworkInfo.State.DISCONNECTED) {
                        if (mVerboseLoggingEnabled) {
                            log("Missed CTRL-EVENT-DISCONNECTED, disconnect");
                        }
                        handleNetworkDisconnect();
                        transitionTo(mDisconnectedState);
                    }

                    // If we have COMPLETED a connection to a BSSID, start doing
                    // DNAv4/DNAv6 -style probing for on-link neighbors of
                    // interest (e.g. routers); harmless if none are configured.
                    if (state == SupplicantState.COMPLETED) {
                        if (mIpClient != null) {
                            mIpClient.confirmConfiguration();
                        }
                        mWifiScoreReport.noteIpCheck();
                    }
                    break;
                case WifiP2pServiceImpl.DISCONNECT_WIFI_REQUEST:
                    if (message.arg1 == 1) {
                        mWifiMetrics.logStaEvent(StaEvent.TYPE_FRAMEWORK_DISCONNECT,
                                StaEvent.DISCONNECT_P2P_DISCONNECT_WIFI_REQUEST);
                        mWifiNative.disconnect(mInterfaceName);
                        mTemporarilyDisconnectWifi = true;
                    } else {
                        mWifiNative.reconnect(mInterfaceName);
                        mTemporarilyDisconnectWifi = false;
                    }
                    break;
                case CMD_REMOVE_NETWORK:
                    if (!deleteNetworkConfigAndSendReply(message, false)) {
                        // failed to remove the config and caller was notified
                        mMessageHandlingStatus = MESSAGE_HANDLING_STATUS_FAIL;
                        break;
                    }
                    //  we successfully deleted the network config
                    netId = message.arg1;
                    if (netId == mTargetNetworkId || netId == mLastNetworkId) {
                        // Disconnect and let autojoin reselect a new network
                        sendMessage(CMD_DISCONNECT);
                    }
                    break;
                case CMD_ENABLE_NETWORK:
                    boolean disableOthers = message.arg2 == 1;
                    netId = message.arg1;
                    if (disableOthers) {
                        // If the app has all the necessary permissions, this will trigger a connect
                        // attempt.
                        ok = connectToUserSelectNetwork(netId, message.sendingUid, false);
                    } else {
                        ok = mWifiConfigManager.enableNetwork(netId, false, message.sendingUid);
                    }
                    if (!ok) {
                        mMessageHandlingStatus = MESSAGE_HANDLING_STATUS_FAIL;
                    }
                    replyToMessage(message, message.what, ok ? SUCCESS : FAILURE);
                    break;
                case WifiManager.DISABLE_NETWORK:
                    netId = message.arg1;
                    if (mWifiConfigManager.disableNetwork(netId, message.sendingUid)) {
                        replyToMessage(message, WifiManager.DISABLE_NETWORK_SUCCEEDED);
                        if (netId == mTargetNetworkId || netId == mLastNetworkId) {
                            // Disconnect and let autojoin reselect a new network
                            sendMessage(CMD_DISCONNECT);
                        }
                    } else {
                        loge("Failed to disable network");
                        mMessageHandlingStatus = MESSAGE_HANDLING_STATUS_FAIL;
                        replyToMessage(message, WifiManager.DISABLE_NETWORK_FAILED,
                                WifiManager.ERROR);
                    }
                    break;
                case CMD_DISABLE_EPHEMERAL_NETWORK:
                    config = mWifiConfigManager.disableEphemeralNetwork((String) message.obj);
                    if (config != null) {
                        if (config.networkId == mTargetNetworkId
                                || config.networkId == mLastNetworkId) {
                            // Disconnect and let autojoin reselect a new network
                            sendMessage(CMD_DISCONNECT);
                        }
                    }
                    break;
                case WifiMonitor.SUP_REQUEST_IDENTITY:
                    netId = message.arg2;
                    boolean identitySent = false;
                    // For SIM & AKA/AKA' EAP method Only, get identity from ICC
                    if (mTargetWifiConfiguration != null
                            && mTargetWifiConfiguration.networkId == netId
                            && TelephonyUtil.isSimConfig(mTargetWifiConfiguration)) {
                        // Pair<identity, encrypted identity>
                        Pair<String, String> identityPair =
                                TelephonyUtil.getSimIdentity(getTelephonyManager(),
                                        new TelephonyUtil(), mTargetWifiConfiguration,
                                        mWifiInjector.getCarrierNetworkConfig());
                        Log.i(TAG, "SUP_REQUEST_IDENTITY: identityPair=" + identityPair);
                        if (identityPair != null && identityPair.first != null) {
                            mWifiNative.simIdentityResponse(mInterfaceName, netId,
                                    identityPair.first, identityPair.second);
                            identitySent = true;
                        } else {
                            Log.e(TAG, "Unable to retrieve identity from Telephony");
                        }
                    }

                    if (!identitySent) {
                        // Supplicant lacks credentials to connect to that network, hence black list
                        ssid = (String) message.obj;
                        if (mTargetWifiConfiguration != null && ssid != null
                                && mTargetWifiConfiguration.SSID != null
                                && mTargetWifiConfiguration.SSID.equals("\"" + ssid + "\"")) {
                            mWifiConfigManager.updateNetworkSelectionStatus(
                                    mTargetWifiConfiguration.networkId,
                                    WifiConfiguration.NetworkSelectionStatus
                                            .DISABLED_AUTHENTICATION_NO_CREDENTIALS);
                        }
                        mWifiMetrics.logStaEvent(StaEvent.TYPE_FRAMEWORK_DISCONNECT,
                                StaEvent.DISCONNECT_GENERIC);
                        mWifiNative.disconnect(mInterfaceName);
                    }
                    break;
                case WifiMonitor.SUP_REQUEST_SIM_AUTH:
                    logd("Received SUP_REQUEST_SIM_AUTH");
                    SimAuthRequestData requestData = (SimAuthRequestData) message.obj;
                    if (requestData != null) {
                        if (requestData.protocol == WifiEnterpriseConfig.Eap.SIM) {
                            handleGsmAuthRequest(requestData);
                        } else if (requestData.protocol == WifiEnterpriseConfig.Eap.AKA
                                || requestData.protocol == WifiEnterpriseConfig.Eap.AKA_PRIME) {
                            handle3GAuthRequest(requestData);
                        }
                    } else {
                        loge("Invalid SIM auth request");
                    }
                    break;
                case CMD_GET_MATCHING_OSU_PROVIDERS:
                    replyToMessage(message, message.what,
                            mPasspointManager.getMatchingOsuProviders(
                                    (List<ScanResult>) message.obj));
                    break;
                case CMD_GET_MATCHING_PASSPOINT_CONFIGS_FOR_OSU_PROVIDERS:
                    replyToMessage(message, message.what,
                            mPasspointManager.getMatchingPasspointConfigsForOsuProviders(
                                    (List<OsuProvider>) message.obj));
                    break;
                case CMD_GET_WIFI_CONFIGS_FOR_PASSPOINT_PROFILES:
                    replyToMessage(message, message.what,
                            mPasspointManager.getWifiConfigsForPasspointProfiles(
                                    (List<String>) message.obj));

                    break;
                case CMD_START_SUBSCRIPTION_PROVISIONING:
                    IProvisioningCallback callback = (IProvisioningCallback) message.obj;
                    OsuProvider provider =
                            (OsuProvider) message.getData().getParcelable(EXTRA_OSU_PROVIDER);
                    int res = mPasspointManager.startSubscriptionProvisioning(
                                    message.arg1, provider, callback) ? 1 : 0;
                    replyToMessage(message, message.what, res);
                    break;
                case CMD_RECONNECT:
                    WorkSource workSource = (WorkSource) message.obj;
                    mWifiConnectivityManager.forceConnectivityScan(workSource);
                    break;
                case CMD_REASSOCIATE:
                    mLastConnectAttemptTimestamp = mClock.getWallClockMillis();
                    mWifiNative.reassociate(mInterfaceName);
                    break;
                case CMD_START_ROAM:
                    mMessageHandlingStatus = MESSAGE_HANDLING_STATUS_DISCARD;
                    break;
                case CMD_START_CONNECT:
                    mIsFilsConnection = false;
                    /* connect command coming from auto-join */
                    netId = message.arg1;
                    int uid = message.arg2;
                    bssid = (String) message.obj;

                    if (!hasConnectionRequests()) {
                        if (mNetworkAgent == null) {
                            loge("CMD_START_CONNECT but no requests and not connected,"
                                    + " bailing");
                            break;
                        } else if (!mWifiPermissionsUtil.checkNetworkSettingsPermission(uid)) {
                            loge("CMD_START_CONNECT but no requests and connected, but app "
                                    + "does not have sufficient permissions, bailing");
                            break;
                        }
                    }
                    config = mWifiConfigManager.getConfiguredNetworkWithoutMasking(netId);
                    logd("CMD_START_CONNECT sup state "
                            + mSupplicantStateTracker.getSupplicantStateName()
                            + " my state " + getCurrentState().getName()
                            + " nid=" + Integer.toString(netId)
                            + " roam=" + Boolean.toString(mIsAutoRoaming));
                    if (config == null) {
                        loge("CMD_START_CONNECT and no config, bail out...");
                        break;
                    }
                    // Update scorecard while there is still state from existing connection
                    mWifiScoreCard.noteConnectionAttempt(mWifiInfo);
                    mTargetNetworkId = netId;
                    setTargetBssid(config, bssid);

                    reportConnectionAttemptStart(config, mTargetRoamBSSID,
                            WifiMetricsProto.ConnectionEvent.ROAM_UNRELATED);
                    if (config.macRandomizationSetting
                            == WifiConfiguration.RANDOMIZATION_PERSISTENT
                            && mConnectedMacRandomzationSupported) {
                        configureRandomizedMacAddress(config);
                    } else {
                        setCurrentMacToFactoryMac(config);
                    }

                    String currentMacAddress = mWifiNative.getMacAddress(mInterfaceName);
                    mWifiInfo.setMacAddress(currentMacAddress);
                    Log.i(TAG, "Connecting with " + currentMacAddress + " as the mac address");

<<<<<<< HEAD
                    if (config.allowedKeyManagement.get(WifiConfiguration.KeyMgmt.FILS_SHA256) ||
                         config.allowedKeyManagement.get(WifiConfiguration.KeyMgmt.FILS_SHA384)) {
                        /*
                         * Config object is required in Fils state to issue
                         * conenction to supplicant, hence saving in global
                         * variable.
                         */
                        mFilsConfig = config;
                        transitionTo(mFilsState);
                        break;
                    }
=======
                    if (config.enterpriseConfig != null
                            && TelephonyUtil.isSimEapMethod(config.enterpriseConfig.getEapMethod())
                            && mWifiInjector.getCarrierNetworkConfig()
                                    .isCarrierEncryptionInfoAvailable()
                            && TextUtils.isEmpty(config.enterpriseConfig.getAnonymousIdentity())) {
                        String anonAtRealm = TelephonyUtil.getAnonymousIdentityWith3GppRealm(
                                getTelephonyManager());
                        config.enterpriseConfig.setAnonymousIdentity(anonAtRealm);
                    }

>>>>>>> de264fc8
                    if (mWifiNative.connectToNetwork(mInterfaceName, config)) {
                        mWifiMetrics.logStaEvent(StaEvent.TYPE_CMD_START_CONNECT, config);
                        mLastConnectAttemptTimestamp = mClock.getWallClockMillis();
                        mTargetWifiConfiguration = config;
                        mIsAutoRoaming = false;
                        if (getCurrentState() != mDisconnectedState) {
                            transitionTo(mDisconnectingState);
                        }
                    } else {
                        loge("CMD_START_CONNECT Failed to start connection to network " + config);
                        reportConnectionAttemptEnd(
                                WifiMetrics.ConnectionEvent.FAILURE_CONNECT_NETWORK_FAILED,
                                WifiMetricsProto.ConnectionEvent.HLF_NONE,
                                WifiMetricsProto.ConnectionEvent.FAILURE_REASON_UNKNOWN);
                        replyToMessage(message, WifiManager.CONNECT_NETWORK_FAILED,
                                WifiManager.ERROR);
                        break;
                    }
                    break;
                case CMD_REMOVE_APP_CONFIGURATIONS:
                    removedNetworkIds =
                            mWifiConfigManager.removeNetworksForApp((ApplicationInfo) message.obj);
                    if (removedNetworkIds.contains(mTargetNetworkId)
                            || removedNetworkIds.contains(mLastNetworkId)) {
                        // Disconnect and let autojoin reselect a new network.
                        sendMessage(CMD_DISCONNECT);
                    }
                    break;
                case CMD_REMOVE_USER_CONFIGURATIONS:
                    removedNetworkIds =
                            mWifiConfigManager.removeNetworksForUser((Integer) message.arg1);
                    if (removedNetworkIds.contains(mTargetNetworkId)
                            || removedNetworkIds.contains(mLastNetworkId)) {
                        // Disconnect and let autojoin reselect a new network.
                        sendMessage(CMD_DISCONNECT);
                    }
                    break;
                case WifiManager.CONNECT_NETWORK:
                    /**
                     * The connect message can contain a network id passed as arg1 on message or
                     * or a config passed as obj on message.
                     * For a new network, a config is passed to create and connect.
                     * For an existing network, a network id is passed
                     */
                    netId = message.arg1;
                    config = (WifiConfiguration) message.obj;
                    boolean hasCredentialChanged = false;
                    // New network addition.
                    if (config != null) {
                        result = mWifiConfigManager.addOrUpdateNetwork(config, message.sendingUid);
                        if (!result.isSuccess()) {
                            loge("CONNECT_NETWORK adding/updating config=" + config + " failed");
                            mMessageHandlingStatus = MESSAGE_HANDLING_STATUS_FAIL;
                            replyToMessage(message, WifiManager.CONNECT_NETWORK_FAILED,
                                    WifiManager.ERROR);
                            break;
                        }
                        netId = result.getNetworkId();
                        hasCredentialChanged = result.hasCredentialChanged();
                    }
                    if (!connectToUserSelectNetwork(
                            netId, message.sendingUid, hasCredentialChanged)) {
                        mMessageHandlingStatus = MESSAGE_HANDLING_STATUS_FAIL;
                        replyToMessage(message, WifiManager.CONNECT_NETWORK_FAILED,
                                WifiManager.NOT_AUTHORIZED);
                        break;
                    }
                    mWifiMetrics.logStaEvent(StaEvent.TYPE_CONNECT_NETWORK, config);
                    broadcastWifiCredentialChanged(WifiManager.WIFI_CREDENTIAL_SAVED, config);
                    replyToMessage(message, WifiManager.CONNECT_NETWORK_SUCCEEDED);
                    break;
                case WifiManager.SAVE_NETWORK:
                    result = saveNetworkConfigAndSendReply(message);
                    netId = result.getNetworkId();
                    if (result.isSuccess() && mWifiInfo.getNetworkId() == netId) {
                        if (result.hasCredentialChanged()) {
                            config = (WifiConfiguration) message.obj;
                            // The network credentials changed and we're connected to this network,
                            // start a new connection with the updated credentials.
                            logi("SAVE_NETWORK credential changed for config=" + config.configKey()
                                    + ", Reconnecting.");
                            startConnectToNetwork(netId, message.sendingUid, SUPPLICANT_BSSID_ANY);
                        } else {
                            if (result.hasProxyChanged()) {
                                if (mIpClient != null) {
                                    log("Reconfiguring proxy on connection");
                                    mIpClient.setHttpProxy(
                                            getCurrentWifiConfiguration().getHttpProxy());
                                }
                            }
                            if (result.hasIpChanged()) {
                                // The current connection configuration was changed
                                // We switched from DHCP to static or from static to DHCP, or the
                                // static IP address has changed.
                                log("Reconfiguring IP on connection");
                                // TODO(b/36576642): clear addresses and disable IPv6
                                // to simplify obtainingIpState.
                                mWifiNative.disconnect(mInterfaceName);
                                transitionTo(mDisconnectingState);
                                // reconnect to the same network
                                if (mWifiNative.reconnect(mInterfaceName)) {
                                    log("Reconnecting after IP reconfiguration");
                                } else {
                                    loge("Failed to reconnect after IP reconfiguration");
                                    // we will transition to disconnected state by previous code
                                }
                            }
                        }
                    }
                    break;
                case WifiManager.FORGET_NETWORK:
                    if (!deleteNetworkConfigAndSendReply(message, true)) {
                        // Caller was notified of failure, nothing else to do
                        break;
                    }
                    // the network was deleted
                    netId = message.arg1;
                    if (netId == mTargetNetworkId || netId == mLastNetworkId) {
                        // Disconnect and let autojoin reselect a new network
                        sendMessage(CMD_DISCONNECT);
                    }
                    break;
                case CMD_ASSOCIATED_BSSID:
                    // This is where we can confirm the connection BSSID. Use it to find the
                    // right ScanDetail to populate metrics.
                    String someBssid = (String) message.obj;
                    if (someBssid != null) {
                        // Get the ScanDetail associated with this BSSID.
                        ScanDetailCache scanDetailCache =
                                mWifiConfigManager.getScanDetailCacheForNetwork(mTargetNetworkId);
                        if (scanDetailCache != null) {
                            mWifiMetrics.setConnectionScanDetail(scanDetailCache.getScanDetail(
                                    someBssid));
                        }
                    }
                    handleStatus = NOT_HANDLED;
                    break;
                case WifiMonitor.FILS_NETWORK_CONNECTION_EVENT:
                case WifiMonitor.NETWORK_CONNECTION_EVENT:
                    if (mVerboseLoggingEnabled) log("Network connection established");
                    mLastNetworkId = message.arg1;
                    mWifiConfigManager.clearRecentFailureReason(mLastNetworkId);
                    mLastBssid = (String) message.obj;
                    reasonCode = message.arg2;
                    // TODO: This check should not be needed after ClientModeImpl refactor.
                    // Currently, the last connected network configuration is left in
                    // wpa_supplicant, this may result in wpa_supplicant initiating connection
                    // to it after a config store reload. Hence the old network Id lookups may not
                    // work, so disconnect the network and let network selector reselect a new
                    // network.
                    config = getCurrentWifiConfiguration();
                    if (config != null) {
                        mWifiInfo.setBSSID(mLastBssid);
                        mWifiInfo.setNetworkId(mLastNetworkId);
                        mWifiInfo.setMacAddress(mWifiNative.getMacAddress(mInterfaceName));
                        updateWifiGenerationInfo();

                        ScanDetailCache scanDetailCache =
                                mWifiConfigManager.getScanDetailCacheForNetwork(config.networkId);
                        if (scanDetailCache != null && mLastBssid != null) {
                            ScanResult scanResult = scanDetailCache.getScanResult(mLastBssid);
                            if (scanResult != null) {
                                mWifiInfo.setFrequency(scanResult.frequency);
                            }
                        }
                        mWifiConnectivityManager.trackBssid(mLastBssid, true, reasonCode);

                        // We need to get the updated pseudonym from supplicant for EAP-SIM/AKA/AKA'
                        if (config.enterpriseConfig != null
                                && TelephonyUtil.isSimEapMethod(
                                        config.enterpriseConfig.getEapMethod())
                                // if using anonymous@<realm>, do not use pseudonym identity on
                                // reauthentication. Instead, use full authentication using
                                // anonymous@<realm> followed by encrypted IMSI every time.
                                // This is because the encrypted IMSI spec does not specify its
                                // compatibility with the pseudonym identity specified by EAP-AKA.
                                && !TelephonyUtil.isAnonymousAtRealmIdentity(
                                        config.enterpriseConfig.getAnonymousIdentity())) {
                            String anonymousIdentity =
                                    mWifiNative.getEapAnonymousIdentity(mInterfaceName);
                            if (mVerboseLoggingEnabled) {
                                log("EAP Pseudonym: " + anonymousIdentity);
                            }
                            config.enterpriseConfig.setAnonymousIdentity(anonymousIdentity);
                            mWifiConfigManager.addOrUpdateNetwork(config, Process.WIFI_UID);
                        }
                        sendNetworkStateChangeBroadcast(mLastBssid);
                        mIpReachabilityMonitorActive = true;
                        transitionTo(mObtainingIpState);
                    } else {
                        logw("Connected to unknown networkId " + mLastNetworkId
                                + ", disconnecting...");
                        sendMessage(CMD_DISCONNECT);
                    }
                    break;
                case WifiMonitor.NETWORK_DISCONNECTION_EVENT:
                    // Calling handleNetworkDisconnect here is redundant because we might already
                    // have called it when leaving L2ConnectedState to go to disconnecting state
                    // or thru other path
                    // We should normally check the mWifiInfo or mLastNetworkId so as to check
                    // if they are valid, and only in this case call handleNEtworkDisconnect,
                    // TODO: this should be fixed for a L MR release
                    // The side effect of calling handleNetworkDisconnect twice is that a bunch of
                    // idempotent commands are executed twice (stopping Dhcp, enabling the SPS mode
                    // at the chip etc...
                    if (mVerboseLoggingEnabled) log("ConnectModeState: Network connection lost ");
                    mLastNetworkId = message.arg1;
                    mWifiConfigManager.clearRecentFailureReason(mLastNetworkId);
                    mLastBssid = (String) message.obj;
                    // TODO: This check should not be needed after WifiStateMachinePrime refactor.
                    // Currently, the last connected network configuration is left in
                    // wpa_supplicant, this may result in wpa_supplicant initiating connection
                    // to it after a config store reload. Hence the old network Id lookups may not
                    // work, so disconnect the network and let network selector reselect a new
                    // network.

                    ScanResult scanResult = getScanResultForBssid(mLastBssid);
                    boolean mConnectionInProgress =
                        (mTargetWifiConfiguration != null) && (scanResult != null) &&
                        !mTargetWifiConfiguration.SSID.equals("\""+scanResult.SSID+"\"");
                    handleNetworkDisconnect(mConnectionInProgress);
                    if (getCurrentState() != mFilsState || !mConnectionInProgress)
                        transitionTo(mDisconnectedState);
                    break;
                case CMD_QUERY_OSU_ICON:
                    mPasspointManager.queryPasspointIcon(
                            ((Bundle) message.obj).getLong(EXTRA_OSU_ICON_QUERY_BSSID),
                            ((Bundle) message.obj).getString(EXTRA_OSU_ICON_QUERY_FILENAME));
                    break;
                case CMD_MATCH_PROVIDER_NETWORK:
                    // TODO(b/31065385): Passpoint config management.
                    replyToMessage(message, message.what, 0);
                    break;
                case CMD_ADD_OR_UPDATE_PASSPOINT_CONFIG:
                    Bundle bundle = (Bundle) message.obj;
                    PasspointConfiguration passpointConfig = bundle.getParcelable(
                            EXTRA_PASSPOINT_CONFIGURATION);
                    if (mPasspointManager.addOrUpdateProvider(passpointConfig,
                            bundle.getInt(EXTRA_UID),
                            bundle.getString(EXTRA_PACKAGE_NAME))) {
                        String fqdn = passpointConfig.getHomeSp().getFqdn();
                        if (isProviderOwnedNetwork(mTargetNetworkId, fqdn)
                                || isProviderOwnedNetwork(mLastNetworkId, fqdn)) {
                            logd("Disconnect from current network since its provider is updated");
                            sendMessage(CMD_DISCONNECT);
                        }
                        replyToMessage(message, message.what, SUCCESS);
                    } else {
                        replyToMessage(message, message.what, FAILURE);
                    }
                    break;
                case CMD_REMOVE_PASSPOINT_CONFIG:
                    String fqdn = (String) message.obj;
                    if (mPasspointManager.removeProvider(fqdn)) {
                        if (isProviderOwnedNetwork(mTargetNetworkId, fqdn)
                                || isProviderOwnedNetwork(mLastNetworkId, fqdn)) {
                            logd("Disconnect from current network since its provider is removed");
                            sendMessage(CMD_DISCONNECT);
                        }
                        mWifiConfigManager.removePasspointConfiguredNetwork(fqdn);
                        replyToMessage(message, message.what, SUCCESS);
                    } else {
                        replyToMessage(message, message.what, FAILURE);
                    }
                    break;
                case CMD_GET_ALL_MATCHING_FQDNS_FOR_SCAN_RESULTS:
                    replyToMessage(message, message.what,
                            mPasspointManager.getAllMatchingFqdnsForScanResults(
                                    (List<ScanResult>) message.obj));
                    break;
                case CMD_TARGET_BSSID:
                    // Trying to associate to this BSSID
                    if (message.obj != null) {
                        mTargetRoamBSSID = (String) message.obj;
                    }
                    break;
                case CMD_GET_LINK_LAYER_STATS:
                    WifiLinkLayerStats stats = getWifiLinkLayerStats();
                    replyToMessage(message, message.what, stats);
                    break;
                case CMD_RESET_SIM_NETWORKS:
                    log("resetting EAP-SIM/AKA/AKA' networks since SIM was changed");
                    boolean simPresent = message.arg1 == 1;
                    if (!simPresent) {
                        mPasspointManager.removeEphemeralProviders();
                        mWifiConfigManager.resetSimNetworks();
                    }
                    break;
                case CMD_BLUETOOTH_ADAPTER_STATE_CHANGE:
                    mBluetoothConnectionActive = (message.arg1
                            != BluetoothAdapter.STATE_DISCONNECTED);
                    mWifiNative.setBluetoothCoexistenceScanMode(
                            mInterfaceName, mBluetoothConnectionActive);
                    break;
                case CMD_SET_SUSPEND_OPT_ENABLED:
                    if (message.arg1 == 1) {
                        setSuspendOptimizationsNative(SUSPEND_DUE_TO_SCREEN, true);
                        if (message.arg2 == 1) {
                            mSuspendWakeLock.release();
                        }
                    } else {
                        setSuspendOptimizationsNative(SUSPEND_DUE_TO_SCREEN, false);
                    }
                    break;
                case CMD_SET_HIGH_PERF_MODE:
                    if (message.arg1 == 1) {
                        setSuspendOptimizationsNative(SUSPEND_DUE_TO_HIGH_PERF, false);
                    } else {
                        setSuspendOptimizationsNative(SUSPEND_DUE_TO_HIGH_PERF, true);
                    }
                    break;
                case CMD_ENABLE_TDLS:
                    if (message.obj != null) {
                        String remoteAddress = (String) message.obj;
                        boolean enable = (message.arg1 == 1);
                        mWifiNative.startTdls(mInterfaceName, remoteAddress, enable);
                    }
                    break;
                case WifiMonitor.ANQP_DONE_EVENT:
                    // TODO(zqiu): remove this when switch over to wificond for ANQP requests.
                    mPasspointManager.notifyANQPDone((AnqpEvent) message.obj);
                    break;
                case CMD_STOP_IP_PACKET_OFFLOAD: {
                    int slot = message.arg1;
                    int ret = stopWifiIPPacketOffload(slot);
                    if (mNetworkAgent != null) {
                        mNetworkAgent.onSocketKeepaliveEvent(slot, ret);
                    }
                    break;
                }
                case WifiMonitor.RX_HS20_ANQP_ICON_EVENT:
                    // TODO(zqiu): remove this when switch over to wificond for icon requests.
                    mPasspointManager.notifyIconDone((IconEvent) message.obj);
                    break;
                case WifiMonitor.HS20_REMEDIATION_EVENT:
                    // TODO(zqiu): remove this when switch over to wificond for WNM frames
                    // monitoring.
                    mPasspointManager.receivedWnmFrame((WnmData) message.obj);
                    break;
                case CMD_CONFIG_ND_OFFLOAD:
                    final boolean enabled = (message.arg1 > 0);
                    mWifiNative.configureNeighborDiscoveryOffload(mInterfaceName, enabled);
                    break;
                case CMD_ENABLE_WIFI_CONNECTIVITY_MANAGER:
                    mWifiConnectivityManager.enable(message.arg1 == 1 ? true : false);
                    break;
                case CMD_DPP_GENERATE_BOOTSTRAP:
                    int id = mWifiNative.dppBootstrapGenerate(mInterfaceName, (WifiDppConfig)message.obj);
                    replyToMessage(message, message.what, id);
                    break;
                case CMD_DPP_ADD_BOOTSTRAP_QRCODE:
                    int qrcode_hdl = mWifiNative.dppAddBootstrapQrCode(mInterfaceName, (String) message.obj);
                    replyToMessage(message, message.what, qrcode_hdl);
                    break;
                case CMD_DPP_REMOVE_BOOTSTRAP:
                    int bootstrap_status = mWifiNative.dppBootstrapRemove(mInterfaceName, message.arg1);
                    replyToMessage(message, message.what, bootstrap_status);
                    break;
                case CMD_DPP_GET_URI:
                    String uri = mWifiNative.dppGetUri(mInterfaceName, message.arg1);
                    replyToMessage(message, message.what, uri);
                    break;
                case CMD_DPP_LISTEN_START:
                    int listen_status = mWifiNative.dppListen(mInterfaceName,
                            ((Bundle) message.obj).getString("freq"),
                            ((Bundle) message.obj).getInt("dppRole"),
                            ((Bundle) message.obj).getBoolean("mutual"),
                            ((Bundle) message.obj).getBoolean("netRoleAp"));
                    replyToMessage(message, message.what, listen_status);
                    break;
                case CMD_DPP_LISTEN_STOP:
                    mWifiNative.dppStopListen(mInterfaceName);
                    break;
                case CMD_DPP_CONF_ADD:
                    int cfg_add_status = mWifiNative.dppConfiguratorAdd(mInterfaceName,
                            ((Bundle) message.obj).getString("curve"),
                            ((Bundle) message.obj).getString("key"),
                             message.arg1);
                    replyToMessage(message, message.what, cfg_add_status);
                    break;
                case CMD_DPP_CONF_REMOVE:
                    int cfg_remove_status = mWifiNative.dppConfiguratorRemove(mInterfaceName, message.arg1);
                    replyToMessage(message, message.what, cfg_remove_status);
                    break;
                case CMD_DPP_AUTH_INIT:
                    int auth_init_status = mWifiNative.dppStartAuth(mInterfaceName, (WifiDppConfig)message.obj);
                    replyToMessage(message, message.what, auth_init_status);
                    break;
                case CMD_DPP_CONFIGURATOR_GET_KEY:
                    String key = mWifiNative.dppConfiguratorGetKey(mInterfaceName, (int) message.obj);
                    replyToMessage(message, message.what, key);
                    break;
                case WifiMonitor.DPP_EVENT:
                    Log.d(TAG, "DPP Event received. Type = " + message.arg1);
                    sendDppEventBroadcast(message.arg1, (DppResult) message.obj);
                    break;
                default:
                    handleStatus = NOT_HANDLED;
                    break;
            }

            if (handleStatus == HANDLED) {
                logStateAndMessage(message, this);
            }

            return handleStatus;
        }
    }

    private WifiNetworkAgentSpecifier createNetworkAgentSpecifier(
            @NonNull WifiConfiguration currentWifiConfiguration, @Nullable String currentBssid,
            int specificRequestUid, @NonNull String specificRequestPackageName) {
        currentWifiConfiguration.BSSID = currentBssid;
        WifiNetworkAgentSpecifier wns =
                new WifiNetworkAgentSpecifier(currentWifiConfiguration, specificRequestUid,
                        specificRequestPackageName);
        return wns;
    }

    private NetworkCapabilities getCapabilities(WifiConfiguration currentWifiConfiguration) {
        final NetworkCapabilities result = new NetworkCapabilities(mNetworkCapabilitiesFilter);
        // MatchAllNetworkSpecifier set in the mNetworkCapabilitiesFilter should never be set in the
        // agent's specifier.
        result.setNetworkSpecifier(null);
        if (currentWifiConfiguration == null) {
            return result;
        }

        if (!mWifiInfo.isTrusted()) {
            result.removeCapability(NetworkCapabilities.NET_CAPABILITY_TRUSTED);
        } else {
            result.addCapability(NetworkCapabilities.NET_CAPABILITY_TRUSTED);
        }

        if (!WifiConfiguration.isMetered(currentWifiConfiguration, mWifiInfo)) {
            result.addCapability(NetworkCapabilities.NET_CAPABILITY_NOT_METERED);
        } else {
            result.removeCapability(NetworkCapabilities.NET_CAPABILITY_NOT_METERED);
        }

        if (mWifiInfo.getRssi() != WifiInfo.INVALID_RSSI) {
            result.setSignalStrength(mWifiInfo.getRssi());
        } else {
            result.setSignalStrength(NetworkCapabilities.SIGNAL_STRENGTH_UNSPECIFIED);
        }

        if (currentWifiConfiguration.osu) {
            result.removeCapability(NetworkCapabilities.NET_CAPABILITY_INTERNET);
        }

        if (!mWifiInfo.getSSID().equals(WifiSsid.NONE)) {
            result.setSSID(mWifiInfo.getSSID());
        } else {
            result.setSSID(null);
        }
        Pair<Integer, String> specificRequestUidAndPackageName =
                mNetworkFactory.getSpecificNetworkRequestUidAndPackageName(
                        currentWifiConfiguration);
        // There is an active specific request.
        if (specificRequestUidAndPackageName.first != Process.INVALID_UID) {
            // Remove internet capability.
            result.removeCapability(NetworkCapabilities.NET_CAPABILITY_INTERNET);
        }
        // Fill up the network agent specifier for this connection.
        result.setNetworkSpecifier(
                createNetworkAgentSpecifier(
                        currentWifiConfiguration, getCurrentBSSID(),
                        specificRequestUidAndPackageName.first,
                        specificRequestUidAndPackageName.second));
        return result;
    }

    /**
     * Method to update network capabilities from the current WifiConfiguration.
     */
    public void updateCapabilities() {
        updateCapabilities(getCurrentWifiConfiguration());
    }

    private void updateCapabilities(WifiConfiguration currentWifiConfiguration) {
        if (mNetworkAgent == null) {
            return;
        }
        mNetworkAgent.sendNetworkCapabilities(getCapabilities(currentWifiConfiguration));
    }

    /**
     * Checks if the given network |networkdId| is provided by the given Passpoint provider with
     * |providerFqdn|.
     *
     * @param networkId The ID of the network to check
     * @param providerFqdn The FQDN of the Passpoint provider
     * @return true if the given network is provided by the given Passpoint provider
     */
    private boolean isProviderOwnedNetwork(int networkId, String providerFqdn) {
        if (networkId == WifiConfiguration.INVALID_NETWORK_ID) {
            return false;
        }
        WifiConfiguration config = mWifiConfigManager.getConfiguredNetwork(networkId);
        if (config == null) {
            return false;
        }
        return TextUtils.equals(config.FQDN, providerFqdn);
    }

    private void handleEapAuthFailure(int networkId, int errorCode) {
        WifiConfiguration targetedNetwork =
                mWifiConfigManager.getConfiguredNetwork(mTargetNetworkId);
        if (targetedNetwork != null) {
            switch (targetedNetwork.enterpriseConfig.getEapMethod()) {
                case WifiEnterpriseConfig.Eap.SIM:
                case WifiEnterpriseConfig.Eap.AKA:
                case WifiEnterpriseConfig.Eap.AKA_PRIME:
                    if (errorCode == WifiNative.EAP_SIM_VENDOR_SPECIFIC_CERT_EXPIRED) {
                        getTelephonyManager()
                                .createForSubscriptionId(
                                        SubscriptionManager.getDefaultDataSubscriptionId())
                                .resetCarrierKeysForImsiEncryption();
                    }
                    break;
                default:
                    // Do Nothing
            }
        }
    }

    private class WifiNetworkAgent extends NetworkAgent {
        WifiNetworkAgent(Looper l, Context c, String tag, NetworkInfo ni,
                NetworkCapabilities nc, LinkProperties lp, int score, NetworkMisc misc) {
            super(l, c, tag, ni, nc, lp, score, misc);
        }
        private int mLastNetworkStatus = -1; // To detect when the status really changes

        @Override
        protected void unwanted() {
            // Ignore if we're not the current networkAgent.
            if (this != mNetworkAgent) return;
            if (mVerboseLoggingEnabled) {
                log("WifiNetworkAgent -> Wifi unwanted score " + Integer.toString(mWifiInfo.score));
            }
            unwantedNetwork(NETWORK_STATUS_UNWANTED_DISCONNECT);
        }

        @Override
        protected void networkStatus(int status, String redirectUrl) {
            if (this != mNetworkAgent) return;
            if (status == mLastNetworkStatus) return;
            mLastNetworkStatus = status;
            if (status == NetworkAgent.INVALID_NETWORK) {
                if (mVerboseLoggingEnabled) {
                    log("WifiNetworkAgent -> Wifi networkStatus invalid, score="
                            + Integer.toString(mWifiInfo.score));
                }
                unwantedNetwork(NETWORK_STATUS_UNWANTED_VALIDATION_FAILED);
            } else if (status == NetworkAgent.VALID_NETWORK) {
                if (mVerboseLoggingEnabled) {
                    log("WifiNetworkAgent -> Wifi networkStatus valid, score= "
                            + Integer.toString(mWifiInfo.score));
                }
                mWifiMetrics.logStaEvent(StaEvent.TYPE_NETWORK_AGENT_VALID_NETWORK);
                doNetworkStatus(status);
            }
        }

        @Override
        protected void saveAcceptUnvalidated(boolean accept) {
            if (this != mNetworkAgent) return;
            ClientModeImpl.this.sendMessage(CMD_ACCEPT_UNVALIDATED, accept ? 1 : 0);
        }

        @Override
        protected void startSocketKeepalive(Message msg) {
            ClientModeImpl.this.sendMessage(
                    CMD_START_IP_PACKET_OFFLOAD, msg.arg1, msg.arg2, msg.obj);
        }

        @Override
        protected void stopSocketKeepalive(Message msg) {
            ClientModeImpl.this.sendMessage(
                    CMD_STOP_IP_PACKET_OFFLOAD, msg.arg1, msg.arg2, msg.obj);
        }

        @Override
        protected void addKeepalivePacketFilter(Message msg) {
            ClientModeImpl.this.sendMessage(
                    CMD_ADD_KEEPALIVE_PACKET_FILTER_TO_APF, msg.arg1, msg.arg2, msg.obj);
        }

        @Override
        protected void removeKeepalivePacketFilter(Message msg) {
            ClientModeImpl.this.sendMessage(
                    CMD_REMOVE_KEEPALIVE_PACKET_FILTER_FROM_APF, msg.arg1, msg.arg2, msg.obj);
        }

        @Override
        protected void setSignalStrengthThresholds(int[] thresholds) {
            // 0. If there are no thresholds, or if the thresholds are invalid,
            //    stop RSSI monitoring.
            // 1. Tell the hardware to start RSSI monitoring here, possibly adding MIN_VALUE and
            //    MAX_VALUE at the start/end of the thresholds array if necessary.
            // 2. Ensure that when the hardware event fires, we fetch the RSSI from the hardware
            //    event, call mWifiInfo.setRssi() with it, and call updateCapabilities(), and then
            //    re-arm the hardware event. This needs to be done on the state machine thread to
            //    avoid race conditions. The RSSI used to re-arm the event (and perhaps also the one
            //    sent in the NetworkCapabilities) must be the one received from the hardware event
            //    received, or we might skip callbacks.
            // 3. Ensure that when we disconnect, RSSI monitoring is stopped.
            log("Received signal strength thresholds: " + Arrays.toString(thresholds));
            if (thresholds.length == 0) {
                ClientModeImpl.this.sendMessage(CMD_STOP_RSSI_MONITORING_OFFLOAD,
                        mWifiInfo.getRssi());
                return;
            }
            int [] rssiVals = Arrays.copyOf(thresholds, thresholds.length + 2);
            rssiVals[rssiVals.length - 2] = Byte.MIN_VALUE;
            rssiVals[rssiVals.length - 1] = Byte.MAX_VALUE;
            Arrays.sort(rssiVals);
            byte[] rssiRange = new byte[rssiVals.length];
            for (int i = 0; i < rssiVals.length; i++) {
                int val = rssiVals[i];
                if (val <= Byte.MAX_VALUE && val >= Byte.MIN_VALUE) {
                    rssiRange[i] = (byte) val;
                } else {
                    Log.e(TAG, "Illegal value " + val + " for RSSI thresholds: "
                            + Arrays.toString(rssiVals));
                    ClientModeImpl.this.sendMessage(CMD_STOP_RSSI_MONITORING_OFFLOAD,
                            mWifiInfo.getRssi());
                    return;
                }
            }
            // TODO: Do we quash rssi values in this sorted array which are very close?
            mRssiRanges = rssiRange;
            ClientModeImpl.this.sendMessage(CMD_START_RSSI_MONITORING_OFFLOAD,
                    mWifiInfo.getRssi());
        }

        @Override
        protected void preventAutomaticReconnect() {
            if (this != mNetworkAgent) return;
            unwantedNetwork(NETWORK_STATUS_UNWANTED_DISABLE_AUTOJOIN);
        }
    }

    void unwantedNetwork(int reason) {
        sendMessage(CMD_UNWANTED_NETWORK, reason);
    }

    void doNetworkStatus(int status) {
        sendMessage(CMD_NETWORK_STATUS, status);
    }

    // rfc4186 & rfc4187:
    // create Permanent Identity base on IMSI,
    // identity = usernam@realm
    // with username = prefix | IMSI
    // and realm is derived MMC/MNC tuple according 3GGP spec(TS23.003)
    private String buildIdentity(int eapMethod, String imsi, String mccMnc) {
        String mcc;
        String mnc;
        String prefix;

        if (imsi == null || imsi.isEmpty()) {
            return "";
        }

        if (eapMethod == WifiEnterpriseConfig.Eap.SIM) {
            prefix = "1";
        } else if (eapMethod == WifiEnterpriseConfig.Eap.AKA) {
            prefix = "0";
        } else if (eapMethod == WifiEnterpriseConfig.Eap.AKA_PRIME) {
            prefix = "6";
        } else {
            // not a valid EapMethod
            return "";
        }

        /* extract mcc & mnc from mccMnc */
        if (mccMnc != null && !mccMnc.isEmpty()) {
            mcc = mccMnc.substring(0, 3);
            mnc = mccMnc.substring(3);
            if (mnc.length() == 2) {
                mnc = "0" + mnc;
            }
        } else {
            // extract mcc & mnc from IMSI, assume mnc size is 3
            mcc = imsi.substring(0, 3);
            mnc = imsi.substring(3, 6);
        }

        return prefix + imsi + "@wlan.mnc" + mnc + ".mcc" + mcc + ".3gppnetwork.org";
    }

    class L2ConnectedState extends State {
        class RssiEventHandler implements WifiNative.WifiRssiEventHandler {
            @Override
            public void onRssiThresholdBreached(byte curRssi) {
                if (mVerboseLoggingEnabled) {
                    Log.e(TAG, "onRssiThresholdBreach event. Cur Rssi = " + curRssi);
                }
                sendMessage(CMD_RSSI_THRESHOLD_BREACHED, curRssi);
            }
        }

        RssiEventHandler mRssiEventHandler = new RssiEventHandler();

        @Override
        public void enter() {
            mRssiPollToken++;
            if (mEnableRssiPolling) {
                mLinkProbeManager.resetOnNewConnection();
                sendMessage(CMD_RSSI_POLL, mRssiPollToken, 0);
            }
            if (mNetworkAgent != null) {
                loge("Have NetworkAgent when entering L2Connected");
                setNetworkDetailedState(DetailedState.DISCONNECTED);
            }
            setNetworkDetailedState(DetailedState.CONNECTING);

            final NetworkCapabilities nc = getCapabilities(getCurrentWifiConfiguration());
            synchronized (mNetworkAgentLock) {
                mNetworkAgent = new WifiNetworkAgent(getHandler().getLooper(), mContext,
                    "WifiNetworkAgent", mNetworkInfo, nc, mLinkProperties, 60, mNetworkMisc);
            }

            // We must clear the config BSSID, as the wifi chipset may decide to roam
            // from this point on and having the BSSID specified in the network block would
            // cause the roam to faile and the device to disconnect
            clearTargetBssid("L2ConnectedState");
            mCountryCode.setReadyForChange(false);
            mWifiMetrics.setWifiState(WifiMetricsProto.WifiLog.WIFI_ASSOCIATED);
            mWifiScoreCard.noteNetworkAgentCreated(mWifiInfo, mNetworkAgent.netId);
        }

        @Override
        public void exit() {
            if (mIpClient != null) {
                mIpClient.stop();
                mIsIpClientStarted = false;
            }

            // This is handled by receiving a NETWORK_DISCONNECTION_EVENT in ConnectModeState
            // Bug: 15347363
            // For paranoia's sake, call handleNetworkDisconnect
            // only if BSSID is null or last networkId
            // is not invalid.
            if (mVerboseLoggingEnabled) {
                StringBuilder sb = new StringBuilder();
                sb.append("leaving L2ConnectedState state nid=" + Integer.toString(mLastNetworkId));
                if (mLastBssid != null) {
                    sb.append(" ").append(mLastBssid);
                }
            }
            if (mLastBssid != null || mLastNetworkId != WifiConfiguration.INVALID_NETWORK_ID) {
                handleNetworkDisconnect();
            }
            mCountryCode.setReadyForChange(true);
            mWifiMetrics.setWifiState(WifiMetricsProto.WifiLog.WIFI_DISCONNECTED);
            mWifiStateTracker.updateState(WifiStateTracker.DISCONNECTED);
            //Inform WifiLockManager
            WifiLockManager wifiLockManager = mWifiInjector.getWifiLockManager();
            wifiLockManager.updateWifiClientConnected(false);
        }

        @Override
        public boolean processMessage(Message message) {
            boolean handleStatus = HANDLED;

            switch (message.what) {
                case CMD_PRE_DHCP_ACTION:
                    handlePreDhcpSetup();
                    break;
                case CMD_PRE_DHCP_ACTION_COMPLETE:
                    if (mIpClient != null) {
                        mIpClient.completedPreDhcpAction();
                    }
                    break;
                case CMD_POST_DHCP_ACTION:
                    handlePostDhcpSetup();
                    // We advance to mConnectedState because IpClient will also send a
                    // CMD_IPV4_PROVISIONING_SUCCESS message, which calls handleIPv4Success(),
                    // which calls updateLinkProperties, which then sends
                    // CMD_IP_CONFIGURATION_SUCCESSFUL.
                    //
                    // In the event of failure, we transition to mDisconnectingState
                    // similarly--via messages sent back from IpClient.
                    break;
                case CMD_IPV4_PROVISIONING_SUCCESS: {
                    handleIPv4Success((DhcpResults) message.obj);
                    sendNetworkStateChangeBroadcast(mLastBssid);
                    break;
                }
                case CMD_IPV4_PROVISIONING_FAILURE: {
                    handleIPv4Failure();
                    mWifiInjector.getWifiLastResortWatchdog()
                            .noteConnectionFailureAndTriggerIfNeeded(
                                    getTargetSsid(), mTargetRoamBSSID,
                                    WifiLastResortWatchdog.FAILURE_CODE_DHCP);
                    break;
                }
                case CMD_IP_CONFIGURATION_SUCCESSFUL:
                    if (getCurrentWifiConfiguration() == null) {
                        // The current config may have been removed while we were connecting,
                        // trigger a disconnect to clear up state.
                        reportConnectionAttemptEnd(
                                WifiMetrics.ConnectionEvent.FAILURE_NETWORK_DISCONNECTION,
                                WifiMetricsProto.ConnectionEvent.HLF_NONE,
                                WifiMetricsProto.ConnectionEvent.FAILURE_REASON_UNKNOWN);
                        mWifiNative.disconnect(mInterfaceName);
                        transitionTo(mDisconnectingState);
                    } else {
                        handleSuccessfulIpConfiguration();
                        sendConnectedState();
                        transitionTo(mConnectedState);
                    }
                    break;
                case CMD_IP_CONFIGURATION_LOST:
                    // Get Link layer stats so that we get fresh tx packet counters.
                    getWifiLinkLayerStats();
                    handleIpConfigurationLost();
                    reportConnectionAttemptEnd(
                            WifiMetrics.ConnectionEvent.FAILURE_DHCP,
                            WifiMetricsProto.ConnectionEvent.HLF_NONE,
                            WifiMetricsProto.ConnectionEvent.FAILURE_REASON_UNKNOWN);
                    mWifiInjector.getWifiLastResortWatchdog()
                            .noteConnectionFailureAndTriggerIfNeeded(
                                    getTargetSsid(), mTargetRoamBSSID,
                                    WifiLastResortWatchdog.FAILURE_CODE_DHCP);
                    transitionTo(mDisconnectingState);
                    break;
                case CMD_IP_REACHABILITY_LOST:
                    if (mVerboseLoggingEnabled && message.obj != null) log((String) message.obj);
                    mWifiDiagnostics.captureBugReportData(
                            WifiDiagnostics.REPORT_REASON_REACHABILITY_LOST);
                    mWifiMetrics.logWifiIsUnusableEvent(
                            WifiIsUnusableEvent.TYPE_IP_REACHABILITY_LOST);
                    mWifiMetrics.addToWifiUsabilityStatsList(WifiUsabilityStats.LABEL_BAD,
                            WifiUsabilityStats.TYPE_IP_REACHABILITY_LOST, -1);
                    if (mIpReachabilityDisconnectEnabled) {
                        if (mDisconnectOnlyOnInitialIpReachability && !mIpReachabilityMonitorActive) {
                            logd("CMD_IP_REACHABILITY_LOST Connect session is over, skip ip reachability lost indication.");
                            break;
                        }
                        handleIpReachabilityLost();
                        mWifiDiagnostics.captureBugReportData(WifiDiagnostics.REPORT_REASON_NUD_FAILURE);
                        transitionTo(mDisconnectingState);
                    } else {
                        logd("CMD_IP_REACHABILITY_LOST but disconnect disabled -- ignore");
                    }
                    break;
                case CMD_DISCONNECT:
                    mWifiMetrics.logStaEvent(StaEvent.TYPE_FRAMEWORK_DISCONNECT,
                            StaEvent.DISCONNECT_GENERIC);
                    mWifiNative.disconnect(mInterfaceName);
                    transitionTo(mDisconnectingState);
                    break;
                case WifiP2pServiceImpl.DISCONNECT_WIFI_REQUEST:
                    if (message.arg1 == 1) {
                        mWifiMetrics.logStaEvent(StaEvent.TYPE_FRAMEWORK_DISCONNECT,
                                StaEvent.DISCONNECT_P2P_DISCONNECT_WIFI_REQUEST);
                        mWifiNative.disconnect(mInterfaceName);
                        mTemporarilyDisconnectWifi = true;
                        transitionTo(mDisconnectingState);
                    }
                    break;
                    /* Ignore connection to same network */
                case WifiManager.CONNECT_NETWORK:
                    int netId = message.arg1;
                    if (mWifiInfo.getNetworkId() == netId) {
                        replyToMessage(message, WifiManager.CONNECT_NETWORK_SUCCEEDED);
                        break;
                    }
                    handleStatus = NOT_HANDLED;
                    break;
                case WifiMonitor.NETWORK_CONNECTION_EVENT:
                case WifiMonitor.FILS_NETWORK_CONNECTION_EVENT:
                    mWifiInfo.setBSSID((String) message.obj);
                    mLastNetworkId = message.arg1;
                    mWifiInfo.setNetworkId(mLastNetworkId);
                    mWifiInfo.setMacAddress(mWifiNative.getMacAddress(mInterfaceName));
                    if (!mLastBssid.equals(message.obj)) {
                        updateWifiGenerationInfo();
                        mLastBssid = (String) message.obj;
                        sendNetworkStateChangeBroadcast(mLastBssid);
                    }
                    mIpReachabilityMonitorActive = true;
                    sendMessageDelayed(obtainMessage(CMD_IP_REACHABILITY_SESSION_END, 0, 0), 10000);
                    break;
                case CMD_ONESHOT_RSSI_POLL:
                    if (!mEnableRssiPolling) {
                        updateLinkLayerStatsRssiAndScoreReportInternal();
                    }
                    break;
                case CMD_RSSI_POLL:
                    if (message.arg1 == mRssiPollToken) {
                        WifiLinkLayerStats stats = updateLinkLayerStatsRssiAndScoreReportInternal();
                        mWifiMetrics.updateWifiUsabilityStatsEntries(mWifiInfo, stats);
                        if (mWifiScoreReport.shouldCheckIpLayer()) {
                            if (mIpClient != null) {
                                mIpClient.confirmConfiguration();
                            }
                            mWifiScoreReport.noteIpCheck();
                        }
                        int statusDataStall =
                                mWifiDataStall.checkForDataStall(mLastLinkLayerStats, stats);
                        if (statusDataStall != WifiIsUnusableEvent.TYPE_UNKNOWN) {
                            mWifiMetrics.addToWifiUsabilityStatsList(WifiUsabilityStats.LABEL_BAD,
                                    convertToUsabilityStatsTriggerType(statusDataStall), -1);
                        }
                        mWifiMetrics.incrementWifiLinkLayerUsageStats(stats);
                        mLastLinkLayerStats = stats;
                        mWifiScoreCard.noteSignalPoll(mWifiInfo);
                        mLinkProbeManager.updateConnectionStats(
                                mWifiInfo, mInterfaceName);
                        sendMessageDelayed(obtainMessage(CMD_RSSI_POLL, mRssiPollToken, 0),
                                mPollRssiIntervalMsecs);
                        if (mVerboseLoggingEnabled) sendRssiChangeBroadcast(mWifiInfo.getRssi());
                        mWifiTrafficPoller.notifyOnDataActivity(mWifiInfo.txSuccess,
                                mWifiInfo.rxSuccess);
                    } else {
                        // Polling has completed
                    }
                    break;
                case CMD_ENABLE_RSSI_POLL:
                    cleanWifiScore();
                    mEnableRssiPolling = (message.arg1 == 1);
                    mRssiPollToken++;
                    if (mEnableRssiPolling) {
                        // First poll
                        mLastSignalLevel = -1;
                        mLinkProbeManager.resetOnScreenTurnedOn();
                        fetchRssiLinkSpeedAndFrequencyNative();
                        sendMessageDelayed(obtainMessage(CMD_RSSI_POLL, mRssiPollToken, 0),
                                mPollRssiIntervalMsecs);
                    }
                    break;
                case WifiManager.RSSI_PKTCNT_FETCH:
                    RssiPacketCountInfo info = new RssiPacketCountInfo();
                    fetchRssiLinkSpeedAndFrequencyNative();
                    info.rssi = mWifiInfo.getRssi();
                    WifiNative.TxPacketCounters counters =
                            mWifiNative.getTxPacketCounters(mInterfaceName);
                    if (counters != null) {
                        info.txgood = counters.txSucceeded;
                        info.txbad = counters.txFailed;
                        replyToMessage(message, WifiManager.RSSI_PKTCNT_FETCH_SUCCEEDED, info);
                    } else {
                        replyToMessage(message,
                                WifiManager.RSSI_PKTCNT_FETCH_FAILED, WifiManager.ERROR);
                    }
                    break;
                case CMD_ASSOCIATED_BSSID:
                    if ((String) message.obj == null) {
                        logw("Associated command w/o BSSID");
                        break;
                    }
                    mLastBssid = (String) message.obj;
                    if (mLastBssid != null && (mWifiInfo.getBSSID() == null
                            || !mLastBssid.equals(mWifiInfo.getBSSID()))) {
                        mWifiInfo.setBSSID(mLastBssid);
                        updateWifiGenerationInfo();
                        WifiConfiguration config = getCurrentWifiConfiguration();
                        if (config != null) {
                            ScanDetailCache scanDetailCache = mWifiConfigManager
                                    .getScanDetailCacheForNetwork(config.networkId);
                            if (scanDetailCache != null) {
                                ScanResult scanResult = scanDetailCache.getScanResult(mLastBssid);
                                if (scanResult != null) {
                                    mWifiInfo.setFrequency(scanResult.frequency);
                                }
                            }
                        }
                        sendNetworkStateChangeBroadcast(mLastBssid);
                    }
                    break;
                case CMD_START_RSSI_MONITORING_OFFLOAD:
                case CMD_RSSI_THRESHOLD_BREACHED:
                    byte currRssi = (byte) message.arg1;
                    processRssiThreshold(currRssi, message.what, mRssiEventHandler);
                    break;
                case CMD_STOP_RSSI_MONITORING_OFFLOAD:
                    stopRssiMonitoringOffload();
                    break;
                case CMD_RECONNECT:
                    log(" Ignore CMD_RECONNECT request because wifi is already connected");
                    break;
                case CMD_RESET_SIM_NETWORKS:
                    if (message.arg1 == 0 // sim was removed
                            && mLastNetworkId != WifiConfiguration.INVALID_NETWORK_ID) {
                        WifiConfiguration config =
                                mWifiConfigManager.getConfiguredNetwork(mLastNetworkId);
                        if (TelephonyUtil.isSimConfig(config)) {
                            mWifiMetrics.logStaEvent(StaEvent.TYPE_FRAMEWORK_DISCONNECT,
                                    StaEvent.DISCONNECT_RESET_SIM_NETWORKS);
                            // TODO(b/132385576): STA may immediately connect back to the network
                            //  that we just disconnected from
                            mWifiNative.disconnect(mInterfaceName);
                            transitionTo(mDisconnectingState);
                        }
                    }
                    /* allow parent state to reset data for other networks */
                    handleStatus = NOT_HANDLED;
                    break;
                case CMD_START_IP_PACKET_OFFLOAD: {
                    int slot = message.arg1;
                    int intervalSeconds = message.arg2;
                    KeepalivePacketData pkt = (KeepalivePacketData) message.obj;
                    int result = startWifiIPPacketOffload(slot, pkt, intervalSeconds);
                    if (mNetworkAgent != null) {
                        mNetworkAgent.onSocketKeepaliveEvent(slot, result);
                    }
                    break;
                }
                case CMD_ADD_KEEPALIVE_PACKET_FILTER_TO_APF: {
                    if (mIpClient != null) {
                        final int slot = message.arg1;
                        if (message.obj instanceof NattKeepalivePacketData) {
                            final NattKeepalivePacketData pkt =
                                    (NattKeepalivePacketData) message.obj;
                            mIpClient.addKeepalivePacketFilter(slot, pkt);
                        } else if (message.obj instanceof TcpKeepalivePacketData) {
                            final TcpKeepalivePacketData pkt =
                                    (TcpKeepalivePacketData) message.obj;
                            mIpClient.addKeepalivePacketFilter(slot, pkt);
                        }
                    }
                    break;
                }
                case CMD_REMOVE_KEEPALIVE_PACKET_FILTER_FROM_APF: {
                    if (mIpClient != null) {
                        mIpClient.removeKeepalivePacketFilter(message.arg1);
                    }
                    break;
                }
                default:
                    handleStatus = NOT_HANDLED;
                    break;
            }

            if (handleStatus == HANDLED) {
                logStateAndMessage(message, this);
            }

            return handleStatus;
        }

        /**
         * Fetches link stats and updates Wifi Score Report.
         */
        private WifiLinkLayerStats updateLinkLayerStatsRssiAndScoreReportInternal() {
            WifiLinkLayerStats stats = getWifiLinkLayerStats();
            // Get Info and continue polling
            fetchRssiLinkSpeedAndFrequencyNative();
            // Send the update score to network agent.
            mWifiScoreReport.calculateAndReportScore(mWifiInfo, mNetworkAgent, mWifiMetrics);
            return stats;
        }
    }

    /**
     * Fetches link stats and updates Wifi Score Report.
     */
    public void updateLinkLayerStatsRssiAndScoreReport() {
        sendMessage(CMD_ONESHOT_RSSI_POLL);
    }

    private static int convertToUsabilityStatsTriggerType(int unusableEventTriggerType) {
        int triggerType;
        switch (unusableEventTriggerType) {
            case WifiIsUnusableEvent.TYPE_DATA_STALL_BAD_TX:
                triggerType = WifiUsabilityStats.TYPE_DATA_STALL_BAD_TX;
                break;
            case WifiIsUnusableEvent.TYPE_DATA_STALL_TX_WITHOUT_RX:
                triggerType = WifiUsabilityStats.TYPE_DATA_STALL_TX_WITHOUT_RX;
                break;
            case WifiIsUnusableEvent.TYPE_DATA_STALL_BOTH:
                triggerType = WifiUsabilityStats.TYPE_DATA_STALL_BOTH;
                break;
            case WifiIsUnusableEvent.TYPE_FIRMWARE_ALERT:
                triggerType = WifiUsabilityStats.TYPE_FIRMWARE_ALERT;
                break;
            case WifiIsUnusableEvent.TYPE_IP_REACHABILITY_LOST:
                triggerType = WifiUsabilityStats.TYPE_IP_REACHABILITY_LOST;
                break;
            default:
                triggerType = WifiUsabilityStats.TYPE_UNKNOWN;
                Log.e(TAG, "Unknown WifiIsUnusableEvent: " + unusableEventTriggerType);
        }
        return triggerType;
    }

    class ObtainingIpState extends State {
        @Override
        public void enter() {
            final WifiConfiguration currentConfig = getCurrentWifiConfiguration();
            final boolean isUsingStaticIp =
                    (currentConfig.getIpAssignment() == IpConfiguration.IpAssignment.STATIC);
            if (mVerboseLoggingEnabled) {
                final String key = currentConfig.configKey();
                log("enter ObtainingIpState netId=" + Integer.toString(mLastNetworkId)
                        + " " + key + " "
                        + " roam=" + mIsAutoRoaming
                        + " static=" + isUsingStaticIp);
            }

            // Send event to CM & network change broadcast
            setNetworkDetailedState(DetailedState.OBTAINING_IPADDR);

            // We must clear the config BSSID, as the wifi chipset may decide to roam
            // from this point on and having the BSSID specified in the network block would
            // cause the roam to fail and the device to disconnect.
            clearTargetBssid("ObtainingIpAddress");

            // Reset power save mode after association.
            // Kernel does not forward power save request to driver if power
            // save state of that interface is same as requested state in
            // cfg80211. This happens when driver’s power save state not
            // synchronized with cfg80211 power save state.
            // By resetting power save state resolves issues of cfg80211
            // ignoring enable power save request sent in ObtainingIpState.
            mWifiNative.setPowerSave(mInterfaceName, false);

            // Stop IpClient in case we're switching from DHCP to static
            // configuration or vice versa.
            //
            // TODO: Only ever enter this state the first time we connect to a
            // network, never on switching between static configuration and
            // DHCP. When we transition from static configuration to DHCP in
            // particular, we must tell ConnectivityService that we're
            // disconnected, because DHCP might take a long time during which
            // connectivity APIs such as getActiveNetworkInfo should not return
            // CONNECTED.
            if (!mIsFilsConnection) {
                stopIpClient();
            }

            if (mIpClient != null) {
                mIpClient.setHttpProxy(currentConfig.getHttpProxy());
                if (!TextUtils.isEmpty(mTcpBufferSizes)) {
                    mIpClient.setTcpBufferSizes(mTcpBufferSizes);
                }
            }
            final ProvisioningConfiguration prov;

            if (mIsFilsConnection && mIsIpClientStarted) {
                setPowerSaveForFilsDhcp();
            } else {
                if (!isUsingStaticIp) {
                    prov = new ProvisioningConfiguration.Builder()
                                .withPreDhcpAction()
                                .withApfCapabilities(mWifiNative.getApfCapabilities(mInterfaceName))
                                .withNetwork(getCurrentNetwork())
                                .withDisplayName(currentConfig.SSID)
                                .withRandomMacAddress()
                                .build();
                } else {
                    StaticIpConfiguration staticIpConfig = currentConfig.getStaticIpConfiguration();
                    prov = new ProvisioningConfiguration.Builder()
                                .withStaticConfiguration(staticIpConfig)
                                .withApfCapabilities(mWifiNative.getApfCapabilities(mInterfaceName))
                                .withNetwork(getCurrentNetwork())
                                .withDisplayName(currentConfig.SSID)
                                .build();
                }
                if (mIpClient != null) {
                  mIpClient.startProvisioning(prov);
                  mIsIpClientStarted = true;
                }
            }
            // Get Link layer stats so as we get fresh tx packet counters
            getWifiLinkLayerStats();
            mIsFilsConnection = false;
        }

        @Override
        public boolean processMessage(Message message) {
            boolean handleStatus = HANDLED;

            switch(message.what) {
                case CMD_START_CONNECT:
                case CMD_START_ROAM:
                    mMessageHandlingStatus = MESSAGE_HANDLING_STATUS_DISCARD;
                    break;
                case WifiManager.SAVE_NETWORK:
                    mMessageHandlingStatus = MESSAGE_HANDLING_STATUS_DEFERRED;
                    deferMessage(message);
                    break;
                case WifiMonitor.NETWORK_DISCONNECTION_EVENT:
                    reportConnectionAttemptEnd(
                            WifiMetrics.ConnectionEvent.FAILURE_NETWORK_DISCONNECTION,
                            WifiMetricsProto.ConnectionEvent.HLF_NONE,
                            WifiMetricsProto.ConnectionEvent.FAILURE_REASON_UNKNOWN);
                    handleStatus = NOT_HANDLED;
                    break;
                case CMD_SET_HIGH_PERF_MODE:
                    mMessageHandlingStatus = MESSAGE_HANDLING_STATUS_DEFERRED;
                    deferMessage(message);
                    break;
                default:
                    handleStatus = NOT_HANDLED;
                    break;
            }

            if (handleStatus == HANDLED) {
                logStateAndMessage(message, this);
            }
            return handleStatus;
        }
    }

    /**
     * Helper function to check if we need to invoke
     * {@link NetworkAgent#explicitlySelected(boolean, boolean)} to indicate that we connected to a
     * network which the user just chose
     * (i.e less than {@link #LAST_SELECTED_NETWORK_EXPIRATION_AGE_MILLIS) before).
     */
    @VisibleForTesting
    public boolean shouldEvaluateWhetherToSendExplicitlySelected(WifiConfiguration currentConfig) {
        if (currentConfig == null) {
            Log.wtf(TAG, "Current WifiConfiguration is null, but IP provisioning just succeeded");
            return false;
        }
        long currentTimeMillis = mClock.getElapsedSinceBootMillis();
        return (mWifiConfigManager.getLastSelectedNetwork() == currentConfig.networkId
                && currentTimeMillis - mWifiConfigManager.getLastSelectedTimeStamp()
                < LAST_SELECTED_NETWORK_EXPIRATION_AGE_MILLIS);
    }

    private void sendConnectedState() {
        // If this network was explicitly selected by the user, evaluate whether to inform
        // ConnectivityService of that fact so the system can treat it appropriately.
        WifiConfiguration config = getCurrentWifiConfiguration();

        boolean explicitlySelected = false;
        if (shouldEvaluateWhetherToSendExplicitlySelected(config)) {
            // If explicitlySelected is true, the network was selected by the user via Settings or
            // QuickSettings. If this network has Internet access, switch to it. Otherwise, switch
            // to it only if the user confirms that they really want to switch, or has already
            // confirmed and selected "Don't ask again".
            explicitlySelected =
                    mWifiPermissionsUtil.checkNetworkSettingsPermission(config.lastConnectUid);
            if (mVerboseLoggingEnabled) {
                log("Network selected by UID " + config.lastConnectUid + " explicitlySelected="
                        + explicitlySelected);
            }
        }

        if (mVerboseLoggingEnabled) {
            log("explictlySelected=" + explicitlySelected + " acceptUnvalidated="
                    + config.noInternetAccessExpected);
        }

        if (mNetworkAgent != null) {
            mNetworkAgent.explicitlySelected(explicitlySelected, config.noInternetAccessExpected);
        }

        setNetworkDetailedState(DetailedState.CONNECTED);
        sendNetworkStateChangeBroadcast(mLastBssid);
    }

    class RoamingState extends State {
        boolean mAssociated;
        @Override
        public void enter() {
            if (mVerboseLoggingEnabled) {
                log("RoamingState Enter mScreenOn=" + mScreenOn);
            }

            // Make sure we disconnect if roaming fails
            mRoamWatchdogCount++;
            logd("Start Roam Watchdog " + mRoamWatchdogCount);
            sendMessageDelayed(obtainMessage(CMD_ROAM_WATCHDOG_TIMER,
                    mRoamWatchdogCount, 0), ROAM_GUARD_TIMER_MSEC);
            mAssociated = false;
        }
        @Override
        public boolean processMessage(Message message) {
            WifiConfiguration config;
            boolean handleStatus = HANDLED;

            switch (message.what) {
                case CMD_IP_CONFIGURATION_LOST:
                    config = getCurrentWifiConfiguration();
                    if (config != null) {
                        mWifiDiagnostics.captureBugReportData(
                                WifiDiagnostics.REPORT_REASON_AUTOROAM_FAILURE);
                    }
                    handleStatus = NOT_HANDLED;
                    break;
                case CMD_UNWANTED_NETWORK:
                    if (mVerboseLoggingEnabled) {
                        log("Roaming and CS doesn't want the network -> ignore");
                    }
                    break;
                case WifiMonitor.SUPPLICANT_STATE_CHANGE_EVENT:
                    /**
                     * If we get a SUPPLICANT_STATE_CHANGE_EVENT indicating a DISCONNECT
                     * before NETWORK_DISCONNECTION_EVENT
                     * And there is an associated BSSID corresponding to our target BSSID, then
                     * we have missed the network disconnection, transition to mDisconnectedState
                     * and handle the rest of the events there.
                     */
                    StateChangeResult stateChangeResult = (StateChangeResult) message.obj;
                    if (stateChangeResult.state == SupplicantState.DISCONNECTED
                            || stateChangeResult.state == SupplicantState.INACTIVE
                            || stateChangeResult.state == SupplicantState.INTERFACE_DISABLED) {
                        if (mVerboseLoggingEnabled) {
                            log("STATE_CHANGE_EVENT in roaming state "
                                    + stateChangeResult.toString());
                        }
                        if (stateChangeResult.BSSID != null
                                && stateChangeResult.BSSID.equals(mTargetRoamBSSID)) {
                            handleNetworkDisconnect();
                            transitionTo(mDisconnectedState);
                        }
                    }
                    if (stateChangeResult.state == SupplicantState.ASSOCIATED) {
                        // We completed the layer2 roaming part
                        mAssociated = true;
                        if (stateChangeResult.BSSID != null) {
                            mTargetRoamBSSID = stateChangeResult.BSSID;
                        }
                    }
                    break;
                case CMD_ROAM_WATCHDOG_TIMER:
                    if (mRoamWatchdogCount == message.arg1) {
                        if (mVerboseLoggingEnabled) log("roaming watchdog! -> disconnect");
                        mWifiMetrics.endConnectionEvent(
                                WifiMetrics.ConnectionEvent.FAILURE_ROAM_TIMEOUT,
                                WifiMetricsProto.ConnectionEvent.HLF_NONE,
                                WifiMetricsProto.ConnectionEvent.FAILURE_REASON_UNKNOWN);
                        mRoamFailCount++;
                        handleNetworkDisconnect();
                        mWifiMetrics.logStaEvent(StaEvent.TYPE_FRAMEWORK_DISCONNECT,
                                StaEvent.DISCONNECT_ROAM_WATCHDOG_TIMER);
                        mWifiNative.disconnect(mInterfaceName);
                        transitionTo(mDisconnectedState);
                    }
                    break;
                case WifiMonitor.NETWORK_CONNECTION_EVENT:
                    if (mAssociated) {
                        if (mVerboseLoggingEnabled) {
                            log("roaming and Network connection established");
                        }
                        mLastNetworkId = message.arg1;
                        mLastBssid = (String) message.obj;
                        mWifiInfo.setBSSID(mLastBssid);
                        mWifiInfo.setNetworkId(mLastNetworkId);
                        updateWifiGenerationInfo();
                        int reasonCode = message.arg2;
                        mWifiConnectivityManager.trackBssid(mLastBssid, true, reasonCode);
                        sendNetworkStateChangeBroadcast(mLastBssid);

                        // Successful framework roam! (probably)
                        reportConnectionAttemptEnd(
                                WifiMetrics.ConnectionEvent.FAILURE_NONE,
                                WifiMetricsProto.ConnectionEvent.HLF_NONE,
                                WifiMetricsProto.ConnectionEvent.FAILURE_REASON_UNKNOWN);

                        // We must clear the config BSSID, as the wifi chipset may decide to roam
                        // from this point on and having the BSSID specified by QNS would cause
                        // the roam to fail and the device to disconnect.
                        // When transition from RoamingState to DisconnectingState or
                        // DisconnectedState, the config BSSID is cleared by
                        // handleNetworkDisconnect().
                        clearTargetBssid("RoamingCompleted");

                        // We used to transition to ObtainingIpState in an
                        // attempt to do DHCPv4 RENEWs on framework roams.
                        // DHCP can take too long to time out, and we now rely
                        // upon IpClient's use of IpReachabilityMonitor to
                        // confirm our current network configuration.
                        //
                        // mIpClient.confirmConfiguration() is called within
                        // the handling of SupplicantState.COMPLETED.
                        mIpReachabilityMonitorActive = true;
                        transitionTo(mConnectedState);
                    } else {
                        mMessageHandlingStatus = MESSAGE_HANDLING_STATUS_DISCARD;
                    }
                    break;
                case WifiMonitor.NETWORK_DISCONNECTION_EVENT:
                    // Throw away but only if it corresponds to the network we're roaming to
                    String bssid = (String) message.obj;
                    if (true) {
                        String target = "";
                        if (mTargetRoamBSSID != null) target = mTargetRoamBSSID;
                        log("NETWORK_DISCONNECTION_EVENT in roaming state"
                                + " BSSID=" + bssid
                                + " target=" + target);
                    }
                    if (bssid != null && bssid.equals(mTargetRoamBSSID)) {
                        handleNetworkDisconnect();
                        transitionTo(mDisconnectedState);
                    }
                    break;
                default:
                    handleStatus = NOT_HANDLED;
                    break;
            }

            if (handleStatus == HANDLED) {
                logStateAndMessage(message, this);
            }
            return handleStatus;
        }

        @Override
        public void exit() {
            logd("ClientModeImpl: Leaving Roaming state");
        }
    }

    class ConnectedState extends State {
        @Override
        public void enter() {
            if (mVerboseLoggingEnabled) {
                log("Enter ConnectedState  mScreenOn=" + mScreenOn);
            }

            reportConnectionAttemptEnd(
                    WifiMetrics.ConnectionEvent.FAILURE_NONE,
                    WifiMetricsProto.ConnectionEvent.HLF_NONE,
                    WifiMetricsProto.ConnectionEvent.FAILURE_REASON_UNKNOWN);
            mWifiConnectivityManager.handleConnectionStateChanged(
                    WifiConnectivityManager.WIFI_STATE_CONNECTED);

            if (mIpReachabilityMonitorActive)
                sendMessageDelayed(obtainMessage(CMD_IP_REACHABILITY_SESSION_END, 0, 0), 10000);

            registerConnected();
            mLastConnectAttemptTimestamp = 0;
            mTargetWifiConfiguration = null;
            mWifiScoreReport.reset();
            mLastSignalLevel = -1;

            // Not roaming anymore
            mIsAutoRoaming = false;

            mLastDriverRoamAttempt = 0;
            mTargetNetworkId = WifiConfiguration.INVALID_NETWORK_ID;
            mWifiInjector.getWifiLastResortWatchdog().connectedStateTransition(true);
            mWifiStateTracker.updateState(WifiStateTracker.CONNECTED);
            //Inform WifiLockManager
            WifiLockManager wifiLockManager = mWifiInjector.getWifiLockManager();
            wifiLockManager.updateWifiClientConnected(true);
        }
        @Override
        public boolean processMessage(Message message) {
            WifiConfiguration config = null;
            boolean handleStatus = HANDLED;

            switch (message.what) {
                case CMD_UNWANTED_NETWORK:
                    if (message.arg1 == NETWORK_STATUS_UNWANTED_DISCONNECT) {
                        mWifiMetrics.logStaEvent(StaEvent.TYPE_FRAMEWORK_DISCONNECT,
                                StaEvent.DISCONNECT_UNWANTED);
                        mWifiNative.disconnect(mInterfaceName);
                        transitionTo(mDisconnectingState);
                    } else if (message.arg1 == NETWORK_STATUS_UNWANTED_DISABLE_AUTOJOIN
                            || message.arg1 == NETWORK_STATUS_UNWANTED_VALIDATION_FAILED) {
                        Log.d(TAG, (message.arg1 == NETWORK_STATUS_UNWANTED_DISABLE_AUTOJOIN
                                ? "NETWORK_STATUS_UNWANTED_DISABLE_AUTOJOIN"
                                : "NETWORK_STATUS_UNWANTED_VALIDATION_FAILED"));
                        config = getCurrentWifiConfiguration();
                        if (config != null) {
                            // Disable autojoin
                            if (message.arg1 == NETWORK_STATUS_UNWANTED_DISABLE_AUTOJOIN) {
                                mWifiConfigManager.setNetworkValidatedInternetAccess(
                                        config.networkId, false);
                                mWifiConfigManager.updateNetworkSelectionStatus(config.networkId,
                                        WifiConfiguration.NetworkSelectionStatus
                                        .DISABLED_NO_INTERNET_PERMANENT);
                            } else {
                                // stop collect last-mile stats since validation fail
                                removeMessages(CMD_DIAGS_CONNECT_TIMEOUT);
                                mWifiDiagnostics.reportConnectionEvent(
                                        WifiDiagnostics.CONNECTION_EVENT_FAILED);
                                mWifiConfigManager.incrementNetworkNoInternetAccessReports(
                                        config.networkId);
                                // If this was not the last selected network, update network
                                // selection status to temporarily disable the network.
                                if (mWifiConfigManager.getLastSelectedNetwork() != config.networkId
                                        && !config.noInternetAccessExpected) {
                                    Log.i(TAG, "Temporarily disabling network because of"
                                            + "no-internet access");
                                    mWifiConfigManager.updateNetworkSelectionStatus(
                                            config.networkId,
                                            WifiConfiguration.NetworkSelectionStatus
                                                    .DISABLED_NO_INTERNET_TEMPORARY);
                                }
                            }
                        }
                    }
                    break;
                case CMD_NETWORK_STATUS:
                    if (message.arg1 == NetworkAgent.VALID_NETWORK) {
                        // stop collect last-mile stats since validation pass
                        removeMessages(CMD_DIAGS_CONNECT_TIMEOUT);
                        mWifiDiagnostics.reportConnectionEvent(
                                WifiDiagnostics.CONNECTION_EVENT_SUCCEEDED);
                        mWifiScoreCard.noteValidationSuccess(mWifiInfo);
                        config = getCurrentWifiConfiguration();
                        if (config != null) {
                            // re-enable autojoin
                            mWifiConfigManager.updateNetworkSelectionStatus(
                                    config.networkId,
                                    WifiConfiguration.NetworkSelectionStatus
                                            .NETWORK_SELECTION_ENABLE);
                            mWifiConfigManager.setNetworkValidatedInternetAccess(
                                    config.networkId, true);
                        }
                    }
                    break;
                case CMD_ACCEPT_UNVALIDATED:
                    boolean accept = (message.arg1 != 0);
                    mWifiConfigManager.setNetworkNoInternetAccessExpected(mLastNetworkId, accept);
                    break;
                case CMD_ASSOCIATED_BSSID:
                    // ASSOCIATING to a new BSSID while already connected, indicates
                    // that driver is roaming
                    mLastDriverRoamAttempt = mClock.getWallClockMillis();
                    handleStatus = NOT_HANDLED;
                    break;
                case WifiMonitor.NETWORK_DISCONNECTION_EVENT:
                    long lastRoam = 0;
                    reportConnectionAttemptEnd(
                            WifiMetrics.ConnectionEvent.FAILURE_NETWORK_DISCONNECTION,
                            WifiMetricsProto.ConnectionEvent.HLF_NONE,
                            WifiMetricsProto.ConnectionEvent.FAILURE_REASON_UNKNOWN);
                    if (mLastDriverRoamAttempt != 0) {
                        // Calculate time since last driver roam attempt
                        lastRoam = mClock.getWallClockMillis() - mLastDriverRoamAttempt;
                        mLastDriverRoamAttempt = 0;
                    }
                    if (unexpectedDisconnectedReason(message.arg2)) {
                        mWifiDiagnostics.captureBugReportData(
                                WifiDiagnostics.REPORT_REASON_UNEXPECTED_DISCONNECT);
                    }
                    config = getCurrentWifiConfiguration();

                    if (mVerboseLoggingEnabled) {
                        log("NETWORK_DISCONNECTION_EVENT in connected state"
                                + " BSSID=" + mWifiInfo.getBSSID()
                                + " RSSI=" + mWifiInfo.getRssi()
                                + " freq=" + mWifiInfo.getFrequency()
                                + " reason=" + message.arg2
                                + " Network Selection Status=" + (config == null ? "Unavailable"
                                    : config.getNetworkSelectionStatus().getNetworkStatusString()));
                    }
                    break;
                case CMD_START_ROAM:
                    // Clear the driver roam indication since we are attempting a framework roam
                    mLastDriverRoamAttempt = 0;

                    /* Connect command coming from auto-join */
                    int netId = message.arg1;
                    ScanResult candidate = (ScanResult) message.obj;
                    String bssid = SUPPLICANT_BSSID_ANY;
                    if (candidate != null) {
                        bssid = candidate.BSSID;
                    }
                    config = mWifiConfigManager.getConfiguredNetworkWithoutMasking(netId);
                    if (config == null) {
                        loge("CMD_START_ROAM and no config, bail out...");
                        break;
                    }
                    mWifiScoreCard.noteConnectionAttempt(mWifiInfo);
                    setTargetBssid(config, bssid);
                    mTargetNetworkId = netId;

                    logd("CMD_START_ROAM sup state "
                            + mSupplicantStateTracker.getSupplicantStateName()
                            + " my state " + getCurrentState().getName()
                            + " nid=" + Integer.toString(netId)
                            + " config " + config.configKey()
                            + " targetRoamBSSID " + mTargetRoamBSSID);

                    reportConnectionAttemptStart(config, mTargetRoamBSSID,
                            WifiMetricsProto.ConnectionEvent.ROAM_ENTERPRISE);
                    if (mWifiNative.roamToNetwork(mInterfaceName, config)) {
                        mLastConnectAttemptTimestamp = mClock.getWallClockMillis();
                        mTargetWifiConfiguration = config;
                        mIsAutoRoaming = true;
                        mWifiMetrics.logStaEvent(StaEvent.TYPE_CMD_START_ROAM, config);
                        transitionTo(mRoamingState);
                    } else {
                        loge("CMD_START_ROAM Failed to start roaming to network " + config);
                        reportConnectionAttemptEnd(
                                WifiMetrics.ConnectionEvent.FAILURE_CONNECT_NETWORK_FAILED,
                                WifiMetricsProto.ConnectionEvent.HLF_NONE,
                                WifiMetricsProto.ConnectionEvent.FAILURE_REASON_UNKNOWN);
                        replyToMessage(message, WifiManager.CONNECT_NETWORK_FAILED,
                                WifiManager.ERROR);
                        mMessageHandlingStatus = MESSAGE_HANDLING_STATUS_FAIL;
                        break;
                    }
                    break;
                case CMD_START_IP_PACKET_OFFLOAD: {
                    int slot = message.arg1;
                    int intervalSeconds = message.arg2;
                    KeepalivePacketData pkt = (KeepalivePacketData) message.obj;
                    int result = startWifiIPPacketOffload(slot, pkt, intervalSeconds);
                    if (mNetworkAgent != null) {
                        mNetworkAgent.onSocketKeepaliveEvent(slot, result);
                    }
                    break;
                }
                case CMD_IP_REACHABILITY_SESSION_END:
                    mIpReachabilityMonitorActive = false;
                    break;
                default:
                    handleStatus = NOT_HANDLED;
                    break;
            }

            if (handleStatus == HANDLED) {
                logStateAndMessage(message, this);
            }

            return handleStatus;
        }

        @Override
        public void exit() {
            logd("ClientModeImpl: Leaving Connected state");
            mWifiConnectivityManager.handleConnectionStateChanged(
                     WifiConnectivityManager.WIFI_STATE_TRANSITIONING);

            mLastDriverRoamAttempt = 0;
            mWifiInjector.getWifiLastResortWatchdog().connectedStateTransition(false);
        }
    }

    class DisconnectingState extends State {

        @Override
        public void enter() {

            if (mVerboseLoggingEnabled) {
                logd(" Enter DisconnectingState State screenOn=" + mScreenOn);
            }

            // Make sure we disconnect: we enter this state prior to connecting to a new
            // network, waiting for either a DISCONNECT event or a SUPPLICANT_STATE_CHANGE
            // event which in this case will be indicating that supplicant started to associate.
            // In some cases supplicant doesn't ignore the connect requests (it might not
            // find the target SSID in its cache),
            // Therefore we end up stuck that state, hence the need for the watchdog.
            mDisconnectingWatchdogCount++;
            logd("Start Disconnecting Watchdog " + mDisconnectingWatchdogCount);
            sendMessageDelayed(obtainMessage(CMD_DISCONNECTING_WATCHDOG_TIMER,
                    mDisconnectingWatchdogCount, 0), DISCONNECTING_GUARD_TIMER_MSEC);
        }

        @Override
        public boolean processMessage(Message message) {
            boolean handleStatus = HANDLED;

            switch (message.what) {
                case CMD_DISCONNECT:
                    if (mVerboseLoggingEnabled) {
                        log("Ignore CMD_DISCONNECT when already disconnecting.");
                    }
                    break;
                case CMD_DISCONNECTING_WATCHDOG_TIMER:
                    if (mDisconnectingWatchdogCount == message.arg1) {
                        if (mVerboseLoggingEnabled) log("disconnecting watchdog! -> disconnect");
                        handleNetworkDisconnect();
                        transitionTo(mDisconnectedState);
                    }
                    break;
                case WifiMonitor.SUPPLICANT_STATE_CHANGE_EVENT:
                    /**
                     * If we get a SUPPLICANT_STATE_CHANGE_EVENT before NETWORK_DISCONNECTION_EVENT
                     * we have missed the network disconnection, transition to mDisconnectedState
                     * and handle the rest of the events there
                     */
                    deferMessage(message);
                    handleNetworkDisconnect();
                    transitionTo(mDisconnectedState);
                    break;
                default:
                    handleStatus = NOT_HANDLED;
                    break;
            }

            if (handleStatus == HANDLED) {
                logStateAndMessage(message, this);
            }
            return handleStatus;
        }
    }

    class DisconnectedState extends State {
        @Override
        public void enter() {
            Log.i(TAG, "disconnectedstate enter");
            // We don't scan frequently if this is a temporary disconnect
            // due to p2p
            if (mTemporarilyDisconnectWifi) {
                p2pSendMessage(WifiP2pServiceImpl.DISCONNECT_WIFI_RESPONSE);
                return;
            }

            if (mVerboseLoggingEnabled) {
                logd(" Enter DisconnectedState screenOn=" + mScreenOn);
            }

            /** clear the roaming state, if we were roaming, we failed */
            mIsAutoRoaming = false;
            mIpReachabilityMonitorActive = false;
            removeMessages(CMD_IP_REACHABILITY_SESSION_END);

            mWifiConnectivityManager.handleConnectionStateChanged(
                    WifiConnectivityManager.WIFI_STATE_DISCONNECTED);
        }

        @Override
        public boolean processMessage(Message message) {
            boolean handleStatus = HANDLED;

            switch (message.what) {
                case CMD_DISCONNECT:
                    mWifiMetrics.logStaEvent(StaEvent.TYPE_FRAMEWORK_DISCONNECT,
                            StaEvent.DISCONNECT_GENERIC);
                    mWifiNative.disconnect(mInterfaceName);
                    break;
                case WifiMonitor.NETWORK_DISCONNECTION_EVENT:
                    if (message.arg2 == 15 /* FOURWAY_HANDSHAKE_TIMEOUT */) {
                        String bssid = (message.obj == null)
                                ? mTargetRoamBSSID : (String) message.obj;
                        mWifiInjector.getWifiLastResortWatchdog()
                                .noteConnectionFailureAndTriggerIfNeeded(
                                        getTargetSsid(), bssid,
                                        WifiLastResortWatchdog.FAILURE_CODE_AUTHENTICATION);
                    }
                    break;
                case WifiMonitor.SUPPLICANT_STATE_CHANGE_EVENT:
                    StateChangeResult stateChangeResult = (StateChangeResult) message.obj;
                    if (mVerboseLoggingEnabled) {
                        logd("SUPPLICANT_STATE_CHANGE_EVENT state=" + stateChangeResult.state
                                + " -> state= "
                                + WifiInfo.getDetailedStateOf(stateChangeResult.state));
                    }
                    if (SupplicantState.isConnecting(stateChangeResult.state)) {
                        WifiConfiguration config = mWifiConfigManager.getConfiguredNetwork(
                                stateChangeResult.networkId);

                        // Update Passpoint information before setNetworkDetailedState as
                        // WifiTracker monitors NETWORK_STATE_CHANGED_ACTION to update UI.
                        mWifiInfo.setFQDN(null);
                        mWifiInfo.setOsuAp(false);
                        mWifiInfo.setProviderFriendlyName(null);
                        if (config != null && (config.isPasspoint() || config.osu)) {
                            if (config.isPasspoint()) {
                                mWifiInfo.setFQDN(config.FQDN);
                            } else {
                                mWifiInfo.setOsuAp(true);
                            }
                            mWifiInfo.setProviderFriendlyName(config.providerFriendlyName);
                        }
                    }
                    setNetworkDetailedState(WifiInfo.getDetailedStateOf(stateChangeResult.state));
                    /* ConnectModeState does the rest of the handling */
                    handleStatus = NOT_HANDLED;
                    break;
                case WifiP2pServiceImpl.P2P_CONNECTION_CHANGED:
                    NetworkInfo info = (NetworkInfo) message.obj;
                    mP2pConnected.set(info.isConnected());
                    break;
                case CMD_RECONNECT:
                case CMD_REASSOCIATE:
                    if (mTemporarilyDisconnectWifi) {
                        // Drop a third party reconnect/reassociate if STA is
                        // temporarily disconnected for p2p
                        break;
                    } else {
                        // ConnectModeState handles it
                        handleStatus = NOT_HANDLED;
                    }
                    break;
                case CMD_SCREEN_STATE_CHANGED:
                    handleScreenStateChanged(message.arg1 != 0);
                    break;
                default:
                    handleStatus = NOT_HANDLED;
                    break;
            }

            if (handleStatus == HANDLED) {
                logStateAndMessage(message, this);
            }
            return handleStatus;
        }

        @Override
        public void exit() {
            mWifiConnectivityManager.handleConnectionStateChanged(
                     WifiConnectivityManager.WIFI_STATE_TRANSITIONING);
        }
    }

    class FilsState  extends State {

        @Override
        public void enter() {
            if (mVerboseLoggingEnabled) {
                Log.d(TAG, "Filsstate enter");
            }
            final ProvisioningConfiguration prov = new ProvisioningConfiguration.Builder()
                         .withPreDhcpAction()
                         .withApfCapabilities(mWifiNative.getApfCapabilities(mInterfaceName))
                         .build();
                  prov.mRapidCommit = true;
                  prov.mDiscoverSent = true;
               mIpClient.startProvisioning(prov);
               mIsIpClientStarted = true;
        }

        @Override
        public boolean processMessage(Message message) {
            logStateAndMessage(message, this);
            WifiConfiguration config;
            switch (message.what) {
                case CMD_PRE_DHCP_ACTION:
                    handlePreFilsDhcpSetup();
                    break;
                case CMD_PRE_DHCP_ACTION_COMPLETE:
                    mIpClient.completedPreDhcpAction();
                    buildDiscoverWithRapidCommitPacket();

                    reportConnectionAttemptStart(mFilsConfig, mTargetRoamBSSID,
                            WifiMetricsProto.ConnectionEvent.ROAM_UNRELATED);
                    if (mWifiNative.connectToNetwork(mInterfaceName, mFilsConfig)) {
                        mWifiMetrics.logStaEvent(StaEvent.TYPE_CMD_START_CONNECT, mFilsConfig);
                        mLastConnectAttemptTimestamp = mClock.getWallClockMillis();
                        mTargetWifiConfiguration = mFilsConfig;
                        mIsAutoRoaming = false;
                    } else {
                        loge("Failed to connect to FILS network " + mFilsConfig);
                        reportConnectionAttemptEnd(
                                WifiMetrics.ConnectionEvent.FAILURE_CONNECT_NETWORK_FAILED,
                                WifiMetricsProto.ConnectionEvent.HLF_NONE,
                                WifiMetricsProto.ConnectionEvent.FAILURE_REASON_UNKNOWN);
                        replyToMessage(message, WifiManager.CONNECT_NETWORK_FAILED,
                                WifiManager.ERROR);
                        break;
                    }
                    break;
                case WifiMonitor.FILS_NETWORK_CONNECTION_EVENT:
                    mIsFilsConnection = true;
                case WifiMonitor.NETWORK_CONNECTION_EVENT:
                    if (mVerboseLoggingEnabled)
                        log("Network connection established with FILS " + mIsFilsConnection);
                    mLastNetworkId = message.arg1;
                    mLastBssid = (String) message.obj;
                    int reasonCode = message.arg2;
                    // TODO: This check should not be needed after WifiStateMachinePrime refactor.
                    // Currently, the last connected network configuration is left in
                    // wpa_supplicant, this may result in wpa_supplicant initiating connection
                    // to it after a config store reload. Hence the old network Id lookups may not
                    // work, so disconnect the network and let network selector reselect a new
                    // network.
                    config = getCurrentWifiConfiguration();
                    if (config != null) {
                        mWifiInfo.setBSSID(mLastBssid);
                        mWifiInfo.setNetworkId(mLastNetworkId);
                        updateWifiGenerationInfo();
                        mWifiConnectivityManager.trackBssid(mLastBssid, true, reasonCode);
                        // We need to get the updated pseudonym from supplicant for EAP-SIM/AKA/AKA'
                        if (config.enterpriseConfig != null
                                && TelephonyUtil.isSimEapMethod(
                                        config.enterpriseConfig.getEapMethod())) {
                            String anonymousIdentity =
                                    mWifiNative.getEapAnonymousIdentity(mInterfaceName);
                            if (anonymousIdentity != null) {
                                config.enterpriseConfig.setAnonymousIdentity(anonymousIdentity);
                            } else {
                                Log.d(TAG, "Failed to get updated anonymous identity"
                                        + " from supplicant, reset it in WifiConfiguration.");
                                config.enterpriseConfig.setAnonymousIdentity(null);
                            }
                            mWifiConfigManager.addOrUpdateNetwork(config, Process.WIFI_UID);
                        }
                        sendNetworkStateChangeBroadcast(mLastBssid);
                        transitionTo(mObtainingIpState);
                    }
                    break;
                case WifiMonitor.AUTHENTICATION_FAILURE_EVENT:
                    /* fall-through */
                case WifiMonitor.ASSOCIATION_REJECTION_EVENT:
                    stopIpClient();
                    return NOT_HANDLED;
                case CMD_POST_DHCP_ACTION:
                    deferMessage(message);
                    break;
                case CMD_IPV4_PROVISIONING_SUCCESS:
                    deferMessage(message);
                    break;
                case CMD_IP_CONFIGURATION_SUCCESSFUL:
                    deferMessage(message);
                    break;
                case CMD_IPV4_PROVISIONING_FAILURE:
                    stopIpClient();
                    deferMessage(message);
                    break;
                default :
                    return NOT_HANDLED;
            }
            return HANDLED;
        }

        @Override
        public void exit() {
        }
    }

    /**
     * State machine initiated requests can have replyTo set to null, indicating
     * there are no recipients, we ignore those reply actions.
     */
    private void replyToMessage(Message msg, int what) {
        if (msg.replyTo == null) return;
        Message dstMsg = obtainMessageWithWhatAndArg2(msg, what);
        mReplyChannel.replyToMessage(msg, dstMsg);
    }

    private void replyToMessage(Message msg, int what, int arg1) {
        if (msg.replyTo == null) return;
        Message dstMsg = obtainMessageWithWhatAndArg2(msg, what);
        dstMsg.arg1 = arg1;
        mReplyChannel.replyToMessage(msg, dstMsg);
    }

    private void replyToMessage(Message msg, int what, Object obj) {
        if (msg.replyTo == null) return;
        Message dstMsg = obtainMessageWithWhatAndArg2(msg, what);
        dstMsg.obj = obj;
        mReplyChannel.replyToMessage(msg, dstMsg);
    }

    /**
     * arg2 on the source message has a unique id that needs to be retained in replies
     * to match the request
     * <p>see WifiManager for details
     */
    private Message obtainMessageWithWhatAndArg2(Message srcMsg, int what) {
        Message msg = Message.obtain();
        msg.what = what;
        msg.arg2 = srcMsg.arg2;
        return msg;
    }

    /**
     * Notify interested parties if a wifi config has been changed.
     *
     * @param wifiCredentialEventType WIFI_CREDENTIAL_SAVED or WIFI_CREDENTIAL_FORGOT
     * @param config Must have a WifiConfiguration object to succeed
     * TODO: b/35258354 investigate if this can be removed.  Is the broadcast sent by
     * WifiConfigManager sufficient?
     */
    private void broadcastWifiCredentialChanged(int wifiCredentialEventType,
            WifiConfiguration config) {
        if (config != null && config.preSharedKey != null) {
            Intent intent = new Intent(WifiManager.WIFI_CREDENTIAL_CHANGED_ACTION);
            intent.putExtra(WifiManager.EXTRA_WIFI_CREDENTIAL_SSID, config.SSID);
            intent.putExtra(WifiManager.EXTRA_WIFI_CREDENTIAL_EVENT_TYPE,
                    wifiCredentialEventType);
            mContext.sendBroadcastAsUser(intent, UserHandle.CURRENT,
                    android.Manifest.permission.RECEIVE_WIFI_CREDENTIAL_CHANGE);
        }
    }

    void handleGsmAuthRequest(SimAuthRequestData requestData) {
        if (mTargetWifiConfiguration == null
                || mTargetWifiConfiguration.networkId
                == requestData.networkId) {
            logd("id matches targetWifiConfiguration");
        } else {
            logd("id does not match targetWifiConfiguration");
            return;
        }

        /*
         * Try authentication in the following order.
         *
         *    Standard       Cellular_auth     Type Command
         *
         * 1. 3GPP TS 31.102 3G_authentication [Length][RAND][Length][AUTN]
         *                            [Length][RES][Length][CK][Length][IK] and more
         * 2. 3GPP TS 31.102 2G_authentication [Length][RAND]
         *                            [Length][SRES][Length][Cipher Key Kc]
         * 3. 3GPP TS 11.11  2G_authentication [RAND]
         *                            [SRES][Cipher Key Kc]
         */
        String response =
                TelephonyUtil.getGsmSimAuthResponse(requestData.data, getTelephonyManager());
        if (response == null) {
            // In case of failure, issue may be due to sim type, retry as No.2 case
            response = TelephonyUtil.getGsmSimpleSimAuthResponse(requestData.data,
                    getTelephonyManager());
            if (response == null) {
                // In case of failure, issue may be due to sim type, retry as No.3 case
                response = TelephonyUtil.getGsmSimpleSimNoLengthAuthResponse(requestData.data,
                        getTelephonyManager());
            }
        }
        if (response == null || response.length() == 0) {
            mWifiNative.simAuthFailedResponse(mInterfaceName, requestData.networkId);
        } else {
            logv("Supplicant Response -" + response);
            mWifiNative.simAuthResponse(
                    mInterfaceName, requestData.networkId,
                    WifiNative.SIM_AUTH_RESP_TYPE_GSM_AUTH, response);
        }
    }

    void handle3GAuthRequest(SimAuthRequestData requestData) {
        if (mTargetWifiConfiguration == null
                || mTargetWifiConfiguration.networkId
                == requestData.networkId) {
            logd("id matches targetWifiConfiguration");
        } else {
            logd("id does not match targetWifiConfiguration");
            return;
        }

        SimAuthResponseData response =
                TelephonyUtil.get3GAuthResponse(requestData, getTelephonyManager());
        if (response != null) {
            mWifiNative.simAuthResponse(
                    mInterfaceName, requestData.networkId, response.type, response.response);
        } else {
            mWifiNative.umtsAuthFailedResponse(mInterfaceName, requestData.networkId);
        }
    }

    /**
     * Automatically connect to the network specified
     *
     * @param networkId ID of the network to connect to
     * @param uid UID of the app triggering the connection.
     * @param bssid BSSID of the network
     */
    public void startConnectToNetwork(int networkId, int uid, String bssid) {
        sendMessage(CMD_START_CONNECT, networkId, uid, bssid);
    }

    /**
     * Automatically roam to the network specified
     *
     * @param networkId ID of the network to roam to
     * @param scanResult scan result which identifies the network to roam to
     */
    public void startRoamToNetwork(int networkId, ScanResult scanResult) {
        sendMessage(CMD_START_ROAM, networkId, 0, scanResult);
    }

    /**
     * Dynamically turn on/off WifiConnectivityManager
     *
     * @param enabled true-enable; false-disable
     */
    public void enableWifiConnectivityManager(boolean enabled) {
        sendMessage(CMD_ENABLE_WIFI_CONNECTIVITY_MANAGER, enabled ? 1 : 0);
    }

    /**
     * @param reason reason code from supplicant on network disconnected event
     * @return true if this is a suspicious disconnect
     */
    static boolean unexpectedDisconnectedReason(int reason) {
        return reason == 2              // PREV_AUTH_NOT_VALID
                || reason == 6          // CLASS2_FRAME_FROM_NONAUTH_STA
                || reason == 7          // FRAME_FROM_NONASSOC_STA
                || reason == 8          // STA_HAS_LEFT
                || reason == 9          // STA_REQ_ASSOC_WITHOUT_AUTH
                || reason == 14         // MICHAEL_MIC_FAILURE
                || reason == 15         // 4WAY_HANDSHAKE_TIMEOUT
                || reason == 16         // GROUP_KEY_UPDATE_TIMEOUT
                || reason == 18         // GROUP_CIPHER_NOT_VALID
                || reason == 19         // PAIRWISE_CIPHER_NOT_VALID
                || reason == 23         // IEEE_802_1X_AUTH_FAILED
                || reason == 34;        // DISASSOC_LOW_ACK
    }

    /**
     * Update WifiMetrics before dumping
     */
    public void updateWifiMetrics() {
        mWifiMetrics.updateSavedNetworks(mWifiConfigManager.getSavedNetworks(Process.WIFI_UID));
        mPasspointManager.updateMetrics();
    }

    /**
     * Private method to handle calling WifiConfigManager to forget/remove network configs and reply
     * to the message from the sender of the outcome.
     *
     * The current implementation requires that forget and remove be handled in different ways
     * (responses are handled differently).  In the interests of organization, the handling is all
     * now in this helper method.  TODO: b/35257965 is filed to track the possibility of merging
     * the two call paths.
     */
    private boolean deleteNetworkConfigAndSendReply(Message message, boolean calledFromForget) {
        boolean success = mWifiConfigManager.removeNetwork(message.arg1, message.sendingUid);
        if (!success) {
            loge("Failed to remove network");
        }

        if (calledFromForget) {
            if (success) {
                replyToMessage(message, WifiManager.FORGET_NETWORK_SUCCEEDED);
                broadcastWifiCredentialChanged(WifiManager.WIFI_CREDENTIAL_FORGOT,
                                               (WifiConfiguration) message.obj);
                return true;
            }
            replyToMessage(message, WifiManager.FORGET_NETWORK_FAILED, WifiManager.ERROR);
            return false;
        } else {
            // Remaining calls are from the removeNetwork path
            if (success) {
                replyToMessage(message, message.what, SUCCESS);
                return true;
            }
            mMessageHandlingStatus = MESSAGE_HANDLING_STATUS_FAIL;
            replyToMessage(message, message.what, FAILURE);
            return false;
        }
    }

    /**
     * Private method to handle calling WifiConfigManager to add & enable network configs and reply
     * to the message from the sender of the outcome.
     *
     * @return NetworkUpdateResult with networkId of the added/updated configuration. Will return
     * {@link WifiConfiguration#INVALID_NETWORK_ID} in case of error.
     */
    private NetworkUpdateResult saveNetworkConfigAndSendReply(Message message) {
        WifiConfiguration config = (WifiConfiguration) message.obj;
        if (config == null) {
            loge("SAVE_NETWORK with null configuration "
                    + mSupplicantStateTracker.getSupplicantStateName()
                    + " my state " + getCurrentState().getName());
            mMessageHandlingStatus = MESSAGE_HANDLING_STATUS_FAIL;
            replyToMessage(message, WifiManager.SAVE_NETWORK_FAILED, WifiManager.ERROR);
            return new NetworkUpdateResult(WifiConfiguration.INVALID_NETWORK_ID);
        }
        NetworkUpdateResult result =
                mWifiConfigManager.addOrUpdateNetwork(config, message.sendingUid);
        if (!result.isSuccess()) {
            loge("SAVE_NETWORK adding/updating config=" + config + " failed");
            mMessageHandlingStatus = MESSAGE_HANDLING_STATUS_FAIL;
            replyToMessage(message, WifiManager.SAVE_NETWORK_FAILED, WifiManager.ERROR);
            return result;
        }
        if (!mWifiConfigManager.enableNetwork(
                result.getNetworkId(), false, message.sendingUid)) {
            loge("SAVE_NETWORK enabling config=" + config + " failed");
            mMessageHandlingStatus = MESSAGE_HANDLING_STATUS_FAIL;
            replyToMessage(message, WifiManager.SAVE_NETWORK_FAILED, WifiManager.ERROR);
            return new NetworkUpdateResult(WifiConfiguration.INVALID_NETWORK_ID);
        }
        broadcastWifiCredentialChanged(WifiManager.WIFI_CREDENTIAL_SAVED, config);
        replyToMessage(message, WifiManager.SAVE_NETWORK_SUCCEEDED);
        return result;
    }

    private static String getLinkPropertiesSummary(LinkProperties lp) {
        List<String> attributes = new ArrayList<>(6);
        if (lp.hasIPv4Address()) {
            attributes.add("v4");
        }
        if (lp.hasIPv4DefaultRoute()) {
            attributes.add("v4r");
        }
        if (lp.hasIPv4DnsServer()) {
            attributes.add("v4dns");
        }
        if (lp.hasGlobalIPv6Address()) {
            attributes.add("v6");
        }
        if (lp.hasIPv6DefaultRoute()) {
            attributes.add("v6r");
        }
        if (lp.hasIPv6DnsServer()) {
            attributes.add("v6dns");
        }

        return TextUtils.join(" ", attributes);
    }

    /**
     * Gets the SSID from the WifiConfiguration pointed at by 'mTargetNetworkId'
     * This should match the network config framework is attempting to connect to.
     */
    private String getTargetSsid() {
        WifiConfiguration currentConfig = mWifiConfigManager.getConfiguredNetwork(mTargetNetworkId);
        if (currentConfig != null) {
            return currentConfig.SSID;
        }
        return null;
    }

    /**
     * Send message to WifiP2pServiceImpl.
     * @return true if message is sent.
     *         false if there is no channel configured for WifiP2pServiceImpl.
     */
    private boolean p2pSendMessage(int what) {
        if (mWifiP2pChannel != null) {
            mWifiP2pChannel.sendMessage(what);
            return true;
        }
        return false;
    }

    /**
     * Send message to WifiP2pServiceImpl with an additional param |arg1|.
     * @return true if message is sent.
     *         false if there is no channel configured for WifiP2pServiceImpl.
     */
    private boolean p2pSendMessage(int what, int arg1) {
        if (mWifiP2pChannel != null) {
            mWifiP2pChannel.sendMessage(what, arg1);
            return true;
        }
        return false;
    }

    /**
     * Check if there is any connection request for WiFi network.
     */
    private boolean hasConnectionRequests() {
        return mNetworkFactory.hasConnectionRequests()
                || mUntrustedNetworkFactory.hasConnectionRequests();
    }

    /**
     * Returns whether CMD_IP_REACHABILITY_LOST events should trigger disconnects.
     */
    public boolean getIpReachabilityDisconnectEnabled() {
        return mIpReachabilityDisconnectEnabled;
    }

    /**
     * Sets whether CMD_IP_REACHABILITY_LOST events should trigger disconnects.
     */
    public void setIpReachabilityDisconnectEnabled(boolean enabled) {
        mIpReachabilityDisconnectEnabled = enabled;
    }

    /**
     * Sends a message to initialize the ClientModeImpl.
     *
     * @return true if succeeded, false otherwise.
     */
    public boolean syncInitialize(AsyncChannel channel) {
        Message resultMsg = channel.sendMessageSynchronously(CMD_INITIALIZE);
        boolean result = (resultMsg.arg1 != FAILURE);
        resultMsg.recycle();
        return result;
    }

    /**
     * Add a network request match callback to {@link WifiNetworkFactory}.
     */
    public void addNetworkRequestMatchCallback(IBinder binder,
                                               INetworkRequestMatchCallback callback,
                                               int callbackIdentifier) {
        mNetworkFactory.addCallback(binder, callback, callbackIdentifier);
    }

    /**
     * Remove a network request match callback from {@link WifiNetworkFactory}.
     */
    public void removeNetworkRequestMatchCallback(int callbackIdentifier) {
        mNetworkFactory.removeCallback(callbackIdentifier);
    }

    /**
     * Remove all approved access points from {@link WifiNetworkFactory} for the provided package.
     */
    public void removeNetworkRequestUserApprovedAccessPointsForApp(@NonNull String packageName) {
        mNetworkFactory.removeUserApprovedAccessPointsForApp(packageName);
    }

    /**
     * Clear all approved access points from {@link WifiNetworkFactory}.
     */
    public void clearNetworkRequestUserApprovedAccessPoints() {
        mNetworkFactory.clear();
    }

    /**
     * Add the DPP bootstrap info obtained from QR code.
     *
     * @param channel Channel for communicating with the state machine
     * @param uri:The URI obtained from the QR code.
     *
     * @return: Handle to strored info else -1 on failure
     */
    public int syncDppAddBootstrapQrCode(AsyncChannel channel, String uri) {
        Message resultMsg = channel.sendMessageSynchronously(
                CMD_DPP_ADD_BOOTSTRAP_QRCODE, 0, 0, uri);
        int result = resultMsg.arg1;
        resultMsg.recycle();
        return result;
    }

    /**
     * Generate bootstrap URI based on the passed arguments
     *
     * @param channel Channel for communicating with the state machine
     * @param config – bootstrap generate config
     *
     * @return: Handle to strored URI info else -1 on failure
     */
    public int syncDppBootstrapGenerate(AsyncChannel channel,
        WifiDppConfig config) {
        Message resultMsg = channel.sendMessageSynchronously(
            CMD_DPP_GENERATE_BOOTSTRAP, 0, 0, config);
        int result = resultMsg.arg1;
        resultMsg.recycle();
        return result;
    }

    /**
     * Get bootstrap URI based on bootstrap ID
     *
     * @param channel Channel for communicating with the state machine
     * @param bootstrap_id: Stored bootstrap ID
     *
     * @return: URI string else -1 on failure
     */
    public String syncDppGetUri(AsyncChannel channel, int bootstrap_id) {
        Message resultMsg = channel.sendMessageSynchronously(
            CMD_DPP_GET_URI, bootstrap_id);
        String result = (String)resultMsg.obj;
        resultMsg.recycle();
        return result;
    }

    /**
     * Remove bootstrap URI based on bootstrap ID.
     *
     * @param channel Channel for communicating with the state machine
     * @param bootstrap_id: Stored bootstrap ID
     *
     * @return: 0 – Success or -1 on failure
     */
    public int syncDppBootstrapRemove(AsyncChannel channel, int bootstrap_id) {
        Message resultMsg = channel.sendMessageSynchronously(
            CMD_DPP_REMOVE_BOOTSTRAP, bootstrap_id);
        int result = resultMsg.arg1;
        resultMsg.recycle();
        return result;
    }

    /**
     * start listen on the channel specified waiting to receive
     * the DPP Authentication request.
     *
     * @param channel Channel for communicating with the state machine
     * @param frequency: DPP listen frequency
     * @param dpp_role: Configurator/Enrollee role
     * @param qr_mutual: Mutual authentication required
     * @param netrole_ap: network role
     *
     * @return: Returns 0 if a DPP-listen work is successfully
     *  queued and -1 on failure.
     */
    public int syncDppListen(AsyncChannel channel, String frequency, int dpp_role,
                             boolean qr_mutual, boolean netrole_ap) {
        Bundle bundle = new Bundle();
        bundle.putString("freq", frequency);
        bundle.putInt("dppRole", dpp_role);
        bundle.putBoolean("mutual", qr_mutual);
        bundle.putBoolean("netRoleAp", netrole_ap);
        Message resultMsg = channel.sendMessageSynchronously(CMD_DPP_LISTEN_START,
                            0, 0, bundle);
        int result = resultMsg.arg1;
        resultMsg.recycle();
        return result;
    }

    /**
     * stop ongoing dpp listen.
     */
    public void dppStopListen(AsyncChannel channel) {
        sendMessage(CMD_DPP_LISTEN_STOP);
    }

    /**
     * Adds the DPP configurator
     *
     * @param channel Channel for communicating with the state machine
     * @param curve curve used for dpp encryption
     * @param key private key
     * @param expiry timeout in seconds
     *
     * @return: Identifier of the added configurator or -1 on failure
     */
    public int syncDppConfiguratorAdd(AsyncChannel channel,
               String curve, String key, int expiry) {
        Bundle bundle = new Bundle();
        bundle.putString("curve", curve);
        bundle.putString("key", key);
        Message resultMsg = channel.sendMessageSynchronously(CMD_DPP_CONF_ADD,
                            expiry, 0, bundle);
        int result = resultMsg.arg1;
        resultMsg.recycle();
        return result;
    }

    /**
     * Remove the added configurator through dppConfiguratorAdd.
     *
     * @param channel Channel for communicating with the state machine
     * @param config_id: DPP Configurator ID
     *
     * @return: Handle to strored info else -1 on failure
     */
    public int syncDppConfiguratorRemove(AsyncChannel channel, int config_id) {
        Message resultMsg = channel.sendMessageSynchronously(CMD_DPP_CONF_REMOVE, config_id);
        int result = resultMsg.arg1;
        resultMsg.recycle();
        return result;
    }

    /**
     * Start DPP authentication and provisioning with the specified peer
     *
     * @param channel Channel for communicating with the state machine
     * @param config – dpp auth init config
     *
     * @return: 0 if DPP Authentication request was transmitted and -1 on failure
     */
    public int  syncDppStartAuth(AsyncChannel channel, WifiDppConfig config) {
        Message resultMsg = channel.sendMessageSynchronously(CMD_DPP_AUTH_INIT,
                            0, 0, config);
        int result = resultMsg.arg1;
        resultMsg.recycle();
        return result;
    }

    /**
     *Retrieve Private key to be used for configurator
     *
     * @param channel Channel for communicating with the state machine
     * @param id: id of configurator obj
     *
     * @return: KEY string else -1 on failure
     */
    public String syncDppConfiguratorGetKey(AsyncChannel channel, int id) {
        Message resultMsg = channel.sendMessageSynchronously(
            CMD_DPP_CONFIGURATOR_GET_KEY, 0, 0, id);
        String result = (String)resultMsg.obj;
        resultMsg.recycle();
        return result;
    }

    /**
     * Gets the factory MAC address of wlan0 (station interface).
     * @return String representation of the factory MAC address.
     */
    public String getFactoryMacAddress() {
        MacAddress macAddress = mWifiNative.getFactoryMacAddress(mInterfaceName);
        if (macAddress != null) {
            return macAddress.toString();
        }
        if (!mConnectedMacRandomzationSupported) {
            return mWifiNative.getMacAddress(mInterfaceName);
        }
        return null;
    }

    /**
     * Sets the current device mobility state.
     * @param state the new device mobility state
     */
    public void setDeviceMobilityState(@DeviceMobilityState int state) {
        mWifiConnectivityManager.setDeviceMobilityState(state);
    }

    /**
     * Updates the Wi-Fi usability score.
     * @param seqNum Sequence number of the Wi-Fi usability score.
     * @param score The Wi-Fi usability score.
     * @param predictionHorizonSec Prediction horizon of the Wi-Fi usability score.
     */
    public void updateWifiUsabilityScore(int seqNum, int score, int predictionHorizonSec) {
        mWifiMetrics.incrementWifiUsabilityScoreCount(seqNum, score, predictionHorizonSec);
    }

    /**
     * Sends a link probe.
     */
    @VisibleForTesting
    public void probeLink(WifiNative.SendMgmtFrameCallback callback, int mcs) {
        mWifiNative.probeLink(mInterfaceName, MacAddress.fromString(mWifiInfo.getBSSID()),
                callback, mcs);
    }
}<|MERGE_RESOLUTION|>--- conflicted
+++ resolved
@@ -4492,7 +4492,6 @@
                     mWifiInfo.setMacAddress(currentMacAddress);
                     Log.i(TAG, "Connecting with " + currentMacAddress + " as the mac address");
 
-<<<<<<< HEAD
                     if (config.allowedKeyManagement.get(WifiConfiguration.KeyMgmt.FILS_SHA256) ||
                          config.allowedKeyManagement.get(WifiConfiguration.KeyMgmt.FILS_SHA384)) {
                         /*
@@ -4504,7 +4503,7 @@
                         transitionTo(mFilsState);
                         break;
                     }
-=======
+
                     if (config.enterpriseConfig != null
                             && TelephonyUtil.isSimEapMethod(config.enterpriseConfig.getEapMethod())
                             && mWifiInjector.getCarrierNetworkConfig()
@@ -4515,7 +4514,6 @@
                         config.enterpriseConfig.setAnonymousIdentity(anonAtRealm);
                     }
 
->>>>>>> de264fc8
                     if (mWifiNative.connectToNetwork(mInterfaceName, config)) {
                         mWifiMetrics.logStaEvent(StaEvent.TYPE_CMD_START_CONNECT, config);
                         mLastConnectAttemptTimestamp = mClock.getWallClockMillis();
