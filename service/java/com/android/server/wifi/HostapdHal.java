/*
 * Copyright (C) 2017 The Android Open Source Project
 *
 * Licensed under the Apache License, Version 2.0 (the "License");
 * you may not use this file except in compliance with the License.
 * You may obtain a copy of the License at
 *
 *      http://www.apache.org/licenses/LICENSE-2.0
 *
 * Unless required by applicable law or agreed to in writing, software
 * distributed under the License is distributed on an "AS IS" BASIS,
 * WITHOUT WARRANTIES OR CONDITIONS OF ANY KIND, either express or implied.
 * See the License for the specific language governing permissions and
 * limitations under the License.
 */
package com.android.server.wifi;


import android.annotation.NonNull;
import android.content.Context;
import android.hardware.wifi.hostapd.V1_0.HostapdStatus;
import android.hardware.wifi.hostapd.V1_0.HostapdStatusCode;
import android.hardware.wifi.hostapd.V1_0.IHostapd;
import android.hardware.wifi.hostapd.V1_2.DebugLevel;
import android.hardware.wifi.hostapd.V1_2.Ieee80211ReasonCode;
import android.hidl.manager.V1_0.IServiceManager;
import android.hidl.manager.V1_0.IServiceNotification;
import android.net.MacAddress;
import android.net.wifi.SoftApConfiguration;
import android.os.Handler;
import android.os.HwRemoteBinder;
import android.os.RemoteException;
import android.util.Log;

import com.android.internal.annotations.VisibleForTesting;
import com.android.server.wifi.WifiNative.HostapdDeathEventHandler;
import com.android.server.wifi.util.ApConfigUtil;
import com.android.server.wifi.util.NativeUtil;
import com.android.server.wifi.WifiNative.SoftApListener;
import com.android.wifi.resources.R;

import java.util.ArrayList;
import java.util.HashMap;
import java.util.List;
import java.util.NoSuchElementException;
import java.util.Random;
import java.util.concurrent.CountDownLatch;
import java.util.concurrent.TimeUnit;

import javax.annotation.concurrent.ThreadSafe;

import vendor.qti.hardware.wifi.hostapd.V1_0.IHostapdVendor;
import vendor.qti.hardware.wifi.hostapd.V1_0.IHostapdVendorIfaceCallback;

/**
 * To maintain thread-safety, the locking protocol is that every non-static method (regardless of
 * access level) acquires mLock.
 */
@ThreadSafe
public class HostapdHal {
    private static final String TAG = "HostapdHal";
    @VisibleForTesting
    public static final String HAL_INSTANCE_NAME = "default";
    @VisibleForTesting
    public static final long WAIT_FOR_DEATH_TIMEOUT_MS = 50L;

    private final Object mLock = new Object();
    private boolean mVerboseLoggingEnabled = false;
    private final Context mContext;
    private final Handler mEventHandler;
    private final List<vendor.qti.hardware.wifi.hostapd.V1_1.IHostapdVendor.AcsChannelRange>
            mVendorAcsChannelRanges;
    private String mCountryCode = null;
    private boolean mForceApChannel = false;
    private int mForcedApBand;
    private int mForcedApChannel;

    // Hostapd HAL interface objects
    private IServiceManager mIServiceManager = null;
    private IHostapd mIHostapd;
    private IHostapdVendor mIHostapdVendor;
    private HashMap<String, Runnable> mSoftApFailureListeners = new HashMap<>();
    private HostapdDeathEventHandler mDeathEventHandler;
    private ServiceManagerDeathRecipient mServiceManagerDeathRecipient;
    private HostapdDeathRecipient mHostapdDeathRecipient;
    private HostapdVendorDeathRecipient mHostapdVendorDeathRecipient;
    // Death recipient cookie registered for current supplicant instance.
    private long mDeathRecipientCookie = 0;

    private final IServiceNotification mServiceNotificationCallback =
            new IServiceNotification.Stub() {
        public void onRegistration(String fqName, String name, boolean preexisting) {
            synchronized (mLock) {
                if (mVerboseLoggingEnabled) {
                    Log.i(TAG, "IServiceNotification.onRegistration for: " + fqName
                            + ", " + name + " preexisting=" + preexisting);
                }
                if (!initHostapdService()) {
                    Log.e(TAG, "initalizing IHostapd failed.");
                    hostapdServiceDiedHandler(mDeathRecipientCookie);
                } else {
                    Log.i(TAG, "Completed initialization of IHostapd.");
                }
            }
        }
    };
    private class ServiceManagerDeathRecipient implements HwRemoteBinder.DeathRecipient {
        @Override
        public void serviceDied(long cookie) {
            mEventHandler.post(() -> {
                synchronized (mLock) {
                    Log.w(TAG, "IServiceManager died: cookie=" + cookie);
                    hostapdServiceDiedHandler(mDeathRecipientCookie);
                    mIServiceManager = null; // Will need to register a new ServiceNotification
                }
            });
        }
    }
    private class HostapdDeathRecipient implements HwRemoteBinder.DeathRecipient {
        @Override
        public void serviceDied(long cookie) {
            mEventHandler.post(() -> {
                synchronized (mLock) {
                    Log.w(TAG, "IHostapd/IHostapd died: cookie=" + cookie);
                    hostapdServiceDiedHandler(cookie);
                }
            });
        }
    }

    private class HostapdVendorDeathRecipient implements HwRemoteBinder.DeathRecipient {
        @Override
        public void serviceDied(long cookie) {
            mEventHandler.post(() -> {
                synchronized (mLock) {
                    Log.w(TAG, "IHostapdVendor died: cookie=" + cookie);
                    hostapdServiceDiedHandler(cookie);
                }
            });
        }
    }

    public HostapdHal(Context context, Handler handler) {
        mContext = context;
        mEventHandler = handler;

        mServiceManagerDeathRecipient = new ServiceManagerDeathRecipient();
        mHostapdDeathRecipient = new HostapdDeathRecipient();
        mHostapdVendorDeathRecipient = new HostapdVendorDeathRecipient();

        mVendorAcsChannelRanges = toVendorAcsChannelRanges(context.getResources().getString(
                R.string.config_wifi_softap_acs_supported_channel_list));
    }

    /**
     * Enable/Disable verbose logging.
     *
     * @param enable true to enable, false to disable.
     */
    void enableVerboseLogging(boolean enable) {
        synchronized (mLock) {
            mVerboseLoggingEnabled = enable;
<<<<<<< HEAD
            setLogLevel(enable);
=======
            setLogLevel();
>>>>>>> bfa0f0ab
        }
    }

    /**
     * Uses the IServiceManager to check if the device is running V1_1 of the HAL from the VINTF for
     * the device.
     * @return true if supported, false otherwise.
     */
    private boolean isV1_1() {
        return checkHalVersionByInterfaceName(
                android.hardware.wifi.hostapd.V1_1.IHostapd.kInterfaceName);
    }

    /**
     * Uses the IServiceManager to check if the device is running V1_2 of the HAL from the VINTF for
     * the device.
     * @return true if supported, false otherwise.
     */
    private boolean isV1_2() {
        return checkHalVersionByInterfaceName(
                android.hardware.wifi.hostapd.V1_2.IHostapd.kInterfaceName);
    }

    private boolean checkHalVersionByInterfaceName(String interfaceName) {
        if (interfaceName == null) {
            return false;
        }
        synchronized (mLock) {
            if (mIServiceManager == null) {
                Log.e(TAG, "checkHalVersionByInterfaceName called but mServiceManager is null!?");
                return false;
            }
            try {
                return (mIServiceManager.getTransport(
                        interfaceName,
                        HAL_INSTANCE_NAME)
                        != IServiceManager.Transport.EMPTY);
            } catch (RemoteException e) {
                Log.e(TAG, "Exception while operating on IServiceManager: " + e);
                handleRemoteException(e, "getTransport");
                return false;
            }
        }
    }

    /**
     * Link to death for IServiceManager object.
     * @return true on success, false otherwise.
     */
    private boolean linkToServiceManagerDeath() {
        synchronized (mLock) {
            if (mIServiceManager == null) return false;
            try {
                if (!mIServiceManager.linkToDeath(mServiceManagerDeathRecipient, 0)) {
                    Log.wtf(TAG, "Error on linkToDeath on IServiceManager");
                    hostapdServiceDiedHandler(mDeathRecipientCookie);
                    mIServiceManager = null; // Will need to register a new ServiceNotification
                    return false;
                }
            } catch (RemoteException e) {
                Log.e(TAG, "IServiceManager.linkToDeath exception", e);
                mIServiceManager = null; // Will need to register a new ServiceNotification
                return false;
            }
            return true;
        }
    }

    /**
     * Registers a service notification for the IHostapd service, which triggers intialization of
     * the IHostapd and IHostapdVendor
     * @return true if the service notification was successfully registered
     */
    public boolean initialize() {
        synchronized (mLock) {
            if (mVerboseLoggingEnabled) {
                Log.i(TAG, "Registering IHostapd service ready callback.");
            }
            mIHostapd = null;
            mIHostapdVendor = null;
            if (mIServiceManager != null) {
                // Already have an IServiceManager and serviceNotification registered, don't
                // don't register another.
                return true;
            }
            try {
                mIServiceManager = getServiceManagerMockable();
                if (mIServiceManager == null) {
                    Log.e(TAG, "Failed to get HIDL Service Manager");
                    return false;
                }
                if (!linkToServiceManagerDeath()) {
                    return false;
                }
                /* TODO(b/33639391) : Use the new IHostapd.registerForNotifications() once it
                   exists */
                if (!mIServiceManager.registerForNotifications(
                        IHostapd.kInterfaceName, "default", mServiceNotificationCallback)) {
                    Log.e(TAG, "Failed to register for notifications to "
                            + IHostapd.kInterfaceName);
                    mIServiceManager = null; // Will need to register a new ServiceNotification
                    return false;
                }
            } catch (RemoteException e) {
                Log.e(TAG, "Exception while trying to register a listener for IHostapd service: "
                        + e);
                hostapdServiceDiedHandler(mDeathRecipientCookie);
                mIServiceManager = null; // Will need to register a new ServiceNotification
                return false;
            }
            return true;
        }
    }

    /**
     * Link to death for IHostapd object.
     * @return true on success, false otherwise.
     */
    private boolean linkToHostapdDeath(HwRemoteBinder.DeathRecipient deathRecipient, long cookie) {
        synchronized (mLock) {
            if (mIHostapd == null) return false;
            try {
                if (!mIHostapd.linkToDeath(deathRecipient, cookie)) {
                    Log.wtf(TAG, "Error on linkToDeath on IHostapd");
                    hostapdServiceDiedHandler(mDeathRecipientCookie);
                    return false;
                }
            } catch (RemoteException e) {
                Log.e(TAG, "IHostapd.linkToDeath exception", e);
                return false;
            }
            return true;
        }
    }

    private boolean registerCallback(
            android.hardware.wifi.hostapd.V1_1.IHostapdCallback callback) {
        synchronized (mLock) {
            String methodStr = "registerCallback_1_1";
            try {
                android.hardware.wifi.hostapd.V1_1.IHostapd iHostapdV1_1 = getHostapdMockableV1_1();
                if (iHostapdV1_1 == null) return false;
                HostapdStatus status =  iHostapdV1_1.registerCallback(callback);
                return checkStatusAndLogFailure(status, methodStr);
            } catch (RemoteException e) {
                handleRemoteException(e, methodStr);
                return false;
            }
        }
    }

    /**
     * Initialize the IHostapd object.
     * @return true on success, false otherwise.
     */
    private boolean initHostapdService() {
        synchronized (mLock) {
            try {
                mIHostapd = getHostapdMockable();
            } catch (RemoteException e) {
                Log.e(TAG, "IHostapd.getService exception: " + e);
                return false;
            } catch (NoSuchElementException e) {
                Log.e(TAG, "IHostapd.getService exception: " + e);
                return false;
            }
            if (mIHostapd == null) {
                Log.e(TAG, "Got null IHostapd service. Stopping hostapd HIDL startup");
                return false;
            }
            if (!linkToHostapdDeath(mHostapdDeathRecipient, ++mDeathRecipientCookie)) {
                Log.e(TAG, "Fail to link to Hostapd Death, Stopping hostapd HIDL startup");
                mIHostapd = null;
                return false;
            }
            // Register for callbacks for 1.1 hostapd.
            if (isV1_1() && !registerCallback(new HostapdCallback())) {
                Log.e(TAG, "Fail to regiester Callback, Stopping hostapd HIDL startup");
                mIHostapd = null;
                return false;
            }

            // Setup log level
            setLogLevel();
        }

        if (!initHostapdVendorService())
            Log.e(TAG, "Failed to init HostapdVendor service");

        return true;
    }


    /**
     * Enable force-soft-AP-channel mode which takes effect when soft AP starts next time
     * @param forcedApChannel The forced IEEE channel number
     */
    void enableForceSoftApChannel(int forcedApChannel, int forcedApBand) {
        mForceApChannel = true;
        mForcedApChannel = forcedApChannel;
        mForcedApBand = forcedApBand;
    }

    /**
     * Disable force-soft-AP-channel mode which take effect when soft AP starts next time
     */
    void disableForceSoftApChannel() {
        mForceApChannel = false;
    }

    /**
     * Add and start a new access point.
     *
     * @param ifaceName Name of the interface.
     * @param config Configuration to use for the AP.
     * @param onFailureListener A runnable to be triggered on failure.
     * @return true on success, false otherwise.
     */
    public boolean addAccessPoint(@NonNull String ifaceName, @NonNull SoftApConfiguration config,
                                  @NonNull Runnable onFailureListener) {
        synchronized (mLock) {
            final String methodStr = "addAccessPoint";
            IHostapd.IfaceParams ifaceParams = new IHostapd.IfaceParams();
            ifaceParams.ifaceName = ifaceName;
            ifaceParams.hwModeParams.enable80211N = true;
            ifaceParams.hwModeParams.enable80211AC =
                    mContext.getResources().getBoolean(
                            R.bool.config_wifi_softap_ieee80211ac_supported);
            int band;
            if (mForceApChannel) {
                ifaceParams.channelParams.enableAcs = false;
                ifaceParams.channelParams.channel = mForcedApChannel;
                band = mForcedApBand;
            } else if (mContext.getResources().getBoolean(
                    R.bool.config_wifi_softap_acs_supported)) {
                ifaceParams.channelParams.enableAcs = true;
<<<<<<< HEAD
                if(!(mContext.getResources().getBoolean(R.bool.config_wifi_softap_acs_include_dfs))) {
                    ifaceParams.channelParams.acsShouldExcludeDfs = true;
                }
=======
                ifaceParams.channelParams.acsShouldExcludeDfs = true;
                band = config.getBand();
>>>>>>> bfa0f0ab
            } else {
                ifaceParams.channelParams.enableAcs = false;
                ifaceParams.channelParams.channel = config.getChannel();
                band = config.getBand();
            }

            IHostapd.NetworkParams nwParams = new IHostapd.NetworkParams();
            // TODO(b/67745880) Note that config.SSID is intended to be either a
            // hex string or "double quoted".
            // However, it seems that whatever is handing us these configurations does not obey
            // this convention.
            nwParams.ssid.addAll(NativeUtil.stringToByteArrayList(config.getSsid()));
            nwParams.isHidden = config.isHiddenSsid();
            nwParams.encryptionType = getEncryptionType(config);
            nwParams.pskPassphrase = (config.getWpa2Passphrase() != null)
                    ? config.getWpa2Passphrase() : "";
            if (!checkHostapdAndLogFailure(methodStr)) return false;
            try {
                HostapdStatus status;
                if (!isV1_1() && !isV1_2()) {
                    ifaceParams.channelParams.band = getHalBand(band);
                    status = mIHostapd.addAccessPoint(ifaceParams, nwParams);
                    if (!checkStatusAndLogFailure(status, methodStr)) {
                        return false;
                    }
                } else {
                    android.hardware.wifi.hostapd.V1_1.IHostapd.IfaceParams ifaceParams1_1 =
                            new android.hardware.wifi.hostapd.V1_1.IHostapd.IfaceParams();
                    ifaceParams1_1.V1_0 = ifaceParams;
                    if (ifaceParams.channelParams.enableAcs) {
                        ifaceParams1_1.channelParams.acsChannelRanges.addAll(
                                toAcsChannelRanges(mContext.getResources().getString(
                                        R.string.config_wifi_softap_acs_supported_channel_list)));
                    }

                    if (!isV1_2()) {
                        android.hardware.wifi.hostapd.V1_1.IHostapd iHostapdV1_1 =
                                getHostapdMockableV1_1();
                        if (iHostapdV1_1 == null) return false;

                        ifaceParams.channelParams.band = getHalBand(band);
                        status = iHostapdV1_1.addAccessPoint_1_1(ifaceParams1_1, nwParams);
                        if (!checkStatusAndLogFailure(status, methodStr)) {
                            return false;
                        }
                    } else {
                        android.hardware.wifi.hostapd.V1_2.HostapdStatus status12;
                        android.hardware.wifi.hostapd.V1_2.IHostapd.IfaceParams ifaceParams1_2 =
                                new android.hardware.wifi.hostapd.V1_2.IHostapd.IfaceParams();
                        ifaceParams1_2.V1_1 = ifaceParams1_1;

                        ifaceParams1_2.hwModeParams.enable80211AX =
                                mContext.getResources().getBoolean(
                                    R.bool.config_wifiSoftapIeee80211axSupported);
                        ifaceParams1_2.hwModeParams.enable6GhzBand =
                                mContext.getResources().getBoolean(
                                    R.bool.config_wifiSoftap6ghzSupported);
                        ifaceParams1_2.channelParams.bandMask = getHalBandMask(band);

                        android.hardware.wifi.hostapd.V1_2.IHostapd iHostapdV1_2 =
                                getHostapdMockableV1_2();
                        if (iHostapdV1_2 == null) return false;
                        status12 = iHostapdV1_2.addAccessPoint_1_2(ifaceParams1_2, nwParams);
                        if (!checkStatusAndLogFailure12(status12, methodStr)) {
                            return false;
                        }
                    }
                }

                mSoftApFailureListeners.put(ifaceName, onFailureListener);
                return true;
            } catch (IllegalArgumentException e) {
                Log.e(TAG, "Unrecognized apBand: " + band);
                return false;
            } catch (RemoteException e) {
                handleRemoteException(e, methodStr);
                return false;
            }
        }
    }

    /**
     * Remove a previously started access point.
     *
     * @param ifaceName Name of the interface.
     * @return true on success, false otherwise.
     */
    public boolean removeAccessPoint(@NonNull String ifaceName) {
        synchronized (mLock) {
            final String methodStr = "removeAccessPoint";
            if (!checkHostapdAndLogFailure(methodStr)) return false;
            try {
                HostapdStatus status = mIHostapd.removeAccessPoint(ifaceName);
                if (!checkStatusAndLogFailure(status, methodStr)) {
                    return false;
                }
                mSoftApFailureListeners.remove(ifaceName);
                return true;
            } catch (RemoteException e) {
                handleRemoteException(e, methodStr);
                return false;
            }
        }
    }


    /**
     * Remove a previously connected client.
     *
     * @param ifaceName Name of the interface.
     * @param client Mac Address of the client.
     * @param reasonCode One of disconnect reason code which defined in {@link ApConfigUtil}.
     * @return true on success, false otherwise.
     */
    public boolean forceClientDisconnect(@NonNull String ifaceName,
            @NonNull MacAddress client, int reasonCode) {
        final String methodStr = "forceClientDisconnect";
        if (isV1_2()) {
            try {
                android.hardware.wifi.hostapd.V1_2.IHostapd iHostapdV1_2 =
                        getHostapdMockableV1_2();
                if (iHostapdV1_2 == null) return false;
                byte[] clientMacByteArray = client.toByteArray();
                short disconnectReason;
                switch (reasonCode) {
                    case ApConfigUtil.DISCONNECT_REASON_CODE_INVALID_AUTHENTICATION:
                        disconnectReason = Ieee80211ReasonCode.WLAN_REASON_PREV_AUTH_NOT_VALID;
                        break;
                    case ApConfigUtil.DISCONNECT_REASON_CODE_NO_MORE_STAS:
                        disconnectReason = Ieee80211ReasonCode.WLAN_REASON_DISASSOC_AP_BUSY;
                        break;
                    default:
                        disconnectReason = Ieee80211ReasonCode.WLAN_REASON_UNSPECIFIED;
                        break;
                }
                android.hardware.wifi.hostapd.V1_2.HostapdStatus status =
                        iHostapdV1_2.forceClientDisconnect(ifaceName,
                        clientMacByteArray, disconnectReason);
                if (status.code == HostapdStatusCode.SUCCESS) {
                    return true;
                }
                Log.d(TAG, "Error when call forceClientDisconnect, status.code = " + status.code);
            } catch (RemoteException e) {
                handleRemoteException(e, methodStr);
            }
        } else {
            Log.d(TAG, "HIDL doesn't support forceClientDisconnect");
        }
        return false;
    }

    /**
     * Registers a death notification for hostapd.
     * @return Returns true on success.
     */
    public boolean registerDeathHandler(@NonNull HostapdDeathEventHandler handler) {
        if (mDeathEventHandler != null) {
            Log.e(TAG, "Death handler already present");
        }
        mDeathEventHandler = handler;
        return true;
    }

    /**
     * Deregisters a death notification for hostapd.
     * @return Returns true on success.
     */
    public boolean deregisterDeathHandler() {
        if (mDeathEventHandler == null) {
            Log.e(TAG, "No Death handler present");
        }
        mDeathEventHandler = null;
        return true;
    }

    /**
     * Clear internal state.
     */
    private void clearState() {
        synchronized (mLock) {
            mIHostapd = null;
            mIHostapdVendor = null;
        }
    }

    /**
     * Handle hostapd death.
     */
    private void hostapdServiceDiedHandler(long cookie) {
        synchronized (mLock) {
            if (mDeathRecipientCookie != cookie) {
                Log.i(TAG, "Ignoring stale death recipient notification");
                return;
            }
            clearState();
            if (mDeathEventHandler != null) {
                mDeathEventHandler.onDeath();
            }
        }
    }

    /**
     * Signals whether Initialization completed successfully.
     */
    public boolean isInitializationStarted() {
        synchronized (mLock) {
            return mIServiceManager != null;
        }
    }

    /**
     * Signals whether Initialization completed successfully.
     */
    public boolean isInitializationComplete() {
        synchronized (mLock) {
            return mIHostapd != null;
        }
    }

    /**
     * Start the hostapd daemon.
     *
     * @return true on success, false otherwise.
     */
    public boolean startDaemon() {
        synchronized (mLock) {
            try {
                // This should startup hostapd daemon using the lazy start HAL mechanism.
                getHostapdMockable();
            } catch (RemoteException e) {
                Log.e(TAG, "Exception while trying to start hostapd: "
                        + e);
                hostapdServiceDiedHandler(mDeathRecipientCookie);
                return false;
            } catch (NoSuchElementException e) {
                // We're starting the daemon, so expect |NoSuchElementException|.
                Log.d(TAG, "Successfully triggered start of hostapd using HIDL");
            }
            return true;
        }
    }

    /**
     * Terminate the hostapd daemon & wait for it's death.
     */
    public void terminate() {
        synchronized (mLock) {
            // Register for a new death listener to block until hostapd is dead.
            final long waitForDeathCookie = new Random().nextLong();
            final CountDownLatch waitForDeathLatch = new CountDownLatch(1);
            linkToHostapdDeath((cookie) -> {
                Log.d(TAG, "IHostapd died: cookie=" + cookie);
                if (cookie != waitForDeathCookie) return;
                waitForDeathLatch.countDown();
            }, waitForDeathCookie);

            final String methodStr = "terminate";
            if (!checkHostapdAndLogFailure(methodStr)) return;
            try {
                mIHostapd.terminate();
            } catch (RemoteException e) {
                handleRemoteException(e, methodStr);
            }

            // Now wait for death listener callback to confirm that it's dead.
            try {
                if (!waitForDeathLatch.await(WAIT_FOR_DEATH_TIMEOUT_MS, TimeUnit.MILLISECONDS)) {
                    Log.w(TAG, "Timed out waiting for confirmation of hostapd death");
                }
            } catch (InterruptedException e) {
                Log.w(TAG, "Failed to wait for hostapd death");
            }
        }
    }

    /**
     * Terminate the hostapd daemon if already running, otherwise ignore.
     */
    public void terminateIfRunning() {
        synchronized (mLock) {
            WifiInjector wifiInjector = WifiInjector.getInstance();
            if (wifiInjector.getPropertyService().get("init.svc.hostapd", "").equals("running") ||
                     wifiInjector.getPropertyService().get("init.svc.hostapd_fst", "").equals("running")) {
                try {
                    Log.i(TAG, "Hostapd daemon is running, Terminate gracefully");
                    IHostapd.getService().terminate();
                } catch (RemoteException e) {
                    Log.e(TAG, "IHostapd.getService.terminate exception: " + e);
                } catch (NoSuchElementException e) {
                    // |NoSuchElementException| expected when hostapd is not running
                    // It shouldn't happen as we are calling getService only when hostapd is running
                    Log.e(TAG, "NoSuchElementException on calling IHostapd.getService though hostapd service is running.");
                }
            }
        }
    }

    /**
     * Wrapper functions to access static HAL methods, created to be mockable in unit tests
     */
    @VisibleForTesting
    protected IServiceManager getServiceManagerMockable() throws RemoteException {
        synchronized (mLock) {
            return IServiceManager.getService();
        }
    }

    @VisibleForTesting
    protected IHostapd getHostapdMockable() throws RemoteException {
        synchronized (mLock) {
            return IHostapd.getService();
        }
    }

    @VisibleForTesting
    protected android.hardware.wifi.hostapd.V1_1.IHostapd getHostapdMockableV1_1()
            throws RemoteException {
        synchronized (mLock) {
            try {
                return android.hardware.wifi.hostapd.V1_1.IHostapd.castFrom(mIHostapd);
            } catch (NoSuchElementException e) {
                Log.e(TAG, "Failed to get IHostapd", e);
                return null;
            }
        }
    }

    @VisibleForTesting
    protected android.hardware.wifi.hostapd.V1_2.IHostapd getHostapdMockableV1_2()
            throws RemoteException {
        synchronized (mLock) {
            try {
                return android.hardware.wifi.hostapd.V1_2.IHostapd.castFrom(mIHostapd);
            } catch (NoSuchElementException e) {
                Log.e(TAG, "Failed to get IHostapd", e);
                return null;
            }
        }
    }

    private static int getEncryptionType(SoftApConfiguration localConfig) {
        int encryptionType;
        switch (localConfig.getSecurityType()) {
            case SoftApConfiguration.SECURITY_TYPE_OPEN:
                encryptionType = IHostapd.EncryptionType.NONE;
                break;
            case SoftApConfiguration.SECURITY_TYPE_WPA2_PSK:
                encryptionType = IHostapd.EncryptionType.WPA2;
                break;
            default:
                // We really shouldn't default to None, but this was how NetworkManagementService
                // used to do this.
                encryptionType = IHostapd.EncryptionType.NONE;
                break;
        }
        return encryptionType;
    }

<<<<<<< HEAD
    private static int getVendorEncryptionType(SoftApConfiguration localConfig) {
        int encryptionType;
        switch (localConfig.getSecurityType()) {
            case SoftApConfiguration.SECURITY_TYPE_OPEN:
                encryptionType = vendor.qti.hardware.wifi.hostapd.V1_1.IHostapdVendor.VendorEncryptionType.NONE;
                break;
            case SoftApConfiguration.SECURITY_TYPE_WPA2_PSK:
                encryptionType = vendor.qti.hardware.wifi.hostapd.V1_1.IHostapdVendor.VendorEncryptionType.WPA2;
                break;
            case SoftApConfiguration.SECURITY_TYPE_SAE:
                encryptionType = vendor.qti.hardware.wifi.hostapd.V1_1.IHostapdVendor.VendorEncryptionType.SAE;
                break;
            case SoftApConfiguration.SECURITY_TYPE_OWE:
                encryptionType = vendor.qti.hardware.wifi.hostapd.V1_1.IHostapdVendor.VendorEncryptionType.OWE;
                break;
            default:
                // We really shouldn't default to None, but this was how NetworkManagementService
                // used to do this.
                encryptionType = vendor.qti.hardware.wifi.hostapd.V1_1.IHostapdVendor.VendorEncryptionType.NONE;
                break;
        }
        return encryptionType;
    }

    private static int getBand(SoftApConfiguration localConfig) {
        int bandType;
        switch (localConfig.getBand()) {
=======
    private static int getHalBandMask(int apBand) {
        int bandMask = 0;

        if (!ApConfigUtil.isBandValid(apBand)) {
            throw new IllegalArgumentException();
        }

        if (ApConfigUtil.containsBand(apBand, SoftApConfiguration.BAND_2GHZ)) {
            bandMask |= android.hardware.wifi.hostapd.V1_2.IHostapd.BandMask.BAND_2_GHZ;
        }
        if (ApConfigUtil.containsBand(apBand, SoftApConfiguration.BAND_5GHZ)) {
            bandMask |= android.hardware.wifi.hostapd.V1_2.IHostapd.BandMask.BAND_5_GHZ;
        }
        if (ApConfigUtil.containsBand(apBand, SoftApConfiguration.BAND_6GHZ)) {
            bandMask |= android.hardware.wifi.hostapd.V1_2.IHostapd.BandMask.BAND_6_GHZ;
        }

        return bandMask;
    }

    private static int getHalBand(int apBand) {
        if (!ApConfigUtil.isBandValid(apBand)) {
            throw new IllegalArgumentException();
        }

        switch (apBand) {
>>>>>>> bfa0f0ab
            case SoftApConfiguration.BAND_2GHZ:
                return IHostapd.Band.BAND_2_4_GHZ;
            case SoftApConfiguration.BAND_5GHZ:
                return IHostapd.Band.BAND_5_GHZ;
            default:
                return IHostapd.Band.BAND_ANY;
        }
    }

    /**
     * Convert channel list string like '1-6,11' to list of AcsChannelRanges
     */
    private List<android.hardware.wifi.hostapd.V1_1.IHostapd.AcsChannelRange>
            toAcsChannelRanges(String channelListStr) {
        ArrayList<android.hardware.wifi.hostapd.V1_1.IHostapd.AcsChannelRange> acsChannelRanges =
                new ArrayList<>();
        String[] channelRanges = channelListStr.split(",");
        for (String channelRange : channelRanges) {
            android.hardware.wifi.hostapd.V1_1.IHostapd.AcsChannelRange acsChannelRange =
                    new android.hardware.wifi.hostapd.V1_1.IHostapd.AcsChannelRange();
            try {
                if (channelRange.contains("-")) {
                    String[] channels  = channelRange.split("-");
                    if (channels.length != 2) {
                        Log.e(TAG, "Unrecognized channel range, length is " + channels.length);
                        continue;
                    }
                    int start = Integer.parseInt(channels[0]);
                    int end = Integer.parseInt(channels[1]);
                    if (start > end) {
                        Log.e(TAG, "Invalid channel range, from " + start + " to " + end);
                        continue;
                    }
                    acsChannelRange.start = start;
                    acsChannelRange.end = end;
                } else {
                    acsChannelRange.start = Integer.parseInt(channelRange);
                    acsChannelRange.end = acsChannelRange.start;
                }
            } catch (NumberFormatException e) {
                // Ignore malformed value
                Log.e(TAG, "Malformed channel value detected: " + e);
                continue;
            }
            acsChannelRanges.add(acsChannelRange);
        }
        return acsChannelRanges;
    }

    /**
     * Returns false if Hostapd is null, and logs failure to call methodStr
     */
    private boolean checkHostapdAndLogFailure(String methodStr) {
        synchronized (mLock) {
            if (mIHostapd == null) {
                Log.e(TAG, "Can't call " + methodStr + ", IHostapd is null");
                return false;
            }
            return true;
        }
    }

    /**
     * Returns true if provided status code is SUCCESS, logs debug message and returns false
     * otherwise
     */
    private boolean checkStatusAndLogFailure(HostapdStatus status,
            String methodStr) {
        synchronized (mLock) {
            if (status.code != HostapdStatusCode.SUCCESS) {
                Log.e(TAG, "IHostapd." + methodStr + " failed: " + status.code
                        + ", " + status.debugMessage);
                return false;
            } else {
                if (mVerboseLoggingEnabled) {
                    Log.d(TAG, "IHostapd." + methodStr + " succeeded");
                }
                return true;
            }
        }
    }

<<<<<<< HEAD
=======
    /**
     * Returns true if provided status code is SUCCESS, logs debug message and returns false
     * otherwise
     */
    private boolean checkStatusAndLogFailure12(
            android.hardware.wifi.hostapd.V1_2.HostapdStatus status, String methodStr) {
        synchronized (mLock) {
            if (status.code != HostapdStatusCode.SUCCESS) {
                Log.e(TAG, "IHostapd." + methodStr + " failed: " + status.code
                        + ", " + status.debugMessage);
                return false;
            } else {
                if (mVerboseLoggingEnabled) {
                    Log.d(TAG, "IHostapd." + methodStr + " succeeded");
                }
                return true;
            }
        }
    }
>>>>>>> bfa0f0ab

    private void handleRemoteException(RemoteException e, String methodStr) {
        synchronized (mLock) {
            hostapdServiceDiedHandler(mDeathRecipientCookie);
            Log.e(TAG, "IHostapd." + methodStr + " failed with exception", e);
        }
    }

    private class HostapdCallback extends
            android.hardware.wifi.hostapd.V1_1.IHostapdCallback.Stub {
        @Override
        public void onFailure(String ifaceName) {
            Log.w(TAG, "Failure on iface " + ifaceName);
            Runnable onFailureListener = mSoftApFailureListeners.get(ifaceName);
            if (onFailureListener != null) {
                onFailureListener.run();
            }
        }
    }

<<<<<<< HEAD

    /* ######################### Hostapd Vendor change ###################### */
    // Keep hostapd vendor changes below this line to have minimal conflicts during merge/upgrade

    /**
     * Uses the IServiceManager to check if the device is running V1_1 of the hostapd vendor HAL from
     * the VINTF for the device.
     * @return true if supported, false otherwise.
     */
    private boolean isVendorV1_1() {
        synchronized (mLock) {
            if (mIServiceManager == null) {
                Log.e(TAG, "isVendorV1_1: called but mServiceManager is null!?");
                return false;
            }
            try {
                return (mIServiceManager.getTransport(
                        vendor.qti.hardware.wifi.hostapd.V1_1.IHostapdVendor.kInterfaceName,
                        HAL_INSTANCE_NAME)
                        != IServiceManager.Transport.EMPTY);
            } catch (RemoteException e) {
                Log.e(TAG, "Exception while operating on IServiceManager: " + e);
                handleRemoteException(e, "getTransport");
                return false;
            }
        }
    }

    /**
     * Link to death for IHostapdVendor object.
     * @return true on success, false otherwise.
     */
    private boolean linkToHostapdVendorDeath() {
        synchronized (mLock) {
            if (mIHostapdVendor == null) return false;
            try {
                if (!mIHostapdVendor.linkToDeath(mHostapdVendorDeathRecipient, mDeathRecipientCookie)) {
                    Log.wtf(TAG, "Error on linkToDeath on IHostapdVendor");
                    hostapdServiceDiedHandler(mDeathRecipientCookie);
                    return false;
                }
            } catch (RemoteException e) {
                Log.e(TAG, "IHostapdVendor.linkToDeath exception", e);
                return false;
            }
            return true;
        }
    }

    /**
     * Initialize the IHostapdVendor object.
     * @return true on success, false otherwise.
     */
    public boolean initHostapdVendorService() {
        synchronized (mLock) {
            try {
                mIHostapdVendor = getHostapdVendorMockable();
            } catch (RemoteException e) {
                Log.e(TAG, "IHostapdVendor.getService exception: " + e);
                return false;
            }
            if (mIHostapdVendor == null) {
                Log.e(TAG, "Got null IHostapdVendor service. Stopping hostapdVendor HIDL startup");
                return false;
            }
            if (!linkToHostapdVendorDeath()) {
                mIHostapdVendor = null;
                return false;
            }
        }
        return true;
    }

    /**
     * Add and start a new vendor access point.
     *
     * @param ifaceName Name of the softap interface.
     * @param config Configuration to use for the AP.
     * @param listener Callback for AP events.
     * @return true on success, false otherwise.
     */
    public boolean addVendorAccessPoint(@NonNull String ifaceName, @NonNull SoftApConfiguration config, SoftApListener listener) {
        synchronized (mLock) {
            final String methodStr = "addVendorAccessPoint";
            WifiApConfigStore apConfigStore = WifiInjector.getInstance().getWifiApConfigStore();
            IHostapdVendor.VendorIfaceParams vendorIfaceParams = new IHostapdVendor.VendorIfaceParams();
            IHostapd.IfaceParams ifaceParams = vendorIfaceParams.ifaceParams;
            ifaceParams.ifaceName = ifaceName;
            ifaceParams.hwModeParams.enable80211N = true;
            ifaceParams.hwModeParams.enable80211AC =
                    mContext.getResources().getBoolean(
                            R.bool.config_wifi_softap_ieee80211ac_supported);
            vendorIfaceParams.countryCode = (mCountryCode == null) ? "" : mCountryCode;
            vendorIfaceParams.bridgeIfaceName = "";
            try {
                ifaceParams.channelParams.band = getBand(config);
            } catch (IllegalArgumentException e) {
                Log.e(TAG, "Unrecognized apBand " + config.getBand());
                return false;
            }
            if (mContext.getResources().getBoolean(R.bool.config_wifi_softap_acs_supported)) {
                ifaceParams.channelParams.enableAcs = true;
                if(!(mContext.getResources().getBoolean(R.bool.config_wifi_softap_acs_include_dfs))) {
                    ifaceParams.channelParams.acsShouldExcludeDfs = true;
                }
            } else {
                // Downgrade IHostapd.Band.BAND_ANY to IHostapd.Band.BAND_2_4_GHZ if ACS
                // is not supported.
                // We should remove this workaround once channel selection is moved from
                // ApConfigUtil to here.
                if (ifaceParams.channelParams.band == IHostapd.Band.BAND_ANY) {
                    Log.d(TAG, "ACS is not supported on this device, using 2.4 GHz band.");
                    ifaceParams.channelParams.band = IHostapd.Band.BAND_2_4_GHZ;
                }
                ifaceParams.channelParams.enableAcs = false;
                ifaceParams.channelParams.channel = config.getChannel();
            }

            IHostapd.NetworkParams nwParams = new IHostapd.NetworkParams();
            nwParams.ssid.addAll(NativeUtil.stringToByteArrayList(config.getSsid()));
            nwParams.isHidden = config.isHiddenSsid();
            nwParams.encryptionType = getEncryptionType(config);
            nwParams.pskPassphrase = (config.getWpa2Passphrase() != null) ? config.getWpa2Passphrase() : "";

            if (!checkHostapdVendorAndLogFailure(methodStr)) return false;
            try {
                if (apConfigStore.getDualSapStatus()) {
                    String bridgeIfaceName = apConfigStore.getBridgeInterface();
                    vendorIfaceParams.bridgeIfaceName = (bridgeIfaceName != null) ? bridgeIfaceName : "";
                }

                if (isVendorV1_1()) {
                    vendor.qti.hardware.wifi.hostapd.V1_1.IHostapdVendor iHostapdVendorV1_1 =
                        getHostapdVendorMockableV1_1();
                    if (iHostapdVendorV1_1 == null) {
                        Log.e(TAG, "Failed to get V1_1.IHostapdVendor");
                        return false;
                    }
                    setLogLevel(mVerboseLoggingEnabled);
                    vendor.qti.hardware.wifi.hostapd.V1_1.IHostapdVendor.VendorIfaceParams
                         vendorIfaceParams1_1 =
                            new vendor.qti.hardware.wifi.hostapd.V1_1.IHostapdVendor.VendorIfaceParams();
                    vendorIfaceParams1_1.VendorV1_0 = vendorIfaceParams;
                    vendorIfaceParams1_1.vendorChannelParams.channelParams = ifaceParams.channelParams;
                    vendorIfaceParams1_1.vendorEncryptionType = getVendorEncryptionType(config);
                    vendorIfaceParams1_1.oweTransIfaceName = (config.getOweTransIfaceName() != null) ? config.getOweTransIfaceName() : "";
                    if (mContext.getResources().getBoolean(R.bool.config_wifi_softap_acs_supported)) {
                        vendorIfaceParams1_1.vendorChannelParams.acsChannelRanges.addAll(mVendorAcsChannelRanges);
                    }
                    HostapdStatus status =
                        iHostapdVendorV1_1.addVendorAccessPoint_1_1(vendorIfaceParams1_1, nwParams);
                    if (checkVendorStatusAndLogFailure(status, methodStr)) {
                        HostapdVendorIfaceHalCallbackV1_1 vendorcallback_1_1 =
                            new HostapdVendorIfaceHalCallbackV1_1(ifaceName, listener);
                        if (vendorcallback_1_1 != null) {
                            if (!registerVendorCallback_1_1(ifaceParams.ifaceName, vendorcallback_1_1)) {
                                Log.e(TAG, "Failed to register Hostapd Vendor callback");
                                return false;
                            }
                        } else {
                            Log.e(TAG, "Failed to create vendorcallback instance");
                        }
                        return true;
                    }
                } else {
                    HostapdStatus status = mIHostapdVendor.addVendorAccessPoint(vendorIfaceParams, nwParams);
                    if (checkVendorStatusAndLogFailure(status, methodStr) && (mIHostapdVendor != null)) {
                        IHostapdVendorIfaceCallback vendorcallback = new HostapdVendorIfaceHalCallback(ifaceName, listener);
                        if (vendorcallback != null) {
                            if (!registerVendorCallback(ifaceParams.ifaceName, mIHostapdVendor, vendorcallback)) {
                                Log.e(TAG, "Failed to register Hostapd Vendor callback");
                                return false;
                            }
                        } else {
                            Log.e(TAG, "Failed to create vendorcallback instance");
                        }
                        return true;
                    }
                }
            } catch (RemoteException e) {
                handleRemoteException(e, methodStr);
                return false;
=======
    /**
     * Set the debug log level for hostapd.
     *
     * @return true if request is sent successfully, false otherwise.
     */
    public boolean setLogLevel() {
        synchronized (mLock) {
            final String methodStr = "setDebugParams";
            if (!checkHostapdAndLogFailure(methodStr)) return false;
            if (isV1_2()) {
                try {
                    android.hardware.wifi.hostapd.V1_2.IHostapd iHostapdV1_2 =
                            getHostapdMockableV1_2();
                    if (iHostapdV1_2 == null) return false;
                    android.hardware.wifi.hostapd.V1_2.HostapdStatus status =
                            iHostapdV1_2.setDebugParams(mVerboseLoggingEnabled
                                    ? DebugLevel.DEBUG
                                    : DebugLevel.INFO);
                    return checkStatusAndLogFailure12(status, methodStr);
                } catch (RemoteException e) {
                    handleRemoteException(e, methodStr);
                }
            } else {
                Log.d(TAG, "HIDL doesn't support setDebugParams");
>>>>>>> bfa0f0ab
            }
            return false;
        }
    }
<<<<<<< HEAD

    /**
     * Remove a previously started access point.
     *
     * @param ifaceName Name of the interface.
     * @return true on success, false otherwise.
     */
    public boolean removeVendorAccessPoint(@NonNull String ifaceName) {
        synchronized (mLock) {
            final String methodStr = "removeVendorAccessPoint";
            WifiApConfigStore apConfigStore = WifiInjector.getInstance().getWifiApConfigStore();

            if (!checkHostapdVendorAndLogFailure(methodStr)) return false;
            try {
                HostapdStatus status = mIHostapdVendor.removeVendorAccessPoint(ifaceName);
                return checkVendorStatusAndLogFailure(status, methodStr);
            } catch (RemoteException e) {
                handleRemoteException(e, methodStr);
                return false;
            }
        }
    }


    /**
     * Set hostapd parameters via QSAP command.
     *
     * This would call QSAP library APIs via hostapd hidl.
     *
     * @param cmd QSAP command.
     * @return true on success, false otherwise.
     */
    public boolean setHostapdParams(@NonNull String cmd) {
        synchronized (mLock) {
            final String methodStr = "setHostapdParams";
            if (!checkHostapdVendorAndLogFailure(methodStr)) return false;
            try {
                HostapdStatus status = mIHostapdVendor.setHostapdParams(cmd);
                return checkVendorStatusAndLogFailure(status, methodStr);
            } catch (RemoteException e) {
                handleRemoteException(e, methodStr);
                return false;
            }
        }
    }

    @VisibleForTesting
    protected IHostapdVendor getHostapdVendorMockable() throws RemoteException {
        synchronized (mLock) {
            return IHostapdVendor.getService();
        }
    }

    @VisibleForTesting
    protected vendor.qti.hardware.wifi.hostapd.V1_1.IHostapdVendor getHostapdVendorMockableV1_1()
            throws RemoteException {
        synchronized (mLock) {
            try {
                return vendor.qti.hardware.wifi.hostapd.V1_1.IHostapdVendor.castFrom(mIHostapdVendor);
            } catch (NoSuchElementException e) {
                Log.e(TAG, "Failed to get IHostapdVendorV1_1", e);
                return null;
            }
        }
    }

    /**
     * Convert channel list string like '1-6,11' to list of AcsChannelRanges
     */
    private List<vendor.qti.hardware.wifi.hostapd.V1_1.IHostapdVendor.AcsChannelRange>
            toVendorAcsChannelRanges(String channelListStr) {
        ArrayList<vendor.qti.hardware.wifi.hostapd.V1_1.IHostapdVendor.AcsChannelRange> acsChannelRanges =
                new ArrayList<>();
        String[] channelRanges = channelListStr.split(",");
        for (String channelRange : channelRanges) {
            vendor.qti.hardware.wifi.hostapd.V1_1.IHostapdVendor.AcsChannelRange acsChannelRange =
                    new vendor.qti.hardware.wifi.hostapd.V1_1.IHostapdVendor.AcsChannelRange();
            try {
                if (channelRange.contains("-")) {
                    String[] channels  = channelRange.split("-");
                    if (channels.length != 2) {
                        Log.e(TAG, "Unrecognized channel range, length is " + channels.length);
                        continue;
                    }
                    int start = Integer.parseInt(channels[0]);
                    int end = Integer.parseInt(channels[1]);
                    if (start > end) {
                        Log.e(TAG, "Invalid channel range, from " + start + " to " + end);
                        continue;
                    }
                    acsChannelRange.start = start;
                    acsChannelRange.end = end;
                } else {
                    acsChannelRange.start = Integer.parseInt(channelRange);
                    acsChannelRange.end = acsChannelRange.start;
                }
            } catch (NumberFormatException e) {
                // Ignore malformed value
                Log.e(TAG, "Malformed channel value detected: " + e);
                continue;
            }
            acsChannelRanges.add(acsChannelRange);
        }
        return acsChannelRanges;
    }

    /**
     * set country code for vendor hostapd.
     */
    public void setCountryCode(String countryCode) {
        mCountryCode = countryCode;
    }

    /**
     * Check if the device is running hostapd vendor service.
     * @return
     */
    public boolean isVendorHostapdHal() {
        return mIHostapdVendor != null;
    }

    /**
     * Returns false if HostapdVendor is null, and logs failure to call methodStr
     */
    private boolean checkHostapdVendorAndLogFailure(String methodStr) {
        synchronized (mLock) {
            if (mIHostapdVendor == null) {
                Log.e(TAG, "Can't call " + methodStr + ", IHostapdVendor is null");
                return false;
            }
            return true;
        }
    }

    /**
     * Returns true if provided status code is SUCCESS, logs debug message and returns false
     * otherwise
     */
    private boolean checkVendorStatusAndLogFailure(HostapdStatus status,
            String methodStr) {
        synchronized (mLock) {
            if (status.code != HostapdStatusCode.SUCCESS) {
                Log.e(TAG, "IHostapdVendor." + methodStr + " failed: " + status.code
                        + ", " + status.debugMessage);
                return false;
            } else {
                if (mVerboseLoggingEnabled) {
                    Log.e(TAG, "IHostapdVendor." + methodStr + " succeeded");
                }
                return true;
            }
        }
    }

    private class HostapdVendorIfaceHalCallback extends IHostapdVendorIfaceCallback.Stub {
        private SoftApListener mSoftApListener;

        HostapdVendorIfaceHalCallback(@NonNull String ifaceName, SoftApListener listener) {
           mSoftApListener = listener;
        }

        @Override
        public void onStaConnected(byte[/* 6 */] bssid) {
                String bssidStr = NativeUtil.macAddressFromByteArray(bssid);
                mSoftApListener.onStaConnected(bssidStr);
        }

        @Override
        public void onStaDisconnected(byte[/* 6 */] bssid) {
                String bssidStr = NativeUtil.macAddressFromByteArray(bssid);
                mSoftApListener.onStaDisconnected(bssidStr);
        }
    }

    /** See IHostapdVendor.hal for documentation */
    private boolean registerVendorCallback(@NonNull String ifaceName,
            IHostapdVendor service, IHostapdVendorIfaceCallback callback) {
        synchronized (mLock) {
            final String methodStr = "registerVendorCallback";
            if (service == null) return false;
            try {
                HostapdStatus status =  service.registerVendorCallback(ifaceName, callback);
                return checkVendorStatusAndLogFailure(status, methodStr);
            } catch (RemoteException e) {
                handleRemoteException(e, methodStr);
                return false;
            }
        }
    }

    private class HostapdVendorIfaceHalCallbackV1_1 extends
            vendor.qti.hardware.wifi.hostapd.V1_1.IHostapdVendorIfaceCallback.Stub {
        private SoftApListener mSoftApListener;

        HostapdVendorIfaceHalCallbackV1_1(@NonNull String ifaceName, SoftApListener listener) {
           mSoftApListener = listener;
        }

        @Override
        public void onStaConnected(byte[/* 6 */] bssid) {
                String bssidStr = NativeUtil.macAddressFromByteArray(bssid);
                mSoftApListener.onStaConnected(bssidStr);
        }

        @Override
        public void onStaDisconnected(byte[/* 6 */] bssid) {
                String bssidStr = NativeUtil.macAddressFromByteArray(bssid);
                mSoftApListener.onStaDisconnected(bssidStr);
        }
        @Override
        public void onFailure(String ifaceName) {
            Log.w(TAG, "Failure on iface " + ifaceName);
            mSoftApListener.onFailure();
        }
    }

    private boolean registerVendorCallback_1_1(@NonNull String ifaceName,
            vendor.qti.hardware.wifi.hostapd.V1_1.IHostapdVendorIfaceCallback callback) {
        synchronized (mLock) {
            String methodStr = "registerVendorCallback_1_1";
            try {
                vendor.qti.hardware.wifi.hostapd.V1_1.IHostapdVendor iHostapdVendorV1_1 =
                    getHostapdVendorMockableV1_1();
                if (iHostapdVendorV1_1 == null) return false;
                HostapdStatus status =  iHostapdVendorV1_1.registerVendorCallback_1_1(
                    ifaceName, callback);
                return checkVendorStatusAndLogFailure(status, methodStr);
            } catch (RemoteException e) {
                handleRemoteException(e, methodStr);
                return false;
            }
        }
    }

    /**
     * Set the debug log level for hostapd
     *
     * @param turnOnVerbose Whether to turn on verbose logging or not.
     * @return true if request is sent successfully, false otherwise.
     */
    public boolean setLogLevel(boolean turnOnVerbose) {
        synchronized (mLock) {
            if (!isVendorV1_1()) return false;
            int logLevel = turnOnVerbose
                    ? vendor.qti.hardware.wifi.hostapd.V1_1.IHostapdVendor.DebugLevel.DEBUG
                    : vendor.qti.hardware.wifi.hostapd.V1_1.IHostapdVendor.DebugLevel.INFO;
            return setDebugParams(logLevel, false, false);
        }
    }

    /** See IHostapdVendor.hal for documentation */
    private boolean setDebugParams(int level, boolean showTimestamp, boolean showKeys) {
        synchronized (mLock) {
            final String methodStr = "setDebugParams";
            try {
                vendor.qti.hardware.wifi.hostapd.V1_1.IHostapdVendor iHostapdVendorV1_1 =
                    getHostapdVendorMockableV1_1();
                if (iHostapdVendorV1_1 == null) return false;
                HostapdStatus status =  iHostapdVendorV1_1.setDebugParams(level, false, false);
                return checkVendorStatusAndLogFailure(status, methodStr);
            } catch (RemoteException e) {
                handleRemoteException(e, methodStr);
                return false;
            }
        }
    }
=======
>>>>>>> bfa0f0ab
}<|MERGE_RESOLUTION|>--- conflicted
+++ resolved
@@ -160,11 +160,8 @@
     void enableVerboseLogging(boolean enable) {
         synchronized (mLock) {
             mVerboseLoggingEnabled = enable;
-<<<<<<< HEAD
-            setLogLevel(enable);
-=======
             setLogLevel();
->>>>>>> bfa0f0ab
+            setVendorLogLevel(enable);
         }
     }
 
@@ -401,14 +398,10 @@
             } else if (mContext.getResources().getBoolean(
                     R.bool.config_wifi_softap_acs_supported)) {
                 ifaceParams.channelParams.enableAcs = true;
-<<<<<<< HEAD
                 if(!(mContext.getResources().getBoolean(R.bool.config_wifi_softap_acs_include_dfs))) {
                     ifaceParams.channelParams.acsShouldExcludeDfs = true;
                 }
-=======
-                ifaceParams.channelParams.acsShouldExcludeDfs = true;
                 band = config.getBand();
->>>>>>> bfa0f0ab
             } else {
                 ifaceParams.channelParams.enableAcs = false;
                 ifaceParams.channelParams.channel = config.getChannel();
@@ -767,7 +760,6 @@
         return encryptionType;
     }
 
-<<<<<<< HEAD
     private static int getVendorEncryptionType(SoftApConfiguration localConfig) {
         int encryptionType;
         switch (localConfig.getSecurityType()) {
@@ -792,10 +784,6 @@
         return encryptionType;
     }
 
-    private static int getBand(SoftApConfiguration localConfig) {
-        int bandType;
-        switch (localConfig.getBand()) {
-=======
     private static int getHalBandMask(int apBand) {
         int bandMask = 0;
 
@@ -822,7 +810,6 @@
         }
 
         switch (apBand) {
->>>>>>> bfa0f0ab
             case SoftApConfiguration.BAND_2GHZ:
                 return IHostapd.Band.BAND_2_4_GHZ;
             case SoftApConfiguration.BAND_5GHZ:
@@ -905,8 +892,6 @@
         }
     }
 
-<<<<<<< HEAD
-=======
     /**
      * Returns true if provided status code is SUCCESS, logs debug message and returns false
      * otherwise
@@ -926,7 +911,6 @@
             }
         }
     }
->>>>>>> bfa0f0ab
 
     private void handleRemoteException(RemoteException e, String methodStr) {
         synchronized (mLock) {
@@ -947,7 +931,6 @@
         }
     }
 
-<<<<<<< HEAD
 
     /* ######################### Hostapd Vendor change ###################### */
     // Keep hostapd vendor changes below this line to have minimal conflicts during merge/upgrade
@@ -1086,7 +1069,7 @@
                         Log.e(TAG, "Failed to get V1_1.IHostapdVendor");
                         return false;
                     }
-                    setLogLevel(mVerboseLoggingEnabled);
+                    setVendorLogLevel(mVerboseLoggingEnabled);
                     vendor.qti.hardware.wifi.hostapd.V1_1.IHostapdVendor.VendorIfaceParams
                          vendorIfaceParams1_1 =
                             new vendor.qti.hardware.wifi.hostapd.V1_1.IHostapdVendor.VendorIfaceParams();
@@ -1130,37 +1113,10 @@
             } catch (RemoteException e) {
                 handleRemoteException(e, methodStr);
                 return false;
-=======
-    /**
-     * Set the debug log level for hostapd.
-     *
-     * @return true if request is sent successfully, false otherwise.
-     */
-    public boolean setLogLevel() {
-        synchronized (mLock) {
-            final String methodStr = "setDebugParams";
-            if (!checkHostapdAndLogFailure(methodStr)) return false;
-            if (isV1_2()) {
-                try {
-                    android.hardware.wifi.hostapd.V1_2.IHostapd iHostapdV1_2 =
-                            getHostapdMockableV1_2();
-                    if (iHostapdV1_2 == null) return false;
-                    android.hardware.wifi.hostapd.V1_2.HostapdStatus status =
-                            iHostapdV1_2.setDebugParams(mVerboseLoggingEnabled
-                                    ? DebugLevel.DEBUG
-                                    : DebugLevel.INFO);
-                    return checkStatusAndLogFailure12(status, methodStr);
-                } catch (RemoteException e) {
-                    handleRemoteException(e, methodStr);
-                }
-            } else {
-                Log.d(TAG, "HIDL doesn't support setDebugParams");
->>>>>>> bfa0f0ab
             }
             return false;
         }
     }
-<<<<<<< HEAD
 
     /**
      * Remove a previously started access point.
@@ -1395,24 +1351,53 @@
         }
     }
 
-    /**
-     * Set the debug log level for hostapd
+
+    /**
+     * Set the debug log level for hostapd.
+     *
+     * @return true if request is sent successfully, false otherwise.
+     */
+    public boolean setLogLevel() {
+        synchronized (mLock) {
+            final String methodStr = "setDebugParams";
+            if (!checkHostapdAndLogFailure(methodStr)) return false;
+            if (isV1_2()) {
+                try {
+                    android.hardware.wifi.hostapd.V1_2.IHostapd iHostapdV1_2 =
+                            getHostapdMockableV1_2();
+                    if (iHostapdV1_2 == null) return false;
+                    android.hardware.wifi.hostapd.V1_2.HostapdStatus status =
+                            iHostapdV1_2.setDebugParams(mVerboseLoggingEnabled
+                                    ? DebugLevel.DEBUG
+                                    : DebugLevel.INFO);
+                    return checkStatusAndLogFailure12(status, methodStr);
+                } catch (RemoteException e) {
+                    handleRemoteException(e, methodStr);
+                }
+            } else {
+                Log.d(TAG, "HIDL doesn't support setDebugParams");
+            }
+            return false;
+        }
+    }
+
+    /**
+     * Set the debug log level for hostapd-vendor
      *
      * @param turnOnVerbose Whether to turn on verbose logging or not.
      * @return true if request is sent successfully, false otherwise.
      */
-    public boolean setLogLevel(boolean turnOnVerbose) {
+    public boolean setVendorLogLevel(boolean turnOnVerbose) {
         synchronized (mLock) {
             if (!isVendorV1_1()) return false;
             int logLevel = turnOnVerbose
                     ? vendor.qti.hardware.wifi.hostapd.V1_1.IHostapdVendor.DebugLevel.DEBUG
                     : vendor.qti.hardware.wifi.hostapd.V1_1.IHostapdVendor.DebugLevel.INFO;
-            return setDebugParams(logLevel, false, false);
-        }
-    }
-
+            return setVendorDebugParams(logLevel, false, false);
+        }
+    }
     /** See IHostapdVendor.hal for documentation */
-    private boolean setDebugParams(int level, boolean showTimestamp, boolean showKeys) {
+    private boolean setVendorDebugParams(int level, boolean showTimestamp, boolean showKeys) {
         synchronized (mLock) {
             final String methodStr = "setDebugParams";
             try {
@@ -1427,6 +1412,4 @@
             }
         }
     }
-=======
->>>>>>> bfa0f0ab
 }