--- conflicted
+++ resolved
@@ -75,12 +75,8 @@
     // Hostapd HAL interface objects
     private IServiceManager mIServiceManager = null;
     private IHostapd mIHostapd;
-<<<<<<< HEAD
     private IHostapdVendor mIHostapdVendor;
-    private HashMap<String, WifiNative.SoftApListener> mSoftApListeners = new HashMap<>();
-=======
     private HashMap<String, Runnable> mSoftApFailureListeners = new HashMap<>();
->>>>>>> e3109b5f
     private HostapdDeathEventHandler mDeathEventHandler;
     private ServiceManagerDeathRecipient mServiceManagerDeathRecipient;
     private HostapdDeathRecipient mHostapdDeathRecipient;
@@ -661,7 +657,6 @@
         return encryptionType;
     }
 
-<<<<<<< HEAD
     private static int getVendorEncryptionType(WifiConfiguration localConfig) {
         int encryptionType;
         switch (localConfig.getAuthType()) {
@@ -689,10 +684,7 @@
         return encryptionType;
     }
 
-    private static int getBand(WifiConfiguration localConfig) {
-=======
     private static int getBand(SoftApConfiguration localConfig) {
->>>>>>> e3109b5f
         int bandType;
         switch (localConfig.getBand()) {
             case SoftApConfiguration.BAND_2GHZ:
