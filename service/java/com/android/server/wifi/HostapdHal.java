/*
 * Copyright (C) 2017 The Android Open Source Project
 *
 * Licensed under the Apache License, Version 2.0 (the "License");
 * you may not use this file except in compliance with the License.
 * You may obtain a copy of the License at
 *
 *      http://www.apache.org/licenses/LICENSE-2.0
 *
 * Unless required by applicable law or agreed to in writing, software
 * distributed under the License is distributed on an "AS IS" BASIS,
 * WITHOUT WARRANTIES OR CONDITIONS OF ANY KIND, either express or implied.
 * See the License for the specific language governing permissions and
 * limitations under the License.
 */
package com.android.server.wifi;


import android.annotation.NonNull;
import android.content.Context;
import android.hardware.wifi.hostapd.V1_0.HostapdStatus;
import android.hardware.wifi.hostapd.V1_0.HostapdStatusCode;
import android.hardware.wifi.hostapd.V1_0.IHostapd;
import android.hidl.manager.V1_0.IServiceManager;
import android.hidl.manager.V1_0.IServiceNotification;
import android.net.wifi.WifiConfiguration;
import android.os.Handler;
import android.os.HwRemoteBinder;
import android.os.Looper;
import android.os.RemoteException;
import android.util.Log;

import com.android.internal.R;
import com.android.internal.annotations.VisibleForTesting;
import com.android.server.wifi.WifiNative.HostapdDeathEventHandler;
import com.android.server.wifi.util.NativeUtil;
import com.android.server.wifi.WifiNative.SoftApListener;

import java.util.ArrayList;
import java.util.HashMap;
import java.util.List;
import java.util.NoSuchElementException;

import javax.annotation.concurrent.ThreadSafe;

import vendor.qti.hardware.wifi.hostapd.V1_0.IHostapdVendor;
import vendor.qti.hardware.wifi.hostapd.V1_0.IHostapdVendorIfaceCallback;

/**
 * To maintain thread-safety, the locking protocol is that every non-static method (regardless of
 * access level) acquires mLock.
 */
@ThreadSafe
public class HostapdHal {
    private static final String TAG = "HostapdHal";
    @VisibleForTesting
    public static final String HAL_INSTANCE_NAME = "default";

    private final Object mLock = new Object();
    private boolean mVerboseLoggingEnabled = false;
    private final Handler mEventHandler;
    private final boolean mEnableAcs;
    private final boolean mEnableIeee80211AC;
    private final List<android.hardware.wifi.hostapd.V1_1.IHostapd.AcsChannelRange>
            mAcsChannelRanges;
    private String mCountryCode = null;

    // Hostapd HAL interface objects
    private IServiceManager mIServiceManager = null;
    private IHostapd mIHostapd;
    private IHostapdVendor mIHostapdVendor;
    private HashMap<String, WifiNative.SoftApListener> mSoftApListeners = new HashMap<>();
    private HostapdDeathEventHandler mDeathEventHandler;
    private ServiceManagerDeathRecipient mServiceManagerDeathRecipient;
    private HostapdDeathRecipient mHostapdDeathRecipient;
    // Death recipient cookie registered for current supplicant instance.
    private long mDeathRecipientCookie = 0;

    private final IServiceNotification mServiceNotificationCallback =
            new IServiceNotification.Stub() {
        public void onRegistration(String fqName, String name, boolean preexisting) {
            synchronized (mLock) {
                if (mVerboseLoggingEnabled) {
                    Log.i(TAG, "IServiceNotification.onRegistration for: " + fqName
                            + ", " + name + " preexisting=" + preexisting);
                }
                if (!initHostapdService()) {
                    Log.e(TAG, "initalizing IHostapd failed.");
                    hostapdServiceDiedHandler(mDeathRecipientCookie);
                } else {
                    Log.i(TAG, "Completed initialization of IHostapd.");
                }
            }
        }
    };
    private class ServiceManagerDeathRecipient implements HwRemoteBinder.DeathRecipient {
        @Override
        public void serviceDied(long cookie) {
            mEventHandler.post(() -> {
                synchronized (mLock) {
                    Log.w(TAG, "IServiceManager died: cookie=" + cookie);
                    hostapdServiceDiedHandler(mDeathRecipientCookie);
                    mIServiceManager = null; // Will need to register a new ServiceNotification
                }
            });
        }
    }
    private class HostapdDeathRecipient implements HwRemoteBinder.DeathRecipient {
        @Override
        public void serviceDied(long cookie) {
            mEventHandler.post(() -> {
                synchronized (mLock) {
                    Log.w(TAG, "IHostapd/IHostapd died: cookie=" + cookie);
                    hostapdServiceDiedHandler(cookie);
                }
<<<<<<< HEAD
            };
    private final HwRemoteBinder.DeathRecipient mHostapdVendorDeathRecipient =
            cookie -> {
                synchronized (mLock) {
                    Log.w(TAG, "IHostapdVendor died: cookie=" + cookie);
                    hostapdServiceDiedHandler();
                }
            };

=======
            });
        }
    }
>>>>>>> 2d75d3e1

    public HostapdHal(Context context, Looper looper) {
        mEventHandler = new Handler(looper);
        mEnableAcs = context.getResources().getBoolean(R.bool.config_wifi_softap_acs_supported);
        mEnableIeee80211AC =
                context.getResources().getBoolean(R.bool.config_wifi_softap_ieee80211ac_supported);
        mAcsChannelRanges = toAcsChannelRanges(context.getResources().getString(
                R.string.config_wifi_softap_acs_supported_channel_list));

        mServiceManagerDeathRecipient = new ServiceManagerDeathRecipient();
        mHostapdDeathRecipient = new HostapdDeathRecipient();
    }

    /**
     * Enable/Disable verbose logging.
     *
     * @param enable true to enable, false to disable.
     */
    void enableVerboseLogging(boolean enable) {
        synchronized (mLock) {
            mVerboseLoggingEnabled = enable;
        }
    }

    /**
     * Uses the IServiceManager to check if the device is running V1_1 of the HAL from the VINTF for
     * the device.
     * @return true if supported, false otherwise.
     */
    private boolean isV1_1() {
        synchronized (mLock) {
            if (mIServiceManager == null) {
                Log.e(TAG, "isV1_1: called but mServiceManager is null!?");
                return false;
            }
            try {
                return (mIServiceManager.getTransport(
                        android.hardware.wifi.hostapd.V1_1.IHostapd.kInterfaceName,
                        HAL_INSTANCE_NAME)
                        != IServiceManager.Transport.EMPTY);
            } catch (RemoteException e) {
                Log.e(TAG, "Exception while operating on IServiceManager: " + e);
                handleRemoteException(e, "getTransport");
                return false;
            }
        }
    }

    /**
     * Link to death for IServiceManager object.
     * @return true on success, false otherwise.
     */
    private boolean linkToServiceManagerDeath() {
        synchronized (mLock) {
            if (mIServiceManager == null) return false;
            try {
                if (!mIServiceManager.linkToDeath(mServiceManagerDeathRecipient, 0)) {
                    Log.wtf(TAG, "Error on linkToDeath on IServiceManager");
                    hostapdServiceDiedHandler(mDeathRecipientCookie);
                    mIServiceManager = null; // Will need to register a new ServiceNotification
                    return false;
                }
            } catch (RemoteException e) {
                Log.e(TAG, "IServiceManager.linkToDeath exception", e);
                mIServiceManager = null; // Will need to register a new ServiceNotification
                return false;
            }
            return true;
        }
    }

    /**
     * Registers a service notification for the IHostapd service, which triggers intialization of
     * the IHostapd and IHostapdVendor
     * @return true if the service notification was successfully registered
     */
    public boolean initialize() {
        synchronized (mLock) {
            if (mVerboseLoggingEnabled) {
                Log.i(TAG, "Registering IHostapd service ready callback.");
            }
            mIHostapd = null;
            mIHostapdVendor = null;
            if (mIServiceManager != null) {
                // Already have an IServiceManager and serviceNotification registered, don't
                // don't register another.
                return true;
            }
            try {
                mIServiceManager = getServiceManagerMockable();
                if (mIServiceManager == null) {
                    Log.e(TAG, "Failed to get HIDL Service Manager");
                    return false;
                }
                if (!linkToServiceManagerDeath()) {
                    return false;
                }
                /* TODO(b/33639391) : Use the new IHostapd.registerForNotifications() once it
                   exists */
                if (!mIServiceManager.registerForNotifications(
                        IHostapd.kInterfaceName, "", mServiceNotificationCallback)) {
                    Log.e(TAG, "Failed to register for notifications to "
                            + IHostapd.kInterfaceName);
                    mIServiceManager = null; // Will need to register a new ServiceNotification
                    return false;
                }
            } catch (RemoteException e) {
                Log.e(TAG, "Exception while trying to register a listener for IHostapd service: "
                        + e);
                hostapdServiceDiedHandler(mDeathRecipientCookie);
                mIServiceManager = null; // Will need to register a new ServiceNotification
                return false;
            }
            return true;
        }
    }

    /**
     * Link to death for IHostapd object.
     * @return true on success, false otherwise.
     */
    private boolean linkToHostapdDeath() {
        synchronized (mLock) {
            if (mIHostapd == null) return false;
            try {
                if (!mIHostapd.linkToDeath(mHostapdDeathRecipient, ++mDeathRecipientCookie)) {
                    Log.wtf(TAG, "Error on linkToDeath on IHostapd");
                    hostapdServiceDiedHandler(mDeathRecipientCookie);
                    return false;
                }
            } catch (RemoteException e) {
                Log.e(TAG, "IHostapd.linkToDeath exception", e);
                return false;
            }
            return true;
        }
    }

    private boolean registerCallback(
            android.hardware.wifi.hostapd.V1_1.IHostapdCallback callback) {
        synchronized (mLock) {
            String methodStr = "registerCallback_1_1";
            try {
                android.hardware.wifi.hostapd.V1_1.IHostapd iHostapdV1_1 = getHostapdMockableV1_1();
                if (iHostapdV1_1 == null) return false;
                HostapdStatus status =  iHostapdV1_1.registerCallback(callback);
                return checkStatusAndLogFailure(status, methodStr);
            } catch (RemoteException e) {
                handleRemoteException(e, methodStr);
                return false;
            }
        }
    }

    /**
     * Initialize the IHostapd object.
     * @return true on success, false otherwise.
     */
    private boolean initHostapdService() {
        synchronized (mLock) {
            try {
                mIHostapd = getHostapdMockable();
            } catch (RemoteException e) {
                Log.e(TAG, "IHostapd.getService exception: " + e);
                return false;
            } catch (NoSuchElementException e) {
                Log.e(TAG, "IHostapd.getService exception: " + e);
                return false;
            }
            if (mIHostapd == null) {
                Log.e(TAG, "Got null IHostapd service. Stopping hostapd HIDL startup");
                return false;
            }
            if (!linkToHostapdDeath()) {
                mIHostapd = null;
                return false;
            }
            // Register for callbacks for 1.1 hostapd.
            if (isV1_1() && !registerCallback(new HostapdCallback())) {
                mIHostapd = null;
                return false;
            }
        }

        if (!initHostapdVendorService())
            Log.e(TAG, "Failed to init HostapdVendor service");

        return true;
    }

    /**
     * Link to death for IHostapdVendor object.
     * @return true on success, false otherwise.
     */
    private boolean linkToHostapdVendorDeath() {
        synchronized (mLock) {
            if (mIHostapdVendor == null) return false;
            try {
                if (!mIHostapdVendor.linkToDeath(mHostapdVendorDeathRecipient, 0)) {
                    Log.wtf(TAG, "Error on linkToDeath on IHostapdVendor");
                    hostapdServiceDiedHandler();
                    return false;
                }
            } catch (RemoteException e) {
                Log.e(TAG, "IHostapdVendor.linkToDeath exception", e);
                return false;
            }
            return true;
        }
    }

    /**
     * Initialize the IHostapdVendor object.
     * @return true on success, false otherwise.
     */
    public boolean initHostapdVendorService() {
        synchronized (mLock) {
            try {
                mIHostapdVendor = getHostapdVendorMockable();
            } catch (RemoteException e) {
                Log.e(TAG, "IHostapdVendor.getService exception: " + e);
                return false;
            }
            if (mIHostapdVendor == null) {
                Log.e(TAG, "Got null IHostapdVendor service. Stopping hostapdVendor HIDL startup");
                return false;
            }
            if (!linkToHostapdVendorDeath()) {
                return false;
            }
        }
        return true;
    }


    /**
     * Add and start a new access point.
     *
     * @param ifaceName Name of the interface.
     * @param config Configuration to use for the AP.
     * @param listener Callback for AP events.
     * @return true on success, false otherwise.
     */
    public boolean addAccessPoint(@NonNull String ifaceName, @NonNull WifiConfiguration config,
                                  @NonNull WifiNative.SoftApListener listener) {
        synchronized (mLock) {
            final String methodStr = "addAccessPoint";
            IHostapd.IfaceParams ifaceParams = new IHostapd.IfaceParams();
            ifaceParams.ifaceName = ifaceName;
            ifaceParams.hwModeParams.enable80211N = true;
            ifaceParams.hwModeParams.enable80211AC = mEnableIeee80211AC;
            try {
                ifaceParams.channelParams.band = getBand(config);
            } catch (IllegalArgumentException e) {
                Log.e(TAG, "Unrecognized apBand " + config.apBand);
                return false;
            }
            if (mEnableAcs) {
                ifaceParams.channelParams.enableAcs = true;
                ifaceParams.channelParams.acsShouldExcludeDfs = true;
            } else {
                // Downgrade IHostapd.Band.BAND_ANY to IHostapd.Band.BAND_2_4_GHZ if ACS
                // is not supported.
                // We should remove this workaround once channel selection is moved from
                // ApConfigUtil to here.
                if (ifaceParams.channelParams.band == IHostapd.Band.BAND_ANY) {
                    Log.d(TAG, "ACS is not supported on this device, using 2.4 GHz band.");
                    ifaceParams.channelParams.band = IHostapd.Band.BAND_2_4_GHZ;
                }
                ifaceParams.channelParams.enableAcs = false;
                ifaceParams.channelParams.channel = config.apChannel;
            }

            IHostapd.NetworkParams nwParams = new IHostapd.NetworkParams();
            // TODO(b/67745880) Note that config.SSID is intended to be either a
            // hex string or "double quoted".
            // However, it seems that whatever is handing us these configurations does not obey
            // this convention.
            nwParams.ssid.addAll(NativeUtil.stringToByteArrayList(config.SSID));
            nwParams.isHidden = config.hiddenSSID;
            nwParams.encryptionType = getEncryptionType(config);
            nwParams.pskPassphrase = (config.preSharedKey != null) ? config.preSharedKey : "";
            if (!checkHostapdAndLogFailure(methodStr)) return false;
            try {
                HostapdStatus status;
                if (isV1_1()) {
                    android.hardware.wifi.hostapd.V1_1.IHostapd.IfaceParams ifaceParams1_1 =
                            new android.hardware.wifi.hostapd.V1_1.IHostapd.IfaceParams();
                    ifaceParams1_1.V1_0 = ifaceParams;
                    if (mEnableAcs) {
                        ifaceParams1_1.channelParams.acsChannelRanges.addAll(mAcsChannelRanges);
                    }
                    android.hardware.wifi.hostapd.V1_1.IHostapd iHostapdV1_1 =
                            getHostapdMockableV1_1();
                    if (iHostapdV1_1 == null) return false;
                    status = iHostapdV1_1.addAccessPoint_1_1(ifaceParams1_1, nwParams);
                } else {
                    status = mIHostapd.addAccessPoint(ifaceParams, nwParams);
                }
                if (!checkStatusAndLogFailure(status, methodStr)) {
                    return false;
                }
                mSoftApListeners.put(ifaceName, listener);
                return true;
            } catch (RemoteException e) {
                handleRemoteException(e, methodStr);
                return false;
            }
        }
    }

    /**
     * Remove a previously started access point.
     *
     * @param ifaceName Name of the interface.
     * @return true on success, false otherwise.
     */
    public boolean removeAccessPoint(@NonNull String ifaceName) {
        synchronized (mLock) {
            final String methodStr = "removeAccessPoint";
            if (!checkHostapdAndLogFailure(methodStr)) return false;
            try {
                HostapdStatus status = mIHostapd.removeAccessPoint(ifaceName);
                if (!checkStatusAndLogFailure(status, methodStr)) {
                    return false;
                }
                mSoftApListeners.remove(ifaceName);
                return true;
            } catch (RemoteException e) {
                handleRemoteException(e, methodStr);
                return false;
            }
        }
    }

    /**
     * Add and start a new vendor access point.
     *
     * @param ifaceName Name of the softap interface.
     * @param config Configuration to use for the AP.
     * @param listener Callback for AP events.
     * @return true on success, false otherwise.
     */
    public boolean addVendorAccessPoint(@NonNull String ifaceName, @NonNull WifiConfiguration config, SoftApListener listener) {
        synchronized (mLock) {
            final String methodStr = "addVendorAccessPoint";
            WifiApConfigStore apConfigStore = WifiInjector.getInstance().getWifiApConfigStore();
            IHostapdVendor.VendorIfaceParams vendorIfaceParams = new IHostapdVendor.VendorIfaceParams();
            IHostapd.IfaceParams ifaceParams = vendorIfaceParams.ifaceParams;
            ifaceParams.ifaceName = ifaceName;
            ifaceParams.hwModeParams.enable80211N = true;
            ifaceParams.hwModeParams.enable80211AC = mEnableIeee80211AC;
            vendorIfaceParams.countryCode = (mCountryCode == null) ? "" : mCountryCode;
            vendorIfaceParams.bridgeIfaceName = "";
            try {
                ifaceParams.channelParams.band = getBand(config);
            } catch (IllegalArgumentException e) {
                Log.e(TAG, "Unrecognized apBand " + config.apBand);
                return false;
            }
            if (mEnableAcs) {
                ifaceParams.channelParams.enableAcs = true;
                ifaceParams.channelParams.acsShouldExcludeDfs = true;
            } else {
                // Downgrade IHostapd.Band.BAND_ANY to IHostapd.Band.BAND_2_4_GHZ if ACS
                // is not supported.
                // We should remove this workaround once channel selection is moved from
                // ApConfigUtil to here.
                if (ifaceParams.channelParams.band == IHostapd.Band.BAND_ANY) {
                    Log.d(TAG, "ACS is not supported on this device, using 2.4 GHz band.");
                    ifaceParams.channelParams.band = IHostapd.Band.BAND_2_4_GHZ;
                }
                ifaceParams.channelParams.enableAcs = false;
                ifaceParams.channelParams.channel = config.apChannel;
            }

            IHostapd.NetworkParams nwParams = new IHostapd.NetworkParams();
            nwParams.ssid.addAll(NativeUtil.stringToByteArrayList(config.SSID));
            nwParams.isHidden = config.hiddenSSID;
            nwParams.encryptionType = getEncryptionType(config);
            nwParams.pskPassphrase = (config.preSharedKey != null) ? config.preSharedKey : "";

            if (!checkHostapdVendorAndLogFailure(methodStr)) return false;
            try {
                if (apConfigStore.getDualSapStatus()) {
                    String bridgeIfaceName = apConfigStore.getBridgeInterface();
                    vendorIfaceParams.bridgeIfaceName = (bridgeIfaceName != null) ? bridgeIfaceName : "";
                }

                HostapdStatus status = mIHostapdVendor.addVendorAccessPoint(vendorIfaceParams, nwParams);
                if (checkVendorStatusAndLogFailure(status, methodStr) && (mIHostapdVendor != null)) {
                    IHostapdVendorIfaceCallback vendorcallback = new HostapdVendorIfaceHalCallback(ifaceName, listener);
                    if (vendorcallback != null) {
                        if (!registerVendorCallback(ifaceParams.ifaceName, mIHostapdVendor, vendorcallback)) {
                            Log.e(TAG, "Failed to register Hostapd Vendor callback");
                            return false;
                        }
                    } else {
                        Log.e(TAG, "Failed to create vendorcallback instance");
                    }
                    return true;
                }
            } catch (RemoteException e) {
                handleRemoteException(e, methodStr);
                return false;
            }
            return false;
        }
    }

    /**
     * Remove a previously started access point.
     *
     * @param ifaceName Name of the interface.
     * @return true on success, false otherwise.
     */
    public boolean removeVendorAccessPoint(@NonNull String ifaceName) {
        synchronized (mLock) {
            final String methodStr = "removeVendorAccessPoint";
            WifiApConfigStore apConfigStore = WifiInjector.getInstance().getWifiApConfigStore();

            if (!checkHostapdVendorAndLogFailure(methodStr)) return false;
            try {
                HostapdStatus status = mIHostapdVendor.removeVendorAccessPoint(ifaceName);
                return checkVendorStatusAndLogFailure(status, methodStr);
            } catch (RemoteException e) {
                handleRemoteException(e, methodStr);
                return false;
            }
        }
    }


    /**
     * Set hostapd parameters via QSAP command.
     *
     * This would call QSAP library APIs via hostapd hidl.
     *
     * @param cmd QSAP command.
     * @return true on success, false otherwise.
     */
    public boolean setHostapdParams(@NonNull String cmd) {
        synchronized (mLock) {
            final String methodStr = "setHostapdParams";
            if (!checkHostapdVendorAndLogFailure(methodStr)) return false;
            try {
                HostapdStatus status = mIHostapdVendor.setHostapdParams(cmd);
                return checkVendorStatusAndLogFailure(status, methodStr);
            } catch (RemoteException e) {
                handleRemoteException(e, methodStr);
                return false;
            }
        }
    }


    /**
     * Registers a death notification for hostapd.
     * @return Returns true on success.
     */
    public boolean registerDeathHandler(@NonNull HostapdDeathEventHandler handler) {
        if (mDeathEventHandler != null) {
            Log.e(TAG, "Death handler already present");
        }
        mDeathEventHandler = handler;
        return true;
    }

    /**
     * Deregisters a death notification for hostapd.
     * @return Returns true on success.
     */
    public boolean deregisterDeathHandler() {
        if (mDeathEventHandler == null) {
            Log.e(TAG, "No Death handler present");
        }
        mDeathEventHandler = null;
        return true;
    }

    /**
     * Clear internal state.
     */
    private void clearState() {
        synchronized (mLock) {
            mIHostapd = null;
            mIHostapdVendor = null;
        }
    }

    /**
     * Handle hostapd death.
     */
    private void hostapdServiceDiedHandler(long cookie) {
        synchronized (mLock) {
            if (mDeathRecipientCookie != cookie) {
                Log.i(TAG, "Ignoring stale death recipient notification");
                return;
            }
            clearState();
            if (mDeathEventHandler != null) {
                mDeathEventHandler.onDeath();
            }
        }
    }

    /**
     * Signals whether Initialization completed successfully.
     */
    public boolean isInitializationStarted() {
        synchronized (mLock) {
            return mIServiceManager != null;
        }
    }

    /**
     * Signals whether Initialization completed successfully.
     */
    public boolean isInitializationComplete() {
        synchronized (mLock) {
            return mIHostapd != null;
        }
    }

    /**
     * Start the hostapd daemon.
     *
     * @return true on success, false otherwise.
     */
    public boolean startDaemon() {
        synchronized (mLock) {
            try {
                // This should startup hostapd daemon using the lazy start HAL mechanism.
                getHostapdMockable();
            } catch (RemoteException e) {
                Log.e(TAG, "Exception while trying to start hostapd: "
                        + e);
                hostapdServiceDiedHandler(mDeathRecipientCookie);
                return false;
            } catch (NoSuchElementException e) {
                // We're starting the daemon, so expect |NoSuchElementException|.
                Log.d(TAG, "Successfully triggered start of hostapd using HIDL");
            }
            return true;
        }
    }

    /**
     * Terminate the hostapd daemon.
     */
    public void terminate() {
        synchronized (mLock) {
            final String methodStr = "terminate";
            if (!checkHostapdAndLogFailure(methodStr)) return;
            try {
                mIHostapd.terminate();
            } catch (RemoteException e) {
                handleRemoteException(e, methodStr);
            }
        }
    }

    /**
     * Wrapper functions to access static HAL methods, created to be mockable in unit tests
     */
    @VisibleForTesting
    protected IServiceManager getServiceManagerMockable() throws RemoteException {
        synchronized (mLock) {
            return IServiceManager.getService();
        }
    }

    @VisibleForTesting
    protected IHostapd getHostapdMockable() throws RemoteException {
        synchronized (mLock) {
            return IHostapd.getService();
        }
    }

    @VisibleForTesting
    protected android.hardware.wifi.hostapd.V1_1.IHostapd getHostapdMockableV1_1()
            throws RemoteException {
        synchronized (mLock) {
            try {
                return android.hardware.wifi.hostapd.V1_1.IHostapd.castFrom(mIHostapd);
            } catch (NoSuchElementException e) {
                Log.e(TAG, "Failed to get IHostapd", e);
                return null;
            }
        }
    }

    @VisibleForTesting
    protected IHostapdVendor getHostapdVendorMockable() throws RemoteException {
        synchronized (mLock) {
            return IHostapdVendor.getService();
        }
    }

    private static int getEncryptionType(WifiConfiguration localConfig) {
        int encryptionType;
        switch (localConfig.getAuthType()) {
            case WifiConfiguration.KeyMgmt.NONE:
                encryptionType = IHostapd.EncryptionType.NONE;
                break;
            case WifiConfiguration.KeyMgmt.WPA_PSK:
                encryptionType = IHostapd.EncryptionType.WPA;
                break;
            case WifiConfiguration.KeyMgmt.WPA2_PSK:
                encryptionType = IHostapd.EncryptionType.WPA2;
                break;
            default:
                // We really shouldn't default to None, but this was how NetworkManagementService
                // used to do this.
                encryptionType = IHostapd.EncryptionType.NONE;
                break;
        }
        return encryptionType;
    }

    private static int getBand(WifiConfiguration localConfig) {
        int bandType;
        switch (localConfig.apBand) {
            case WifiConfiguration.AP_BAND_2GHZ:
                bandType = IHostapd.Band.BAND_2_4_GHZ;
                break;
            case WifiConfiguration.AP_BAND_5GHZ:
                bandType = IHostapd.Band.BAND_5_GHZ;
                break;
            case WifiConfiguration.AP_BAND_ANY:
                bandType = IHostapd.Band.BAND_ANY;
                break;
            default:
                throw new IllegalArgumentException();
        }
        return bandType;
    }

    /**
     * Convert channel list string like '1-6,11' to list of AcsChannelRanges
     */
    private List<android.hardware.wifi.hostapd.V1_1.IHostapd.AcsChannelRange>
            toAcsChannelRanges(String channelListStr) {
        ArrayList<android.hardware.wifi.hostapd.V1_1.IHostapd.AcsChannelRange> acsChannelRanges =
                new ArrayList<>();
        String[] channelRanges = channelListStr.split(",");
        for (String channelRange : channelRanges) {
            android.hardware.wifi.hostapd.V1_1.IHostapd.AcsChannelRange acsChannelRange =
                    new android.hardware.wifi.hostapd.V1_1.IHostapd.AcsChannelRange();
            try {
                if (channelRange.contains("-")) {
                    String[] channels  = channelRange.split("-");
                    if (channels.length != 2) {
                        Log.e(TAG, "Unrecognized channel range, length is " + channels.length);
                        continue;
                    }
                    int start = Integer.parseInt(channels[0]);
                    int end = Integer.parseInt(channels[1]);
                    if (start > end) {
                        Log.e(TAG, "Invalid channel range, from " + start + " to " + end);
                        continue;
                    }
                    acsChannelRange.start = start;
                    acsChannelRange.end = end;
                } else {
                    acsChannelRange.start = Integer.parseInt(channelRange);
                    acsChannelRange.end = acsChannelRange.start;
                }
            } catch (NumberFormatException e) {
                // Ignore malformed value
                Log.e(TAG, "Malformed channel value detected: " + e);
                continue;
            }
            acsChannelRanges.add(acsChannelRange);
        }
        return acsChannelRanges;
    }
    /**
     * set country code for vendor hostapd.
     */
    public void setCountryCode(String countryCode) {
        mCountryCode = countryCode;
    }

    /**
     * Check if the device is running hostapd vendor service.
     * @return
     */
    public boolean isVendorHostapdHal() {
        return mIHostapdVendor != null;
    }

    /**
     * Returns false if Hostapd is null, and logs failure to call methodStr
     */
    private boolean checkHostapdAndLogFailure(String methodStr) {
        synchronized (mLock) {
            if (mIHostapd == null) {
                Log.e(TAG, "Can't call " + methodStr + ", IHostapd is null");
                return false;
            }
            return true;
        }
    }

    /**
     * Returns true if provided status code is SUCCESS, logs debug message and returns false
     * otherwise
     */
    private boolean checkStatusAndLogFailure(HostapdStatus status,
            String methodStr) {
        synchronized (mLock) {
            if (status.code != HostapdStatusCode.SUCCESS) {
                Log.e(TAG, "IHostapd." + methodStr + " failed: " + status.code
                        + ", " + status.debugMessage);
                return false;
            } else {
                if (mVerboseLoggingEnabled) {
                    Log.d(TAG, "IHostapd." + methodStr + " succeeded");
                }
                return true;
            }
        }
    }


    /**
     * Returns false if HostapdVendor is null, and logs failure to call methodStr
     */
    private boolean checkHostapdVendorAndLogFailure(String methodStr) {
        synchronized (mLock) {
            if (mIHostapdVendor == null) {
                Log.e(TAG, "Can't call " + methodStr + ", IHostapdVendor is null");
                return false;
            }
            return true;
        }
    }

    /**
     * Returns true if provided status code is SUCCESS, logs debug message and returns false
     * otherwise
     */
    private boolean checkVendorStatusAndLogFailure(HostapdStatus status,
            String methodStr) {
        synchronized (mLock) {
            if (status.code != HostapdStatusCode.SUCCESS) {
                Log.e(TAG, "IHostapdVendor." + methodStr + " failed: " + status.code
                        + ", " + status.debugMessage);
                return false;
            } else {
                if (mVerboseLoggingEnabled) {
                    Log.e(TAG, "IHostapdVendor." + methodStr + " succeeded");
                }
                return true;
            }
        }
    }

    private void handleRemoteException(RemoteException e, String methodStr) {
        synchronized (mLock) {
            hostapdServiceDiedHandler(mDeathRecipientCookie);
            Log.e(TAG, "IHostapd." + methodStr + " failed with exception", e);
        }
    }

    private class HostapdCallback extends
            android.hardware.wifi.hostapd.V1_1.IHostapdCallback.Stub {
        @Override
        public void onFailure(String ifaceName) {
            Log.w(TAG, "Failure on iface " + ifaceName);
            WifiNative.SoftApListener listener = mSoftApListeners.get(ifaceName);
            if (listener != null) {
                listener.onFailure();
            }
        }
    }

    private class HostapdVendorIfaceHalCallback extends IHostapdVendorIfaceCallback.Stub {
        private SoftApListener mSoftApListener;

        HostapdVendorIfaceHalCallback(@NonNull String ifaceName, SoftApListener listener) {
           mSoftApListener = listener;
        }

        @Override
        public void onStaConnected(byte[/* 6 */] bssid) {
                String bssidStr = NativeUtil.macAddressFromByteArray(bssid);
                mSoftApListener.onStaConnected(bssidStr);
        }

        @Override
        public void onStaDisconnected(byte[/* 6 */] bssid) {
                String bssidStr = NativeUtil.macAddressFromByteArray(bssid);
                mSoftApListener.onStaDisconnected(bssidStr);
        }
    }

    /** See IHostapdVendor.hal for documentation */
    private boolean registerVendorCallback(@NonNull String ifaceName,
            IHostapdVendor service, IHostapdVendorIfaceCallback callback) {
        synchronized (mLock) {
            final String methodStr = "registerVendorCallback";
            if (service == null) return false;
            try {
                HostapdStatus status =  service.registerVendorCallback(ifaceName, callback);
                return checkVendorStatusAndLogFailure(status, methodStr);
            } catch (RemoteException e) {
                handleRemoteException(e, methodStr);
                return false;
            }
        }
    }
}<|MERGE_RESOLUTION|>--- conflicted
+++ resolved
@@ -113,8 +113,10 @@
                     Log.w(TAG, "IHostapd/IHostapd died: cookie=" + cookie);
                     hostapdServiceDiedHandler(cookie);
                 }
-<<<<<<< HEAD
-            };
+            });
+        }
+    }
+
     private final HwRemoteBinder.DeathRecipient mHostapdVendorDeathRecipient =
             cookie -> {
                 synchronized (mLock) {
@@ -123,11 +125,6 @@
                 }
             };
 
-=======
-            });
-        }
-    }
->>>>>>> 2d75d3e1
 
     public HostapdHal(Context context, Looper looper) {
         mEventHandler = new Handler(looper);
