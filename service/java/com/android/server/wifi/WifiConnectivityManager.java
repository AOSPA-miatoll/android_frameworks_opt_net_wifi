/*
 * Copyright (C) 2016 The Android Open Source Project
 *
 * Licensed under the Apache License, Version 2.0 (the "License");
 * you may not use this file except in compliance with the License.
 * You may obtain a copy of the License at
 *
 *      http://www.apache.org/licenses/LICENSE-2.0
 *
 * Unless required by applicable law or agreed to in writing, software
 * distributed under the License is distributed on an "AS IS" BASIS,
 * WITHOUT WARRANTIES OR CONDITIONS OF ANY KIND, either express or implied.
 * See the License for the specific language governing permissions and
 * limitations under the License.
 */

package com.android.server.wifi;

import static android.net.wifi.WifiConfiguration.NetworkSelectionStatus.DISABLED_NO_INTERNET_TEMPORARY;

import static com.android.internal.util.Preconditions.checkNotNull;
import static com.android.server.wifi.ClientModeImpl.WIFI_WORK_SOURCE;

import android.app.AlarmManager;
import android.content.Context;
import android.content.pm.PackageManager;
import android.net.wifi.ScanResult;
import android.net.wifi.SupplicantState;
import android.net.wifi.WifiConfiguration;
import android.net.wifi.WifiInfo;
import android.net.wifi.WifiManager;
import android.net.wifi.WifiManager.DeviceMobilityState;
import android.net.wifi.WifiScanner;
import android.net.wifi.p2p.WifiP2pManager;
import android.net.wifi.WifiScanner.PnoSettings;
import android.net.wifi.WifiScanner.ScanSettings;
import android.os.Handler;
import android.os.Looper;
import android.os.Process;
import android.os.WorkSource;
import android.util.LocalLog;
import android.util.Log;

import com.android.internal.R;
import com.android.internal.annotations.VisibleForTesting;
import com.android.server.wifi.hotspot2.PasspointNetworkEvaluator;
import com.android.server.wifi.util.ScanResultUtil;

import java.io.FileDescriptor;
import java.io.PrintWriter;
import java.util.ArrayList;
import java.util.HashMap;
import java.util.HashSet;
import java.util.Iterator;
import java.util.LinkedList;
import java.util.List;
import java.util.Map;
import java.util.Set;

/**
 * This class manages all the connectivity related scanning activities.
 *
 * When the screen is turned on or off, WiFi is connected or disconnected,
 * or on-demand, a scan is initiatiated and the scan results are passed
 * to WifiNetworkSelector for it to make a recommendation on which network
 * to connect to.
 */
public class WifiConnectivityManager {
    public static final String WATCHDOG_TIMER_TAG =
            "WifiConnectivityManager Schedule Watchdog Timer";
    public static final String PERIODIC_SCAN_TIMER_TAG =
            "WifiConnectivityManager Schedule Periodic Scan Timer";
    public static final String RESTART_SINGLE_SCAN_TIMER_TAG =
            "WifiConnectivityManager Restart Single Scan";
    public static final String RESTART_CONNECTIVITY_SCAN_TIMER_TAG =
            "WifiConnectivityManager Restart Scan";

    private static final long RESET_TIME_STAMP = Long.MIN_VALUE;
    // Constants to indicate whether a scan should start immediately or
    // it should comply to the minimum scan interval rule.
    private static final boolean SCAN_IMMEDIATELY = true;
    private static final boolean SCAN_ON_SCHEDULE = false;
    // Periodic scan interval in milli-seconds. This is the scan
    // performed when screen is on.
    @VisibleForTesting
    public static final int PERIODIC_SCAN_INTERVAL_MS = 20 * 1000; // 20 seconds
    // When screen is on and WiFi traffic is heavy, exponential backoff
    // connectivity scans are scheduled. This constant defines the maximum
    // scan interval in this scenario.
    @VisibleForTesting
    public static final int MAX_PERIODIC_SCAN_INTERVAL_MS = 160 * 1000; // 160 seconds
    // Initial PNO scan interval in milliseconds when the device is moving. The scan interval backs
    // off from this initial interval on subsequent scans. This scan is performed when screen is
    // off and disconnected.
    @VisibleForTesting
    static final int MOVING_PNO_SCAN_INTERVAL_MS = 20 * 1000; // 20 seconds
    // Initial PNO scan interval in milliseconds when the device is stationary. The scan interval
    // backs off from this initial interval on subsequent scans. This scan is performed when screen
    // is off and disconnected.
    @VisibleForTesting
    static final int STATIONARY_PNO_SCAN_INTERVAL_MS = 60 * 1000; // 1 minute

    // PNO scan interval in milli-seconds. This is the scan
    // performed when screen is off and connected.
    private static final int CONNECTED_PNO_SCAN_INTERVAL_MS = 160 * 1000; // 160 seconds
    // When a network is found by PNO scan but gets rejected by Wifi Network Selector due
    // to its low RSSI value, scan will be reschduled in an exponential back off manner.
    private static final int LOW_RSSI_NETWORK_RETRY_START_DELAY_MS = 20 * 1000; // 20 seconds
    private static final int LOW_RSSI_NETWORK_RETRY_MAX_DELAY_MS = 80 * 1000; // 80 seconds
    // Maximum number of retries when starting a scan failed
    @VisibleForTesting
    public static final int MAX_SCAN_RESTART_ALLOWED = 5;
    // Number of milli-seconds to delay before retry starting
    // a previously failed scan
    private static final int RESTART_SCAN_DELAY_MS = 2 * 1000; // 2 seconds
    // When in disconnected mode, a watchdog timer will be fired
    // every WATCHDOG_INTERVAL_MS to start a single scan. This is
    // to prevent caveat from things like PNO scan.
    private static final int WATCHDOG_INTERVAL_MS = 20 * 60 * 1000; // 20 minutes
    // Restricted channel list age out value.
    private static final int CHANNEL_LIST_AGE_MS = 60 * 60 * 1000; // 1 hour
    // This is the time interval for the connection attempt rate calculation. Connection attempt
    // timestamps beyond this interval is evicted from the list.
    public static final int MAX_CONNECTION_ATTEMPTS_TIME_INTERVAL_MS = 4 * 60 * 1000; // 4 mins
    // Max number of connection attempts in the above time interval.
    public static final int MAX_CONNECTION_ATTEMPTS_RATE = 6;

    // ClientModeImpl has a bunch of states. From the
    // WifiConnectivityManager's perspective it only cares
    // if it is in Connected state, Disconnected state or in
    // transition between these two states.
    public static final int WIFI_STATE_UNKNOWN = 0;
    public static final int WIFI_STATE_CONNECTED = 1;
    public static final int WIFI_STATE_DISCONNECTED = 2;
    public static final int WIFI_STATE_TRANSITIONING = 3;

    // Log tag for this class
    private static final String TAG = "WifiConnectivityManager";

    private final ClientModeImpl mStateMachine;
    private final WifiInjector mWifiInjector;
    private final WifiConfigManager mConfigManager;
    private final WifiInfo mWifiInfo;
    private final WifiConnectivityHelper mConnectivityHelper;
    private final WifiNetworkSelector mNetworkSelector;
    private final WifiLastResortWatchdog mWifiLastResortWatchdog;
    private final OpenNetworkNotifier mOpenNetworkNotifier;
    private final CarrierNetworkNotifier mCarrierNetworkNotifier;
    private final CarrierNetworkConfig mCarrierNetworkConfig;
    private final WifiMetrics mWifiMetrics;
    private final AlarmManager mAlarmManager;
    private final Handler mEventHandler;
    private final Clock mClock;
    private final ScoringParams mScoringParams;
    private final LocalLog mLocalLog;
    private final LinkedList<Long> mConnectionAttemptTimeStamps;
    private WifiScanner mScanner;

    private boolean mDbg = false;
    private boolean mWifiEnabled = false;
    private boolean mWifiConnectivityManagerEnabled = false;
    private boolean mRunning = false;
    private boolean mScreenOn = false;
    private int mMiracastMode = WifiP2pManager.MIRACAST_DISABLED;
    private int mWifiState = WIFI_STATE_UNKNOWN;
    private boolean mUntrustedConnectionAllowed = false;
    private boolean mTrustedConnectionAllowed = false;
    private boolean mSpecificNetworkRequestInProgress = false;
    private int mScanRestartCount = 0;
    private int mSingleScanRestartCount = 0;
    private int mTotalConnectivityAttemptsRateLimited = 0;
    private String mLastConnectionAttemptBssid = null;
    private int mPeriodicSingleScanInterval = PERIODIC_SCAN_INTERVAL_MS;
    private long mLastPeriodicSingleScanTimeStamp = RESET_TIME_STAMP;
    private boolean mPnoScanStarted = false;
    private boolean mPeriodicScanTimerSet = false;
    // Device configs
    private boolean mEnableAutoJoinWhenAssociated;
    private boolean mWaitForFullBandScanResults = false;
    private boolean mUseSingleRadioChainScanResults = true;
    private int mFullScanMaxTxRate;
    private int mFullScanMaxRxRate;

    // PNO settings
    private int mCurrentConnectionBonus;
    private int mSameNetworkBonus;
    private int mSecureBonus;
    private int mBand5GHzBonus;
    private int mRssiScoreOffset;
    private int mRssiScoreSlope;
    private int mPnoScanIntervalMs;

    // BSSID blacklist
    @VisibleForTesting
    public static final int BSSID_BLACKLIST_THRESHOLD = 3;
    @VisibleForTesting
    public static final int BSSID_BLACKLIST_EXPIRE_TIME_MS = 5 * 60 * 1000;
    private static class BssidBlacklistStatus {
        // Number of times this BSSID has been rejected for association.
        public int counter;
        public boolean isBlacklisted;
        public long blacklistedTimeStamp = RESET_TIME_STAMP;
    }
    private Map<String, BssidBlacklistStatus> mBssidBlacklist =
            new HashMap<>();

    // Association failure reason codes
    @VisibleForTesting
    public static final int REASON_CODE_AP_UNABLE_TO_HANDLE_NEW_STA = 17;

    // A helper to log debugging information in the local log buffer, which can
    // be retrieved in bugreport.
    private void localLog(String log) {
        mLocalLog.log(log);
    }

    // A periodic/PNO scan will be rescheduled up to MAX_SCAN_RESTART_ALLOWED times
    // if the start scan command failed. An timer is used here to make it a deferred retry.
    private final AlarmManager.OnAlarmListener mRestartScanListener =
            new AlarmManager.OnAlarmListener() {
                public void onAlarm() {
                    startConnectivityScan(SCAN_IMMEDIATELY);
                }
            };

    // A single scan will be rescheduled up to MAX_SCAN_RESTART_ALLOWED times
    // if the start scan command failed. An timer is used here to make it a deferred retry.
    private class RestartSingleScanListener implements AlarmManager.OnAlarmListener {
        private final boolean mIsFullBandScan;

        RestartSingleScanListener(boolean isFullBandScan) {
            mIsFullBandScan = isFullBandScan;
        }

        @Override
        public void onAlarm() {
            startSingleScan(mIsFullBandScan, WIFI_WORK_SOURCE);
        }
    }

    // As a watchdog mechanism, a single scan will be scheduled every WATCHDOG_INTERVAL_MS
    // if it is in the WIFI_STATE_DISCONNECTED state.
    private final AlarmManager.OnAlarmListener mWatchdogListener =
            new AlarmManager.OnAlarmListener() {
                public void onAlarm() {
                    watchdogHandler();
                }
            };

    // Due to b/28020168, timer based single scan will be scheduled
    // to provide periodic scan in an exponential backoff fashion.
    private final AlarmManager.OnAlarmListener mPeriodicScanTimerListener =
            new AlarmManager.OnAlarmListener() {
                public void onAlarm() {
                    periodicScanTimerHandler();
                }
            };

    /**
     * Handles 'onResult' callbacks for the Periodic, Single & Pno ScanListener.
     * Executes selection of potential network candidates, initiation of connection attempt to that
     * network.
     *
     * @return true - if a candidate is selected by WifiNetworkSelector
     *         false - if no candidate is selected by WifiNetworkSelector
     */
    private boolean handleScanResults(List<ScanDetail> scanDetails, String listenerName) {
        // Check if any blacklisted BSSIDs can be freed.
        refreshBssidBlacklist();

        if (mStateMachine.isSupplicantTransientState()) {
            localLog(listenerName
                    + " onResults: No network selection because supplicantTransientState is "
                    + mStateMachine.isSupplicantTransientState());
            return false;
        }

        localLog(listenerName + " onResults: start network selection");

        WifiConfiguration candidate =
                mNetworkSelector.selectNetwork(scanDetails, buildBssidBlacklist(), mWifiInfo,
                mStateMachine.isConnected(), mStateMachine.isDisconnected(),
                mUntrustedConnectionAllowed);
        mWifiLastResortWatchdog.updateAvailableNetworks(
                mNetworkSelector.getConnectableScanDetails());
        mWifiMetrics.countScanResults(scanDetails);
        if (candidate != null) {
            localLog(listenerName + ":  WNS candidate-" + candidate.SSID);
            connectToNetwork(candidate);
            return true;
        } else {
            if (mWifiState == WIFI_STATE_DISCONNECTED) {
                mOpenNetworkNotifier.handleScanResults(
                        mNetworkSelector.getFilteredScanDetailsForOpenUnsavedNetworks());
                if (mCarrierNetworkConfig.isCarrierEncryptionInfoAvailable()) {
                    mCarrierNetworkNotifier.handleScanResults(
                            mNetworkSelector.getFilteredScanDetailsForCarrierUnsavedNetworks(
                                    mCarrierNetworkConfig));
                }
            }
            return false;
        }
    }

    // All single scan results listener.
    //
    // Note: This is the listener for all the available single scan results,
    //       including the ones initiated by WifiConnectivityManager and
    //       other modules.
    private class AllSingleScanListener implements WifiScanner.ScanListener {
        private List<ScanDetail> mScanDetails = new ArrayList<ScanDetail>();
        private int mNumScanResultsIgnoredDueToSingleRadioChain = 0;

        public void clearScanDetails() {
            mScanDetails.clear();
            mNumScanResultsIgnoredDueToSingleRadioChain = 0;
        }

        @Override
        public void onSuccess() {
        }

        @Override
        public void onFailure(int reason, String description) {
            localLog("registerScanListener onFailure:"
                      + " reason: " + reason + " description: " + description);
        }

        @Override
        public void onPeriodChanged(int periodInMs) {
        }

        @Override
        public void onResults(WifiScanner.ScanData[] results) {
            if (!mWifiEnabled || !mWifiConnectivityManagerEnabled) {
                clearScanDetails();
                mWaitForFullBandScanResults = false;
                return;
            }

            // We treat any full band scans (with DFS or not) as "full".
            boolean isFullBandScanResults =
                    results[0].getBandScanned() == WifiScanner.WIFI_BAND_BOTH_WITH_DFS
                            || results[0].getBandScanned() == WifiScanner.WIFI_BAND_BOTH;
            // Full band scan results only.
            if (mWaitForFullBandScanResults) {
                if (!isFullBandScanResults) {
                    localLog("AllSingleScanListener waiting for full band scan results.");
                    clearScanDetails();
                    return;
                } else {
                    mWaitForFullBandScanResults = false;
                }
            }
            if (results.length > 0) {
                mWifiMetrics.incrementAvailableNetworksHistograms(mScanDetails,
                        isFullBandScanResults);
            }
            if (mNumScanResultsIgnoredDueToSingleRadioChain > 0) {
                Log.i(TAG, "Number of scan results ignored due to single radio chain scan: "
                        + mNumScanResultsIgnoredDueToSingleRadioChain);
            }
            boolean wasConnectAttempted = handleScanResults(mScanDetails, "AllSingleScanListener");
            clearScanDetails();

            // Update metrics to see if a single scan detected a valid network
            // while PNO scan didn't.
            // Note: We don't update the background scan metrics any more as it is
            //       not in use.
            if (mPnoScanStarted) {
                if (wasConnectAttempted) {
                    mWifiMetrics.incrementNumConnectivityWatchdogPnoBad();
                } else {
                    mWifiMetrics.incrementNumConnectivityWatchdogPnoGood();
                }
            }
        }

        @Override
        public void onFullResult(ScanResult fullScanResult) {
            if (!mWifiEnabled || !mWifiConnectivityManagerEnabled) {
                return;
            }

            if (mDbg) {
                localLog("AllSingleScanListener onFullResult: " + fullScanResult.SSID
                        + " capabilities " + fullScanResult.capabilities);
            }

            // When the scan result has radio chain info, ensure we throw away scan results
            // not received with both radio chains (if |mUseSingleRadioChainScanResults| is false).
            if (!mUseSingleRadioChainScanResults
                    && fullScanResult.radioChainInfos != null
                    && fullScanResult.radioChainInfos.length == 1) {
                // Keep track of the number of dropped scan results for logging.
                mNumScanResultsIgnoredDueToSingleRadioChain++;
                return;
            }

            mScanDetails.add(ScanResultUtil.toScanDetail(fullScanResult));
        }
    }

    private final AllSingleScanListener mAllSingleScanListener = new AllSingleScanListener();

    // Single scan results listener. A single scan is initiated when
    // DisconnectedPNO scan found a valid network and woke up
    // the system, or by the watchdog timer, or to form the timer based
    // periodic scan.
    //
    // Note: This is the listener for the single scans initiated by the
    //        WifiConnectivityManager.
    private class SingleScanListener implements WifiScanner.ScanListener {
        private final boolean mIsFullBandScan;

        SingleScanListener(boolean isFullBandScan) {
            mIsFullBandScan = isFullBandScan;
        }

        @Override
        public void onSuccess() {
        }

        @Override
        public void onFailure(int reason, String description) {
            localLog("SingleScanListener onFailure:"
                    + " reason: " + reason + " description: " + description);

            // reschedule the scan
            if (mSingleScanRestartCount++ < MAX_SCAN_RESTART_ALLOWED) {
                scheduleDelayedSingleScan(mIsFullBandScan);
            } else {
                mSingleScanRestartCount = 0;
                localLog("Failed to successfully start single scan for "
                        + MAX_SCAN_RESTART_ALLOWED + " times");
            }
        }

        @Override
        public void onPeriodChanged(int periodInMs) {
            localLog("SingleScanListener onPeriodChanged: "
                    + "actual scan period " + periodInMs + "ms");
        }

        @Override
        public void onResults(WifiScanner.ScanData[] results) {
        }

        @Override
        public void onFullResult(ScanResult fullScanResult) {
        }
    }

    // PNO scan results listener for both disconnected and connected PNO scanning.
    // A PNO scan is initiated when screen is off.
    private class PnoScanListener implements WifiScanner.PnoScanListener {
        private List<ScanDetail> mScanDetails = new ArrayList<ScanDetail>();
        private int mLowRssiNetworkRetryDelay =
                LOW_RSSI_NETWORK_RETRY_START_DELAY_MS;

        public void clearScanDetails() {
            mScanDetails.clear();
        }

        // Reset to the start value when either a non-PNO scan is started or
        // WifiNetworkSelector selects a candidate from the PNO scan results.
        public void resetLowRssiNetworkRetryDelay() {
            mLowRssiNetworkRetryDelay = LOW_RSSI_NETWORK_RETRY_START_DELAY_MS;
        }

        @VisibleForTesting
        public int getLowRssiNetworkRetryDelay() {
            return mLowRssiNetworkRetryDelay;
        }

        @Override
        public void onSuccess() {
        }

        @Override
        public void onFailure(int reason, String description) {
            localLog("PnoScanListener onFailure:"
                    + " reason: " + reason + " description: " + description);

            // reschedule the scan
            if (mScanRestartCount++ < MAX_SCAN_RESTART_ALLOWED) {
                scheduleDelayedConnectivityScan(RESTART_SCAN_DELAY_MS);
            } else {
                mScanRestartCount = 0;
                localLog("Failed to successfully start PNO scan for "
                        + MAX_SCAN_RESTART_ALLOWED + " times");
            }
        }

        @Override
        public void onPeriodChanged(int periodInMs) {
            localLog("PnoScanListener onPeriodChanged: "
                    + "actual scan period " + periodInMs + "ms");
        }

        // Currently the PNO scan results doesn't include IE,
        // which contains information required by WifiNetworkSelector. Ignore them
        // for now.
        @Override
        public void onResults(WifiScanner.ScanData[] results) {
        }

        @Override
        public void onFullResult(ScanResult fullScanResult) {
        }

        @Override
        public void onPnoNetworkFound(ScanResult[] results) {
            for (ScanResult result: results) {
                if (result.informationElements == null) {
                    localLog("Skipping scan result with null information elements");
                    continue;
                }
                mScanDetails.add(ScanResultUtil.toScanDetail(result));
            }

            boolean wasConnectAttempted;
            wasConnectAttempted = handleScanResults(mScanDetails, "PnoScanListener");
            clearScanDetails();
            mScanRestartCount = 0;

            if (!wasConnectAttempted) {
                // The scan results were rejected by WifiNetworkSelector due to low RSSI values
                if (mLowRssiNetworkRetryDelay > LOW_RSSI_NETWORK_RETRY_MAX_DELAY_MS) {
                    mLowRssiNetworkRetryDelay = LOW_RSSI_NETWORK_RETRY_MAX_DELAY_MS;
                }
                scheduleDelayedConnectivityScan(mLowRssiNetworkRetryDelay);

                // Set up the delay value for next retry.
                mLowRssiNetworkRetryDelay *= 2;
            } else {
                resetLowRssiNetworkRetryDelay();
            }
        }
    }

    private final PnoScanListener mPnoScanListener = new PnoScanListener();

    private class OnSavedNetworkUpdateListener implements
            WifiConfigManager.OnSavedNetworkUpdateListener {
        @Override
        public void onSavedNetworkAdded(int networkId) {
            updatePnoScan();
        }
        @Override
        public void onSavedNetworkEnabled(int networkId) {
            updatePnoScan();
        }
        @Override
        public void onSavedNetworkRemoved(int networkId) {
            updatePnoScan();
        }
        @Override
        public void onSavedNetworkUpdated(int networkId) {
            // User might have changed meteredOverride, so update capabilties
            mStateMachine.updateCapabilities();
            updatePnoScan();
        }
        @Override
        public void onSavedNetworkTemporarilyDisabled(int networkId, int disableReason) {
            if (disableReason == DISABLED_NO_INTERNET_TEMPORARY) return;
            mConnectivityHelper.removeNetworkIfCurrent(networkId);
        }
        @Override
        public void onSavedNetworkPermanentlyDisabled(int networkId, int disableReason) {
            mConnectivityHelper.removeNetworkIfCurrent(networkId);
            updatePnoScan();
        }
        private void updatePnoScan() {
            // Update the PNO scan network list when screen is off. Here we
            // rely on startConnectivityScan() to perform all the checks and clean up.
            if (!mScreenOn) {
                localLog("Saved networks updated");
                startConnectivityScan(false);
            }
        }
    }

    /**
     * WifiConnectivityManager constructor
     */
    WifiConnectivityManager(Context context, ScoringParams scoringParams,
            ClientModeImpl stateMachine,
            WifiInjector injector, WifiConfigManager configManager, WifiInfo wifiInfo,
            WifiNetworkSelector networkSelector, WifiConnectivityHelper connectivityHelper,
            WifiLastResortWatchdog wifiLastResortWatchdog, OpenNetworkNotifier openNetworkNotifier,
            CarrierNetworkNotifier carrierNetworkNotifier,
            CarrierNetworkConfig carrierNetworkConfig, WifiMetrics wifiMetrics, Looper looper,
            Clock clock, LocalLog localLog, SavedNetworkEvaluator savedNetworkEvaluator,
            ScoredNetworkEvaluator scoredNetworkEvaluator,
            PasspointNetworkEvaluator passpointNetworkEvaluator,
            NetworkSuggestionEvaluator networkSuggestionEvaluator,
            CarrierNetworkEvaluator carrierNetworkEvaluator) {
        mStateMachine = stateMachine;
        mWifiInjector = injector;
        mConfigManager = configManager;
        mWifiInfo = wifiInfo;
        mNetworkSelector = networkSelector;
        mConnectivityHelper = connectivityHelper;
        mLocalLog = localLog;
        mWifiLastResortWatchdog = wifiLastResortWatchdog;
        mOpenNetworkNotifier = openNetworkNotifier;
        mCarrierNetworkNotifier = carrierNetworkNotifier;
        mCarrierNetworkConfig = carrierNetworkConfig;
        mWifiMetrics = wifiMetrics;
        mAlarmManager = (AlarmManager) context.getSystemService(Context.ALARM_SERVICE);
        mEventHandler = new Handler(looper);
        mClock = clock;
        mScoringParams = scoringParams;
        mConnectionAttemptTimeStamps = new LinkedList<>();

        mBand5GHzBonus = context.getResources().getInteger(
                R.integer.config_wifi_framework_5GHz_preference_boost_factor);
        mCurrentConnectionBonus = context.getResources().getInteger(
                R.integer.config_wifi_framework_current_network_boost);
        mSameNetworkBonus = context.getResources().getInteger(
                R.integer.config_wifi_framework_SAME_BSSID_AWARD);
        mSecureBonus = context.getResources().getInteger(
                R.integer.config_wifi_framework_SECURITY_AWARD);
        mRssiScoreOffset = context.getResources().getInteger(
                R.integer.config_wifi_framework_RSSI_SCORE_OFFSET);
        mRssiScoreSlope = context.getResources().getInteger(
                R.integer.config_wifi_framework_RSSI_SCORE_SLOPE);
        mEnableAutoJoinWhenAssociated = context.getResources().getBoolean(
                R.bool.config_wifi_framework_enable_associated_network_selection);
<<<<<<< HEAD
        //mUseSingleRadioChainScanResults = context.getResources().getBoolean(
          //      R.bool.config_wifi_framework_use_single_radio_chain_scan_results_network_selection);
        mInitialScoreMax = (Math.max(mScoringParams.getGoodRssi(ScoringParams.BAND2),
                                     mScoringParams.getGoodRssi(ScoringParams.BAND5))
                            + context.getResources().getInteger(
                                    R.integer.config_wifi_framework_RSSI_SCORE_OFFSET))
                * context.getResources().getInteger(
                        R.integer.config_wifi_framework_RSSI_SCORE_SLOPE);
=======
        mUseSingleRadioChainScanResults = context.getResources().getBoolean(
                R.bool.config_wifi_framework_use_single_radio_chain_scan_results_network_selection);


>>>>>>> 2d75d3e1
        mFullScanMaxTxRate = context.getResources().getInteger(
                R.integer.config_wifi_framework_max_tx_rate_for_full_scan);
        mFullScanMaxRxRate = context.getResources().getInteger(
                R.integer.config_wifi_framework_max_rx_rate_for_full_scan);

        mPnoScanIntervalMs = MOVING_PNO_SCAN_INTERVAL_MS;

        localLog("PNO settings:"
                + " min5GHzRssi " + mScoringParams.getEntryRssi(ScoringParams.BAND5)
                + " min24GHzRssi " + mScoringParams.getEntryRssi(ScoringParams.BAND2)
                + " currentConnectionBonus " + mCurrentConnectionBonus
                + " sameNetworkBonus " + mSameNetworkBonus
                + " secureNetworkBonus " + mSecureBonus
                + " initialScoreMax " + initialScoreMax());

        boolean hs2Enabled = context.getPackageManager().hasSystemFeature(
                PackageManager.FEATURE_WIFI_PASSPOINT);
        localLog("Passpoint is: " + (hs2Enabled ? "enabled" : "disabled"));

        // Register the network evaluators, in order
        mNetworkSelector.registerNetworkEvaluator(savedNetworkEvaluator);
        mNetworkSelector.registerNetworkEvaluator(networkSuggestionEvaluator);
        if (hs2Enabled) {
            mNetworkSelector.registerNetworkEvaluator(passpointNetworkEvaluator);
        }
        mNetworkSelector.registerNetworkEvaluator(carrierNetworkEvaluator);
        mNetworkSelector.registerNetworkEvaluator(scoredNetworkEvaluator);

        // Listen to WifiConfigManager network update events
        mConfigManager.setOnSavedNetworkUpdateListener(new OnSavedNetworkUpdateListener());
    }

    /** Returns maximum PNO score, before any awards/bonuses. */
    private int initialScoreMax() {
        return mRssiScoreSlope * (Math.max(mScoringParams.getGoodRssi(ScoringParams.BAND2),
                                           mScoringParams.getGoodRssi(ScoringParams.BAND5))
                                  + mRssiScoreOffset);
    }

    /**
     * This checks the connection attempt rate and recommends whether the connection attempt
     * should be skipped or not. This attempts to rate limit the rate of connections to
     * prevent us from flapping between networks and draining battery rapidly.
     */
    private boolean shouldSkipConnectionAttempt(Long timeMillis) {
        Iterator<Long> attemptIter = mConnectionAttemptTimeStamps.iterator();
        // First evict old entries from the queue.
        while (attemptIter.hasNext()) {
            Long connectionAttemptTimeMillis = attemptIter.next();
            if ((timeMillis - connectionAttemptTimeMillis)
                    > MAX_CONNECTION_ATTEMPTS_TIME_INTERVAL_MS) {
                attemptIter.remove();
            } else {
                // This list is sorted by timestamps, so we can skip any more checks
                break;
            }
        }
        // If we've reached the max connection attempt rate, skip this connection attempt
        return (mConnectionAttemptTimeStamps.size() >= MAX_CONNECTION_ATTEMPTS_RATE);
    }

    /**
     * Add the current connection attempt timestamp to our queue of connection attempts.
     */
    private void noteConnectionAttempt(Long timeMillis) {
        mConnectionAttemptTimeStamps.addLast(timeMillis);
    }

    /**
     * This is used to clear the connection attempt rate limiter. This is done when the user
     * explicitly tries to connect to a specified network.
     */
    private void clearConnectionAttemptTimeStamps() {
        mConnectionAttemptTimeStamps.clear();
    }

    /**
     * Attempt to connect to a network candidate.
     *
     * Based on the currently connected network, this menthod determines whether we should
     * connect or roam to the network candidate recommended by WifiNetworkSelector.
     */
    private void connectToNetwork(WifiConfiguration candidate) {
        ScanResult scanResultCandidate = candidate.getNetworkSelectionStatus().getCandidate();
        if (scanResultCandidate == null) {
            localLog("connectToNetwork: bad candidate - "  + candidate
                    + " scanResult: " + scanResultCandidate);
            return;
        }

        String targetBssid = scanResultCandidate.BSSID;
        String targetAssociationId = candidate.SSID + " : " + targetBssid;

        // Check if we are already connected or in the process of connecting to the target
        // BSSID. mWifiInfo.mBSSID tracks the currently connected BSSID. This is checked just
        // in case the firmware automatically roamed to a BSSID different from what
        // WifiNetworkSelector selected.
        if (targetBssid != null
                && (targetBssid.equals(mLastConnectionAttemptBssid)
                    || targetBssid.equals(mWifiInfo.getBSSID()))
                && SupplicantState.isConnecting(mWifiInfo.getSupplicantState())) {
            localLog("connectToNetwork: Either already connected "
                    + "or is connecting to " + targetAssociationId);
            return;
        }

        if (candidate.BSSID != null
                && !candidate.BSSID.equals(ClientModeImpl.SUPPLICANT_BSSID_ANY)
                && !candidate.BSSID.equals(targetBssid)) {
            localLog("connecToNetwork: target BSSID " + targetBssid + " does not match the "
                    + "config specified BSSID " + candidate.BSSID + ". Drop it!");
            return;
        }

        long elapsedTimeMillis = mClock.getElapsedSinceBootMillis();
        if (!mScreenOn && shouldSkipConnectionAttempt(elapsedTimeMillis)) {
            localLog("connectToNetwork: Too many connection attempts. Skipping this attempt!");
            mTotalConnectivityAttemptsRateLimited++;
            return;
        }
        noteConnectionAttempt(elapsedTimeMillis);

        mLastConnectionAttemptBssid = targetBssid;

        WifiConfiguration currentConnectedNetwork = mConfigManager
                .getConfiguredNetwork(mWifiInfo.getNetworkId());
        String currentAssociationId = (currentConnectedNetwork == null) ? "Disconnected" :
                (mWifiInfo.getSSID() + " : " + mWifiInfo.getBSSID());

        if (currentConnectedNetwork != null
                && (currentConnectedNetwork.networkId == candidate.networkId
                //TODO(b/36788683): re-enable linked configuration check
                /* || currentConnectedNetwork.isLinked(candidate) */)) {
            // Framework initiates roaming only if firmware doesn't support
            // {@link android.net.wifi.WifiManager#WIFI_FEATURE_CONTROL_ROAMING}.
            if (mConnectivityHelper.isFirmwareRoamingSupported()) {
                // Keep this logging here for now to validate the firmware roaming behavior.
                localLog("connectToNetwork: Roaming candidate - " + targetAssociationId + "."
                        + " The actual roaming target is up to the firmware.");
            } else {
                localLog("connectToNetwork: Roaming to " + targetAssociationId + " from "
                        + currentAssociationId);
                mStateMachine.startRoamToNetwork(candidate.networkId, scanResultCandidate);
            }
        } else {
            // Framework specifies the connection target BSSID if firmware doesn't support
            // {@link android.net.wifi.WifiManager#WIFI_FEATURE_CONTROL_ROAMING} or the
            // candidate configuration contains a specified BSSID.
            if (mConnectivityHelper.isFirmwareRoamingSupported() && (candidate.BSSID == null
                      || candidate.BSSID.equals(ClientModeImpl.SUPPLICANT_BSSID_ANY))) {
                targetBssid = ClientModeImpl.SUPPLICANT_BSSID_ANY;
                localLog("connectToNetwork: Connect to " + candidate.SSID + ":" + targetBssid
                        + " from " + currentAssociationId);
            } else {
                localLog("connectToNetwork: Connect to " + targetAssociationId + " from "
                        + currentAssociationId);
            }
            mStateMachine.startConnectToNetwork(candidate.networkId, Process.WIFI_UID, targetBssid);
        }
    }

    // Helper for selecting the band for connectivity scan
    private int getScanBand() {
        return getScanBand(true);
    }

    private int getScanBand(boolean isFullBandScan) {
        if (isFullBandScan) {
            return WifiScanner.WIFI_BAND_BOTH_WITH_DFS;
        } else {
            // Use channel list instead.
            return WifiScanner.WIFI_BAND_UNSPECIFIED;
        }
    }

    // Helper for setting the channels for connectivity scan when band is unspecified. Returns
    // false if we can't retrieve the info.
    private boolean setScanChannels(ScanSettings settings) {
        WifiConfiguration config = mStateMachine.getCurrentWifiConfiguration();

        if (config == null) {
            return false;
        }

        Set<Integer> freqs =
                mConfigManager.fetchChannelSetForNetworkForPartialScan(
                        config.networkId, CHANNEL_LIST_AGE_MS, mWifiInfo.getFrequency());

        if (freqs != null && freqs.size() != 0) {
            int index = 0;
            settings.channels = new WifiScanner.ChannelSpec[freqs.size()];
            for (Integer freq : freqs) {
                settings.channels[index++] = new WifiScanner.ChannelSpec(freq);
            }
            return true;
        } else {
            localLog("No scan channels for " + config.configKey() + ". Perform full band scan");
            return false;
        }
    }

    // Watchdog timer handler
    private void watchdogHandler() {
        // Schedule the next timer and start a single scan if we are in disconnected state.
        // Otherwise, the watchdog timer will be scheduled when entering disconnected
        // state.
        if (mWifiState == WIFI_STATE_DISCONNECTED) {
            localLog("start a single scan from watchdogHandler");

            scheduleWatchdogTimer();
            startSingleScan(true, WIFI_WORK_SOURCE);
        }
    }

    // Start a single scan and set up the interval for next single scan.
    private void startPeriodicSingleScan() {
        long currentTimeStamp = mClock.getElapsedSinceBootMillis();

        if (mLastPeriodicSingleScanTimeStamp != RESET_TIME_STAMP) {
            long msSinceLastScan = currentTimeStamp - mLastPeriodicSingleScanTimeStamp;
            if (msSinceLastScan < PERIODIC_SCAN_INTERVAL_MS) {
                localLog("Last periodic single scan started " + msSinceLastScan
                        + "ms ago, defer this new scan request.");
                schedulePeriodicScanTimer(PERIODIC_SCAN_INTERVAL_MS - (int) msSinceLastScan);
                return;
            }
        }

        boolean isScanNeeded = true;
        boolean isFullBandScan = true;
        boolean isTrafficOverThreshold = mWifiInfo.txSuccessRate > mFullScanMaxTxRate
                || mWifiInfo.rxSuccessRate > mFullScanMaxRxRate;

        // If the WiFi traffic is heavy, only partial scan is proposed.
        if (mWifiState == WIFI_STATE_CONNECTED && isTrafficOverThreshold) {
            // If only partial scan is proposed and firmware roaming control is supported,
            // we will not issue any scan because firmware roaming will take care of
            // intra-SSID roam.
            if (mConnectivityHelper.isFirmwareRoamingSupported()) {
                localLog("No partial scan because firmware roaming is supported.");
                isScanNeeded = false;
            } else {
                localLog("No full band scan due to ongoing traffic");
                isFullBandScan = false;
            }
        }

        if (isScanNeeded) {
            mLastPeriodicSingleScanTimeStamp = currentTimeStamp;
            startSingleScan(isFullBandScan, WIFI_WORK_SOURCE);
            schedulePeriodicScanTimer(mPeriodicSingleScanInterval);

            // Set up the next scan interval in an exponential backoff fashion.
            mPeriodicSingleScanInterval *= 2;
            if (mPeriodicSingleScanInterval >  MAX_PERIODIC_SCAN_INTERVAL_MS) {
                mPeriodicSingleScanInterval = MAX_PERIODIC_SCAN_INTERVAL_MS;
            }
        } else {
            // Since we already skipped this scan, keep the same scan interval for next scan.
            schedulePeriodicScanTimer(mPeriodicSingleScanInterval);
        }
    }

    // Reset the last periodic single scan time stamp so that the next periodic single
    // scan can start immediately.
    private void resetLastPeriodicSingleScanTimeStamp() {
        mLastPeriodicSingleScanTimeStamp = RESET_TIME_STAMP;
    }

    // Periodic scan timer handler
    private void periodicScanTimerHandler() {
        localLog("periodicScanTimerHandler");

        // Schedule the next timer and start a single scan if screen is on.
        if (mScreenOn) {
            startPeriodicSingleScan();
        }
    }

    // Start a single scan
    private void startSingleScan(boolean isFullBandScan, WorkSource workSource) {
        if (!mWifiEnabled || !mWifiConnectivityManagerEnabled) {
            return;
        }

        // Any scans will impact wifi performance including WFD performance,
        // So at least ignore scans triggered internally by ConnectivityManager
        // when WFD session is active. We still allow connectivity scans initiated
        // by other work source.
        if (WIFI_WORK_SOURCE.equals(workSource) &&
            (mMiracastMode == WifiP2pManager.MIRACAST_SOURCE ||
            mMiracastMode == WifiP2pManager.MIRACAST_SINK)) {
            Log.d(TAG,"ignore connectivity scan, MiracastMode:" + mMiracastMode);
            return;
        }

        mPnoScanListener.resetLowRssiNetworkRetryDelay();

        ScanSettings settings = new ScanSettings();
        if (!isFullBandScan) {
            if (!setScanChannels(settings)) {
                isFullBandScan = true;
            }
        }
        settings.type = WifiScanner.TYPE_HIGH_ACCURACY; // always do high accuracy scans.
        settings.band = getScanBand(isFullBandScan);
        settings.reportEvents = WifiScanner.REPORT_EVENT_FULL_SCAN_RESULT
                            | WifiScanner.REPORT_EVENT_AFTER_EACH_SCAN;
        settings.numBssidsPerScan = 0;

        List<ScanSettings.HiddenNetwork> hiddenNetworkList =
                mConfigManager.retrieveHiddenNetworkList();
        settings.hiddenNetworks =
                hiddenNetworkList.toArray(new ScanSettings.HiddenNetwork[hiddenNetworkList.size()]);

        SingleScanListener singleScanListener =
                new SingleScanListener(isFullBandScan);
        mScanner.startScan(settings, singleScanListener, workSource);
        mWifiMetrics.incrementConnectivityOneshotScanCount();
    }

    // Start a periodic scan when screen is on
    private void startPeriodicScan(boolean scanImmediately) {
        mPnoScanListener.resetLowRssiNetworkRetryDelay();

        // No connectivity scan if auto roaming is disabled.
        if (mWifiState == WIFI_STATE_CONNECTED && !mEnableAutoJoinWhenAssociated) {
            return;
        }

        // Due to b/28020168, timer based single scan will be scheduled
        // to provide periodic scan in an exponential backoff fashion.
        if (scanImmediately) {
            resetLastPeriodicSingleScanTimeStamp();
        }
        mPeriodicSingleScanInterval = PERIODIC_SCAN_INTERVAL_MS;
        startPeriodicSingleScan();
    }

    private static int deviceMobilityStateToPnoScanIntervalMs(@DeviceMobilityState int state) {
        switch (state) {
            case WifiManager.DEVICE_MOBILITY_STATE_UNKNOWN:
            case WifiManager.DEVICE_MOBILITY_STATE_LOW_MVMT:
            case WifiManager.DEVICE_MOBILITY_STATE_HIGH_MVMT:
                return MOVING_PNO_SCAN_INTERVAL_MS;
            case WifiManager.DEVICE_MOBILITY_STATE_STATIONARY:
                return STATIONARY_PNO_SCAN_INTERVAL_MS;
            default:
                return -1;
        }
    }

    /**
     * Alters the PNO scan interval based on the current device mobility state.
     * If the device is stationary, it will likely not find many new Wifi networks. Thus, increase
     * the interval between scans. Decrease the interval between scans if the device begins to move
     * again.
     * @param newState the new device mobility state
     */
    public void setDeviceMobilityState(@DeviceMobilityState int newState) {
        int newPnoScanIntervalMs = deviceMobilityStateToPnoScanIntervalMs(newState);
        if (newPnoScanIntervalMs < 0) {
            Log.e(TAG, "Invalid device mobility state: " + newState);
            return;
        }

        if (newPnoScanIntervalMs == mPnoScanIntervalMs) {
            if (mPnoScanStarted) {
                mWifiMetrics.logPnoScanStop();
                mWifiMetrics.enterDeviceMobilityState(newState);
                mWifiMetrics.logPnoScanStart();
            } else {
                mWifiMetrics.enterDeviceMobilityState(newState);
            }
        } else {
            mPnoScanIntervalMs = newPnoScanIntervalMs;
            Log.d(TAG, "PNO Scan Interval changed to " + mPnoScanIntervalMs + " ms.");

            if (mPnoScanStarted) {
                Log.d(TAG, "Restarting PNO Scan with new scan interval");
                stopPnoScan();
                mWifiMetrics.enterDeviceMobilityState(newState);
                startDisconnectedPnoScan();
            } else {
                mWifiMetrics.enterDeviceMobilityState(newState);
            }
        }
    }

    // Start a DisconnectedPNO scan when screen is off and Wifi is disconnected
    private void startDisconnectedPnoScan() {
        // Initialize PNO settings
        PnoSettings pnoSettings = new PnoSettings();
        List<PnoSettings.PnoNetwork> pnoNetworkList = mConfigManager.retrievePnoNetworkList();
        int listSize = pnoNetworkList.size();

        if (listSize == 0) {
            // No saved network
            localLog("No saved network for starting disconnected PNO.");
            return;
        }

        pnoSettings.networkList = new PnoSettings.PnoNetwork[listSize];
        pnoSettings.networkList = pnoNetworkList.toArray(pnoSettings.networkList);
        pnoSettings.min5GHzRssi = mScoringParams.getEntryRssi(ScoringParams.BAND5);
        pnoSettings.min24GHzRssi = mScoringParams.getEntryRssi(ScoringParams.BAND2);
        pnoSettings.initialScoreMax = initialScoreMax();
        pnoSettings.currentConnectionBonus = mCurrentConnectionBonus;
        pnoSettings.sameNetworkBonus = mSameNetworkBonus;
        pnoSettings.secureBonus = mSecureBonus;
        pnoSettings.band5GHzBonus = mBand5GHzBonus;

        // Initialize scan settings
        ScanSettings scanSettings = new ScanSettings();
        scanSettings.band = getScanBand();
        scanSettings.reportEvents = WifiScanner.REPORT_EVENT_NO_BATCH;
        scanSettings.numBssidsPerScan = 0;
        scanSettings.periodInMs = mPnoScanIntervalMs;

        mPnoScanListener.clearScanDetails();

        mScanner.startDisconnectedPnoScan(scanSettings, pnoSettings, mPnoScanListener);
        mPnoScanStarted = true;
        mWifiMetrics.logPnoScanStart();
    }

    // Stop PNO scan.
    private void stopPnoScan() {
        if (!mPnoScanStarted) return;

        mScanner.stopPnoScan(mPnoScanListener);
        mPnoScanStarted = false;
        mWifiMetrics.logPnoScanStop();
    }

    // Set up watchdog timer
    private void scheduleWatchdogTimer() {
        localLog("scheduleWatchdogTimer");

        mAlarmManager.set(AlarmManager.ELAPSED_REALTIME_WAKEUP,
                            mClock.getElapsedSinceBootMillis() + WATCHDOG_INTERVAL_MS,
                            WATCHDOG_TIMER_TAG,
                            mWatchdogListener, mEventHandler);
    }

    // Set up periodic scan timer
    private void schedulePeriodicScanTimer(int intervalMs) {
        mAlarmManager.set(AlarmManager.ELAPSED_REALTIME_WAKEUP,
                            mClock.getElapsedSinceBootMillis() + intervalMs,
                            PERIODIC_SCAN_TIMER_TAG,
                            mPeriodicScanTimerListener, mEventHandler);
        mPeriodicScanTimerSet = true;
    }

    // Cancel periodic scan timer
    private void cancelPeriodicScanTimer() {
        if (mPeriodicScanTimerSet) {
            mAlarmManager.cancel(mPeriodicScanTimerListener);
            mPeriodicScanTimerSet = false;
        }
    }

    // Set up timer to start a delayed single scan after RESTART_SCAN_DELAY_MS
    private void scheduleDelayedSingleScan(boolean isFullBandScan) {
        localLog("scheduleDelayedSingleScan");

        RestartSingleScanListener restartSingleScanListener =
                new RestartSingleScanListener(isFullBandScan);
        mAlarmManager.set(AlarmManager.ELAPSED_REALTIME_WAKEUP,
                            mClock.getElapsedSinceBootMillis() + RESTART_SCAN_DELAY_MS,
                            RESTART_SINGLE_SCAN_TIMER_TAG,
                            restartSingleScanListener, mEventHandler);
    }

    // Set up timer to start a delayed scan after msFromNow milli-seconds
    private void scheduleDelayedConnectivityScan(int msFromNow) {
        localLog("scheduleDelayedConnectivityScan");

        mAlarmManager.set(AlarmManager.ELAPSED_REALTIME_WAKEUP,
                            mClock.getElapsedSinceBootMillis() + msFromNow,
                            RESTART_CONNECTIVITY_SCAN_TIMER_TAG,
                            mRestartScanListener, mEventHandler);

    }

    // Start a connectivity scan. The scan method is chosen according to
    // the current screen state and WiFi state.
    private void startConnectivityScan(boolean scanImmediately) {
        localLog("startConnectivityScan: screenOn=" + mScreenOn
                + " wifiState=" + stateToString(mWifiState)
                + " scanImmediately=" + scanImmediately
                + " wifiEnabled=" + mWifiEnabled
                + " wifiConnectivityManagerEnabled="
                + mWifiConnectivityManagerEnabled);

        if (!mWifiEnabled || !mWifiConnectivityManagerEnabled) {
            return;
        }

        // Always stop outstanding connecivity scan if there is any
        stopConnectivityScan();

        // Don't start a connectivity scan while Wifi is in the transition
        // between connected and disconnected states.
        if (mWifiState != WIFI_STATE_CONNECTED && mWifiState != WIFI_STATE_DISCONNECTED) {
            return;
        }

        if (mScreenOn) {
            startPeriodicScan(scanImmediately);
        } else {
            if (mWifiState == WIFI_STATE_DISCONNECTED && !mPnoScanStarted) {
                startDisconnectedPnoScan();
            }
        }

    }

    // Stop connectivity scan if there is any.
    private void stopConnectivityScan() {
        // Due to b/28020168, timer based single scan will be scheduled
        // to provide periodic scan in an exponential backoff fashion.
        cancelPeriodicScanTimer();
        stopPnoScan();
        mScanRestartCount = 0;
    }

    /**
     * Handler for screen state (on/off) changes
     */
    public void handleScreenStateChanged(boolean screenOn) {
        localLog("handleScreenStateChanged: screenOn=" + screenOn);

        mScreenOn = screenOn;

        mOpenNetworkNotifier.handleScreenStateChanged(screenOn);
        mCarrierNetworkNotifier.handleScreenStateChanged(screenOn);

        startConnectivityScan(SCAN_ON_SCHEDULE);
    }

    /**
     * Save current miracast mode, it will be used to ignore
     * connectivity scan during the time when miracast is enabled.
     */
    public void saveMiracastMode(int mode) {
        Log.d(TAG,"saveMiracastMode: mode=" + mode);
        mMiracastMode = mode;
    }

    /**
     * Helper function that converts the WIFI_STATE_XXX constants to string
     */
    private static String stateToString(int state) {
        switch (state) {
            case WIFI_STATE_CONNECTED:
                return "connected";
            case WIFI_STATE_DISCONNECTED:
                return "disconnected";
            case WIFI_STATE_TRANSITIONING:
                return "transitioning";
            default:
                return "unknown";
        }
    }

    /**
     * Handler for WiFi state (connected/disconnected) changes
     */
    public void handleConnectionStateChanged(int state) {
        localLog("handleConnectionStateChanged: state=" + stateToString(state));

        mWifiState = state;

        // Reset BSSID of last connection attempt and kick off
        // the watchdog timer if entering disconnected state.
        if (mWifiState == WIFI_STATE_DISCONNECTED) {
            mLastConnectionAttemptBssid = null;
            scheduleWatchdogTimer();
            startConnectivityScan(SCAN_IMMEDIATELY);
        } else {
            startConnectivityScan(SCAN_ON_SCHEDULE);
        }
    }

    /**
     * Handler when a WiFi connection attempt ended.
     *
     * @param failureCode {@link WifiMetrics.ConnectionEvent} failure code.
     */
    public void handleConnectionAttemptEnded(int failureCode) {
        if (failureCode == WifiMetrics.ConnectionEvent.FAILURE_NONE) {
            String ssid = (mWifiInfo.getWifiSsid() == null)
                    ? null
                    : mWifiInfo.getWifiSsid().toString();
            mOpenNetworkNotifier.handleWifiConnected(ssid);
            mCarrierNetworkNotifier.handleWifiConnected(ssid);
        } else {
            mOpenNetworkNotifier.handleConnectionFailure();
            mCarrierNetworkNotifier.handleConnectionFailure();
        }
    }

    // Enable auto-join if we have any pending network request (trusted or untrusted) and no
    // specific network request in progress.
    private void checkStateAndEnable() {
        enable(!mSpecificNetworkRequestInProgress
                && (mUntrustedConnectionAllowed || mTrustedConnectionAllowed));
        startConnectivityScan(SCAN_IMMEDIATELY);
    }

    /**
     * Triggered when {@link WifiNetworkFactory} has a pending general network request.
     */
    public void setTrustedConnectionAllowed(boolean allowed) {
        localLog("setTrustedConnectionAllowed: allowed=" + allowed);

        if (mTrustedConnectionAllowed != allowed) {
            mTrustedConnectionAllowed = allowed;
            checkStateAndEnable();
        }
    }


    /**
     * Triggered when {@link UntrustedWifiNetworkFactory} has a pending ephemeral network request.
     */
    public void setUntrustedConnectionAllowed(boolean allowed) {
        localLog("setUntrustedConnectionAllowed: allowed=" + allowed);

        if (mUntrustedConnectionAllowed != allowed) {
            mUntrustedConnectionAllowed = allowed;
            checkStateAndEnable();
        }
    }

    /**
     * Triggered when {@link WifiNetworkFactory} is processing a specific network request.
     */
    public void setSpecificNetworkRequestInProgress(boolean inProgress) {
        localLog("setsetSpecificNetworkRequestInProgress : inProgress=" + inProgress);

        if (mSpecificNetworkRequestInProgress != inProgress) {
            mSpecificNetworkRequestInProgress = inProgress;
            checkStateAndEnable();
        }
    }

    /**
     * Handler when user specifies a particular network to connect to
     */
    public void setUserConnectChoice(int netId) {
        localLog("setUserConnectChoice: netId=" + netId);

        mNetworkSelector.setUserConnectChoice(netId);
    }

    /**
     * Handler to prepare for connection to a user or app specified network
     */
    public void prepareForForcedConnection(int netId) {
        localLog("prepareForForcedConnection: netId=" + netId);

        clearConnectionAttemptTimeStamps();
        clearBssidBlacklist();
    }

    /**
     * Handler for on-demand connectivity scan
     */
    public void forceConnectivityScan(WorkSource workSource) {
        localLog("forceConnectivityScan in request of " + workSource);

        mWaitForFullBandScanResults = true;
        startSingleScan(true, workSource);
    }

    /**
     * Update the BSSID blacklist when a BSSID is enabled or disabled
     *
     * @param bssid the bssid to be enabled/disabled
     * @param enable -- true enable the bssid
     *               -- false disable the bssid
     * @param reasonCode enable/disable reason code
     * @return true if blacklist is updated; false otherwise
     */
    private boolean updateBssidBlacklist(String bssid, boolean enable, int reasonCode) {
        // Remove the bssid from blacklist when it is enabled.
        if (enable) {
            return mBssidBlacklist.remove(bssid) != null;
        }

        // Update the bssid's blacklist status when it is disabled because of
        // association rejection.
        BssidBlacklistStatus status = mBssidBlacklist.get(bssid);
        if (status == null) {
            // First time for this BSSID
            status = new BssidBlacklistStatus();
            mBssidBlacklist.put(bssid, status);
        }

        status.blacklistedTimeStamp = mClock.getElapsedSinceBootMillis();
        status.counter++;
        if (!status.isBlacklisted) {
            if (status.counter >= BSSID_BLACKLIST_THRESHOLD
                    || reasonCode == REASON_CODE_AP_UNABLE_TO_HANDLE_NEW_STA) {
                status.isBlacklisted = true;
                return true;
            }
        }
        return false;
    }

    /**
     * Track whether a BSSID should be enabled or disabled for WifiNetworkSelector
     *
     * @param bssid the bssid to be enabled/disabled
     * @param enable -- true enable the bssid
     *               -- false disable the bssid
     * @param reasonCode enable/disable reason code
     * @return true if blacklist is updated; false otherwise
     */
    public boolean trackBssid(String bssid, boolean enable, int reasonCode) {
        localLog("trackBssid: " + (enable ? "enable " : "disable ") + bssid + " reason code "
                + reasonCode);

        if (bssid == null) {
            return false;
        }

        if (!updateBssidBlacklist(bssid, enable, reasonCode)) {
            return false;
        }

        // Blacklist was updated, so update firmware roaming configuration.
        updateFirmwareRoamingConfiguration();

        if (!enable) {
            // Disabling a BSSID can happen when connection to the AP was rejected.
            // We start another scan immediately so that WifiNetworkSelector can
            // give us another candidate to connect to.
            startConnectivityScan(SCAN_IMMEDIATELY);
        }

        return true;
    }

    /**
     * Check whether a bssid is disabled
     */
    @VisibleForTesting
    public boolean isBssidDisabled(String bssid) {
        BssidBlacklistStatus status = mBssidBlacklist.get(bssid);
        return status == null ? false : status.isBlacklisted;
    }

    /**
     * Compile and return a hashset of the blacklisted BSSIDs
     */
    private HashSet<String> buildBssidBlacklist() {
        HashSet<String> blacklistedBssids = new HashSet<String>();
        for (String bssid : mBssidBlacklist.keySet()) {
            if (isBssidDisabled(bssid)) {
                blacklistedBssids.add(bssid);
            }
        }

        return blacklistedBssids;
    }

    /**
     * Update firmware roaming configuration if the firmware roaming feature is supported.
     * Compile and write the BSSID blacklist only. TODO(b/36488259): SSID whitelist is always
     * empty for now.
     */
    private void updateFirmwareRoamingConfiguration() {
        if (!mConnectivityHelper.isFirmwareRoamingSupported()) {
            return;
        }

        int maxBlacklistSize = mConnectivityHelper.getMaxNumBlacklistBssid();
        if (maxBlacklistSize <= 0) {
            Log.wtf(TAG, "Invalid max BSSID blacklist size:  " + maxBlacklistSize);
            return;
        }

        ArrayList<String> blacklistedBssids = new ArrayList<String>(buildBssidBlacklist());
        int blacklistSize = blacklistedBssids.size();

        if (blacklistSize > maxBlacklistSize) {
            Log.wtf(TAG, "Attempt to write " + blacklistSize + " blacklisted BSSIDs, max size is "
                    + maxBlacklistSize);

            blacklistedBssids = new ArrayList<String>(blacklistedBssids.subList(0,
                    maxBlacklistSize));
            localLog("Trim down BSSID blacklist size from " + blacklistSize + " to "
                    + blacklistedBssids.size());
        }

        if (!mConnectivityHelper.setFirmwareRoamingConfiguration(blacklistedBssids,
                new ArrayList<String>())) {  // TODO(b/36488259): SSID whitelist management.
            localLog("Failed to set firmware roaming configuration.");
        }
    }

    /**
     * Refresh the BSSID blacklist
     *
     * Go through the BSSID blacklist and check if a BSSID has been blacklisted for
     * BSSID_BLACKLIST_EXPIRE_TIME_MS. If yes, re-enable it.
     */
    private void refreshBssidBlacklist() {
        if (mBssidBlacklist.isEmpty()) {
            return;
        }

        boolean updated = false;
        Iterator<BssidBlacklistStatus> iter = mBssidBlacklist.values().iterator();
        Long currentTimeStamp = mClock.getElapsedSinceBootMillis();

        while (iter.hasNext()) {
            BssidBlacklistStatus status = iter.next();
            if (status.isBlacklisted && ((currentTimeStamp - status.blacklistedTimeStamp)
                    >= BSSID_BLACKLIST_EXPIRE_TIME_MS)) {
                iter.remove();
                updated = true;
            }
        }

        if (updated) {
            updateFirmwareRoamingConfiguration();
        }
    }

    /**
     * Helper method to populate WifiScanner handle. This is done lazily because
     * WifiScanningService is started after WifiService.
     */
    private void retrieveWifiScanner() {
        if (mScanner != null) return;
        mScanner = mWifiInjector.getWifiScanner();
        checkNotNull(mScanner);
        // Register for all single scan results
        mScanner.registerScanListener(mAllSingleScanListener);
    }


    /**
     * Clear the BSSID blacklist
     */
    private void clearBssidBlacklist() {
        mBssidBlacklist.clear();
        updateFirmwareRoamingConfiguration();
    }

    /**
     * Start WifiConnectivityManager
     */
    private void start() {
        if (mRunning) return;
        retrieveWifiScanner();
        mConnectivityHelper.getFirmwareRoamingInfo();
        clearBssidBlacklist();
        mRunning = true;
    }

    /**
     * Stop and reset WifiConnectivityManager
     */
    private void stop() {
        if (!mRunning) return;
        mRunning = false;
        stopConnectivityScan();
        clearBssidBlacklist();
        resetLastPeriodicSingleScanTimeStamp();
        mOpenNetworkNotifier.clearPendingNotification(true /* resetRepeatDelay */);
        mCarrierNetworkNotifier.clearPendingNotification(true /* resetRepeatDelay */);
        mLastConnectionAttemptBssid = null;
        mWaitForFullBandScanResults = false;
    }

    /**
     * Update WifiConnectivityManager running state
     *
     * Start WifiConnectivityManager only if both Wifi and WifiConnectivityManager
     * are enabled, otherwise stop it.
     */
    private void updateRunningState() {
        if (mWifiEnabled && mWifiConnectivityManagerEnabled) {
            localLog("Starting up WifiConnectivityManager");
            start();
        } else {
            localLog("Stopping WifiConnectivityManager");
            stop();
        }
    }

    /**
     * Inform WiFi is enabled for connection or not
     */
    public void setWifiEnabled(boolean enable) {
        localLog("Set WiFi " + (enable ? "enabled" : "disabled"));

        mWifiEnabled = enable;
        updateRunningState();
    }

    /**
     * Turn on/off the WifiConnectivityManager at runtime
     */
    public void enable(boolean enable) {
        localLog("Set WiFiConnectivityManager " + (enable ? "enabled" : "disabled"));

        mWifiConnectivityManagerEnabled = enable;
        updateRunningState();
    }

    @VisibleForTesting
    int getLowRssiNetworkRetryDelay() {
        return mPnoScanListener.getLowRssiNetworkRetryDelay();
    }

    @VisibleForTesting
    long getLastPeriodicSingleScanTimeStamp() {
        return mLastPeriodicSingleScanTimeStamp;
    }

    /**
     * Dump the local logs.
     */
    public void dump(FileDescriptor fd, PrintWriter pw, String[] args) {
        pw.println("Dump of WifiConnectivityManager");
        pw.println("WifiConnectivityManager - Log Begin ----");
        mLocalLog.dump(fd, pw, args);
        pw.println("WifiConnectivityManager - Log End ----");
        mOpenNetworkNotifier.dump(fd, pw, args);
        mCarrierNetworkNotifier.dump(fd, pw, args);
        mCarrierNetworkConfig.dump(fd, pw, args);
    }
}<|MERGE_RESOLUTION|>--- conflicted
+++ resolved
@@ -628,21 +628,10 @@
                 R.integer.config_wifi_framework_RSSI_SCORE_SLOPE);
         mEnableAutoJoinWhenAssociated = context.getResources().getBoolean(
                 R.bool.config_wifi_framework_enable_associated_network_selection);
-<<<<<<< HEAD
-        //mUseSingleRadioChainScanResults = context.getResources().getBoolean(
-          //      R.bool.config_wifi_framework_use_single_radio_chain_scan_results_network_selection);
-        mInitialScoreMax = (Math.max(mScoringParams.getGoodRssi(ScoringParams.BAND2),
-                                     mScoringParams.getGoodRssi(ScoringParams.BAND5))
-                            + context.getResources().getInteger(
-                                    R.integer.config_wifi_framework_RSSI_SCORE_OFFSET))
-                * context.getResources().getInteger(
-                        R.integer.config_wifi_framework_RSSI_SCORE_SLOPE);
-=======
         mUseSingleRadioChainScanResults = context.getResources().getBoolean(
                 R.bool.config_wifi_framework_use_single_radio_chain_scan_results_network_selection);
 
 
->>>>>>> 2d75d3e1
         mFullScanMaxTxRate = context.getResources().getInteger(
                 R.integer.config_wifi_framework_max_tx_rate_for_full_scan);
         mFullScanMaxRxRate = context.getResources().getInteger(
