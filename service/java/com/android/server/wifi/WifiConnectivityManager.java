/*
 * Copyright (C) 2016 The Android Open Source Project
 *
 * Licensed under the Apache License, Version 2.0 (the "License");
 * you may not use this file except in compliance with the License.
 * You may obtain a copy of the License at
 *
 *      http://www.apache.org/licenses/LICENSE-2.0
 *
 * Unless required by applicable law or agreed to in writing, software
 * distributed under the License is distributed on an "AS IS" BASIS,
 * WITHOUT WARRANTIES OR CONDITIONS OF ANY KIND, either express or implied.
 * See the License for the specific language governing permissions and
 * limitations under the License.
 */

package com.android.server.wifi;

import static android.net.wifi.WifiConfiguration.NetworkSelectionStatus.DISABLED_NO_INTERNET_PERMANENT;
import static android.net.wifi.WifiConfiguration.NetworkSelectionStatus.DISABLED_NO_INTERNET_TEMPORARY;

import static com.android.internal.util.Preconditions.checkNotNull;
import static com.android.server.wifi.ClientModeImpl.WIFI_WORK_SOURCE;

import android.app.AlarmManager;
import android.content.Context;
import android.net.wifi.ScanResult;
import android.net.wifi.SupplicantState;
import android.net.wifi.WifiConfiguration;
import android.net.wifi.WifiInfo;
import android.net.wifi.WifiManager;
import android.net.wifi.WifiManager.DeviceMobilityState;
import android.net.wifi.WifiScanner;
import android.net.wifi.p2p.WifiP2pManager;
import android.net.wifi.WifiScanner.PnoSettings;
import android.net.wifi.WifiScanner.ScanSettings;
import android.os.Handler;
import android.os.Process;
import android.os.WorkSource;
import android.util.LocalLog;
import android.util.Log;

import com.android.internal.R;
import com.android.internal.annotations.VisibleForTesting;
import com.android.server.wifi.util.ScanResultUtil;

import java.io.FileDescriptor;
import java.io.PrintWriter;
import java.util.ArrayList;
import java.util.HashMap;
import java.util.HashSet;
import java.util.Iterator;
import java.util.LinkedList;
import java.util.List;
import java.util.Map;
import java.util.Set;

/**
 * This class manages all the connectivity related scanning activities.
 *
 * When the screen is turned on or off, WiFi is connected or disconnected,
 * or on-demand, a scan is initiatiated and the scan results are passed
 * to WifiNetworkSelector for it to make a recommendation on which network
 * to connect to.
 */
public class WifiConnectivityManager {
    public static final String WATCHDOG_TIMER_TAG =
            "WifiConnectivityManager Schedule Watchdog Timer";
    public static final String PERIODIC_SCAN_TIMER_TAG =
            "WifiConnectivityManager Schedule Periodic Scan Timer";
    public static final String RESTART_SINGLE_SCAN_TIMER_TAG =
            "WifiConnectivityManager Restart Single Scan";
    public static final String RESTART_CONNECTIVITY_SCAN_TIMER_TAG =
            "WifiConnectivityManager Restart Scan";

    private static final long RESET_TIME_STAMP = Long.MIN_VALUE;
    // Constants to indicate whether a scan should start immediately or
    // it should comply to the minimum scan interval rule.
    private static final boolean SCAN_IMMEDIATELY = true;
    private static final boolean SCAN_ON_SCHEDULE = false;
    // Periodic scan interval in milli-seconds. This is the scan
    // performed when screen is on.
    @VisibleForTesting
    public static final int PERIODIC_SCAN_INTERVAL_MS = 20 * 1000; // 20 seconds
    // When screen is on and WiFi traffic is heavy, exponential backoff
    // connectivity scans are scheduled. This constant defines the maximum
    // scan interval in this scenario.
    @VisibleForTesting
    public static final int MAX_PERIODIC_SCAN_INTERVAL_MS = 160 * 1000; // 160 seconds
    // Initial PNO scan interval in milliseconds when the device is moving. The scan interval backs
    // off from this initial interval on subsequent scans. This scan is performed when screen is
    // off and disconnected.
    @VisibleForTesting
    static final int MOVING_PNO_SCAN_INTERVAL_MS = 20 * 1000; // 20 seconds
    // Initial PNO scan interval in milliseconds when the device is stationary. The scan interval
    // backs off from this initial interval on subsequent scans. This scan is performed when screen
    // is off and disconnected.
    @VisibleForTesting
    static final int STATIONARY_PNO_SCAN_INTERVAL_MS = 60 * 1000; // 1 minute

    // PNO scan interval in milli-seconds. This is the scan
    // performed when screen is off and connected.
    private static final int CONNECTED_PNO_SCAN_INTERVAL_MS = 160 * 1000; // 160 seconds
    // When a network is found by PNO scan but gets rejected by Wifi Network Selector due
    // to its low RSSI value, scan will be reschduled in an exponential back off manner.
    private static final int LOW_RSSI_NETWORK_RETRY_START_DELAY_MS = 20 * 1000; // 20 seconds
    private static final int LOW_RSSI_NETWORK_RETRY_MAX_DELAY_MS = 80 * 1000; // 80 seconds
    // Maximum number of retries when starting a scan failed
    @VisibleForTesting
    public static final int MAX_SCAN_RESTART_ALLOWED = 5;
    // Number of milli-seconds to delay before retry starting
    // a previously failed scan
    private static final int RESTART_SCAN_DELAY_MS = 2 * 1000; // 2 seconds
    // When in disconnected mode, a watchdog timer will be fired
    // every WATCHDOG_INTERVAL_MS to start a single scan. This is
    // to prevent caveat from things like PNO scan.
    private static final int WATCHDOG_INTERVAL_MS = 20 * 60 * 1000; // 20 minutes
    // Restricted channel list age out value.
    private static final int CHANNEL_LIST_AGE_MS = 60 * 60 * 1000; // 1 hour
    // This is the time interval for the connection attempt rate calculation. Connection attempt
    // timestamps beyond this interval is evicted from the list.
    public static final int MAX_CONNECTION_ATTEMPTS_TIME_INTERVAL_MS = 4 * 60 * 1000; // 4 mins
    // Max number of connection attempts in the above time interval.
    public static final int MAX_CONNECTION_ATTEMPTS_RATE = 6;

    // ClientModeImpl has a bunch of states. From the
    // WifiConnectivityManager's perspective it only cares
    // if it is in Connected state, Disconnected state or in
    // transition between these two states.
    public static final int WIFI_STATE_UNKNOWN = 0;
    public static final int WIFI_STATE_CONNECTED = 1;
    public static final int WIFI_STATE_DISCONNECTED = 2;
    public static final int WIFI_STATE_TRANSITIONING = 3;

    // Log tag for this class
    private static final String TAG = "WifiConnectivityManager";

    private final ClientModeImpl mStateMachine;
    private final WifiInjector mWifiInjector;
    private final WifiConfigManager mConfigManager;
    private final WifiInfo mWifiInfo;
    private final WifiConnectivityHelper mConnectivityHelper;
    private final WifiNetworkSelector mNetworkSelector;
    private final WifiLastResortWatchdog mWifiLastResortWatchdog;
    private final OpenNetworkNotifier mOpenNetworkNotifier;
    private final CarrierNetworkConfig mCarrierNetworkConfig;
    private final WifiMetrics mWifiMetrics;
    private final AlarmManager mAlarmManager;
    private final Handler mEventHandler;
    private final Clock mClock;
    private final ScoringParams mScoringParams;
    private final LocalLog mLocalLog;
    private final LinkedList<Long> mConnectionAttemptTimeStamps;
    private WifiScanner mScanner;

    private boolean mDbg = false;
    private boolean DBG = false;
    private boolean mWifiEnabled = false;
    private boolean mWifiConnectivityManagerEnabled = false;
    private boolean mRunning = false;
    private boolean mScreenOn = false;
    private int mMiracastMode = WifiP2pManager.MIRACAST_DISABLED;
    private int mWifiState = WIFI_STATE_UNKNOWN;
    private boolean mUntrustedConnectionAllowed = false;
    private boolean mTrustedConnectionAllowed = false;
    private boolean mSpecificNetworkRequestInProgress = false;
    private int mScanRestartCount = 0;
    private int mSingleScanRestartCount = 0;
    private int mTotalConnectivityAttemptsRateLimited = 0;
    private String mLastConnectionAttemptBssid = null;
    private int mPeriodicSingleScanInterval = PERIODIC_SCAN_INTERVAL_MS;
    private long mLastPeriodicSingleScanTimeStamp = RESET_TIME_STAMP;
    private boolean mPnoScanStarted = false;
    private boolean mPeriodicScanTimerSet = false;
    // Device configs
    private boolean mEnableAutoJoinWhenAssociated;
    private boolean mWaitForFullBandScanResults = false;
    private boolean mUseSingleRadioChainScanResults = true;
    private int mFullScanMaxTxRate;
    private int mFullScanMaxRxRate;

    // PNO settings
    private int mCurrentConnectionBonus;
    private int mSameNetworkBonus;
    private int mSecureBonus;
    private int mBand5GHzBonus;
    private int mRssiScoreOffset;
    private int mRssiScoreSlope;
    private int mPnoScanIntervalMs;

    // BSSID blacklist
    @VisibleForTesting
    public static final int BSSID_BLACKLIST_THRESHOLD = 3;
    @VisibleForTesting
    public static final int BSSID_BLACKLIST_EXPIRE_TIME_MS = 5 * 60 * 1000;
    private static class BssidBlacklistStatus {
        // Number of times this BSSID has been rejected for association.
        public int counter;
        public boolean isBlacklisted;
        public long blacklistedTimeStamp = RESET_TIME_STAMP;
    }
    private Map<String, BssidBlacklistStatus> mBssidBlacklist =
            new HashMap<>();

    // Association failure reason codes
    @VisibleForTesting
    public static final int REASON_CODE_AP_UNABLE_TO_HANDLE_NEW_STA = 17;

    // A helper to log debugging information in the local log buffer, which can
    // be retrieved in bugreport.
    private void localLog(String log) {
        mLocalLog.log(log);
        if (DBG)
            Log.d(TAG, log);
    }

    /**
     * Enable verbose logging for WifiCountryCode.
     */
    public void enableVerboseLogging(int verbose) {
        if (verbose > 0) {
            DBG = true;
        } else {
            DBG = false;
        }
    }

    // A periodic/PNO scan will be rescheduled up to MAX_SCAN_RESTART_ALLOWED times
    // if the start scan command failed. An timer is used here to make it a deferred retry.
    private final AlarmManager.OnAlarmListener mRestartScanListener =
            new AlarmManager.OnAlarmListener() {
                public void onAlarm() {
                    startConnectivityScan(SCAN_IMMEDIATELY);
                }
            };

    // A single scan will be rescheduled up to MAX_SCAN_RESTART_ALLOWED times
    // if the start scan command failed. An timer is used here to make it a deferred retry.
    private class RestartSingleScanListener implements AlarmManager.OnAlarmListener {
        private final boolean mIsFullBandScan;

        RestartSingleScanListener(boolean isFullBandScan) {
            mIsFullBandScan = isFullBandScan;
        }

        @Override
        public void onAlarm() {
            startSingleScan(mIsFullBandScan, WIFI_WORK_SOURCE);
        }
    }

    // As a watchdog mechanism, a single scan will be scheduled every WATCHDOG_INTERVAL_MS
    // if it is in the WIFI_STATE_DISCONNECTED state.
    private final AlarmManager.OnAlarmListener mWatchdogListener =
            new AlarmManager.OnAlarmListener() {
                public void onAlarm() {
                    watchdogHandler();
                }
            };

    // Due to b/28020168, timer based single scan will be scheduled
    // to provide periodic scan in an exponential backoff fashion.
    private final AlarmManager.OnAlarmListener mPeriodicScanTimerListener =
            new AlarmManager.OnAlarmListener() {
                public void onAlarm() {
                    periodicScanTimerHandler();
                }
            };

    /**
     * Handles 'onResult' callbacks for the Periodic, Single & Pno ScanListener.
     * Executes selection of potential network candidates, initiation of connection attempt to that
     * network.
     *
     * @return true - if a candidate is selected by WifiNetworkSelector
     *         false - if no candidate is selected by WifiNetworkSelector
     */
    private boolean handleScanResults(List<ScanDetail> scanDetails, String listenerName) {
        // Check if any blacklisted BSSIDs can be freed.
        refreshBssidBlacklist();

        if (mStateMachine.isSupplicantTransientState()) {
            localLog(listenerName
                    + " onResults: No network selection because supplicantTransientState is "
                    + mStateMachine.isSupplicantTransientState());
            return false;
        }

        localLog(listenerName + " onResults: start network selection");

        WifiConfiguration candidate =
                mNetworkSelector.selectNetwork(scanDetails, buildBssidBlacklist(), mWifiInfo,
                mStateMachine.isConnected(), mStateMachine.isDisconnected(),
                mUntrustedConnectionAllowed);
        mWifiLastResortWatchdog.updateAvailableNetworks(
                mNetworkSelector.getConnectableScanDetails());
        mWifiMetrics.countScanResults(scanDetails);
        if (candidate != null) {
            localLog(listenerName + ":  WNS candidate-" + candidate.SSID);
            connectToNetwork(candidate);
            return true;
        } else {
            if (mWifiState == WIFI_STATE_DISCONNECTED) {
                mOpenNetworkNotifier.handleScanResults(
                        mNetworkSelector.getFilteredScanDetailsForOpenUnsavedNetworks());
            }
            return false;
        }
    }

    // All single scan results listener.
    //
    // Note: This is the listener for all the available single scan results,
    //       including the ones initiated by WifiConnectivityManager and
    //       other modules.
    private class AllSingleScanListener implements WifiScanner.ScanListener {
        private List<ScanDetail> mScanDetails = new ArrayList<ScanDetail>();
        private int mNumScanResultsIgnoredDueToSingleRadioChain = 0;

        public void clearScanDetails() {
            mScanDetails.clear();
            mNumScanResultsIgnoredDueToSingleRadioChain = 0;
        }

        @Override
        public void onSuccess() {
        }

        @Override
        public void onFailure(int reason, String description) {
            localLog("registerScanListener onFailure:"
                      + " reason: " + reason + " description: " + description);
        }

        @Override
        public void onPeriodChanged(int periodInMs) {
        }

        @Override
        public void onResults(WifiScanner.ScanData[] results) {
            if (!mWifiEnabled || !mWifiConnectivityManagerEnabled) {
                clearScanDetails();
                mWaitForFullBandScanResults = false;
                return;
            }

            // We treat any full band scans (with DFS or not) as "full".
            boolean isFullBandScanResults =
                    results[0].getBandScanned() == WifiScanner.WIFI_BAND_BOTH_WITH_DFS
                            || results[0].getBandScanned() == WifiScanner.WIFI_BAND_BOTH;
            // Full band scan results only.
            if (mWaitForFullBandScanResults) {
                if (!isFullBandScanResults) {
                    localLog("AllSingleScanListener waiting for full band scan results.");
                    clearScanDetails();
                    return;
                } else {
                    mWaitForFullBandScanResults = false;
                }
            }
            if (results.length > 0) {
                mWifiMetrics.incrementAvailableNetworksHistograms(mScanDetails,
                        isFullBandScanResults);
            }
            if (mNumScanResultsIgnoredDueToSingleRadioChain > 0) {
                Log.i(TAG, "Number of scan results ignored due to single radio chain scan: "
                        + mNumScanResultsIgnoredDueToSingleRadioChain);
            }
            boolean wasConnectAttempted = handleScanResults(mScanDetails, "AllSingleScanListener");
            clearScanDetails();

            // Update metrics to see if a single scan detected a valid network
            // while PNO scan didn't.
            // Note: We don't update the background scan metrics any more as it is
            //       not in use.
            if (mPnoScanStarted) {
                if (wasConnectAttempted) {
                    mWifiMetrics.incrementNumConnectivityWatchdogPnoBad();
                } else {
                    mWifiMetrics.incrementNumConnectivityWatchdogPnoGood();
                }
            }
        }

        @Override
        public void onFullResult(ScanResult fullScanResult) {
            if (!mWifiEnabled || !mWifiConnectivityManagerEnabled) {
                return;
            }

            if (mDbg) {
                localLog("AllSingleScanListener onFullResult: " + fullScanResult.SSID
                        + " capabilities " + fullScanResult.capabilities);
            }

            // When the scan result has radio chain info, ensure we throw away scan results
            // not received with both radio chains (if |mUseSingleRadioChainScanResults| is false).
            if (!mUseSingleRadioChainScanResults
                    && fullScanResult.radioChainInfos != null
                    && fullScanResult.radioChainInfos.length == 1) {
                // Keep track of the number of dropped scan results for logging.
                mNumScanResultsIgnoredDueToSingleRadioChain++;
                return;
            }

            mScanDetails.add(ScanResultUtil.toScanDetail(fullScanResult));
        }
    }

    private final AllSingleScanListener mAllSingleScanListener = new AllSingleScanListener();

    // Single scan results listener. A single scan is initiated when
    // DisconnectedPNO scan found a valid network and woke up
    // the system, or by the watchdog timer, or to form the timer based
    // periodic scan.
    //
    // Note: This is the listener for the single scans initiated by the
    //        WifiConnectivityManager.
    private class SingleScanListener implements WifiScanner.ScanListener {
        private final boolean mIsFullBandScan;

        SingleScanListener(boolean isFullBandScan) {
            mIsFullBandScan = isFullBandScan;
        }

        @Override
        public void onSuccess() {
        }

        @Override
        public void onFailure(int reason, String description) {
            localLog("SingleScanListener onFailure:"
                    + " reason: " + reason + " description: " + description);

            // reschedule the scan
            if (mSingleScanRestartCount++ < MAX_SCAN_RESTART_ALLOWED) {
                scheduleDelayedSingleScan(mIsFullBandScan);
            } else {
                mSingleScanRestartCount = 0;
                localLog("Failed to successfully start single scan for "
                        + MAX_SCAN_RESTART_ALLOWED + " times");
            }
        }

        @Override
        public void onPeriodChanged(int periodInMs) {
            localLog("SingleScanListener onPeriodChanged: "
                    + "actual scan period " + periodInMs + "ms");
        }

        @Override
        public void onResults(WifiScanner.ScanData[] results) {
            mSingleScanRestartCount = 0;
        }

        @Override
        public void onFullResult(ScanResult fullScanResult) {
        }
    }

    // PNO scan results listener for both disconnected and connected PNO scanning.
    // A PNO scan is initiated when screen is off.
    private class PnoScanListener implements WifiScanner.PnoScanListener {
        private List<ScanDetail> mScanDetails = new ArrayList<ScanDetail>();
        private int mLowRssiNetworkRetryDelay =
                LOW_RSSI_NETWORK_RETRY_START_DELAY_MS;

        public void clearScanDetails() {
            mScanDetails.clear();
        }

        // Reset to the start value when either a non-PNO scan is started or
        // WifiNetworkSelector selects a candidate from the PNO scan results.
        public void resetLowRssiNetworkRetryDelay() {
            mLowRssiNetworkRetryDelay = LOW_RSSI_NETWORK_RETRY_START_DELAY_MS;
        }

        @VisibleForTesting
        public int getLowRssiNetworkRetryDelay() {
            return mLowRssiNetworkRetryDelay;
        }

        @Override
        public void onSuccess() {
        }

        @Override
        public void onFailure(int reason, String description) {
            localLog("PnoScanListener onFailure:"
                    + " reason: " + reason + " description: " + description);

            // reschedule the scan
            if (mScanRestartCount++ < MAX_SCAN_RESTART_ALLOWED) {
                scheduleDelayedConnectivityScan(RESTART_SCAN_DELAY_MS);
            } else {
                mScanRestartCount = 0;
                localLog("Failed to successfully start PNO scan for "
                        + MAX_SCAN_RESTART_ALLOWED + " times");
            }
        }

        @Override
        public void onPeriodChanged(int periodInMs) {
            localLog("PnoScanListener onPeriodChanged: "
                    + "actual scan period " + periodInMs + "ms");
        }

        // Currently the PNO scan results doesn't include IE,
        // which contains information required by WifiNetworkSelector. Ignore them
        // for now.
        @Override
        public void onResults(WifiScanner.ScanData[] results) {
        }

        @Override
        public void onFullResult(ScanResult fullScanResult) {
        }

        @Override
        public void onPnoNetworkFound(ScanResult[] results) {
            for (ScanResult result: results) {
                if (result.informationElements == null) {
                    localLog("Skipping scan result with null information elements");
                    continue;
                }
                mScanDetails.add(ScanResultUtil.toScanDetail(result));
            }

            boolean wasConnectAttempted;
            wasConnectAttempted = handleScanResults(mScanDetails, "PnoScanListener");
            clearScanDetails();
            mScanRestartCount = 0;

            if (!wasConnectAttempted) {
                // The scan results were rejected by WifiNetworkSelector due to low RSSI values
                if (mLowRssiNetworkRetryDelay > LOW_RSSI_NETWORK_RETRY_MAX_DELAY_MS) {
                    mLowRssiNetworkRetryDelay = LOW_RSSI_NETWORK_RETRY_MAX_DELAY_MS;
                }
                scheduleDelayedConnectivityScan(mLowRssiNetworkRetryDelay);

                // Set up the delay value for next retry.
                mLowRssiNetworkRetryDelay *= 2;
            } else {
                resetLowRssiNetworkRetryDelay();
            }
        }
    }

    private final PnoScanListener mPnoScanListener = new PnoScanListener();

    private class OnSavedNetworkUpdateListener implements
            WifiConfigManager.OnSavedNetworkUpdateListener {
        @Override
        public void onSavedNetworkAdded(int networkId) {
            updatePnoScan();
        }
        @Override
        public void onSavedNetworkEnabled(int networkId) {
            updatePnoScan();
        }
        @Override
        public void onSavedNetworkRemoved(int networkId) {
            updatePnoScan();
        }
        @Override
        public void onSavedNetworkUpdated(int networkId) {
            // User might have changed meteredOverride, so update capabilties
            mStateMachine.updateCapabilities();
            updatePnoScan();
        }
        @Override
        public void onSavedNetworkTemporarilyDisabled(int networkId, int disableReason) {
            if (disableReason == DISABLED_NO_INTERNET_TEMPORARY) return;
            mConnectivityHelper.removeNetworkIfCurrent(networkId);
        }
        @Override
        public void onSavedNetworkPermanentlyDisabled(int networkId, int disableReason) {
            // For DISABLED_NO_INTERNET_PERMANENT we do not need to remove the network
            // because supplicant won't be trying to reconnect. If this is due to a
            // preventAutomaticReconnect request from ConnectivityService, that service
            // will disconnect as appropriate.
            if (disableReason == DISABLED_NO_INTERNET_PERMANENT) return;
            mConnectivityHelper.removeNetworkIfCurrent(networkId);
            updatePnoScan();
        }
        private void updatePnoScan() {
            // Update the PNO scan network list when screen is off. Here we
            // rely on startConnectivityScan() to perform all the checks and clean up.
            if (!mScreenOn) {
                localLog("Saved networks updated");
                startConnectivityScan(false);
            }
        }
    }

    /**
     * WifiConnectivityManager constructor
     */
    WifiConnectivityManager(Context context, ScoringParams scoringParams,
            ClientModeImpl stateMachine,
            WifiInjector injector, WifiConfigManager configManager, WifiInfo wifiInfo,
            WifiNetworkSelector networkSelector, WifiConnectivityHelper connectivityHelper,
            WifiLastResortWatchdog wifiLastResortWatchdog, OpenNetworkNotifier openNetworkNotifier,
<<<<<<< HEAD
            CarrierNetworkNotifier carrierNetworkNotifier,
            CarrierNetworkConfig carrierNetworkConfig, WifiMetrics wifiMetrics, Looper looper,
=======
            CarrierNetworkConfig carrierNetworkConfig, WifiMetrics wifiMetrics, Handler handler,
>>>>>>> af10c29a
            Clock clock, LocalLog localLog) {
        mStateMachine = stateMachine;
        mWifiInjector = injector;
        mConfigManager = configManager;
        mWifiInfo = wifiInfo;
        mNetworkSelector = networkSelector;
        mConnectivityHelper = connectivityHelper;
        mLocalLog = localLog;
        mWifiLastResortWatchdog = wifiLastResortWatchdog;
        mOpenNetworkNotifier = openNetworkNotifier;
        mCarrierNetworkConfig = carrierNetworkConfig;
        mWifiMetrics = wifiMetrics;
        mAlarmManager = (AlarmManager) context.getSystemService(Context.ALARM_SERVICE);
        mEventHandler = handler;
        mClock = clock;
        mScoringParams = scoringParams;
        mConnectionAttemptTimeStamps = new LinkedList<>();

        mBand5GHzBonus = context.getResources().getInteger(
                R.integer.config_wifi_framework_5GHz_preference_boost_factor);
        mCurrentConnectionBonus = context.getResources().getInteger(
                R.integer.config_wifi_framework_current_network_boost);
        mSameNetworkBonus = context.getResources().getInteger(
                R.integer.config_wifi_framework_SAME_BSSID_AWARD);
        mSecureBonus = context.getResources().getInteger(
                R.integer.config_wifi_framework_SECURITY_AWARD);
        mRssiScoreOffset = context.getResources().getInteger(
                R.integer.config_wifi_framework_RSSI_SCORE_OFFSET);
        mRssiScoreSlope = context.getResources().getInteger(
                R.integer.config_wifi_framework_RSSI_SCORE_SLOPE);
        mEnableAutoJoinWhenAssociated = context.getResources().getBoolean(
                R.bool.config_wifi_framework_enable_associated_network_selection);
        mUseSingleRadioChainScanResults = context.getResources().getBoolean(
                R.bool.config_wifi_framework_use_single_radio_chain_scan_results_network_selection);


        mFullScanMaxTxRate = context.getResources().getInteger(
                R.integer.config_wifi_framework_max_tx_rate_for_full_scan);
        mFullScanMaxRxRate = context.getResources().getInteger(
                R.integer.config_wifi_framework_max_rx_rate_for_full_scan);

        mPnoScanIntervalMs = MOVING_PNO_SCAN_INTERVAL_MS;

        localLog("PNO settings:"
                + " min5GHzRssi " + mScoringParams.getEntryRssi(ScoringParams.BAND5)
                + " min24GHzRssi " + mScoringParams.getEntryRssi(ScoringParams.BAND2)
                + " currentConnectionBonus " + mCurrentConnectionBonus
                + " sameNetworkBonus " + mSameNetworkBonus
                + " secureNetworkBonus " + mSecureBonus
                + " initialScoreMax " + initialScoreMax());

        // Listen to WifiConfigManager network update events
        mConfigManager.setOnSavedNetworkUpdateListener(new OnSavedNetworkUpdateListener());
    }

    /** Returns maximum PNO score, before any awards/bonuses. */
    private int initialScoreMax() {
        return mRssiScoreSlope * (Math.max(mScoringParams.getGoodRssi(ScoringParams.BAND2),
                                           mScoringParams.getGoodRssi(ScoringParams.BAND5))
                                  + mRssiScoreOffset);
    }

    /**
     * This checks the connection attempt rate and recommends whether the connection attempt
     * should be skipped or not. This attempts to rate limit the rate of connections to
     * prevent us from flapping between networks and draining battery rapidly.
     */
    private boolean shouldSkipConnectionAttempt(Long timeMillis) {
        Iterator<Long> attemptIter = mConnectionAttemptTimeStamps.iterator();
        // First evict old entries from the queue.
        while (attemptIter.hasNext()) {
            Long connectionAttemptTimeMillis = attemptIter.next();
            if ((timeMillis - connectionAttemptTimeMillis)
                    > MAX_CONNECTION_ATTEMPTS_TIME_INTERVAL_MS) {
                attemptIter.remove();
            } else {
                // This list is sorted by timestamps, so we can skip any more checks
                break;
            }
        }
        // If we've reached the max connection attempt rate, skip this connection attempt
        return (mConnectionAttemptTimeStamps.size() >= MAX_CONNECTION_ATTEMPTS_RATE);
    }

    /**
     * Add the current connection attempt timestamp to our queue of connection attempts.
     */
    private void noteConnectionAttempt(Long timeMillis) {
        mConnectionAttemptTimeStamps.addLast(timeMillis);
    }

    /**
     * This is used to clear the connection attempt rate limiter. This is done when the user
     * explicitly tries to connect to a specified network.
     */
    private void clearConnectionAttemptTimeStamps() {
        mConnectionAttemptTimeStamps.clear();
    }

    /**
     * Attempt to connect to a network candidate.
     *
     * Based on the currently connected network, this menthod determines whether we should
     * connect or roam to the network candidate recommended by WifiNetworkSelector.
     */
    private void connectToNetwork(WifiConfiguration candidate) {
        ScanResult scanResultCandidate = candidate.getNetworkSelectionStatus().getCandidate();
        if (scanResultCandidate == null) {
            localLog("connectToNetwork: bad candidate - "  + candidate
                    + " scanResult: " + scanResultCandidate);
            return;
        }

        String targetBssid = scanResultCandidate.BSSID;
        String targetAssociationId = candidate.SSID + " : " + targetBssid;

        // Check if we are already connected or in the process of connecting to the target
        // BSSID. mWifiInfo.mBSSID tracks the currently connected BSSID. This is checked just
        // in case the firmware automatically roamed to a BSSID different from what
        // WifiNetworkSelector selected.
        if (targetBssid != null
                && (targetBssid.equals(mLastConnectionAttemptBssid)
                    || targetBssid.equals(mWifiInfo.getBSSID()))
                && SupplicantState.isConnecting(mWifiInfo.getSupplicantState())) {
            localLog("connectToNetwork: Either already connected "
                    + "or is connecting to " + targetAssociationId);
            return;
        }

        if (candidate.BSSID != null
                && !candidate.BSSID.equals(ClientModeImpl.SUPPLICANT_BSSID_ANY)
                && !candidate.BSSID.equals(targetBssid)) {
            localLog("connecToNetwork: target BSSID " + targetBssid + " does not match the "
                    + "config specified BSSID " + candidate.BSSID + ". Drop it!");
            return;
        }

        long elapsedTimeMillis = mClock.getElapsedSinceBootMillis();
        if (!mScreenOn && shouldSkipConnectionAttempt(elapsedTimeMillis)) {
            localLog("connectToNetwork: Too many connection attempts. Skipping this attempt!");
            mTotalConnectivityAttemptsRateLimited++;
            return;
        }
        noteConnectionAttempt(elapsedTimeMillis);

        mLastConnectionAttemptBssid = targetBssid;

        WifiConfiguration currentConnectedNetwork = mConfigManager
                .getConfiguredNetwork(mWifiInfo.getNetworkId());
        String currentAssociationId = (currentConnectedNetwork == null) ? "Disconnected" :
                (mWifiInfo.getSSID() + " : " + mWifiInfo.getBSSID());

        if (currentConnectedNetwork != null
                && (currentConnectedNetwork.networkId == candidate.networkId
                //TODO(b/36788683): re-enable linked configuration check
                /* || currentConnectedNetwork.isLinked(candidate) */)) {
            // Framework initiates roaming only if firmware doesn't support
            // {@link android.net.wifi.WifiManager#WIFI_FEATURE_CONTROL_ROAMING}.
            if (mConnectivityHelper.isFirmwareRoamingSupported()) {
                // Keep this logging here for now to validate the firmware roaming behavior.
                localLog("connectToNetwork: Roaming candidate - " + targetAssociationId + "."
                        + " The actual roaming target is up to the firmware.");
            } else {
                localLog("connectToNetwork: Roaming to " + targetAssociationId + " from "
                        + currentAssociationId);
                mStateMachine.startRoamToNetwork(candidate.networkId, scanResultCandidate);
            }
        } else {
            // Framework specifies the connection target BSSID if firmware doesn't support
            // {@link android.net.wifi.WifiManager#WIFI_FEATURE_CONTROL_ROAMING} or the
            // candidate configuration contains a specified BSSID.
            if (mConnectivityHelper.isFirmwareRoamingSupported() && (candidate.BSSID == null
                      || candidate.BSSID.equals(ClientModeImpl.SUPPLICANT_BSSID_ANY))) {
                targetBssid = ClientModeImpl.SUPPLICANT_BSSID_ANY;
                localLog("connectToNetwork: Connect to " + candidate.SSID + ":" + targetBssid
                        + " from " + currentAssociationId);
            } else {
                localLog("connectToNetwork: Connect to " + targetAssociationId + " from "
                        + currentAssociationId);
            }
            mStateMachine.startConnectToNetwork(candidate.networkId, Process.WIFI_UID, targetBssid);
        }
    }

    // Helper for selecting the band for connectivity scan
    private int getScanBand() {
        return getScanBand(true);
    }

    private int getScanBand(boolean isFullBandScan) {
        if (isFullBandScan) {
            return WifiScanner.WIFI_BAND_BOTH_WITH_DFS;
        } else {
            // Use channel list instead.
            return WifiScanner.WIFI_BAND_UNSPECIFIED;
        }
    }

    // Helper for setting the channels for connectivity scan when band is unspecified. Returns
    // false if we can't retrieve the info.
    private boolean setScanChannels(ScanSettings settings) {
        WifiConfiguration config = mStateMachine.getCurrentWifiConfiguration();

        if (config == null) {
            return false;
        }

        Set<Integer> freqs =
                mConfigManager.fetchChannelSetForNetworkForPartialScan(
                        config.networkId, CHANNEL_LIST_AGE_MS, mWifiInfo.getFrequency());

        if (freqs != null && freqs.size() != 0) {
            int index = 0;
            settings.channels = new WifiScanner.ChannelSpec[freqs.size()];
            for (Integer freq : freqs) {
                settings.channels[index++] = new WifiScanner.ChannelSpec(freq);
            }
            return true;
        } else {
            localLog("No scan channels for " + config.configKey() + ". Perform full band scan");
            return false;
        }
    }

    // Watchdog timer handler
    private void watchdogHandler() {
        // Schedule the next timer and start a single scan if we are in disconnected state.
        // Otherwise, the watchdog timer will be scheduled when entering disconnected
        // state.
        if (mWifiState == WIFI_STATE_DISCONNECTED) {
            localLog("start a single scan from watchdogHandler");

            scheduleWatchdogTimer();
            startSingleScan(true, WIFI_WORK_SOURCE);
        }
    }

    // Start a single scan and set up the interval for next single scan.
    private void startPeriodicSingleScan() {
        long currentTimeStamp = mClock.getElapsedSinceBootMillis();

        if (mLastPeriodicSingleScanTimeStamp != RESET_TIME_STAMP) {
            long msSinceLastScan = currentTimeStamp - mLastPeriodicSingleScanTimeStamp;
            if (msSinceLastScan < PERIODIC_SCAN_INTERVAL_MS) {
                localLog("Last periodic single scan started " + msSinceLastScan
                        + "ms ago, defer this new scan request.");
                schedulePeriodicScanTimer(PERIODIC_SCAN_INTERVAL_MS - (int) msSinceLastScan);
                return;
            }
        }

        boolean isScanNeeded = true;
        boolean isFullBandScan = true;
        boolean isTrafficOverThreshold = mWifiInfo.txSuccessRate > mFullScanMaxTxRate
                || mWifiInfo.rxSuccessRate > mFullScanMaxRxRate;

        // If the WiFi traffic is heavy, only partial scan is proposed.
        if (mWifiState == WIFI_STATE_CONNECTED && isTrafficOverThreshold) {
            // If only partial scan is proposed and firmware roaming control is supported,
            // we will not issue any scan because firmware roaming will take care of
            // intra-SSID roam.
            if (mConnectivityHelper.isFirmwareRoamingSupported()) {
                localLog("No partial scan because firmware roaming is supported.");
                isScanNeeded = false;
            } else {
                localLog("No full band scan due to ongoing traffic");
                isFullBandScan = false;
            }
        }

        if (isScanNeeded) {
            mLastPeriodicSingleScanTimeStamp = currentTimeStamp;
            startSingleScan(isFullBandScan, WIFI_WORK_SOURCE);
            schedulePeriodicScanTimer(mPeriodicSingleScanInterval);

            // Set up the next scan interval in an exponential backoff fashion.
            mPeriodicSingleScanInterval *= 2;
            if (mPeriodicSingleScanInterval >  MAX_PERIODIC_SCAN_INTERVAL_MS) {
                mPeriodicSingleScanInterval = MAX_PERIODIC_SCAN_INTERVAL_MS;
            }
        } else {
            // Since we already skipped this scan, keep the same scan interval for next scan.
            schedulePeriodicScanTimer(mPeriodicSingleScanInterval);
        }
    }

    // Reset the last periodic single scan time stamp so that the next periodic single
    // scan can start immediately.
    private void resetLastPeriodicSingleScanTimeStamp() {
        mLastPeriodicSingleScanTimeStamp = RESET_TIME_STAMP;
    }

    // Periodic scan timer handler
    private void periodicScanTimerHandler() {
        localLog("periodicScanTimerHandler");

        // Schedule the next timer and start a single scan if screen is on.
        if (mScreenOn) {
            startPeriodicSingleScan();
        }
    }

    // Start a single scan
    private void startSingleScan(boolean isFullBandScan, WorkSource workSource) {
        if (!mWifiEnabled || !mWifiConnectivityManagerEnabled) {
            return;
        }

        // Any scans will impact wifi performance including WFD performance,
        // So at least ignore scans triggered internally by ConnectivityManager
        // when WFD session is active. We still allow connectivity scans initiated
        // by other work source.
        if (WIFI_WORK_SOURCE.equals(workSource) &&
            (mMiracastMode == WifiP2pManager.MIRACAST_SOURCE ||
            mMiracastMode == WifiP2pManager.MIRACAST_SINK)) {
            Log.d(TAG,"ignore connectivity scan, MiracastMode:" + mMiracastMode);
            return;
        }

        mPnoScanListener.resetLowRssiNetworkRetryDelay();

        ScanSettings settings = new ScanSettings();
        if (!isFullBandScan) {
            if (!setScanChannels(settings)) {
                isFullBandScan = true;
            }
        }
        settings.type = WifiScanner.TYPE_HIGH_ACCURACY; // always do high accuracy scans.
        settings.band = getScanBand(isFullBandScan);
        settings.reportEvents = WifiScanner.REPORT_EVENT_FULL_SCAN_RESULT
                            | WifiScanner.REPORT_EVENT_AFTER_EACH_SCAN;
        settings.numBssidsPerScan = 0;
        // retrieve the list of hidden network SSIDs from saved network to scan for
        List<ScanSettings.HiddenNetwork> hiddenNetworkList =
                new ArrayList<>(mConfigManager.retrieveHiddenNetworkList());
        // retrieve the list of hidden network SSIDs from Network suggestion to scan for
        hiddenNetworkList.addAll(
                mWifiInjector.getWifiNetworkSuggestionsManager().retrieveHiddenNetworkList());
        settings.hiddenNetworks =
                hiddenNetworkList.toArray(new ScanSettings.HiddenNetwork[0]);

        SingleScanListener singleScanListener =
                new SingleScanListener(isFullBandScan);
        mScanner.startScan(settings, singleScanListener, workSource);
        mWifiMetrics.incrementConnectivityOneshotScanCount();
    }

    // Start a periodic scan when screen is on
    private void startPeriodicScan(boolean scanImmediately) {
        mPnoScanListener.resetLowRssiNetworkRetryDelay();

        // No connectivity scan if auto roaming is disabled.
        if (mWifiState == WIFI_STATE_CONNECTED && !mEnableAutoJoinWhenAssociated) {
            return;
        }

        // Due to b/28020168, timer based single scan will be scheduled
        // to provide periodic scan in an exponential backoff fashion.
        if (scanImmediately) {
            resetLastPeriodicSingleScanTimeStamp();
        }
        mPeriodicSingleScanInterval = PERIODIC_SCAN_INTERVAL_MS;
        startPeriodicSingleScan();
    }

    private static int deviceMobilityStateToPnoScanIntervalMs(@DeviceMobilityState int state) {
        switch (state) {
            case WifiManager.DEVICE_MOBILITY_STATE_UNKNOWN:
            case WifiManager.DEVICE_MOBILITY_STATE_LOW_MVMT:
            case WifiManager.DEVICE_MOBILITY_STATE_HIGH_MVMT:
                return MOVING_PNO_SCAN_INTERVAL_MS;
            case WifiManager.DEVICE_MOBILITY_STATE_STATIONARY:
                return STATIONARY_PNO_SCAN_INTERVAL_MS;
            default:
                return -1;
        }
    }

    /**
     * Alters the PNO scan interval based on the current device mobility state.
     * If the device is stationary, it will likely not find many new Wifi networks. Thus, increase
     * the interval between scans. Decrease the interval between scans if the device begins to move
     * again.
     * @param newState the new device mobility state
     */
    public void setDeviceMobilityState(@DeviceMobilityState int newState) {
        int newPnoScanIntervalMs = deviceMobilityStateToPnoScanIntervalMs(newState);
        if (newPnoScanIntervalMs < 0) {
            Log.e(TAG, "Invalid device mobility state: " + newState);
            return;
        }

        if (newPnoScanIntervalMs == mPnoScanIntervalMs) {
            if (mPnoScanStarted) {
                mWifiMetrics.logPnoScanStop();
                mWifiMetrics.enterDeviceMobilityState(newState);
                mWifiMetrics.logPnoScanStart();
            } else {
                mWifiMetrics.enterDeviceMobilityState(newState);
            }
        } else {
            mPnoScanIntervalMs = newPnoScanIntervalMs;
            Log.d(TAG, "PNO Scan Interval changed to " + mPnoScanIntervalMs + " ms.");

            if (mPnoScanStarted) {
                Log.d(TAG, "Restarting PNO Scan with new scan interval");
                stopPnoScan();
                mWifiMetrics.enterDeviceMobilityState(newState);
                startDisconnectedPnoScan();
            } else {
                mWifiMetrics.enterDeviceMobilityState(newState);
            }
        }
    }

    // Start a DisconnectedPNO scan when screen is off and Wifi is disconnected
    private void startDisconnectedPnoScan() {
        // Initialize PNO settings
        PnoSettings pnoSettings = new PnoSettings();
        List<PnoSettings.PnoNetwork> pnoNetworkList = mConfigManager.retrievePnoNetworkList();
        int listSize = pnoNetworkList.size();

        if (listSize == 0) {
            // No saved network
            localLog("No saved network for starting disconnected PNO.");
            return;
        }

        pnoSettings.networkList = new PnoSettings.PnoNetwork[listSize];
        pnoSettings.networkList = pnoNetworkList.toArray(pnoSettings.networkList);
        pnoSettings.min5GHzRssi = mScoringParams.getEntryRssi(ScoringParams.BAND5);
        pnoSettings.min24GHzRssi = mScoringParams.getEntryRssi(ScoringParams.BAND2);
        pnoSettings.initialScoreMax = initialScoreMax();
        pnoSettings.currentConnectionBonus = mCurrentConnectionBonus;
        pnoSettings.sameNetworkBonus = mSameNetworkBonus;
        pnoSettings.secureBonus = mSecureBonus;
        pnoSettings.band5GHzBonus = mBand5GHzBonus;

        // Initialize scan settings
        ScanSettings scanSettings = new ScanSettings();
        scanSettings.band = getScanBand();
        scanSettings.reportEvents = WifiScanner.REPORT_EVENT_NO_BATCH;
        scanSettings.numBssidsPerScan = 0;
        scanSettings.periodInMs = mPnoScanIntervalMs;

        mPnoScanListener.clearScanDetails();

        mScanner.startDisconnectedPnoScan(scanSettings, pnoSettings, mPnoScanListener);
        mPnoScanStarted = true;
        mWifiMetrics.logPnoScanStart();
    }

    // Stop PNO scan.
    private void stopPnoScan() {
        if (!mPnoScanStarted) return;

        mScanner.stopPnoScan(mPnoScanListener);
        mPnoScanStarted = false;
        mWifiMetrics.logPnoScanStop();
    }

    // Set up watchdog timer
    private void scheduleWatchdogTimer() {
        localLog("scheduleWatchdogTimer");

        mAlarmManager.set(AlarmManager.ELAPSED_REALTIME_WAKEUP,
                            mClock.getElapsedSinceBootMillis() + WATCHDOG_INTERVAL_MS,
                            WATCHDOG_TIMER_TAG,
                            mWatchdogListener, mEventHandler);
    }

    // Set up periodic scan timer
    private void schedulePeriodicScanTimer(int intervalMs) {
        mAlarmManager.set(AlarmManager.ELAPSED_REALTIME_WAKEUP,
                            mClock.getElapsedSinceBootMillis() + intervalMs,
                            PERIODIC_SCAN_TIMER_TAG,
                            mPeriodicScanTimerListener, mEventHandler);
        mPeriodicScanTimerSet = true;
    }

    // Cancel periodic scan timer
    private void cancelPeriodicScanTimer() {
        if (mPeriodicScanTimerSet) {
            mAlarmManager.cancel(mPeriodicScanTimerListener);
            mPeriodicScanTimerSet = false;
        }
    }

    // Set up timer to start a delayed single scan after RESTART_SCAN_DELAY_MS
    private void scheduleDelayedSingleScan(boolean isFullBandScan) {
        localLog("scheduleDelayedSingleScan");

        RestartSingleScanListener restartSingleScanListener =
                new RestartSingleScanListener(isFullBandScan);
        mAlarmManager.set(AlarmManager.ELAPSED_REALTIME_WAKEUP,
                            mClock.getElapsedSinceBootMillis() + RESTART_SCAN_DELAY_MS,
                            RESTART_SINGLE_SCAN_TIMER_TAG,
                            restartSingleScanListener, mEventHandler);
    }

    // Set up timer to start a delayed scan after msFromNow milli-seconds
    private void scheduleDelayedConnectivityScan(int msFromNow) {
        localLog("scheduleDelayedConnectivityScan");

        mAlarmManager.set(AlarmManager.ELAPSED_REALTIME_WAKEUP,
                            mClock.getElapsedSinceBootMillis() + msFromNow,
                            RESTART_CONNECTIVITY_SCAN_TIMER_TAG,
                            mRestartScanListener, mEventHandler);

    }

    // Start a connectivity scan. The scan method is chosen according to
    // the current screen state and WiFi state.
    private void startConnectivityScan(boolean scanImmediately) {
        localLog("startConnectivityScan: screenOn=" + mScreenOn
                + " wifiState=" + stateToString(mWifiState)
                + " scanImmediately=" + scanImmediately
                + " wifiEnabled=" + mWifiEnabled
                + " wifiConnectivityManagerEnabled="
                + mWifiConnectivityManagerEnabled);

        if (!mWifiEnabled || !mWifiConnectivityManagerEnabled) {
            return;
        }

        // Always stop outstanding connecivity scan if there is any
        stopConnectivityScan();

        // Don't start a connectivity scan while Wifi is in the transition
        // between connected and disconnected states.
        if (mWifiState != WIFI_STATE_CONNECTED && mWifiState != WIFI_STATE_DISCONNECTED) {
            return;
        }

        if (mScreenOn) {
            startPeriodicScan(scanImmediately);
        } else {
            if (mWifiState == WIFI_STATE_DISCONNECTED && !mPnoScanStarted) {
                startDisconnectedPnoScan();
            }
        }

    }

    // Stop connectivity scan if there is any.
    private void stopConnectivityScan() {
        // Due to b/28020168, timer based single scan will be scheduled
        // to provide periodic scan in an exponential backoff fashion.
        cancelPeriodicScanTimer();
        stopPnoScan();
        mScanRestartCount = 0;
    }

    /**
     * Handler for screen state (on/off) changes
     */
    public void handleScreenStateChanged(boolean screenOn) {
        localLog("handleScreenStateChanged: screenOn=" + screenOn);

        mScreenOn = screenOn;

        mOpenNetworkNotifier.handleScreenStateChanged(screenOn);

        startConnectivityScan(SCAN_ON_SCHEDULE);
    }

    /**
     * Save current miracast mode, it will be used to ignore
     * connectivity scan during the time when miracast is enabled.
     */
    public void saveMiracastMode(int mode) {
        Log.d(TAG,"saveMiracastMode: mode=" + mode);
        mMiracastMode = mode;
    }

    /**
     * Helper function that converts the WIFI_STATE_XXX constants to string
     */
    private static String stateToString(int state) {
        switch (state) {
            case WIFI_STATE_CONNECTED:
                return "connected";
            case WIFI_STATE_DISCONNECTED:
                return "disconnected";
            case WIFI_STATE_TRANSITIONING:
                return "transitioning";
            default:
                return "unknown";
        }
    }

    /**
     * Handler for WiFi state (connected/disconnected) changes
     */
    public void handleConnectionStateChanged(int state) {
        localLog("handleConnectionStateChanged: state=" + stateToString(state));

        mWifiState = state;

        // Reset BSSID of last connection attempt and kick off
        // the watchdog timer if entering disconnected state.
        if (mWifiState == WIFI_STATE_DISCONNECTED) {
            mLastConnectionAttemptBssid = null;
            scheduleWatchdogTimer();
            startConnectivityScan(SCAN_IMMEDIATELY);
        } else {
            startConnectivityScan(SCAN_ON_SCHEDULE);
        }
    }

    /**
     * Handler when a WiFi connection attempt ended.
     *
     * @param failureCode {@link WifiMetrics.ConnectionEvent} failure code.
     */
    public void handleConnectionAttemptEnded(int failureCode) {
        if (failureCode == WifiMetrics.ConnectionEvent.FAILURE_NONE) {
            String ssid = (mWifiInfo.getWifiSsid() == null)
                    ? null
                    : mWifiInfo.getWifiSsid().toString();
            mOpenNetworkNotifier.handleWifiConnected(ssid);
<<<<<<< HEAD
            mCarrierNetworkNotifier.handleWifiConnected(ssid);
=======
>>>>>>> af10c29a
        } else {
            mOpenNetworkNotifier.handleConnectionFailure();
        }
    }

    // Enable auto-join if we have any pending network request (trusted or untrusted) and no
    // specific network request in progress.
    private void checkStateAndEnable() {
        enable(!mSpecificNetworkRequestInProgress
                && (mUntrustedConnectionAllowed || mTrustedConnectionAllowed));
        startConnectivityScan(SCAN_IMMEDIATELY);
    }

    /**
     * Triggered when {@link WifiNetworkFactory} has a pending general network request.
     */
    public void setTrustedConnectionAllowed(boolean allowed) {
        localLog("setTrustedConnectionAllowed: allowed=" + allowed);

        if (mTrustedConnectionAllowed != allowed) {
            mTrustedConnectionAllowed = allowed;
            checkStateAndEnable();
        }
    }


    /**
     * Triggered when {@link UntrustedWifiNetworkFactory} has a pending ephemeral network request.
     */
    public void setUntrustedConnectionAllowed(boolean allowed) {
        localLog("setUntrustedConnectionAllowed: allowed=" + allowed);

        if (mUntrustedConnectionAllowed != allowed) {
            mUntrustedConnectionAllowed = allowed;
            checkStateAndEnable();
        }
    }

    /**
     * Triggered when {@link WifiNetworkFactory} is processing a specific network request.
     */
    public void setSpecificNetworkRequestInProgress(boolean inProgress) {
        localLog("setsetSpecificNetworkRequestInProgress : inProgress=" + inProgress);

        if (mSpecificNetworkRequestInProgress != inProgress) {
            mSpecificNetworkRequestInProgress = inProgress;
            checkStateAndEnable();
        }
    }

    /**
     * Handler when user specifies a particular network to connect to
     */
    public void setUserConnectChoice(int netId) {
        localLog("setUserConnectChoice: netId=" + netId);

        mNetworkSelector.setUserConnectChoice(netId);
    }

    /**
     * Handler to prepare for connection to a user or app specified network
     */
    public void prepareForForcedConnection(int netId) {
        localLog("prepareForForcedConnection: netId=" + netId);

        clearConnectionAttemptTimeStamps();
        clearBssidBlacklist();
    }

    /**
     * Handler for on-demand connectivity scan
     */
    public void forceConnectivityScan(WorkSource workSource) {
        localLog("forceConnectivityScan in request of " + workSource);

        mWaitForFullBandScanResults = true;
        startSingleScan(true, workSource);
    }

    /**
     * Update the BSSID blacklist when a BSSID is enabled or disabled
     *
     * @param bssid the bssid to be enabled/disabled
     * @param enable -- true enable the bssid
     *               -- false disable the bssid
     * @param reasonCode enable/disable reason code
     * @return true if blacklist is updated; false otherwise
     */
    private boolean updateBssidBlacklist(String bssid, boolean enable, int reasonCode) {
        // Remove the bssid from blacklist when it is enabled.
        if (enable) {
            return mBssidBlacklist.remove(bssid) != null;
        }

        // Do not update BSSID blacklist with information if this is the only
        // BSSID for its SSID. By ignoring it we will cause additional failures
        // which will trigger Watchdog.
        if (mWifiLastResortWatchdog.shouldIgnoreBssidUpdate(bssid)) {
            localLog("Ignore update Bssid Blacklist since Watchdog trigger is activated");
            return false;
        }

        // Update the bssid's blacklist status when it is disabled because of
        // association rejection.
        BssidBlacklistStatus status = mBssidBlacklist.get(bssid);
        if (status == null) {
            // First time for this BSSID
            status = new BssidBlacklistStatus();
            mBssidBlacklist.put(bssid, status);
        }

        status.blacklistedTimeStamp = mClock.getElapsedSinceBootMillis();
        status.counter++;
        if (!status.isBlacklisted) {
            if (status.counter >= BSSID_BLACKLIST_THRESHOLD
                    || reasonCode == REASON_CODE_AP_UNABLE_TO_HANDLE_NEW_STA) {
                status.isBlacklisted = true;
                return true;
            }
        }
        return false;
    }

    /**
     * Track whether a BSSID should be enabled or disabled for WifiNetworkSelector
     *
     * @param bssid the bssid to be enabled/disabled
     * @param enable -- true enable the bssid
     *               -- false disable the bssid
     * @param reasonCode enable/disable reason code
     * @return true if blacklist is updated; false otherwise
     */
    public boolean trackBssid(String bssid, boolean enable, int reasonCode) {
        localLog("trackBssid: " + (enable ? "enable " : "disable ") + bssid + " reason code "
                + reasonCode);

        if (bssid == null) {
            return false;
        }

        if (!updateBssidBlacklist(bssid, enable, reasonCode)) {
            return false;
        }

        // Blacklist was updated, so update firmware roaming configuration.
        updateFirmwareRoamingConfiguration();

        if (!enable) {
            // Disabling a BSSID can happen when connection to the AP was rejected.
            // We start another scan immediately so that WifiNetworkSelector can
            // give us another candidate to connect to.
            startConnectivityScan(SCAN_IMMEDIATELY);
        }

        return true;
    }

    /**
     * Check whether a bssid is disabled
     */
    @VisibleForTesting
    public boolean isBssidDisabled(String bssid) {
        BssidBlacklistStatus status = mBssidBlacklist.get(bssid);
        return status == null ? false : status.isBlacklisted;
    }

    /**
     * Compile and return a hashset of the blacklisted BSSIDs
     */
    private HashSet<String> buildBssidBlacklist() {
        HashSet<String> blacklistedBssids = new HashSet<String>();
        for (String bssid : mBssidBlacklist.keySet()) {
            if (isBssidDisabled(bssid)) {
                blacklistedBssids.add(bssid);
            }
        }

        return blacklistedBssids;
    }

    /**
     * Update firmware roaming configuration if the firmware roaming feature is supported.
     * Compile and write the BSSID blacklist only. TODO(b/36488259): SSID whitelist is always
     * empty for now.
     */
    private void updateFirmwareRoamingConfiguration() {
        if (!mConnectivityHelper.isFirmwareRoamingSupported()) {
            return;
        }

        int maxBlacklistSize = mConnectivityHelper.getMaxNumBlacklistBssid();
        if (maxBlacklistSize <= 0) {
            Log.wtf(TAG, "Invalid max BSSID blacklist size:  " + maxBlacklistSize);
            return;
        }

        ArrayList<String> blacklistedBssids = new ArrayList<String>(buildBssidBlacklist());
        int blacklistSize = blacklistedBssids.size();

        if (blacklistSize > maxBlacklistSize) {
            Log.wtf(TAG, "Attempt to write " + blacklistSize + " blacklisted BSSIDs, max size is "
                    + maxBlacklistSize);

            blacklistedBssids = new ArrayList<String>(blacklistedBssids.subList(0,
                    maxBlacklistSize));
            localLog("Trim down BSSID blacklist size from " + blacklistSize + " to "
                    + blacklistedBssids.size());
        }

        if (!mConnectivityHelper.setFirmwareRoamingConfiguration(blacklistedBssids,
                new ArrayList<String>())) {  // TODO(b/36488259): SSID whitelist management.
            localLog("Failed to set firmware roaming configuration.");
        }
    }

    /**
     * Refresh the BSSID blacklist
     *
     * Go through the BSSID blacklist and check if a BSSID has been blacklisted for
     * BSSID_BLACKLIST_EXPIRE_TIME_MS. If yes, re-enable it.
     */
    private void refreshBssidBlacklist() {
        if (mBssidBlacklist.isEmpty()) {
            return;
        }

        boolean updated = false;
        Iterator<BssidBlacklistStatus> iter = mBssidBlacklist.values().iterator();
        Long currentTimeStamp = mClock.getElapsedSinceBootMillis();

        while (iter.hasNext()) {
            BssidBlacklistStatus status = iter.next();
            if (status.isBlacklisted && ((currentTimeStamp - status.blacklistedTimeStamp)
                    >= BSSID_BLACKLIST_EXPIRE_TIME_MS)) {
                iter.remove();
                updated = true;
            }
        }

        if (updated) {
            updateFirmwareRoamingConfiguration();
        }
    }

    /**
     * Helper method to populate WifiScanner handle. This is done lazily because
     * WifiScanningService is started after WifiService.
     */
    private void retrieveWifiScanner() {
        if (mScanner != null) return;
        mScanner = mWifiInjector.getWifiScanner();
        checkNotNull(mScanner);
        // Register for all single scan results
        mScanner.registerScanListener(mAllSingleScanListener);
    }


    /**
     * Clear the BSSID blacklist
     */
    private void clearBssidBlacklist() {
        mBssidBlacklist.clear();
        updateFirmwareRoamingConfiguration();
    }

    /**
     * Start WifiConnectivityManager
     */
    private void start() {
        if (mRunning) return;
        retrieveWifiScanner();
        mConnectivityHelper.getFirmwareRoamingInfo();
        clearBssidBlacklist();
        mRunning = true;
    }

    /**
     * Stop and reset WifiConnectivityManager
     */
    private void stop() {
        if (!mRunning) return;
        mRunning = false;
        stopConnectivityScan();
        clearBssidBlacklist();
        resetLastPeriodicSingleScanTimeStamp();
        mOpenNetworkNotifier.clearPendingNotification(true /* resetRepeatDelay */);
        mLastConnectionAttemptBssid = null;
        mWaitForFullBandScanResults = false;
    }

    /**
     * Update WifiConnectivityManager running state
     *
     * Start WifiConnectivityManager only if both Wifi and WifiConnectivityManager
     * are enabled, otherwise stop it.
     */
    private void updateRunningState() {
        if (mWifiEnabled && mWifiConnectivityManagerEnabled) {
            localLog("Starting up WifiConnectivityManager");
            start();
        } else {
            localLog("Stopping WifiConnectivityManager");
            stop();
        }
    }

    /**
     * Inform WiFi is enabled for connection or not
     */
    public void setWifiEnabled(boolean enable) {
        localLog("Set WiFi " + (enable ? "enabled" : "disabled"));

        mWifiEnabled = enable;
        updateRunningState();
    }

    /**
     * Turn on/off the WifiConnectivityManager at runtime
     */
    public void enable(boolean enable) {
        localLog("Set WiFiConnectivityManager " + (enable ? "enabled" : "disabled"));

        mWifiConnectivityManagerEnabled = enable;
        updateRunningState();
    }

    @VisibleForTesting
    int getLowRssiNetworkRetryDelay() {
        return mPnoScanListener.getLowRssiNetworkRetryDelay();
    }

    @VisibleForTesting
    long getLastPeriodicSingleScanTimeStamp() {
        return mLastPeriodicSingleScanTimeStamp;
    }

    /**
     * Dump the local logs.
     */
    public void dump(FileDescriptor fd, PrintWriter pw, String[] args) {
        pw.println("Dump of WifiConnectivityManager");
        pw.println("WifiConnectivityManager - Log Begin ----");
        mLocalLog.dump(fd, pw, args);
        pw.println("WifiConnectivityManager - Log End ----");
        mOpenNetworkNotifier.dump(fd, pw, args);
        mCarrierNetworkConfig.dump(fd, pw, args);
    }
}<|MERGE_RESOLUTION|>--- conflicted
+++ resolved
@@ -601,12 +601,7 @@
             WifiInjector injector, WifiConfigManager configManager, WifiInfo wifiInfo,
             WifiNetworkSelector networkSelector, WifiConnectivityHelper connectivityHelper,
             WifiLastResortWatchdog wifiLastResortWatchdog, OpenNetworkNotifier openNetworkNotifier,
-<<<<<<< HEAD
-            CarrierNetworkNotifier carrierNetworkNotifier,
-            CarrierNetworkConfig carrierNetworkConfig, WifiMetrics wifiMetrics, Looper looper,
-=======
             CarrierNetworkConfig carrierNetworkConfig, WifiMetrics wifiMetrics, Handler handler,
->>>>>>> af10c29a
             Clock clock, LocalLog localLog) {
         mStateMachine = stateMachine;
         mWifiInjector = injector;
@@ -1228,10 +1223,6 @@
                     ? null
                     : mWifiInfo.getWifiSsid().toString();
             mOpenNetworkNotifier.handleWifiConnected(ssid);
-<<<<<<< HEAD
-            mCarrierNetworkNotifier.handleWifiConnected(ssid);
-=======
->>>>>>> af10c29a
         } else {
             mOpenNetworkNotifier.handleConnectionFailure();
         }
