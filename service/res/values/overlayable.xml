--- conflicted
+++ resolved
@@ -131,11 +131,8 @@
           <item type="bool" name="config_wifiSaeUpgradeEnabled" />
           <item type="bool" name="config_wifiSaeUpgradeOffloadEnabled" />
           <item type="integer" name="config_wifiMaxNativeFailureSelfRecoveryPerHour" />
-<<<<<<< HEAD
+          <item type="bool" name="config_wifiIgnoreOpenSavedNetworkWhenSecureSuggestionAvailable" />
           <item type="bool" name="config_vendorWifi11axReadySupport" />
-=======
-          <item type="bool" name="config_wifiIgnoreOpenSavedNetworkWhenSecureSuggestionAvailable" />
->>>>>>> 93ddb2fe
           <!-- Params from config.xml that can be overlayed -->
 
           <!-- Params from strings.xml that can be overlayed -->
