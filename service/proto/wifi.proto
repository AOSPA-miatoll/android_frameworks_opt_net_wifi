--- conflicted
+++ resolved
@@ -190,7 +190,6 @@
   // Counts the occurrences of each individual RSSI poll level
   repeated RssiPollCount rssi_poll_rssi_count = 35;
 
-<<<<<<< HEAD
   // Total number of times WiFi connected immediately after a Last Resort Watchdog trigger,
   // without new networks becoming available.
   optional int32 num_last_resort_watchdog_successes = 36;
@@ -227,10 +226,9 @@
 
   // Total number of scans handled by framework (oneshot or otherwise)
   optional int32 num_scans = 46;
-=======
+
   // Counts the occurrences of each alert reason.
   repeated AlertReasonCount alert_reason_count = 47;
->>>>>>> c4176b0c
 }
 
 // Information that gets logged for every WiFi connection.
